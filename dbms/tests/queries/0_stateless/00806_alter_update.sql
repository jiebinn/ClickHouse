DROP TABLE IF EXISTS alter_update_00806;

CREATE TABLE alter_update_00806 (d Date, e Enum8('foo'=1, 'bar'=2)) Engine = MergeTree(d, (d), 8192);
INSERT INTO alter_update_00806 (d, e) VALUES ('2018-01-01', 'foo');
INSERT INTO alter_update_00806 (d, e) VALUES ('2018-01-02', 'bar');

ALTER TABLE alter_update_00806 UPDATE e = CAST('foo', 'Enum8(\'foo\' = 1, \'bar\' = 2)') WHERE d='2018-01-02';

SELECT sleep(1); -- TODO: there should be setting for sync ALTER UPDATE someday.

<<<<<<< HEAD
SELECT e FROM alter_update ORDER BY d;

DROP TABLE alter_update;
=======
SELECT e FROM alter_update_00806 ORDER BY d;
>>>>>>> 00a1ac64
<|MERGE_RESOLUTION|>--- conflicted
+++ resolved
@@ -8,10 +8,4 @@
 
 SELECT sleep(1); -- TODO: there should be setting for sync ALTER UPDATE someday.
 
-<<<<<<< HEAD
-SELECT e FROM alter_update ORDER BY d;
-
-DROP TABLE alter_update;
-=======
-SELECT e FROM alter_update_00806 ORDER BY d;
->>>>>>> 00a1ac64
+SELECT e FROM alter_update_00806 ORDER BY d;