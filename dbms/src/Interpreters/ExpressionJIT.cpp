--- conflicted
+++ resolved
@@ -132,41 +132,6 @@
     );
 }
 
-<<<<<<< HEAD
-=======
-#if LLVM_VERSION_MAJOR >= 7
-static auto wrapJITSymbolResolver(llvm::JITSymbolResolver & jsr)
-{
-#if USE_INTERNAL_LLVM_LIBRARY && LLVM_VERSION_PATCH == 0
-    // REMOVE AFTER contrib/llvm upgrade
-    auto flags = [&](llvm::orc::SymbolFlagsMap & flags_internal, const llvm::orc::SymbolNameSet & symbols)
-    {
-        llvm::orc::SymbolNameSet missing;
-        for (const auto & symbol : symbols)
-        {
-            auto resolved = jsr.lookupFlags({*symbol});
-            if (resolved && resolved->size())
-                flags_internal.emplace(symbol, resolved->begin()->second);
-            else
-                missing.emplace(symbol);
-        }
-        return missing;
-    };
-#else
-    // Actually this should work for 7.0.0 but now we have OLDER 7.0.0svn in contrib
-    auto flags = [&](const llvm::orc::SymbolNameSet & symbols)
-    {
-        llvm::orc::SymbolFlagsMap flags_map;
-        for (const auto & symbol : symbols)
-        {
-            auto resolved = jsr.lookupFlags({*symbol});
-            if (resolved && resolved->size())
-                flags_map.emplace(symbol, resolved->begin()->second);
-        }
-        return flags_map;
-    };
-#endif
->>>>>>> cc735b45
 
 using ModulePtr = std::unique_ptr<llvm::Module>;
 
