#include <DataStreams/AddingConstColumnBlockInputStream.h>
#include <DataStreams/narrowBlockInputStreams.h>
#include <DataStreams/LazyBlockInputStream.h>
#include <DataStreams/NullBlockInputStream.h>
#include <DataStreams/ConvertingBlockInputStream.h>
#include <DataStreams/OneBlockInputStream.h>
#include <DataStreams/ConcatBlockInputStream.h>
#include <DataStreams/materializeBlock.h>
#include <Storages/StorageMerge.h>
#include <Storages/StorageFactory.h>
#include <Storages/VirtualColumnUtils.h>
#include <Interpreters/InterpreterAlterQuery.h>
#include <Interpreters/SyntaxAnalyzer.h>
#include <Interpreters/ExpressionActions.h>
#include <Interpreters/evaluateConstantExpression.h>
#include <Interpreters/InterpreterSelectQuery.h>
#include <Parsers/ASTSelectQuery.h>
#include <Parsers/ASTLiteral.h>
#include <Parsers/ASTExpressionList.h>
#include <DataTypes/DataTypeString.h>
#include <Columns/ColumnString.h>
#include <Common/typeid_cast.h>
#include <Databases/IDatabase.h>
#include <Interpreters/SettingsCommon.h>
#include <DataStreams/MaterializingBlockInputStream.h>
#include <DataStreams/FilterBlockInputStream.h>
#include <ext/range.h>
#include <Parsers/ASTFunction.h>
#include <Parsers/queryToString.h>


namespace DB
{

namespace ErrorCodes
{
    extern const int ILLEGAL_PREWHERE;
    extern const int INCOMPATIBLE_SOURCE_TABLES;
    extern const int NUMBER_OF_ARGUMENTS_DOESNT_MATCH;
    extern const int NO_SUCH_COLUMN_IN_TABLE;
    extern const int BLOCKS_HAVE_DIFFERENT_STRUCTURE;
}


StorageMerge::StorageMerge(
    const std::string & name_,
    const ColumnsDescription & columns_,
    const String & source_database_,
    const String & table_name_regexp_,
    const Context & context_)
    : IStorage{columns_},
    name(name_), source_database(source_database_),
    table_name_regexp(table_name_regexp_), context(context_)
{
}


/// NOTE Structure of underlying tables as well as their set are not constant,
///  so the results of these methods may become obsolete after the call.

NameAndTypePair StorageMerge::getColumn(const String & column_name) const
{
    /// virtual column of the Merge table itself
    if (column_name == "_table")
        return { column_name, std::make_shared<DataTypeString>() };

    if (IStorage::hasColumn(column_name))
        return IStorage::getColumn(column_name);

    /// virtual (and real) columns of the underlying tables
    auto first_table = getFirstTable([](auto &&) { return true; });
    if (first_table)
        return first_table->getColumn(column_name);

    throw Exception("There is no column " + column_name + " in table.", ErrorCodes::NO_SUCH_COLUMN_IN_TABLE);
}

bool StorageMerge::hasColumn(const String & column_name) const
{
    if (column_name == "_table")
        return true;

    if (IStorage::hasColumn(column_name))
        return true;

    auto first_table = getFirstTable([](auto &&) { return true; });
    if (first_table)
        return first_table->hasColumn(column_name);

    return false;
}


template <typename F>
StoragePtr StorageMerge::getFirstTable(F && predicate) const
{
    auto database = context.getDatabase(source_database);
    auto iterator = database->getIterator(context);

    while (iterator->isValid())
    {
        if (table_name_regexp.match(iterator->name()))
        {
            auto & table = iterator->table();
            if (table.get() != this && predicate(table))
                return table;
        }

        iterator->next();
    }

    return {};
}


bool StorageMerge::isRemote() const
{
    auto first_remote_table = getFirstTable([](const StoragePtr & table) { return table->isRemote(); });
    return first_remote_table != nullptr;
}


bool StorageMerge::mayBenefitFromIndexForIn(const ASTPtr & left_in_operand) const
{
    /// It's beneficial if it is true for at least one table.
    StorageListWithLocks selected_tables = getSelectedTables();

    size_t i = 0;
    for (const auto & table : selected_tables)
    {
        if (table.first->mayBenefitFromIndexForIn(left_in_operand))
            return true;

        ++i;
        /// For simplicity reasons, check only first ten tables.
        if (i > 10)
            break;
    }

    return false;
}


QueryProcessingStage::Enum StorageMerge::getQueryProcessingStage(const Context & context) const
{
    auto stage_in_source_tables = QueryProcessingStage::FetchColumns;

    DatabasePtr database = context.getDatabase(source_database);
    DatabaseIteratorPtr iterator = database->getIterator(context);

    size_t selected_table_size = 0;

    while (iterator->isValid())
    {
        if (table_name_regexp.match(iterator->name()))
        {
            auto & table = iterator->table();
            if (table.get() != this)
            {
                ++selected_table_size;
                stage_in_source_tables = std::max(stage_in_source_tables, table->getQueryProcessingStage(context));
            }

        }

        iterator->next();
    }

    return selected_table_size == 1 ? stage_in_source_tables : std::min(stage_in_source_tables, QueryProcessingStage::WithMergeableState);
}


BlockInputStreams StorageMerge::read(
    const Names & column_names,
    const SelectQueryInfo & query_info,
    const Context & context,
    QueryProcessingStage::Enum processed_stage,
    const size_t max_block_size,
    const unsigned num_streams)
{
    BlockInputStreams res;

    bool has_table_virtual_column = false;
    Names real_column_names;
    real_column_names.reserve(column_names.size());

    for (const auto & name : column_names)
    {
        if (name == "_table")
        {
            has_table_virtual_column = true;
        }
        else
            real_column_names.push_back(name);
    }

    /** Just in case, turn off optimization "transfer to PREWHERE",
      * since there is no certainty that it works when one of table is MergeTree and other is not.
      */
    Context modified_context = context;
    modified_context.getSettingsRef().optimize_move_to_prewhere = false;

    /// What will be result structure depending on query processed stage in source tables?
    Block header = getQueryHeader(column_names, query_info, context, processed_stage);

    /** First we make list of selected tables to find out its size.
      * This is necessary to correctly pass the recommended number of threads to each table.
      */
    StorageListWithLocks selected_tables = getSelectedTables(query_info.query, has_table_virtual_column, true);

    if (selected_tables.empty())
        return createSourceStreams(
            query_info, processed_stage, max_block_size, header, {}, {}, real_column_names, modified_context, 0, has_table_virtual_column);

    size_t remaining_streams = num_streams;
    size_t tables_count = selected_tables.size();

    for (auto it = selected_tables.begin(); it != selected_tables.end(); ++it)
    {
        size_t current_need_streams = tables_count >= num_streams ? 1 : (num_streams / tables_count);
        size_t current_streams = std::min(current_need_streams, remaining_streams);
        remaining_streams -= current_streams;
        current_streams = std::max(1, current_streams);

        StoragePtr storage = it->first;
        TableStructureReadLockPtr struct_lock = it->second;

        BlockInputStreams source_streams;

        if (current_streams)
        {
            source_streams = createSourceStreams(
                query_info, processed_stage, max_block_size, header, storage,
                struct_lock, real_column_names, modified_context, current_streams, has_table_virtual_column);
        }
        else
        {
            source_streams.emplace_back(std::make_shared<LazyBlockInputStream>(
                header, [=, &real_column_names, &modified_context]() -> BlockInputStreamPtr
                {
                    BlockInputStreams streams = createSourceStreams(query_info, processed_stage, max_block_size,
                                                                    header, storage, struct_lock, real_column_names,
                                                                    modified_context, current_streams, has_table_virtual_column, true);

                    if (!streams.empty() && streams.size() != 1)
                        throw Exception("LogicalError: the lazy stream size must to be one or empty.", ErrorCodes::LOGICAL_ERROR);

                    return streams.empty() ? std::make_shared<NullBlockInputStream>(header) : streams[0];
                }));
        }

        res.insert(res.end(), source_streams.begin(), source_streams.end());
    }

    if (res.empty())
        return res;

    res = narrowBlockInputStreams(res, num_streams);
    return res;
}

BlockInputStreams StorageMerge::createSourceStreams(const SelectQueryInfo & query_info, const QueryProcessingStage::Enum & processed_stage,
                                                    const size_t max_block_size, const Block & header, const StoragePtr & storage,
                                                    const TableStructureReadLockPtr & struct_lock, Names & real_column_names,
                                                    Context & modified_context, size_t streams_num, bool has_table_virtual_column,
                                                    bool concat_streams)
{
    SelectQueryInfo modified_query_info = query_info;
    modified_query_info.query = query_info.query->clone();

    VirtualColumnUtils::rewriteEntityInAst(modified_query_info.query, "_table", storage ? storage->getTableName() : "");

    if (!storage)
        return BlockInputStreams{
            InterpreterSelectQuery(modified_query_info.query, modified_context, std::make_shared<OneBlockInputStream>(header),
                                   processed_stage, true).execute().in};

    BlockInputStreams source_streams;

    if (processed_stage <= storage->getQueryProcessingStage(modified_context))
    {
        /// If there are only virtual columns in query, you must request at least one other column.
        if (real_column_names.size() ==0)
            real_column_names.push_back(ExpressionActions::getSmallestColumn(storage->getColumns().getAllPhysical()));

        source_streams = storage->read(real_column_names, modified_query_info, modified_context, processed_stage, max_block_size,
                                       UInt32(streams_num));
    }
    else if (processed_stage > storage->getQueryProcessingStage(modified_context))
    {
        typeid_cast<ASTSelectQuery *>(modified_query_info.query.get())->replaceDatabaseAndTable(source_database, storage->getTableName());

        /// Maximum permissible parallelism is streams_num
        modified_context.getSettingsRef().max_threads = UInt64(streams_num);
        modified_context.getSettingsRef().max_streams_to_max_threads_ratio = 1;

        InterpreterSelectQuery interpreter{modified_query_info.query, modified_context, Names{}, processed_stage};
        BlockInputStreamPtr interpreter_stream = interpreter.execute().in;

        /** Materialization is needed, since from distributed storage the constants come materialized.
          * If you do not do this, different types (Const and non-Const) columns will be produced in different threads,
          * And this is not allowed, since all code is based on the assumption that in the block stream all types are the same.
          */
        source_streams.emplace_back(std::make_shared<MaterializingBlockInputStream>(interpreter_stream));
    }

    if (!source_streams.empty())
    {
        if (concat_streams)
        {
            BlockInputStreamPtr stream =
                source_streams.size() > 1 ? std::make_shared<ConcatBlockInputStream>(source_streams) : source_streams[0];

            source_streams.resize(1);
            source_streams[0] = stream;
        }

        for (BlockInputStreamPtr & source_stream : source_streams)
        {
            if (has_table_virtual_column)
                source_stream = std::make_shared<AddingConstColumnBlockInputStream<String>>(
                    source_stream, std::make_shared<DataTypeString>(), storage->getTableName(), "_table");

            /// Subordinary tables could have different but convertible types, like numeric types of different width.
            /// We must return streams with structure equals to structure of Merge table.
            convertingSourceStream(header, modified_context, modified_query_info.query, source_stream, processed_stage);

            source_stream->addTableLock(struct_lock);
        }
    }

    return source_streams;
}

StorageMerge::StorageListWithLocks StorageMerge::getSelectedTables() const
{
    StorageListWithLocks selected_tables;
    auto database = context.getDatabase(source_database);
    auto iterator = database->getIterator(context);

    while (iterator->isValid())
    {
        if (table_name_regexp.match(iterator->name()))
        {
            auto & table = iterator->table();
            if (table.get() != this)
                selected_tables.emplace_back(table, table->lockStructure(false));
        }

        iterator->next();
    }

    return selected_tables;
}


StorageMerge::StorageListWithLocks StorageMerge::getSelectedTables(const ASTPtr & query, bool has_virtual_column, bool get_lock) const
{
    StorageListWithLocks selected_tables;
    DatabasePtr database = context.getDatabase(source_database);
    DatabaseIteratorPtr iterator = database->getIterator(context);

    auto virtual_column = ColumnString::create();

    while (iterator->isValid())
    {
        if (table_name_regexp.match(iterator->name()))
        {
            StoragePtr storage = iterator->table();

            if (query && typeid_cast<ASTSelectQuery *>(query.get())->prewhere_expression && !storage->supportsPrewhere())
                throw Exception("Storage " + storage->getName() + " doesn't support PREWHERE.", ErrorCodes::ILLEGAL_PREWHERE);

            if (storage.get() != this)
            {
                virtual_column->insert(storage->getTableName());
                selected_tables.emplace_back(storage, get_lock ? storage->lockStructure(false) : TableStructureReadLockPtr{});
            }
        }

        iterator->next();
    }

    if (has_virtual_column)
    {
        Block virtual_columns_block = Block{ColumnWithTypeAndName(std::move(virtual_column), std::make_shared<DataTypeString>(), "_table")};
        VirtualColumnUtils::filterBlockWithQuery(query, virtual_columns_block, context);
        auto values = VirtualColumnUtils::extractSingleValueFromBlock<String>(virtual_columns_block, "_table");

        /// Remove unused tables from the list
        selected_tables.remove_if([&] (const auto & elem) { return values.find(elem.first->getTableName()) == values.end(); });
    }

    return selected_tables;
}

void StorageMerge::alter(const AlterCommands & params, const String & database_name, const String & table_name, const Context & context)
{
<<<<<<< HEAD
    auto lock = lockStructureForAlter(__PRETTY_FUNCTION__);
=======
    for (const auto & param : params)
        if (param.type == AlterCommand::MODIFY_PRIMARY_KEY)
            throw Exception("Storage engine " + getName() + " doesn't support primary key.", ErrorCodes::NOT_IMPLEMENTED);

    auto lock = lockStructureForAlter();
>>>>>>> af110b82

    ColumnsDescription new_columns = getColumns();
    params.apply(new_columns);
    context.getDatabase(database_name)->alterTable(context, table_name, new_columns, {});
    setColumns(new_columns);
}

Block StorageMerge::getQueryHeader(
    const Names & column_names, const SelectQueryInfo & query_info, const Context & context, QueryProcessingStage::Enum processed_stage)
{
    switch (processed_stage)
    {
        case QueryProcessingStage::FetchColumns:
        {
            Block header = getSampleBlockForColumns(column_names);
            if (query_info.prewhere_info)
            {
                query_info.prewhere_info->prewhere_actions->execute(header);
                header = materializeBlock(header);
                if (query_info.prewhere_info->remove_prewhere_column)
                    header.erase(query_info.prewhere_info->prewhere_column_name);
            }
            return header;
        }
        case QueryProcessingStage::WithMergeableState:
        case QueryProcessingStage::Complete:
            return materializeBlock(InterpreterSelectQuery(
                query_info.query, context, std::make_shared<OneBlockInputStream>(getSampleBlockForColumns(column_names)),
                                       processed_stage, true).getSampleBlock());
    }
    throw Exception("Logical Error: unknown processed stage.", ErrorCodes::LOGICAL_ERROR);
}

void StorageMerge::convertingSourceStream(const Block & header, const Context & context, ASTPtr & query,
                                          BlockInputStreamPtr & source_stream, QueryProcessingStage::Enum processed_stage)
{
    Block before_block_header = source_stream->getHeader();
    source_stream = std::make_shared<ConvertingBlockInputStream>(context, source_stream, header, ConvertingBlockInputStream::MatchColumnsMode::Name);

    ASTPtr where_expression = typeid_cast<ASTSelectQuery *>(query.get())->where_expression;

    if (!where_expression)
        return;

    for (size_t column_index : ext::range(0, header.columns()))
    {
        ColumnWithTypeAndName header_column = header.getByPosition(column_index);
        ColumnWithTypeAndName before_column = before_block_header.getByName(header_column.name);
        /// If the processed_stage greater than FetchColumns and the block structure between streams is different.
        /// the where expression maybe invalid because of convertingBlockInputStream.
        /// So we need to throw exception.
        if (!header_column.type->equals(*before_column.type.get()) && processed_stage > QueryProcessingStage::FetchColumns)
        {
            NamesAndTypesList source_columns = getSampleBlock().getNamesAndTypesList();
            NameAndTypePair virtual_column = getColumn("_table");
            source_columns.insert(source_columns.end(), virtual_column);
            auto syntax_result = SyntaxAnalyzer(context, {}).analyze(where_expression, source_columns);
            ExpressionActionsPtr actions = ExpressionAnalyzer{where_expression, syntax_result, context}.getActions(false, false);
            Names required_columns = actions->getRequiredColumns();

            for (const auto required_column : required_columns)
            {
                if (required_column == header_column.name)
                    throw Exception("Block structure mismatch in Merge Storage: different types:\n" + before_block_header.dumpStructure()
                                    + "\n" + header.dumpStructure(), ErrorCodes::BLOCKS_HAVE_DIFFERENT_STRUCTURE);
            }
        }

    }
}


void registerStorageMerge(StorageFactory & factory)
{
    factory.registerStorage("Merge", [](const StorageFactory::Arguments & args)
    {
        /** In query, the name of database is specified as table engine argument which contains source tables,
          *  as well as regex for source-table names.
          */

        ASTs & engine_args = args.engine_args;

        if (engine_args.size() != 2)
            throw Exception("Storage Merge requires exactly 2 parameters"
                " - name of source database and regexp for table names.",
                ErrorCodes::NUMBER_OF_ARGUMENTS_DOESNT_MATCH);

        engine_args[0] = evaluateConstantExpressionOrIdentifierAsLiteral(engine_args[0], args.local_context);
        engine_args[1] = evaluateConstantExpressionAsLiteral(engine_args[1], args.local_context);

        String source_database = static_cast<const ASTLiteral &>(*engine_args[0]).value.safeGet<String>();
        String table_name_regexp = static_cast<const ASTLiteral &>(*engine_args[1]).value.safeGet<String>();

        return StorageMerge::create(
            args.table_name, args.columns,
            source_database, table_name_regexp, args.context);
    });
}

}<|MERGE_RESOLUTION|>--- conflicted
+++ resolved
@@ -396,15 +396,7 @@
 
 void StorageMerge::alter(const AlterCommands & params, const String & database_name, const String & table_name, const Context & context)
 {
-<<<<<<< HEAD
-    auto lock = lockStructureForAlter(__PRETTY_FUNCTION__);
-=======
-    for (const auto & param : params)
-        if (param.type == AlterCommand::MODIFY_PRIMARY_KEY)
-            throw Exception("Storage engine " + getName() + " doesn't support primary key.", ErrorCodes::NOT_IMPLEMENTED);
-
     auto lock = lockStructureForAlter();
->>>>>>> af110b82
 
     ColumnsDescription new_columns = getColumns();
     params.apply(new_columns);
