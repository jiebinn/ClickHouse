#include <DataTypes/DataTypeArray.h>
#include <DataTypes/DataTypeDateTime.h>
#include <DataTypes/DataTypesNumber.h>
#include <DataTypes/DataTypeString.h>
#include <Dictionaries/IDictionary.h>
#include <Dictionaries/IDictionarySource.h>
#include <Dictionaries/DictionaryStructure.h>
#include <Interpreters/Context.h>
#include <Interpreters/ExternalDictionaries.h>
#include <Storages/System/StorageSystemDictionaries.h>

#include <ext/map.h>
#include <mutex>

namespace DB
{

NamesAndTypesList StorageSystemDictionaries::getNamesAndTypes()
{
    return {
        { "name", std::make_shared<DataTypeString>() },
        { "origin", std::make_shared<DataTypeString>() },
        { "type", std::make_shared<DataTypeString>() },
        { "key", std::make_shared<DataTypeString>() },
        { "attribute.names", std::make_shared<DataTypeArray>(std::make_shared<DataTypeString>()) },
        { "attribute.types", std::make_shared<DataTypeArray>(std::make_shared<DataTypeString>()) },
        { "bytes_allocated", std::make_shared<DataTypeUInt64>() },
        { "query_count", std::make_shared<DataTypeUInt64>() },
        { "hit_rate", std::make_shared<DataTypeFloat64>() },
        { "element_count", std::make_shared<DataTypeUInt64>() },
        { "load_factor", std::make_shared<DataTypeFloat64>() },
        { "creation_time", std::make_shared<DataTypeDateTime>() },
        { "source", std::make_shared<DataTypeString>() },
        { "last_exception", std::make_shared<DataTypeString>() },
    };
}

<<<<<<< HEAD

BlockInputStreams StorageSystemDictionaries::read(
    const Names & column_names,
    const SelectQueryInfo &,
    const Context & context,
    QueryProcessingStage::Enum processed_stage,
    const size_t,
    const unsigned)
{
    check(column_names);
    checkQueryProcessingStage(processed_stage, context);

=======
void StorageSystemDictionaries::fillData(MutableColumns & res_columns, const Context & context, const SelectQueryInfo &) const
{
>>>>>>> 2ebe6beb
    const auto & external_dictionaries = context.getExternalDictionaries();
    auto objects_map = external_dictionaries.getObjectsMap();
    const auto & dictionaries = objects_map.get();
    for (const auto & dict_info : dictionaries)
    {
        size_t i = 0;

        res_columns[i++]->insert(dict_info.first);
        res_columns[i++]->insert(dict_info.second.origin);

        if (dict_info.second.loadable)
        {
            const auto dict_ptr = std::static_pointer_cast<IDictionaryBase>(dict_info.second.loadable);

            res_columns[i++]->insert(dict_ptr->getTypeName());

            const auto & dict_struct = dict_ptr->getStructure();
            res_columns[i++]->insert(dict_struct.getKeyDescription());
            res_columns[i++]->insert(ext::map<Array>(dict_struct.attributes, [] (auto & attr) { return attr.name; }));
            res_columns[i++]->insert(ext::map<Array>(dict_struct.attributes, [] (auto & attr) { return attr.type->getName(); }));
            res_columns[i++]->insert(static_cast<UInt64>(dict_ptr->getBytesAllocated()));
            res_columns[i++]->insert(static_cast<UInt64>(dict_ptr->getQueryCount()));
            res_columns[i++]->insert(dict_ptr->getHitRate());
            res_columns[i++]->insert(static_cast<UInt64>(dict_ptr->getElementCount()));
            res_columns[i++]->insert(dict_ptr->getLoadFactor());
            res_columns[i++]->insert(static_cast<UInt64>(std::chrono::system_clock::to_time_t(dict_ptr->getCreationTime())));
            res_columns[i++]->insert(dict_ptr->getSource()->toString());
        }
        else
        {
            while (i < 13)
                res_columns[i++]->insertDefault();
        }

        if (dict_info.second.exception)
        {
            try
            {
                std::rethrow_exception(dict_info.second.exception);
            }
            catch (...)
            {
                res_columns[i++]->insert(getCurrentExceptionMessage(false));
            }
        }
        else
            res_columns[i++]->insertDefault();
    }
}

}<|MERGE_RESOLUTION|>--- conflicted
+++ resolved
@@ -35,23 +35,8 @@
     };
 }
 
-<<<<<<< HEAD
-
-BlockInputStreams StorageSystemDictionaries::read(
-    const Names & column_names,
-    const SelectQueryInfo &,
-    const Context & context,
-    QueryProcessingStage::Enum processed_stage,
-    const size_t,
-    const unsigned)
-{
-    check(column_names);
-    checkQueryProcessingStage(processed_stage, context);
-
-=======
 void StorageSystemDictionaries::fillData(MutableColumns & res_columns, const Context & context, const SelectQueryInfo &) const
 {
->>>>>>> 2ebe6beb
     const auto & external_dictionaries = context.getExternalDictionaries();
     auto objects_map = external_dictionaries.getObjectsMap();
     const auto & dictionaries = objects_map.get();
