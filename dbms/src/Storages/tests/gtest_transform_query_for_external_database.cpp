--- conflicted
+++ resolved
@@ -23,12 +23,8 @@
     {
         registerFunctions();
         DatabasePtr database = std::make_shared<DatabaseMemory>("test");
-<<<<<<< HEAD
         database->attachTable("table", StorageMemory::create("test", "table", ColumnsDescription{columns}));
-=======
-        database->attachTable("table", StorageMemory::create("table", ColumnsDescription{columns}));
         context.makeGlobalContext();
->>>>>>> 97b75fe3
         context.addDatabase("test", database);
         context.setCurrentDatabase("test");
     }
