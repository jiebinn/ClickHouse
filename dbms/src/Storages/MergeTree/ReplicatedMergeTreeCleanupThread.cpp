--- conflicted
+++ resolved
@@ -35,31 +35,18 @@
 
     try
     {
-<<<<<<< HEAD
         iterate();
     }
+    catch (const zkutil::KeeperException & e)
+    {
+        tryLogCurrentException(log, __PRETTY_FUNCTION__);
+
+        if (e.code == ZooKeeperImpl::ZooKeeper::ZSESSIONEXPIRED)
+            return;
+    }
     catch (...)
     {
         tryLogCurrentException(log, __PRETTY_FUNCTION__);
-=======
-        try
-        {
-            iterate();
-        }
-        catch (const zkutil::KeeperException & e)
-        {
-            tryLogCurrentException(log, __PRETTY_FUNCTION__);
-
-            if (e.code == ZooKeeperImpl::ZooKeeper::ZSESSIONEXPIRED)
-                break;
-        }
-        catch (...)
-        {
-            tryLogCurrentException(log, __PRETTY_FUNCTION__);
-        }
-
-        storage.cleanup_thread_event.tryWait(CLEANUP_SLEEP_MS);
->>>>>>> f8241120
     }
 
     task_handle->scheduleAfter(CLEANUP_SLEEP_MS);
