--- conflicted
+++ resolved
@@ -49,83 +49,7 @@
 	  * Не добавляет столбцы, для которых нет файлов. Чтобы их добавить, нужно вызвать fillMissingColumns.
 	  * В блоке должно быть либо ни одного столбца из columns, либо все, для которых есть файлы.
 	  */
-<<<<<<< HEAD
 	void readRange(size_t from_mark, size_t to_mark, Block & res);
-=======
-	void readRange(size_t from_mark, size_t to_mark, Block & res)
-	{
-		try
-		{
-			size_t max_rows_to_read = (to_mark - from_mark) * storage.index_granularity;
-
-			/// Указатели на столбцы смещений, общие для столбцов из вложенных структур данных
-			/// Если append, все значения nullptr, и offset_columns используется только для проверки, что столбец смещений уже прочитан.
-			OffsetColumns offset_columns;
-
-			for (const NameAndTypePair & it : columns)
-			{
-				if (streams.end() == streams.find(it.name))
-					continue;
-
-				/// Все столбцы уже есть в блоке. Будем добавлять значения в конец.
-				bool append = res.has(it.name);
-
-				ColumnWithTypeAndName column;
-				column.name = it.name;
-				column.type = it.type;
-				if (append)
-					column.column = res.getByName(column.name).column;
-
-				bool read_offsets = true;
-
-				/// Для вложенных структур запоминаем указатели на столбцы со смещениями
-				if (const DataTypeArray * type_arr = typeid_cast<const DataTypeArray *>(&*column.type))
-				{
-					String name = DataTypeNested::extractNestedTableName(column.name);
-
-					if (offset_columns.count(name) == 0)
-						offset_columns[name] = append ? nullptr : std::make_shared<ColumnArray::ColumnOffsets_t>();
-					else
-						read_offsets = false; /// на предыдущих итерациях смещения уже считали вызовом readData
-
-					if (!append)
-						column.column = std::make_shared<ColumnArray>(type_arr->getNestedType()->createColumn(), offset_columns[name]);
-				}
-				else if (!append)
-					column.column = column.type->createColumn();
-
-				try
-				{
-					readData(column.name, *column.type, *column.column, from_mark, max_rows_to_read, 0, read_offsets);
-				}
-				catch (Exception & e)
-				{
-					/// Более хорошая диагностика.
-					e.addMessage("(while reading column " + column.name + ")");
-					throw;
-				}
-
-				if (!append && column.column->size())
-					res.insert(std::move(column));
-			}
-		}
-		catch (Exception & e)
-		{
-			if (e.code() != ErrorCodes::MEMORY_LIMIT_EXCEEDED)
-				storage.reportBrokenPart(data_part->name);
-
-			/// Более хорошая диагностика.
-			e.addMessage("(while reading from part " + path + " from mark " + toString(from_mark) + " to " + toString(to_mark) + ")");
-			throw;
-		}
-		catch (...)
-		{
-			storage.reportBrokenPart(data_part->name);
-
-			throw;
-		}
-	}
->>>>>>> 402f09c3
 
 	/** Добавляет в блок недостающие столбцы из ordered_names, состоящие из значений по-умолчанию.
 	  * Недостающие столбцы добавляются в позиции, такие же как в ordered_names.
@@ -206,217 +130,6 @@
 	MarkRanges all_mark_ranges;
 	size_t aio_threshold;
 	size_t max_read_buffer_size;
-<<<<<<< HEAD
-=======
-
-	void addStream(const String & name, const IDataType & type, const MarkRanges & all_mark_ranges,
-		const ReadBufferFromFileBase::ProfileCallback & profile_callback, clockid_t clock_type,
-		size_t level = 0)
-	{
-		String escaped_column_name = escapeForFileName(name);
-
-		/** Если файла с данными нет - то не будем пытаться открыть его.
-			* Это нужно, чтобы можно было добавлять новые столбцы к структуре таблицы без создания файлов для старых кусков.
-			*/
-		if (!Poco::File(path + escaped_column_name + ".bin").exists())
-			return;
-
-		/// Для массивов используются отдельные потоки для размеров.
-		if (const DataTypeArray * type_arr = typeid_cast<const DataTypeArray *>(&type))
-		{
-			String size_name = DataTypeNested::extractNestedTableName(name)
-				+ ARRAY_SIZES_COLUMN_NAME_SUFFIX + toString(level);
-			String escaped_size_name = escapeForFileName(DataTypeNested::extractNestedTableName(name))
-				+ ARRAY_SIZES_COLUMN_NAME_SUFFIX + toString(level);
-
-			if (!streams.count(size_name))
-				streams.emplace(size_name, std::make_unique<Stream>(
-					path + escaped_size_name, uncompressed_cache, mark_cache, save_marks_in_cache,
-					all_mark_ranges, aio_threshold, max_read_buffer_size, profile_callback, clock_type));
-
-			addStream(name, *type_arr->getNestedType(), all_mark_ranges, profile_callback, clock_type, level + 1);
-		}
-		else
-			streams.emplace(name, std::make_unique<Stream>(
-				path + escaped_column_name, uncompressed_cache, mark_cache, save_marks_in_cache,
-				all_mark_ranges, aio_threshold, max_read_buffer_size, profile_callback, clock_type));
-	}
-
-
-	void readData(const String & name, const IDataType & type, IColumn & column, size_t from_mark, size_t max_rows_to_read,
-		size_t level = 0, bool read_offsets = true)
-	{
-		/// Для массивов требуется сначала десериализовать размеры, а потом значения.
-		if (const DataTypeArray * type_arr = typeid_cast<const DataTypeArray *>(&type))
-		{
-			if (read_offsets)
-			{
-				Stream & stream = *streams[DataTypeNested::extractNestedTableName(name) + ARRAY_SIZES_COLUMN_NAME_SUFFIX + toString(level)];
-				stream.seekToMark(from_mark);
-				type_arr->deserializeOffsets(
-					column,
-					*stream.data_buffer,
-					max_rows_to_read);
-			}
-
-			if (column.size())
-			{
-				ColumnArray & array = typeid_cast<ColumnArray &>(column);
-				const size_t required_internal_size = array.getOffsets()[column.size() - 1];
-
-				if (required_internal_size)
-				{
-					readData(
-						name,
-						*type_arr->getNestedType(),
-						array.getData(),
-						from_mark,
-						required_internal_size - array.getData().size(),
-						level + 1);
-
-					/** Исправление для ошибочно записанных пустых файлов с данными массива.
-					  * Такое бывает после ALTER с добавлением новых столбцов во вложенную структуру данных.
-					  */
-					size_t read_internal_size = array.getData().size();
-					if (required_internal_size != read_internal_size)
-					{
-						if (read_internal_size != 0)
-							LOG_ERROR((&Logger::get("MergeTreeReader")),
-								"Internal size of array " + name + " doesn't match offsets: corrupted data, filling with default values.");
-
-						array.getDataPtr() = dynamic_cast<IColumnConst &>(
-							*type_arr->getNestedType()->createConstColumn(
-								required_internal_size,
-								type_arr->getNestedType()->getDefault())).convertToFullColumn();
-
-						/** NOTE Можно было бы занулять этот столбец, чтобы он не добавлялся в блок,
-						  *  а впоследствии создавался с более правильными (из определения таблицы) значениями по-умолчанию.
-						  */
-					}
-				}
-			}
-		}
-		else
-		{
-			Stream & stream = *streams[name];
-			double & avg_value_size_hint = avg_value_size_hints[name];
-			stream.seekToMark(from_mark);
-			type.deserializeBinary(column, *stream.data_buffer, max_rows_to_read, avg_value_size_hint);
-
-			/// Вычисление подсказки о среднем размере значения.
-			size_t column_size = column.size();
-			if (column_size)
-			{
-				double current_avg_value_size = static_cast<double>(column.byteSize()) / column_size;
-
-				/// Эвристика, чтобы при изменениях, значение avg_value_size_hint быстро росло, но медленно уменьшалось.
-				if (current_avg_value_size > avg_value_size_hint)
-					avg_value_size_hint = current_avg_value_size;
-				else if (current_avg_value_size * 2 < avg_value_size_hint)
-					avg_value_size_hint = (current_avg_value_size + avg_value_size_hint * 3) / 4;
-			}
-		}
-	}
-
-
-	void fillMissingColumnsImpl(Block & res, const Names & ordered_names, bool always_reorder)
-	{
-		if (!res)
-			throw Exception("Empty block passed to fillMissingColumnsImpl", ErrorCodes::LOGICAL_ERROR);
-
-		try
-		{
-			/** Для недостающих столбцов из вложенной структуры нужно создавать не столбец пустых массивов, а столбец массивов
-			  *  правильных длин.
-			  * TODO: Если для какой-то вложенной структуры были запрошены только отсутствующие столбцы, для них вернутся пустые
-			  *  массивы, даже если в куске есть смещения для этой вложенной структуры. Это можно исправить.
-			  * NOTE: Похожий код есть в Block::addDefaults, но он немного отличается.
-			  */
-
-			/// Сначала запомним столбцы смещений для всех массивов в блоке.
-			OffsetColumns offset_columns;
-			for (size_t i = 0; i < res.columns(); ++i)
-			{
-				const ColumnWithTypeAndName & column = res.getByPosition(i);
-				if (const ColumnArray * array = typeid_cast<const ColumnArray *>(&*column.column))
-				{
-					String offsets_name = DataTypeNested::extractNestedTableName(column.name);
-					auto & offsets_column = offset_columns[offsets_name];
-
-					/// Если почему-то есть разные столбцы смещений для одной вложенной структуры, то берём непустой.
-					if (!offsets_column || offsets_column->empty())
-						offsets_column = array->getOffsetsColumn();
-				}
-			}
-
-			auto should_evaluate_defaults = false;
-			auto should_sort = always_reorder;
-
-			for (const auto & requested_column : columns)
-			{
-				/// insert default values only for columns without default expressions
-				if (!res.has(requested_column.name))
-				{
-					should_sort = true;
-					if (storage.column_defaults.count(requested_column.name) != 0)
-					{
-						should_evaluate_defaults = true;
-						continue;
-					}
-
-					ColumnWithTypeAndName column_to_add;
-					column_to_add.name = requested_column.name;
-					column_to_add.type = requested_column.type;
-
-					String offsets_name = DataTypeNested::extractNestedTableName(column_to_add.name);
-					if (offset_columns.count(offsets_name))
-					{
-						ColumnPtr offsets_column = offset_columns[offsets_name];
-						DataTypePtr nested_type = typeid_cast<DataTypeArray &>(*column_to_add.type).getNestedType();
-						size_t nested_rows = offsets_column->empty() ? 0
-							: typeid_cast<ColumnUInt64 &>(*offsets_column).getData().back();
-
-						ColumnPtr nested_column = dynamic_cast<IColumnConst &>(*nested_type->createConstColumn(
-							nested_rows, nested_type->getDefault())).convertToFullColumn();
-
-						column_to_add.column = std::make_shared<ColumnArray>(nested_column, offsets_column);
-					}
-					else
-					{
-						/** Нужно превратить константный столбец в полноценный, так как в части блоков (из других кусков),
-						  *  он может быть полноценным (а то интерпретатор может посчитать, что он константный везде).
-						  */
-						column_to_add.column = dynamic_cast<IColumnConst &>(*column_to_add.type->createConstColumn(
-							res.rows(), column_to_add.type->getDefault())).convertToFullColumn();
-					}
-
-					res.insert(std::move(column_to_add));
-				}
-			}
-
-			/// evaluate defaulted columns if necessary
-			if (should_evaluate_defaults)
-				evaluateMissingDefaults(res, columns, storage.column_defaults, storage.context);
-
-			/// sort columns to ensure consistent order among all blocks
-			if (should_sort)
-			{
-				Block ordered_block;
-
-				for (const auto & name : ordered_names)
-					if (res.has(name))
-						ordered_block.insert(res.getByName(name));
-
-				std::swap(res, ordered_block);
-			}
-		}
-		catch (Exception & e)
-		{
-			/// Более хорошая диагностика.
-			e.addMessage("(while reading from part " + path + ")");
-		}
-	}
->>>>>>> 402f09c3
 };
 
 }