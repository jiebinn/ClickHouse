--- conflicted
+++ resolved
@@ -1939,54 +1939,6 @@
 #endif
         });
 
-<<<<<<< HEAD
-=======
-        /// Interserver IO HTTP
-        port_name = "interserver_http_port";
-        createServer(config, listen_host, port_name, listen_try, start_servers, servers, [&](UInt16 port) -> ProtocolServerAdapter
-        {
-            Poco::Net::ServerSocket socket;
-            auto address = socketBindListen(config, socket, listen_host, port);
-            socket.setReceiveTimeout(settings.http_receive_timeout);
-            socket.setSendTimeout(settings.http_send_timeout);
-            return ProtocolServerAdapter(
-                listen_host,
-                port_name,
-                "replica communication (interserver): http://" + address.toString(),
-                std::make_unique<HTTPServer>(
-                    context(),
-                    createHandlerFactory(*this, async_metrics, "InterserverIOHTTPHandler-factory"),
-                    server_pool,
-                    socket,
-                    http_params));
-        });
-
-        port_name = "interserver_https_port";
-        createServer(config, listen_host, port_name, listen_try, start_servers, servers, [&](UInt16 port) -> ProtocolServerAdapter
-        {
-#if USE_SSL
-            Poco::Net::SecureServerSocket socket;
-            auto address = socketBindListen(config, socket, listen_host, port, /* secure = */ true);
-            socket.setReceiveTimeout(settings.http_receive_timeout);
-            socket.setSendTimeout(settings.http_send_timeout);
-            return ProtocolServerAdapter(
-                listen_host,
-                port_name,
-                "secure replica communication (interserver): https://" + address.toString(),
-                std::make_unique<HTTPServer>(
-                    context(),
-                    createHandlerFactory(*this, async_metrics, "InterserverIOHTTPSHandler-factory"),
-                    server_pool,
-                    socket,
-                    http_params));
-#else
-            UNUSED(port);
-            throw Exception{"SSL support for TCP protocol is disabled because Poco library was built without NetSSL support.",
-                            ErrorCodes::SUPPORT_IS_DISABLED};
-#endif
-        });
-
->>>>>>> 85773e09
         port_name = "mysql_port";
         createServer(config, listen_host, port_name, listen_try, start_servers, servers, [&](UInt16 port) -> ProtocolServerAdapter
         {
@@ -2053,7 +2005,7 @@
         createServer(config, interserver_listen_host, port_name, listen_try, start_servers, servers, [&](UInt16 port) -> ProtocolServerAdapter
         {
             Poco::Net::ServerSocket socket;
-            auto address = socketBindListen(socket, interserver_listen_host, port);
+            auto address = socketBindListen(config, socket, interserver_listen_host, port);
             socket.setReceiveTimeout(settings.http_receive_timeout);
             socket.setSendTimeout(settings.http_send_timeout);
             return ProtocolServerAdapter(
@@ -2073,7 +2025,7 @@
         {
 #if USE_SSL
             Poco::Net::SecureServerSocket socket;
-            auto address = socketBindListen(socket, interserver_listen_host, port, /* secure = */ true);
+            auto address = socketBindListen(config, socket, interserver_listen_host, port, /* secure = */ true);
             socket.setReceiveTimeout(settings.http_receive_timeout);
             socket.setSendTimeout(settings.http_send_timeout);
             return ProtocolServerAdapter(
@@ -2138,11 +2090,7 @@
         }
     }
 
-<<<<<<< HEAD
-    createServers(config, listen_hosts, interserver_listen_hosts, listen_try, server_pool, async_metrics, servers, /* start_servers: */ true);
-=======
-    createServers(config, listen_hosts, listen_try, server_pool, async_metrics, servers, /* start_servers= */ true);
->>>>>>> 85773e09
+    createServers(config, listen_hosts, interserver_listen_hosts, listen_try, server_pool, async_metrics, servers, /* start_servers= */ true);
 
     std::erase_if(servers, std::bind_front(check_server, ""));
 }
