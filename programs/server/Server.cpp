--- conflicted
+++ resolved
@@ -2549,11 +2549,9 @@
 
         /// After attaching system databases we can initialize system log.
         global_context->initializeSystemLogs();
-<<<<<<< HEAD
-
-=======
-        global_context->handleSystemZooKeeperLogAndConnectionLogAfterInitializationIfNeeded();
->>>>>>> 1854ff24
+
+        global_context->handleSystemZooKeeperConnectionLogAfterInitializationIfNeeded();
+
         /// Build loggers before tables startup to make log messages from tables
         /// attach available in system.text_log
         buildLoggers(config(), logger());
