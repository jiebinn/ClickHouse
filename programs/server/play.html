<!DOCTYPE html>
<html>
<head>
    <meta charset="UTF-8">
    <link rel="icon" href="data:image/svg+xml;base64,PHN2ZyB4bWxucz0iaHR0cDovL3d3dy53My5vcmcvMjAwMC9zdmciIHdpZHRoPSI1NCIgaGVpZ2h0PSI0OCIgdmlld0JveD0iMCAwIDExIDEwIj48c3R5bGU+LmJne2ZpbGw6I2ZmMH0ub3tmaWxsOiMwMDB9PC9zdHlsZT48cmVjdCBjbGFzcz0iYmciIHg9IjAiIHk9IjAiIHdpZHRoPSIxMDAlIiBoZWlnaHQ9IjEwMCUiLz48cGF0aCBkPSJNMSwxIGgxIHY4IGgtMSB6IiBjbGFzcz0ibyIvPjxwYXRoIGQ9Ik0zLDEgaDEgdjggaC0xIHoiIGNsYXNzPSJvIi8+PHBhdGggZD0iTTUsMSBoMSB2OCBoLTEgeiIgY2xhc3M9Im8iLz48cGF0aCBkPSJNNywxIGgxIHY4IGgtMSB6IiBjbGFzcz0ibyIvPjxwYXRoIGQ9Ik05LDQuMjUgaDEgdjEuNSBoLTEgeiIgY2xhc3M9Im8iLz48L3N2Zz4K">
    <title>ClickHouse Query</title>

    <!-- Code Style:

    Do not use any JavaScript or CSS frameworks or preprocessors.
    This HTML page should not require any build systems (node.js, npm, gulp, etc.)
    This HTML page should not be minified, instead it should be reasonably minimalistic by itself.
    This HTML page should not load any external resources on load.
    (CSS and JavaScript must be embedded directly to the page. No external fonts or images should be loaded).
    This UI should look as lightweight, clean and fast as possible.
    All UI elements must be aligned in pixel-perfect way.
    There should not be any animations except the progress bar.
    No unexpected changes in positions of elements while the page is loading.
    Navigation by keyboard should work.
    64-bit numbers must display correctly.

    -->

    <!-- Development Roadmap:

    1. Support readonly servers.
    Check if readonly = 1 (with SELECT FROM system.settings) to avoid sending settings. It can be done once on address/credentials change.
    It can be done in background, e.g. wait 100 ms after address/credentials change and do the check.
    Also, it can provide visual indication that credentials are correct.

    Nice to have:
    - display totals
    - show/hide the editor
    - check for readonly
    - query caching
    - downloads in any format
    - history navigation
    - short links by saving in a special table
    - sharing by creating a short-living user
    - notebook mode

    -->

    <style>
        :root {
            --background-color-rotate: 215;
            --background-color: oklch(96% 0.0296 var(--background-color-rotate));
            --element-background-color: #FFF;
            --element-color-ok: #080;
            --element-background-color-fail: #FEE;
            --bar-color: #FF8; /* Light bar in background of table cells. */
            --bar-color-negative: #FEE;
            --border-color: #CCC;
            --shadow-color: rgba(0, 0, 0, 0.1);
            --button-color: #FF0;
            --text-color: #000;
            --text-color-active: #000;
            --button-active-color: #FE0;
            --button-active-text-color: #000;
            --misc-text-color: #888;
            --error-color: #FEE; /* Light-pink on light-cyan is so neat, I even want to trigger errors to see this cool combination of colors. */
            --table-header-color: #EEE;
            --table-hover-filter: brightness(0.9);
            --link-color: #06D;
            --logo-color: #FFF;
            --border-color-selected: #F80;
            --menu-toggle-color: #000;

            --progress-color: #0C4;
            --progress: 0%;

            ::selection {
                color: #FFF;
                background-color: #456;
            }
        }

        [data-theme="dark"] {
            --background-color-rotate: 250;
            --background-color: oklch(15% 0.0296 var(--background-color-rotate));
            --element-background-color: #000;
            --element-color-ok: #8F8;
            --element-background-color-fail: #300;
            --bar-color: #320;
            --bar-color-negative: #311;
            --border-color: #444;
            --shadow-color: rgba(0, 0, 0, 0.1);
            --text-color: #CCC;
            --text-color-active: #FFF;
            --button-color: rgb(250 255 105);
            --button-text-color: #000;
            --button-active-color: #FE0;
            --button-active-text-color: #000;
            --misc-text-color: #888;
            --error-color: #400;
            --table-header-color: #102020;
            --table-hover-filter: contrast(0.9) brightness(2);
            --link-color: #4BDAF7;
            --logo-color: #444;
            --border-color-selected: #FF0;
            --menu-toggle-color: #FF0;

            --progress-color: #FF0;

            --selection-color: #000;
            --selection-background-color: #FF8;
        }

        :root::selection {
            color: var(--selection-color);
            background-color: var(--selection-background-color);
        }

        *
        {
            box-sizing: border-box;
            /* For iPad */
            margin: 0;
            border-radius: 0;
            tab-size: 4;
        }

        html, body
        {
            height: 100%;
            margin: 0;
            /* This enables position: sticky on controls */
            overflow: auto;
            scrollbar-color: var(--border-color) var(--element-background-color);
        }

        html
        {
            /* The fonts that have full support for hinting. */
            font-family: Roboto Mono, Liberation Sans, DejaVu Sans, sans-serif, Noto Color Emoji, Apple Color Emoji, Segoe UI Emoji;
            background: var(--background-color);
            color: var(--text-color);
        }

        body
        {
            position: relative;
            display: grid;
            grid-template-columns: auto 1fr;
            grid-template-areas: "menu main";
        }

        #menu
        {
            padding: 0.25rem;
            grid-area: menu;
            position: relative;
            background: var(--table-header-color);
            border-right: 1px solid var(--border-color);
            display: grid;
            grid-template-rows: auto 1fr auto;
            grid-template-areas: "databases-icon" "contents" "github-icon";
        }

        #main
        {
            overflow: auto;
            grid-area: main;
            padding: 0.5rem;
            position: relative; /* for stacking context */
        }

        .menu-icon
        {
            width: 2.25em;
            cursor: pointer;
            user-select: none;
            fill: var(--menu-toggle-color);
        }

        .menu-icon:hover
        {
            transform: translate(1px, 1px);
        }

        #databases-icon
        {
            grid-area: databases-icon;
        }

        #databases
        {
            grid-area: contents;
        }

        #github-icon
        {
            grid-area: github-icon;
        }

        #github-icon-light, #github-icon-dark
        {
            display: none;
        }

        [data-theme="light"] #github-icon-light, [data-theme="dark"] #github-icon-dark
        {
            display: block;
        }

        .database button
        {
            cursor: pointer;
            background: transparent;
            font-size: 100%;
            padding: 0;
            user-select: none;
            color: var(--text-color);
            border-bottom: 1px dashed var(--text-color);
        }

        .database button:hover
        {
            color: var(--button-text-color);
            background-color: var(--button-color);
        }

        .database button:focus
        {
            color: var(--button-text-color);
            background-color: var(--button-color);
        }

        .no-tables
        {
            color: var(--misc-text-color);
        }

        .tables
        {
            padding-left: 1rem;
        }

        .current
        {
            font-weight: bold;
        }

        .table
        {
            background-position: bottom;
            background-size: 100% 2px;
            background-repeat: no-repeat;
        }

        .table-addendum
        {
            position: absolute;
            z-index: 999;
            display: none;
            white-space: pre;
            transform: translate(0.25rem, calc(-50% + 0.5em));
            color: var(--element-background-color);
            background: var(--text-color);
            border: 1px solid var(--border-color);
            border-radius: 0.5rem;
            padding: 0.25rem;
            margin-left: 0.25rem;
        }

        .table-addendum::before {
            content: " ";
            position: absolute;
            top: 50%;
            transform: translate(-110%, -50%);
            line-height: 0;
            border-width: 0.5rem;
            border-style: solid;
            border-color: transparent var(--text-color) transparent transparent;
        }

        .table:hover .table-addendum
        {
            display: inline-block;
        }

<<<<<<< HEAD
=======
        .table-addendum-elem
        {
            display: block;
            &:hover {
                text-decoration: 1px underline dotted var(--element-background-color);
            }
        }

        #main
        {
            grid-area: main;
            padding: 0.5rem;
        }

>>>>>>> 230205ba
        #controls
        {
            /* When a page will be scrolled horizontally due to large table size, keep controls in place. */
            position: sticky;
            left: 0;
        }

        /* Otherwise Webkit based browsers will display ugly border on focus. */
        textarea, input, button
        {
            outline: none;
            border: none;
            color: var(--text-color);
        }

        .monospace
        {
            /* Prefer fonts that have full hinting info. This is important for non-retina displays.
               Also I personally dislike "Ubuntu" font due to the similarity of 'r' and 'г' (it looks very ignorant). */
            font-family: DejaVu Sans Mono, Liberation Mono, MonoLisa, Consolas, monospace;
        }

        .shadow
        {
            box-shadow: 0 0 1rem var(--shadow-color);
        }

        input, textarea
        {
            border: 1px solid var(--border-color);
            /* The font must be not too small (to be inclusive) and not too large (it's less practical and make general feel of insecurity) */
            font-size: 11pt;
            padding: 0.25rem;
            background-color: var(--element-background-color);
        }

        input:focus, textarea:focus
        {
            color: var(--text-color-active);
        }

        #query
        {
            display: block;
            /* Make enough space for even big queries. */
            height: 20vh;
            /* Keeps query text-area's width full screen even when user adjusting the width of the query box. */
            width: 100%;
            min-width: 100%;
            max-width: 100%;
            margin-top: -1px; /* To compensate the border. */
            contain: strict; /* Less input lag even if the table is large. */
            resize: none; /* Disable default browser resizer */
        }

        #inputs
        {
            white-space: nowrap;
        }

        #url
        {
            width: 70%;
        }

        #user, #password
        {
            width: calc(15% + 1px);
            margin-left: -1px;
        }

        input.ok
        {
            color: var(--element-color-ok);
        }

        input.fail
        {
            background-color: var(--element-background-color-fail);
        }

        #run_div
        {
            margin-top: 0.5rem;
            display: grid;
            place-items: center;
            gap: 1rem;
            grid-template-columns: auto auto auto 1fr auto auto auto;
            grid-template-areas: "run hint hourglass progress-bar download progress-text theme";
        }

        #run
        {
            grid-area: run;
            user-select: none;
            color: var(--button-text-color);
            background-color: var(--button-color);
            padding: 0.25rem 1rem;
            cursor: pointer;
            font-weight: bold;
            font-size: 100%; /* Otherwise button element will have a lower font size. */
        }

        #run:hover, #run:focus, #download-div:hover, #download-div:focus
        {
            color: var(--button-active-text-color);
            background-color: var(--button-active-color);
        }

        #hint
        {
            grid-area: hint;
            color: var(--misc-text-color);
        }

        #hourglass
        {
            grid-area: hourglass;
            display: none;
            font-size: 110%;
            color: #888;
            animation: hourglass-animation 2s linear infinite;
        }

        #check-mark
        {
            grid-area: hourglass;
            display: none;
            font-size: 110%;
            color: #080;
        }

        #stats
        {
            grid-area: progress-text;
            color: var(--misc-text-color);
        }

        #stats b
        {
            color: var(--progress-color);
        }

        #download-div
        {
            grid-area: download;
            display: none;
            user-select: none;
            color: var(--button-text-color);
            background-color: var(--button-color);
            padding: 0.25rem 0.65rem;
            cursor: pointer;
            position: relative;
        }

        #download
        {
            width: 1em;
            height: 1em;
        }

        #download-dropdown
        {
            display: none;
            position: absolute;
            background-color: var(--button-color);
            border: 1px solid var(--button-text-color);
            padding: 0.5rem;
            z-index: 999;
            box-shadow: 0 4px 6px var(--shadow-color);
        }

        #download-dropdown.show
        {
            display: block;
        }

        .download-option
        {
            margin-bottom: 0.5rem;
            display: flex;
            align-items: center;
            gap: 0.25rem;
        }

        .download-option label
        {
            color: var(--button-text-color);
            white-space: nowrap;
            margin-right: 0.5rem;
        }

        .download-option select,
        #download-format-other
        {
            flex: 1;
            padding: 0.25rem;
            background-color: var(--element-background-color);
            color: var(--text-color);
            border: 1px solid var(--shadow-color);

            &:focus {
                outline: none;
            }
        }

        #download-format-other
        {
            display: none;
            margin-top: 0.25rem;
            margin-bottom: 0.5rem;
        }

        #download-format-other.show
        {
            display: block;
        }

        #download-button
        {
            width: 100%;
            margin-top: 0rem;
            padding: 0.5rem 0.5rem;
            background-color: var(--element-background-color);
            color: var(--text-color);
            border: none;
            cursor: pointer;
            font-weight: bold;

            &:hover {
                background-color: var(--button-active-color);
                color: var(--button-active-text-color);
            }
        }

        #progress
        {
            display: none;
            width: 100%;
            color: var(--misc-text-color);

            grid-area: progress-bar;
            background: linear-gradient(to right,
                transparent 0%,
                var(--progress-color) var(--progress),
                transparent var(--progress));
        }

        #theme
        {
            grid-area: theme;
        }

        #toggle-light, #toggle-dark
        {
            cursor: pointer;
            user-select: none;
        }

        [data-theme="light"] #toggle-light, [data-theme="dark"] #toggle-dark
        {
            display: none;
        }

        #data_div
        {
            margin-top: 1rem;
            background-color: var(--element-background-color);
        }

        #data_div.fixed
        {
            width: fit-content;
        }

        #data-table
        {
            width: 100%;
            border-spacing: 0;
            background-color: var(--element-background-color);
        }

        #data-table.fixed
        {
            table-layout: fixed;
            width: var(--table-width);
         }

        /* Will be displayed when user specified custom format. */
        #data-unparsed
        {
            width: fit-content;
            background-color: var(--element-background-color);
            margin-top: 0rem;
            padding: 0.25rem 0.5rem;
            display: none;
        }

        td
        {
            background-color: var(--element-background-color);
            /* For wide tables any individual column will be no more than 50% of page width. */
            max-width: 50vw;
            /* The content is cut unless you hover. */
            overflow: hidden;
            text-overflow: ellipsis;
            padding: 0.25rem 0.5rem;
            border: 1px solid var(--border-color);
            white-space: pre;
            vertical-align: top;
        }

        td u
        {
            text-decoration-color: var(--misc-text-color);
        }

        .right
        {
            text-align: right;
        }

        th
        {
            position: sticky;
            top: -0.5rem;
            padding: 0.25rem 0.5rem;
            text-align: center;
            background-color: var(--table-header-color);
            border: 1px solid var(--border-color);
        }

        th .name {
            display: block;
            overflow: hidden;
            text-overflow: ellipsis;
        }

        .type-hint
        {
            display: none;
            position: absolute;
            user-select: none;
            left: 0;
            top: -1px;
            transform: translateY(-100%);
            font-size: 75%;
            font-weight: normal;
            color: var(--misc-text-color);
            background: var(--element-background-color);
            max-height: 5em;
            white-space: pre;
        }

        th:hover .type-hint
        {
            display: inline-block;
        }

        .resizer {
            position: absolute;
            top: 0;
            right: -0.3rem;
            width: 0.5rem;
            cursor: col-resize;
            user-select: none;
            height: 100%;
        }

        .resizer:hover, .resizer-dragging
        {
            border-radius: 0.25rem;
            background-color: var(--border-color-selected);
        }

        .textarea-resizer {
            position: absolute;
            bottom: -0.3rem;
            left: 0;
            width: 100%;
            height: 0.5rem;
            cursor: row-resize;
            user-select: none;
        }

        .textarea-resizer:hover, .textarea-resizer-dragging
        {
            border-radius: 0.25rem;
            background-color: var(--border-color);
        }

        #query_div {
            position: relative;
        }

        /* The row under mouse pointer is highlight for better legibility. */
        tr:hover
        {
            filter: var(--table-hover-filter);
        }

        .tr-selected
        {
            filter: var(--table-hover-filter);
        }

        #error
        {
            background: var(--error-color);
            white-space: pre-wrap;
            padding: 0.5rem 1rem;
            display: none;
        }

        .td-selected
        {
            white-space: pre-wrap;
            max-width: none;
            outline: 2px solid var(--border-color-selected);
        }

        td.empty-result
        {
            text-align: center;
            vertical-align: middle;
        }

        .row-number
        {
            width: 1%;
            text-align: right;
            background-color: var(--table-header-color);
            color: var(--misc-text-color);
        }

        div.empty-result
        {
            opacity: 10%;
            font-size: 7vw;
            font-family: Liberation Sans, DejaVu Sans, sans-serif;
        }

        @keyframes hourglass-animation {
            0% { transform: none; }
            25% { transform: rotate(180deg); }
            50% { transform: rotate(180deg); }
            75% { transform: rotate(360deg); }
            100% { transform: rotate(360deg); }
        }

        a, a:visited
        {
            color: var(--link-color);
            text-decoration: none;
        }

        #graph
        {
            display: none;
            margin: auto;
        }

        /* This is for graph in svg */
        text
        {
            font-size: 14px;
            fill: var(--text-color);
        }

        .node rect
        {
            fill: var(--element-background-color);
            filter: drop-shadow(.2rem .2rem .2rem var(--shadow-color));
            stroke: var(--border-color);
        }

        .edgePath path
        {
            stroke: var(--text-color);
        }

        marker
        {
            fill: var(--text-color);
        }

        #logo
        {
            fill: var(--logo-color);
        }

        #cloud-logo
        {
            color: transparent;
            text-shadow: 0 0 0 var(--logo-color);
            font-size: 10vw;
            display: block;
        }

        #logo-container
        {
            text-align: center;
            margin-top: 5em;
            line-height: 0.75;
        }

        #chart
        {
            border: 1px solid var(--border-color);
            background-color: var(--element-background-color);
            filter: drop-shadow(.2rem .2rem .2rem var(--shadow-color));
            display: none;
            height: 70vh;
        }

        #url_status
        {
            position: absolute;
            display: inline-block;
            font-size: 11pt;
            padding: 0.25rem;
            transform: translateX(-100%);
            color: transparent;
            user-select: none;
        }

        #url_status.ok
        {
            color: #0F0;
        }

        #url_status.fail
        {
            color: #F00;
        }

        #server_info
        {
            color: var(--misc-text-color);
        }

        /* Prevents a different color when Chromium auto-fills inputs from the list. */
        input:-webkit-autofill,
        input:-webkit-autofill:hover,
        input:-webkit-autofill:focus,
        input:-webkit-autofill:active
        {
            transition: background-color 600000s 0s, color 600000s 0s;
        }

        /* This is for charts (uPlot), Copyright (c) 2022 Leon Sorokin, MIT License, https://github.com/leeoniya/uPlot/ */
        .u-wrap {position: relative;user-select: none;}
        .u-over, .u-under, .u-axis {position: absolute;}
        .u-under {overflow: hidden;}
        .uplot canvas {display: block;position: relative;width: 100%;height: 100%;}
        .u-legend {font-family: Liberation Mono, DejaVu Sans Mono, MonoLisa, Consolas, monospace; border-spacing: 0; border-collapse: collapse;}
        .u-inline {display: block;}
        .u-inline * {display: inline-block;}
        .u-legend th {font-weight: 600;}
        .u-legend th > * {vertical-align: middle;display: inline-block;}
        .u-legend td { min-width: 13em; }
        .u-legend .u-marker {width: 1em;height: 1em;margin-right: 4px;background-clip: padding-box !important;}
        .u-inline.u-live th::after {content: ":";vertical-align: middle;}
        .u-inline:not(.u-live) .u-value {display: none;}
        .u-series > * {padding: 4px;}
        .u-series th {cursor: pointer;}
        .u-legend .u-off > * {opacity: 0.3;}
        .u-select {background: rgba(0,0,0,0.07);position: absolute;pointer-events: none;}
        .u-cursor-x, .u-cursor-y {position: absolute;left: 0;top: 0;pointer-events: none;will-change: transform;z-index: 100;}
        .u-hz .u-cursor-x, .u-vt .u-cursor-y {height: 100%;border-right: 1px dashed #607D8B;}
        .u-hz .u-cursor-y, .u-vt .u-cursor-x {width: 100%;border-bottom: 1px dashed #607D8B;}
        .u-cursor-pt {position: absolute;top: 0;left: 0;border-radius: 50%;border: 0 solid;pointer-events: none;will-change: transform;z-index: 100;/*this has to be !important since we set inline "background" shorthand */background-clip: padding-box !important;}
        .u-axis.u-off, .u-select.u-off, .u-cursor-x.u-off, .u-cursor-y.u-off, .u-cursor-pt.u-off {display: none;}
    </style>
</head>

<body>
    <div id="menu">
        <div id="databases-icon" class="menu-icon">
            <svg id="databases-toggle" viewBox="0 0 9 9"><path d="M0,0 h1 v8 h-1 z"/><path d="M2,0 h1 v8 h-1 z"/><path d="M4,0 h1 v8 h-1 z"/><path d="M6,0 h1 v8 h-1 z"/><path d="M8,3.25 h1 v1.5 h-1 z"/></svg>
        </div>
        <div id="databases"></div>
        <!-- https://github.com/logos -->
        <div id="github-icon" class="menu-icon">
            <a href="https://github.com/ClickHouse/ClickHouse/">
                <svg id="github-icon-light" viewBox="0 0 98 96" xmlns="http://www.w3.org/2000/svg"><path fill-rule="evenodd" clip-rule="evenodd" d="M48.854 0C21.839 0 0 22 0 49.217c0 21.756 13.993 40.172 33.405 46.69 2.427.49 3.316-1.059 3.316-2.362 0-1.141-.08-5.052-.08-9.127-13.59 2.934-16.42-5.867-16.42-5.867-2.184-5.704-5.42-7.17-5.42-7.17-4.448-3.015.324-3.015.324-3.015 4.934.326 7.523 5.052 7.523 5.052 4.367 7.496 11.404 5.378 14.235 4.074.404-3.178 1.699-5.378 3.074-6.6-10.839-1.141-22.243-5.378-22.243-24.283 0-5.378 1.94-9.778 5.014-13.2-.485-1.222-2.184-6.275.486-13.038 0 0 4.125-1.304 13.426 5.052a46.97 46.97 0 0 1 12.214-1.63c4.125 0 8.33.571 12.213 1.63 9.302-6.356 13.427-5.052 13.427-5.052 2.67 6.763.97 11.816.485 13.038 3.155 3.422 5.015 7.822 5.015 13.2 0 18.905-11.404 23.06-22.324 24.283 1.78 1.548 3.316 4.481 3.316 9.126 0 6.6-.08 11.897-.08 13.526 0 1.304.89 2.853 3.316 2.364 19.412-6.52 33.405-24.935 33.405-46.691C97.707 22 75.788 0 48.854 0z" fill="#24292f"/></svg>
                <svg id="github-icon-dark" viewBox="0 0 98 96" xmlns="http://www.w3.org/2000/svg"><path fill-rule="evenodd" clip-rule="evenodd" d="M48.854 0C21.839 0 0 22 0 49.217c0 21.756 13.993 40.172 33.405 46.69 2.427.49 3.316-1.059 3.316-2.362 0-1.141-.08-5.052-.08-9.127-13.59 2.934-16.42-5.867-16.42-5.867-2.184-5.704-5.42-7.17-5.42-7.17-4.448-3.015.324-3.015.324-3.015 4.934.326 7.523 5.052 7.523 5.052 4.367 7.496 11.404 5.378 14.235 4.074.404-3.178 1.699-5.378 3.074-6.6-10.839-1.141-22.243-5.378-22.243-24.283 0-5.378 1.94-9.778 5.014-13.2-.485-1.222-2.184-6.275.486-13.038 0 0 4.125-1.304 13.426 5.052a46.97 46.97 0 0 1 12.214-1.63c4.125 0 8.33.571 12.213 1.63 9.302-6.356 13.427-5.052 13.427-5.052 2.67 6.763.97 11.816.485 13.038 3.155 3.422 5.015 7.822 5.015 13.2 0 18.905-11.404 23.06-22.324 24.283 1.78 1.548 3.316 4.481 3.316 9.126 0 6.6-.08 11.897-.08 13.526 0 1.304.89 2.853 3.316 2.364 19.412-6.52 33.405-24.935 33.405-46.691C97.707 22 75.788 0 48.854 0z" fill="#fff"/></svg>
            </a>
        </div>
    </div>
    <div id="main">
        <form id="controls">
            <div id="inputs">
                <input name="url" spellcheck="false" class="monospace shadow" id="url" type="url" value="" placeholder="url" /><span id="url_status"><span id="server_info"></span>●</span><input name="user" spellcheck="false" class="monospace shadow" id="user" type="text" value="default" placeholder="user" /><input name="password" class="monospace shadow" id="password" type="password" placeholder="password" />
            </div>
            <div id="query_div"><textarea autofocus spellcheck="false" autocorrect="false" autocomplete="false" data-gramm="false" class="monospace shadow" id="query"></textarea></div>
            <div id="run_div">
                <button type="submit" class="shadow" id="run">Run</button>
                <div id="hint">&nbsp;(Ctrl/Cmd+Enter)</div>
                <div id="hourglass">⧗</div>
                <div id="check-mark">✔</div>
                <div id="progress"></div>
                <div id="download-div">
                    <svg id="download" xmlns="http://www.w3.org/2000/svg" viewBox="0 0 24 24" fill="none" stroke="currentColor" stroke-width="2" stroke-linecap="round" stroke-linejoin="round">
                        <path d="M21 15v4a2 2 0 0 1-2 2H5a2 2 0 0 1-2-2v-4"/>
                        <polyline points="7 10 12 15 17 10"/>
                        <line x1="12" y1="15" x2="12" y2="3"/>
                    </svg>
                </div>
                <div id="stats"></div>
                <div id="theme"><span id="toggle-dark">🌘</span><span id="toggle-light">☀️</span></div>
            </div>
        </form>
        <div id="data_div">
            <table class="monospace shadow" id="data-table"></table>
            <pre class="monospace shadow" id="data-unparsed"></pre>
        </div>
        <div id="chart"></div>
        <svg id="graph" fill="none"></svg>
        <p id="error" class="monospace shadow">
        </p>
        <p id="logo-container">
            <a href="https://clickhouse.com/">
            <svg id="logo" width="50%" viewBox="0 0 180 28" version="1.1" xmlns="http://www.w3.org/2000/svg"><title>Powered by ClickHouse</title><g transform="translate(21, 0)"><path d="M9.76,20.95 C8.43,20.97 7.11,20.73 5.87,20.26 C4.72,19.80 3.67,19.11 2.81,18.22 C1.90,17.32 1.20,16.25 0.74,15.07 C-0.24,12.29 -0.24,9.27 0.74,6.49 C1.67,4.07 3.61,2.16 6.08,1.26 C7.35,0.79 8.71,0.55 10.07,0.57 C11.16,0.54 12.24,0.67 13.30,0.93 C14.15,1.16 14.98,1.47 15.78,1.87 L15.03,4.17 C14.33,3.70 13.57,3.32 12.78,3.03 C11.83,2.71 10.83,2.56 9.82,2.58 C7.96,2.56 6.18,3.35 4.96,4.74 C4.30,5.50 3.79,6.38 3.47,7.33 C3.08,8.46 2.89,9.65 2.91,10.85 C2.90,12.02 3.07,13.18 3.43,14.29 C3.73,15.23 4.21,16.09 4.86,16.84 C5.46,17.52 6.21,18.06 7.05,18.41 C7.95,18.78 8.92,18.96 9.90,18.96 C10.80,18.96 11.68,18.82 12.53,18.55 C13.34,18.27 14.12,17.91 14.85,17.47 L15.57,19.20 C14.87,19.72 14.09,20.13 13.25,20.40 C12.13,20.78 10.95,20.97 9.76,20.95 L9.76,20.95 Z"></path><polygon points="21.20 0 21.20 20.67 18.73 20.67 18.73 0 21.20 0"></polygon><path d="M26.51,4.15 C26.09,4.18 25.68,4.03 25.38,3.74 C25.08,3.46 24.92,3.05 24.94,2.64 C24.92,2.23 25.07,1.83 25.35,1.52 C25.99,0.92 26.99,0.92 27.63,1.52 C27.92,1.82 28.07,2.23 28.06,2.64 C28.07,3.05 27.92,3.44 27.63,3.72 C27.33,4.01 26.93,4.16 26.51,4.15 L26.51,4.15 Z M27.75,6.31 L27.75,20.56 L25.31,20.56 L25.31,6.31 L27.77,6.31 L27.75,6.31 Z"></path><path d="M38.20,20.95 C37.23,20.96 36.27,20.78 35.36,20.44 C34.50,20.12 33.72,19.62 33.07,18.98 C32.40,18.30 31.88,17.51 31.54,16.63 C30.78,14.61 30.78,12.39 31.54,10.36 C31.89,9.48 32.43,8.68 33.11,8.02 C33.80,7.36 34.62,6.85 35.53,6.53 C36.46,6.19 37.45,6.02 38.44,6.02 C39.23,6.02 40.02,6.11 40.78,6.29 C41.40,6.43 41.99,6.67 42.52,7.00 L41.73,9.14 C41.23,8.76 40.68,8.44 40.10,8.18 C39.49,7.95 38.85,7.84 38.20,7.86 C37.57,7.85 36.95,7.97 36.38,8.20 C35.80,8.44 35.28,8.80 34.87,9.26 C34.42,9.77 34.07,10.36 33.85,10.99 C33.58,11.78 33.45,12.61 33.46,13.44 C33.36,14.92 33.85,16.38 34.83,17.51 C35.81,18.45 37.15,18.94 38.53,18.87 C39.72,18.85 40.89,18.48 41.88,17.81 L42.44,19.61 C41.88,20.02 41.26,20.33 40.60,20.52 C39.82,20.79 39.01,20.93 38.20,20.95 L38.20,20.95 Z"></path><path d="M47.94,0 L47.94,20.67 L45.44,20.67 L45.44,0 L47.94,0 Z M54.35,20.67 L48.27,13.01 L54.27,6.33 L56.83,6.33 L50.90,12.72 L57.24,20.67 L54.35,20.67 L54.35,20.67 Z"></path><polygon points="73.11 11.87 62.77 11.87 62.77 20.65 60.10 20.65 60.10 0.85 62.77 0.85 62.77 9.89 73.11 9.89 73.11 0.85 75.78 0.85 75.78 20.67 73.11 20.67"></polygon><path d="M86.30,20.95 C85.38,20.95 84.47,20.78 83.61,20.44 C82.78,20.12 82.01,19.63 81.38,19.00 C80.72,18.32 80.21,17.53 79.87,16.65 C79.12,14.60 79.12,12.35 79.87,10.30 C80.21,9.43 80.72,8.64 81.38,7.98 C82.02,7.35 82.78,6.86 83.61,6.53 C84.47,6.20 85.38,6.02 86.30,6.02 C87.23,6.02 88.15,6.20 89.01,6.53 C89.86,6.86 90.62,7.35 91.27,7.98 C91.94,8.64 92.47,9.43 92.82,10.30 C93.59,12.35 93.59,14.60 92.82,16.65 C92.50,17.52 92.00,18.32 91.37,19.00 C90.73,19.63 89.96,20.12 89.12,20.44 C88.22,20.79 87.27,20.96 86.30,20.95 Z M86.30,19.10 C86.88,19.10 87.46,18.99 88.00,18.79 C88.56,18.59 89.07,18.25 89.47,17.81 C89.93,17.31 90.28,16.71 90.50,16.06 C90.78,15.23 90.91,14.35 90.89,13.48 C90.92,12.60 90.78,11.72 90.50,10.89 C90.28,10.25 89.93,9.66 89.47,9.16 C89.07,8.72 88.56,8.39 88.00,8.18 C87.46,7.98 86.88,7.88 86.30,7.88 C85.74,7.88 85.18,7.98 84.65,8.18 C84.10,8.39 83.61,8.73 83.22,9.16 C82.77,9.66 82.42,10.25 82.21,10.89 C81.94,11.73 81.81,12.60 81.84,13.48 C81.81,14.35 81.94,15.23 82.21,16.06 C82.42,16.71 82.76,17.31 83.22,17.81 C83.61,18.25 84.10,18.58 84.65,18.79 C85.18,18.99 85.74,19.10 86.30,19.10 L86.30,19.10 Z"></path><path d="M104.21,20.12 C103.26,20.71 102.14,21.00 101.01,20.95 C99.79,21.00 98.61,20.56 97.74,19.73 C96.83,18.70 96.38,17.34 96.50,15.98 L96.50,6.31 L98.98,6.31 L98.98,15.98 C98.97,16.47 99.04,16.95 99.19,17.41 C99.30,17.76 99.50,18.07 99.77,18.32 C100.01,18.55 100.31,18.72 100.64,18.81 C100.99,18.91 101.35,18.96 101.71,18.96 C102.65,19.00 103.58,18.73 104.34,18.18 C105.05,17.63 105.63,16.94 106.03,16.14 L106.03,6.31 L108.49,6.31 L108.49,20.56 L106.32,20.56 L106.10,18.00 L106.10,18.00 C105.68,18.86 105.03,19.60 104.21,20.12 L104.21,20.12 Z"></path><path d="M116.42,20.95 C115.80,20.99 115.17,20.99 114.55,20.95 C114.09,20.89 113.62,20.80 113.17,20.69 C112.81,20.60 112.46,20.48 112.11,20.34 C111.83,20.22 111.55,20.07 111.29,19.91 L112.09,17.88 C112.27,18.02 112.47,18.15 112.67,18.26 C112.97,18.43 113.28,18.57 113.60,18.69 C114.01,18.85 114.43,18.97 114.86,19.06 C115.38,19.16 115.90,19.20 116.42,19.20 C117.26,19.26 118.09,19.04 118.79,18.59 C119.33,18.19 119.63,17.56 119.60,16.90 C119.62,16.34 119.38,15.80 118.94,15.45 C118.24,14.98 117.47,14.63 116.64,14.43 L114.86,13.84 C114.33,13.66 113.82,13.39 113.36,13.07 C112.91,12.76 112.55,12.35 112.28,11.89 C111.99,11.34 111.84,10.72 111.87,10.10 C111.79,8.92 112.33,7.79 113.29,7.10 C114.46,6.39 115.83,6.05 117.20,6.13 C118.07,6.11 118.94,6.19 119.79,6.37 C120.38,6.49 120.97,6.68 121.52,6.92 L120.95,8.96 C120.47,8.73 119.99,8.52 119.50,8.34 C118.79,8.11 118.05,8.00 117.31,8.02 C116.53,7.98 115.76,8.13 115.05,8.45 C114.47,8.75 114.14,9.37 114.20,10.01 C114.20,10.33 114.29,10.63 114.47,10.89 C114.66,11.15 114.90,11.36 115.18,11.52 C115.50,11.72 115.85,11.87 116.21,11.99 L117.45,12.36 L119.13,12.91 C119.66,13.10 120.16,13.36 120.61,13.70 C121.60,14.41 122.15,15.56 122.08,16.76 C122.12,17.46 121.95,18.17 121.61,18.79 C121.30,19.33 120.86,19.79 120.35,20.14 C119.80,20.50 119.19,20.76 118.55,20.91 C117.84,21.01 117.13,21.02 116.42,20.95 Z"></path><path d="M136.37,19.42 C135.76,19.91 135.06,20.28 134.31,20.50 C133.39,20.80 132.43,20.95 131.47,20.93 C129.48,21.04 127.53,20.30 126.14,18.89 C124.81,17.36 124.15,15.38 124.28,13.38 C124.26,12.31 124.43,11.26 124.79,10.26 C125.11,9.39 125.59,8.60 126.22,7.92 C126.79,7.29 127.50,6.79 128.29,6.45 C129.13,6.11 130.03,5.94 130.93,5.94 C131.84,5.93 132.74,6.10 133.58,6.45 C134.35,6.77 135.02,7.28 135.53,7.94 C136.06,8.66 136.42,9.50 136.56,10.38 C136.75,11.50 136.75,12.64 136.56,13.76 L126.72,13.76 C126.83,17.17 128.46,18.87 131.62,18.87 C132.38,18.89 133.13,18.77 133.85,18.53 C134.49,18.30 135.10,18.00 135.67,17.63 L136.37,19.42 Z M131.02,7.73 C130.01,7.72 129.05,8.12 128.35,8.83 C127.52,9.75 127.03,10.91 126.94,12.13 L134.33,12.13 C134.53,10.97 134.25,9.78 133.56,8.81 C132.93,8.09 131.99,7.69 131.02,7.73 Z"></path></g></svg>
            </a>
            <a id="cloud-logo" href="https://clickhouse.cloud/">☁</a>
        </p>
        <div id="download-dropdown">
            <div>
                <div class="download-option">
                    <label for="download-format">Format:</label>
                    <select id="download-format">
                        <option value="CSV">CSV</option>
                        <option value="TSV">TSV</option>
                        <option value="JSON">JSON</option>
                        <option value="NDJSON" selected>JSONLines</option>
                        <option value="Parquet">Parquet</option>
                        <option value="Markdown">Markdown</option>
                        <option value="other">Other...</option>
                    </select>
                </div>
                <input type="text" id="download-format-other" placeholder="Enter format name (e.g., Arrow, Avro)" />
            </div>
            <button id="download-button">Download</button>
        </div>
    </div>
</body>

<script type="text/javascript">

/// Incremental request number. When response is received,
/// if its request number does not equal to the current request number, response will be ignored.
/// This is to avoid race conditions.
let request_num = 0;

/// Save query in history only if it is different.
let previous_query = '';

/// Start of the last query
let last_query_start = 0;

const current_url = new URL(window.location);
const opened_locally = location.protocol == 'file:';

/// Run query instantly after page is loaded if the run parameter is present.
const run_immediately = current_url.searchParams.has("run");

let url_elem = document.getElementById('url');
let user_elem = document.getElementById('user');
let password_elem = document.getElementById('password');

if (url_elem.value == '') {
    const server_address = current_url.searchParams.get('url');
    if (server_address) {
        url_elem.value = server_address;
    } else if (!opened_locally) {
        /// Substitute the address of the server where the page is served.
        url_elem.value = location.origin;
    } else {
        url_elem.value = 'http://localhost:8123/';
    }
}

/// Substitute username if it's specified in the query string
const user_from_url = current_url.searchParams.get('user');
if (user_from_url) {
    user_elem.value = user_from_url;
}

const pass_from_url = current_url.searchParams.get('password');
if (pass_from_url) {
    password_elem.value = pass_from_url;
    /// Browsers don't allow manipulating history for the 'file:' protocol.
    if (!opened_locally) {
        let replaced_pass = current_url.searchParams;
        replaced_pass.delete('password');
        window.history.replaceState(null, '',
            window.location.origin + window.location.pathname + '?'
            + replaced_pass.toString() + window.location.hash);
    }
}

async function ping(url) {
    try {
        let response = await fetch(new URL(url).origin + "?query", { method: 'OPTIONS', headers: { 'Authorization': 'never' } });
        return response.ok;
    } catch (e) {
        return false;
    }
}

let ping_request_num = 0;
function checkURL() {
    ++ping_request_num;
    const current_ping_request_num = ping_request_num;
    let elem = document.getElementById('url_status');
    elem.className = '';
    document.getElementById('server_info').innerText = '';
    ping(url_elem.value).then(status => {
        if (current_ping_request_num == ping_request_num) {
            elem.className = status ? 'ok' : 'fail';
            if (status) {
                checkCredentials();
            }
        }
    });
};

url_elem.addEventListener('input', checkURL);
checkURL();

async function getServerStatus(server_address, user, password) {
    let url = server_address +
        (server_address.indexOf('?') >= 0 ? '&' : '?') +
        'add_http_cors_header=1&default_format=JSONEachRow';
    if (user) url += '&user=' + encodeURIComponent(user);
    if (password) url += '&password=' + encodeURIComponent(password);
    try {
        let response = await fetch(url, { method: "POST", body: "SELECT version() AS v, uptime() AS t", headers: { 'Authorization': 'never' } });
        if (!response.ok) return false;
        json = await response.json();
        return json;
    } catch (e) {
        return false;
    }
}

let load_databases_request_num = 0;
async function loadDatabases(server_address, user, password) {
    ++load_databases_request_num;
    const current_load_databases_request_num = load_databases_request_num;
    let url = server_address +
        (server_address.indexOf('?') >= 0 ? '&' : '?') +
        'add_http_cors_header=1&default_format=JSON';
    if (user) url += '&user=' + encodeURIComponent(user);
    if (password) url += '&password=' + encodeURIComponent(password);

    let response = await fetch(url, {
        method: "POST",
        body: `SELECT database, database = currentDatabase() AS current
            FROM system.databases WHERE database != 'INFORMATION_SCHEMA'
            ORDER BY
                database = 'information_schema',
                database = 'system',
                database != 'default',
                database`,
        headers: { 'Authorization': 'never' } });
    if (!response.ok) return false;
    json = await response.json();

    if (current_load_databases_request_num != load_databases_request_num) return false;

    let databases_elem = document.getElementById('databases');
    while (databases_elem.firstChild) databases_elem.removeChild(databases_elem.firstChild);

    for (let elem of json.data) {
        let database = document.createElement('div');
        database.className = 'database';
        let database_link = document.createElement('button');
        if (elem.current) database_link.className = 'current';
        database_link.append(elem.database);
        database.appendChild(database_link);
        let tables = document.createElement('div');
        tables.className = 'tables';
        database.appendChild(tables);
        databases_elem.appendChild(database);

        database_link.addEventListener('click', e => {
            if (!database.dataset['opened']) {
                loadTables(server_address, user, password, elem.database, database).then(() => database.dataset['opened'] = 1);
            } else {
                delete database.dataset['opened'];
                while (tables.firstChild) tables.removeChild(tables.firstChild);
            }
        });
    }
}

let load_tables_request_num = 0;
async function loadTables(server_address, user, password, database, container) {
    ++load_tables_request_num;
    const current_load_tables_request_num = load_tables_request_num;
    let url = server_address +
        (server_address.indexOf('?') >= 0 ? '&' : '?') +
        'add_http_cors_header=1&default_format=JSON';
    if (user) url += '&user=' + encodeURIComponent(user);
    if (password) url += '&password=' + encodeURIComponent(password);
    url += '&param_database=' + encodeURIComponent(database);

    let response = await fetch(url, {
        method: "POST",
        body: `SELECT table, engine, total_rows, total_bytes FROM system.tables WHERE database = {database:String}
            ORDER BY table LIKE '.inner%', table`,
        headers: { 'Authorization': 'never' } });
    if (!response.ok) return false;
    json = await response.json();

    if (current_load_tables_request_num != load_tables_request_num) return false;

    container.parentElement.querySelector('.current').classList.remove('current');
    container.firstChild.classList.add('current');
    let tables_elem = container.querySelector('.tables');
    while (tables_elem.firstChild) tables_elem.removeChild(tables_elem.firstChild);

    let max_total_bytes = Math.max(...json.data.map(elem => +elem.total_bytes));

    for (let elem of json.data) {
        let table = document.createElement('div');
        table.className = 'table';
        let table_link = document.createElement('button');
        table_link.append(elem.table);

        if (max_total_bytes && +elem.total_bytes) {
            const percent = Number(100 * +elem.total_bytes / max_total_bytes).toFixed(2);
            table.style.backgroundImage = `linear-gradient(to right,
                var(--progress-color) 0%,
                var(--progress-color) ${percent}%,
                transparent ${percent}%)`;
        }

        let table_addendum = document.createElement('span');
        table_addendum.className = 'table-addendum';

        const set_query_or_run = (e, value) => {
            if (query_area.value == value) {
                /// Double click will run the query.
                post();
            } else {
                query_area.value = value;
            }
            e.stopPropagation();
        }

        const show_table_properties = e => set_query_or_run(e, `SELECT * FROM system.tables WHERE database = '${database}' AND table = '${elem.table}'`);

        if (+elem.total_bytes) {
            let bytes_elem = document.createElement('span');
            bytes_elem.className = 'table-addendum-elem';
            bytes_elem.textContent = formatReadableBytes(elem.total_bytes) + '\n';
            bytes_elem.addEventListener('click', show_table_properties);
            table_addendum.append(bytes_elem);
        }
        if (+elem.total_rows) {
            let rows_elem = document.createElement('span');
            rows_elem.className = 'table-addendum-elem';
            rows_elem.textContent = formatReadableRows(elem.total_rows) + ' rows\n';
            rows_elem.addEventListener('click', show_table_properties);
            table_addendum.append(rows_elem);
        }
        let engine_elem = document.createElement('span');
        engine_elem.textContent = elem.engine;
        engine_elem.className = 'table-addendum-elem';
        engine_elem.addEventListener('click', e => set_query_or_run(e, `SHOW TABLE "${database}"."${elem.table}"`));
        table_addendum.append(engine_elem);

        table.appendChild(table_link);
        table.appendChild(table_addendum);
        table.addEventListener('click', e => set_query_or_run(e, `SELECT * FROM "${database}"."${elem.table}" LIMIT 100`));
        tables_elem.appendChild(table);
    }

    if (json.data.length == 0) {
        let table = document.createElement('div');
        table.className = 'no-tables';
        table.append('no tables');
        tables_elem.append(table);
    }
}

let databases_toggle = document.getElementById('databases-toggle');
databases_toggle.addEventListener('click', e => {
    if (!databases_toggle.dataset['opened']) {
        loadDatabases(url_elem.value, user_elem.value, password_elem.value).then(() => databases_toggle.dataset['opened'] = 1);
    } else {
        delete databases_toggle.dataset['opened'];
        let databases_elem = document.getElementById('databases');
        while (databases_elem.firstChild) databases_elem.removeChild(databases_elem.firstChild);
    }
});

function formatUptime(t) {
    if (t < 60) { return t + " sec" }
    if (t < 3600) { return Number(t / 60).toFixed() + " min" }
    if (t < 86400) { return Number(t / 3600).toFixed() + " hr" }
    const days = Number(t / 86400).toFixed();
    return days + " day" + (days > 1 ? 's' : '');
}

let check_credentials_request_num = 0;
function checkCredentials() {
    ++check_credentials_request_num;
    const current_check_credentials_request_num = check_credentials_request_num;
    getServerStatus(url_elem.value, user_elem.value, password_elem.value).then(json => {
        if (current_check_credentials_request_num == check_credentials_request_num) {
            if (json) {
                [user_elem, password_elem].forEach(e => { e.classList.remove('fail'); e.classList.add('ok'); });
                document.getElementById('server_info').innerText = `v${json.v}, uptime ${formatUptime(json.t)} `;
            } else {
                [user_elem, password_elem].forEach(e => { e.classList.remove('ok'); e.classList.add('fail'); });
            }
        }
    });
}

function resetCredentialsStatus() {
    [user_elem, password_elem].forEach(e => { e.classList.remove('ok'); e.classList.remove('fail'); });
}

user_elem.addEventListener('input', resetCredentialsStatus);
password_elem.addEventListener('input', resetCredentialsStatus);

/// The password is usually copy-pasted.
/// To not worry about extracting the clipboard data, but use the value instead,
/// and not worry too much about input/paste race, add the timeout.
user_elem.addEventListener('paste', () => setTimeout(checkCredentials, 100));
password_elem.addEventListener('paste', () => setTimeout(checkCredentials, 100));


function queryToColor(str) {
    let hash = 2166136261;
    for (let i = 0; i < str.length; i++) {
        hash ^= str.charCodeAt(i);
        hash = Math.imul(hash, 16777619);
    }

    /// Limited range to avoid violet colors.
    return 50 + ((hash >>> 0) % 200);
}

function toBase64(str) {
    const encoder = new TextEncoder();
    const bytes = encoder.encode(str);
    const binary = Array.from(bytes, byte => String.fromCharCode(byte)).join('');
    return btoa(binary);
}

function fromBase64(base64) {
    const binary = atob(base64);
    const bytes = new Uint8Array(binary.length);
    for (let i = 0; i < binary.length; i++) { bytes[i] = binary.charCodeAt(i); }
    const decoder = new TextDecoder();
    return decoder.decode(bytes);
}

let row_idx = 0;
let elapsed_ns = 0;
let incomplete_result = false;
let is_explain_graph = false;
let explain_graph = '';
let column_is_number = {};
let extremes = {};
let header = {};

const default_format = 'JSONStringsEachRowWithProgress';

let controller = null;
async function postImpl(posted_request_num, query)
{
    const user = user_elem.value;
    const password = password_elem.value;
    const server_address = url_elem.value;
    let url = server_address +
        (server_address.indexOf('?') >= 0 ? '&' : '?') +
        /// Ask server to allow cross-domain requests.
        'add_http_cors_header=1';
    if (user) url += '&user=' + encodeURIComponent(user);
    if (password) url += '&password=' + encodeURIComponent(password);
    url += '&default_format=' + default_format + '&enable_http_compression=1';
    /// We will put the result in the query cache, so it can be used when download is initiated later.
    /// But we don't use cached results, so the results that we get here, are always fresh.
    url += '&use_query_cache=1&enable_reads_from_query_cache=0&enable_writes_to_query_cache=1&query_cache_ttl=600&query_cache_nondeterministic_function_handling=save';

    /// Extremes only if the format is likely to be unchanged. This is imprecise.
    if (!query.match(/\bFORMAT\s+\w+/i)) url += '&extremes=1';

    last_query_start = performance.now();

    document.getElementById('check-mark').style.display = 'none';
    document.getElementById('download-div').style.display = 'none';
    document.getElementById('hourglass').style.display = 'inline-block';

    clear();

    let is_table = false;
    let is_raw = false;
    let is_chart = false;
    let is_error = false;

    let response, reply, format;
    reply = '';
    try {
        controller = new AbortController();
        response = await fetch(url, { method: "POST", body: query, signal: controller.signal,
            headers: { 'Authorization': 'never' } });

        format = response.headers.get('X-ClickHouse-Format') ?? default_format;

        if (!response.ok) {
            is_error = true;
            reply = await response.text();
            if (posted_request_num != request_num) { return; }

            let has_exception = false;
            for (line of reply.split('\n')) {
                if (line.startsWith(`{"exception":`)) {
                    update(JSON.parse(line));
                    has_exception = true;
                    break;
                }
            }
            if (!has_exception) {
                renderError(reply);
            }

            document.getElementById('hourglass').style.display = 'none';
            document.getElementById('download-div').style.display = 'none';
            document.documentElement.style.setProperty('--progress', '0');
            return;
        } else if (format == default_format) {
            is_table = true;
            const reader = response.body.getReader();
            const decoder = new TextDecoder();

            let buffer = '';
            while (true) {
                const { done, value } = await reader.read();
                if (posted_request_num != request_num) { return; }
                if (done) break;

                let new_content = decoder.decode(value, { stream: true });
                buffer += new_content;
                reply += new_content;

                let lines = buffer.split('\n');
                let fragment = document.createDocumentFragment();

                let cont = true;
                for (line of lines.slice(0, -1)) {
                    const data = JSON.parse(line);
                    cont = update(data, fragment);
                    if (!cont) { break; }
                }

                if (fragment.hasChildNodes()) {
                    document.getElementById('tbody').appendChild(fragment);
                }

                if (!cont)
                {
                    controller.abort();
                    break;
                }
                buffer = lines[lines.length - 1];
            }
        } else if (format == 'JSONCompactColumns') {
            is_chart = true;
            reply = await response.text();
            if (posted_request_num != request_num) { return; }
            renderChart(JSON.parse(reply));
        } else {
            is_raw = true;
            const reader = response.body.getReader();
            const decoder = new TextDecoder();

            let buffer = '';
            while (true) {
                const { done, value } = await reader.read();
                if (done) break;

                let new_content = decoder.decode(value, { stream: true });
                reply += new_content;

                if (posted_request_num != request_num) { return; }
                updateRaw(new_content);
            }
        }
    } catch (e) {
        if (posted_request_num != request_num) { return; }

        console.log(e);
        if (e instanceof TypeError) {
            reply = "Network error";
        } else if (e.name === 'AbortError') {
            reply = "Query was cancelled";
        } else {
            reply = e.toString();
        }
        renderError(reply);
        document.getElementById('hourglass').style.display = 'none';
        document.getElementById('download-div').style.display = 'none';
        document.documentElement.style.setProperty('--progress', '0');
        return;
    }

    if (is_explain_graph) {
        await renderGraph();
    } else {
        if (extremes['min'] && extremes['max']) renderExtremes();
        if (is_table) transposeTableIfNeeded();
    }

    document.getElementById('check-mark').style.display = 'inline-block';
    document.getElementById('hourglass').style.display = 'none';
    document.getElementById('download-div').style.display = 'block';
    last_query_for_download = query;

    if (is_raw) {
        elapsed_ns = 1e6 * (performance.now() - last_query_start);
    }

    updateProgressText();
    document.documentElement.style.setProperty('--progress', '0');
    document.documentElement.style.setProperty('--background-color-rotate', queryToColor(query));

    if (posted_request_num != request_num) { return; }

    /// The query is saved in browser history (in a state JSON object)
    /// as well as in URL fragment identifier.
    if (query != previous_query) {
        const state = {
            query: query,
            format: format,
            ok: response.ok,
            data: reply.length > 100000 ? null : reply, /// Lower than the browser's limit.
            elapsed_ns: elapsed_ns,
        };
        const title = "ClickHouse Query: " + query;

        let history_url = window.location.pathname + '?user=' + encodeURIComponent(user);
        if (run_immediately) {
            history_url += "&run=1";
        }
        if (server_address != location.origin) {
            /// Save server's address in URL if it's not identical to the address of the play UI.
            history_url += '&url=' + encodeURIComponent(server_address);
        }
        history_url += '#' + toBase64(query);

        if (previous_query == '') {
            history.replaceState(state, title, history_url);
        } else {
            history.pushState(state, title, history_url);
        }
        document.title = title;
        previous_query = query;
    }
}

async function restoreFromHistory(state) {
    clear();
    query_area.value = state.query;

    if (!state.data) return;

    let is_table = false;
    let is_raw = false;
    let is_chart = false;
    let is_error = false;

    let format = state.format;

    if (!state.ok) {
        is_error = true;

        let has_exception = false;
        for (line of state.data.split('\n')) {
            if (line.startsWith(`{"exception":`)) {
                update(JSON.parse(line));
                has_exception = true;
                break;
            }
        }
        if (!has_exception) {
            renderError(state.data);
        }

        document.getElementById('hourglass').style.display = 'none';
        document.documentElement.style.setProperty('--progress', '0');
        return;
    } else if (format == default_format) {
        is_table = true;
        let lines = state.data.split('\n');
        let fragment = document.createDocumentFragment();

        for (line of lines) {
            if (line.length == 0) continue;
            if (!update(JSON.parse(line), fragment)) { break; }
        }

        if (fragment.hasChildNodes()) {
            document.getElementById('tbody').appendChild(fragment);
        }
    } else if (format == 'JSONCompactColumns') {
        is_chart = true;
        if (posted_request_num != request_num) { return; }
        renderChart(JSON.parse(state.data));
    } else {
        is_raw = true;
        updateRaw(state.data);
    }

    if (is_explain_graph) {
        await renderGraph();
    } else {
        if (extremes['min'] && extremes['max']) renderExtremes();
        if (is_table) transposeTableIfNeeded();
    }

    document.getElementById('check-mark').style.display = 'inline-block';
    document.getElementById('hourglass').style.display = 'none';

    if (is_raw) elapsed_ns = state.elapsed_ns;

    updateProgressText();
    document.documentElement.style.setProperty('--progress', '0');
    document.documentElement.style.setProperty('--background-color-rotate', queryToColor(query));
}

let query_area = document.getElementById('query');

appendTextareaResizer();

window.onpopstate = function(event) {
    if (!event.state) return;
    restoreFromHistory(event.state);
};

if (window.location.hash) {
    query_area.value = fromBase64(window.location.hash.substr(1));
}

let in_flight = false;
async function post()
{
    ++request_num;
    document.body.scrollTo(0, 0);
    let query = await getQueryUnderCursor();
    in_flight = true;
    let run = document.getElementById('run');
    run.innerText = 'Stop';
    await postImpl(request_num, query);
    run.blur();
    run.innerText = 'Run';
    in_flight = false;
}

async function cancel()
{
    controller.abort();
    document.getElementById('run').innerText = 'Run';
}

document.getElementById('controls').addEventListener('submit', e =>
{
    e.preventDefault();
    if (in_flight) {
        cancel();
    } else {
        post();

        if (password_elem.value) {
            const cred = new PasswordCredential({
                id: user_elem.value,
                password: password_elem.value,
                name: url_elem.value,
            });
            navigator.credentials.store(cred);
        }
    }
});

document.addEventListener('keydown', event => {
    /// Firefox has code 13 for Enter and Chromium has code 10.
    if ((event.metaKey || event.ctrlKey) && (event.keyCode == 13 || event.keyCode == 10)) {
        document.getElementById('controls').requestSubmit();
    }
});

/// Pressing Tab in textarea will increase indentation.
/// But for accessibility reasons, we will fall back to tab navigation if the user already used Tab for that.

let user_prefers_tab_navigation = false;

[...document.querySelectorAll('input')].map(elem => {
    elem.onkeydown = (e) => {
        if (e.key == 'Tab') { user_prefers_tab_navigation = true; }
    };
});

query_area.onkeydown = (e) => {
    if (e.key == 'Tab' && !event.shiftKey && !user_prefers_tab_navigation) {
        document.execCommand('insertText', false, '    ');
        e.preventDefault();
        return false;
    } else if (e.key === 'Enter' && !(event.metaKey || event.ctrlKey)) {
        // If the user presses Enter, and the previous line starts with spaces,
        // then we will insert the same number of spaces.
        const elem = e.target;
        if (elem.selectionStart !== elem.selectionEnd) {
            // If there is a selection, then we will not insert spaces.
            return;
        }
        const cursor_pos = elem.selectionStart;

        const elem_value = elem.value;
        const text_before_cursor = elem_value.substring(0, cursor_pos);
        const text_after_cursor = elem_value.substring(cursor_pos);
        const prev_lines = text_before_cursor.split('\n');
        const prev_line = prev_lines.pop();
        const lead_spaces = prev_line.match(/^\s*/)[0];
        if (!lead_spaces) {
            return;
        }

        // Add leading spaces to the current line.
        elem.value = text_before_cursor + '\n' + lead_spaces + text_after_cursor;
        elem.selectionStart = cursor_pos + lead_spaces.length + 1;
        elem.selectionEnd = elem.selectionStart;

        e.preventDefault();
        return false;
    }
};

function clearElement(id)
{
    let elem = document.getElementById(id);
    while (elem.firstChild) {
        elem.removeChild(elem.lastChild);
    }
    elem.style.display = 'none';
}

function clear()
{
    clearElement('data-table');
    clearElement('graph');
    clearElement('chart');
    clearElement('data-unparsed');
    clearElement('error');
    clearElement('progress');

    document.getElementById('data-table').classList.remove('fixed');
    document.getElementById('data_div').classList.remove('fixed');
    document.getElementById('check-mark').display = 'none';
    document.getElementById('hourglass').display = 'none';
    document.getElementById('stats').innerText = '';
    document.getElementById('logo-container').style.display = 'block';

    extremes = {};
    header = {};
    row_idx = 0;
    elapsed_ns = 0;
    incomplete_result = false;
    is_explain_graph = false;
    explain_graph = '';
}

function formatReadable(number = 0, decimals = 2, units = []) {
    const k = 1000;
    const i = number ? Math.floor(Math.log(number) / Math.log(k)) : 0;
    const unit = units[i];
    const dm = unit ? decimals : 0;
    return Number(number / Math.pow(k, i)).toFixed(dm) + unit;
}

function formatReadableBytes(bytes) {
    const units = [' B', ' KB', ' MB', ' GB', ' TB', ' PB', ' EB', ' ZB', ' YB'];

    return formatReadable(bytes, 2, units);
}

function formatReadableRows(rows) {
    const units = ['', ' thousand', ' million', ' billion', ' trillion', ' quadrillion'];

    return formatReadable(rows, 2, units);
}

function renderCell(name, value)
{
    let td = document.createElement('td');

    let is_null = (value === null);
    let is_link = false;

    /// Test: SELECT number, toString(number) AS str, number % 2 ? number : NULL AS nullable, range(number) AS arr, CAST((['hello', 'world'], [number, number % 2]) AS Map(String, UInt64)) AS map FROM numbers(10)
    let text;
    if (is_null) {
        text = 'ᴺᵁᴸᴸ';
    } else if (typeof(value) === 'object') {
        text = JSON.stringify(value);
    } else {
        text = value;

        /// If it looks like URL, create a link. This is for convenience.
        if (typeof(value) == 'string' && value.match(/^https?:\/\/\S+$/)) {
            is_link = true;
        }
    }

    let node = document.createTextNode(text);
    if (is_link) {
        let link = document.createElement('a');
        link.appendChild(node);
        link.href = text;
        link.setAttribute('target', '_blank');
        node = link;
    }

    td.className = column_is_number[name] ? 'right' : 'left';

    if (column_is_number[name]) {
        if (text.length >= 5 && text.match(/^[\d]{5,}$/)) {
            let i = 0;
            td.innerHTML = text.split('').reverse().map(c => {
                if (i > 0 && i % 3 == 0) { c = `<u>${c}<\/u>`; }; ++i; return c;
            }).reverse().join('');
            return td;
        }
    }

    td.appendChild(node);
    return td;
}

document.getElementById('query').addEventListener('focus', e => {
    current_selected_cell?.classList.remove('td-selected');
    current_selected_cell?.parentElement.classList.remove('tr-selected');
    current_selected_cell = null;
});

document.addEventListener('keydown', e => {
    let cell = current_selected_cell;
    if (!cell) { return; }

    const row = cell.parentElement;
    const table = row.parentElement;
    let cell_index = cell.cellIndex;
    let row_index = row.rowIndex;

    switch(e.key) {
        case 'ArrowUp': --row_index; break;
        case 'ArrowDown': ++row_index; break;
        case 'ArrowLeft': --cell_index; break;
        case 'ArrowRight': ++cell_index; break;
        default:
            return;
    }

    /// The first cell in each row is the row number.
    if (row_index < 0 || cell_index <= 0) { return; }

    let new_cell = table.rows[row_index]?.cells[cell_index];
    if (!new_cell) { return; }

    e.preventDefault();

    cell.classList.remove('td-selected');
    cell.parentElement.classList.remove('tr-selected');
    new_cell.classList.add('td-selected');
    new_cell.parentElement.classList.add('tr-selected');
    new_cell.scrollIntoView({ block: 'nearest' });
    current_selected_cell = new_cell;
});

function transposeTableIfNeeded()
{
    let table = document.getElementById('data-table');
    if (Object.keys(header).length == 0 || table.rows.length > 1 || table.rows[0]?.cells.length <= 5) return;

    let heads = table.tHead.childNodes;
    let values = table.rows[0]?.cells;
    let num_cols = heads.length - 1;

    let new_tbody = document.createElement('tbody');
    for (let i = 0; i < num_cols; ++i) {
        let tr = document.createElement('tr');
        let th = heads[1];
        th.className = 'right';
        th.style.width = '0';
        th.removeChild(th.querySelector('.resizer'))
        tr.appendChild(th);
        if (values) {
            let td = values[1];
            td.classList.remove('right');
            tr.appendChild(td);
        } else if (i == 0) {
            /// If the result is empty, show this fact with a style.
            let td = document.createElement('td');
            td.rowSpan = num_cols;
            td.className = 'empty-result';
            let div = document.createElement('div');
            div.appendChild(document.createTextNode("empty result"));
            div.className = 'empty-result';
            td.appendChild(div);
            tr.appendChild(td);
        }
        new_tbody.appendChild(tr);
    }

    table.removeChild(table.tHead);
    table.removeChild(table.tBodies[0]);
    table.appendChild(new_tbody);
}

function update(json, fragment) {
    if (json.progress) {
        updateProgress(json.progress);
        return true;
    } else if (json.meta) {
        appendHeader(json.meta);
        return true;
    } else if (json.row) {
        if (is_explain_graph
            || (row_idx == 0 && Object.keys(json.row).length == 1 && json.row.explain == 'digraph'
                && query_area.value.match(/^\s*EXPLAIN/i))) {
            is_explain_graph = true;
            explain_graph += json.row.explain + '\n';
            return true;
        } else {
            return appendRow(json.row, fragment);
        }
    } else if (json.min) {
        extremes['min'] = json.min;
        return true;
    } else if (json.max) {
        extremes['max'] = json.max;
        return true;
    } else if (json.exception) {
        renderError(json.exception);
        return true;
    }
}

function updateRaw(data) {
    const fragment = document.createTextNode(data);
    let container = document.getElementById('data-unparsed');
    container.appendChild(fragment);
    container.style.display = 'block';
}

function updateProgressText() {
    let progress_elem = document.getElementById('progress');
    let progress_text = '';
    if (row_idx) {
        progress_text += `${row_idx}${incomplete_result ? '+' : ''} rows in result`;
        if (elapsed_ns) progress_text += ', ';
    }
    if (elapsed_ns) { progress_text += `${(elapsed_ns / 1e9).toFixed(2)} sec.`; }
    progress_elem.innerText = progress_text;
    progress_elem.style.display = 'block';
}

function updateProgress(progress) {
    let stats = document.getElementById('stats');
    let progress_elem = document.getElementById('progress');

    const rows = +progress.read_rows;
    const bytes = +progress.read_bytes;
    const total_rows = +progress.total_rows_to_read;
    elapsed_ns = +progress.elapsed_ns;

    let formatted_rows = formatReadableRows(rows);
    let formatted_bytes = formatReadableBytes(bytes);

    const rps = rows * 1e9 / elapsed_ns;
    const bps = bytes * 1e9 / elapsed_ns;

    let formatted_rps = formatReadableRows(rps) + '/sec';
    let formatted_bps = formatReadableBytes(bps) + '/sec';

    if (rows >= 1e11) { formatted_rows = `<b>${formatted_rows}<\/b>`; }
    if (bytes >= 1e12) { formatted_bytes = `<b>${formatted_bytes}<\/b>`; }
    if (rps >= 1e10) { formatted_rps = `<b>${formatted_rps}<\/b>`; }
    if (bps >= 1e10) { formatted_bps = `<b>${formatted_bps}<\/b>`; }

    let text = '';

    if (total_rows) { text += (100 * Math.min(1.0, rows / total_rows)).toFixed(1) + '%, '; }

    text += `Read ${formatted_rows} rows, ${formatted_bytes}`;

    if (rps > 1e6) { text += ` (${formatted_rps}, ${formatted_bps})`; }

    stats.innerHTML = text;

    updateProgressText();

    document.documentElement.style.setProperty('--progress',
        rows && total_rows ? (100 * rows / total_rows) + '%' : '0');
}

function changeTableLayout() {
    const table = document.getElementById('data-table');
    const headers = table.querySelectorAll('th');

    document.getElementById('data-table').style.setProperty('--table-width', `${table.offsetWidth}px`);

    columnWidths = [];
    headers.forEach(header => {
        columnWidths.push(header.offsetWidth);
    });

    table.classList.add('fixed');
    document.getElementById('data_div').classList.add('fixed');

    headers.forEach((header, index) => {
        header.style.width = `${columnWidths[index]}px`;
    });
}


function appendHeaderResizer(header) {
    let drag_state = {
        elem: null,
        is_dragging: true,
        offset_x: null,
        offset_width: null
    };

    const start = (e) => {
        if (e.button !== 0) { return; }

        changeTableLayout();
        drag_state.offset_x = e.clientX;
        drag_state.offset_width = header.offsetWidth;
        drag_state.is_dragging = true;
        drag_state.elem = e.target;
        drag_state.elem.classList.add('resizer-dragging');

        document.addEventListener('pointermove', move);
        document.addEventListener('pointerup', stop);
        document.addEventListener('pointercancel', stop);
    }

    const move = (e) => {
        if (!drag_state.is_dragging) { return; }

        const dx = e.clientX - drag_state.offset_x;
        header.style.width = `${drag_state.offset_width + dx}px`;
        if(dx < 0) {
            const table = document.getElementById('data-table');
            table.style.setProperty('--table-width', `${table.offsetWidth + dx}px`)
        };
    }

    const stop = (e) => {
        drag_state.is_dragging = false;
        drag_state.elem.classList.remove('resizer-dragging');

        document.removeEventListener('pointermove', move);
        document.removeEventListener('pointerup', stop);
        document.removeEventListener('pointercancel', stop);
    }

    const resizer = document.createElement('div');
    resizer.className = 'resizer';
    resizer.addEventListener('pointerdown', start);
    resizer.addEventListener('touchstart', (e) => e.preventDefault());

    header.appendChild(resizer);
}


function appendTextareaResizer() {
    const queryDiv = document.getElementById('query_div');
    const textarea = document.getElementById('query');

    let drag_state = {
        elem: null,
        is_dragging: false,
        offset_y: null,
        offset_height: null
    };

    const start = (e) => {
        if (e.button !== 0) { return; }

        drag_state.offset_y = e.clientY;
        drag_state.offset_height = textarea.offsetHeight;
        drag_state.is_dragging = true;
        drag_state.elem = e.target;
        drag_state.elem.classList.add('textarea-resizer-dragging');

        document.addEventListener('pointermove', move);
        document.addEventListener('pointerup', stop);
        document.addEventListener('pointercancel', stop);
    }

    const move = (e) => {
        if (!drag_state.is_dragging) { return; }

        const dy = e.clientY - drag_state.offset_y;
        const newHeight = drag_state.offset_height + dy;

        textarea.style.height = `${newHeight}px`;
    }

    const stop = (e) => {
        drag_state.is_dragging = false;
        drag_state.elem.classList.remove('textarea-resizer-dragging');

        document.removeEventListener('pointermove', move);
        document.removeEventListener('pointerup', stop);
        document.removeEventListener('pointercancel', stop);
    }

    const resizer = document.createElement('div');
    resizer.className = 'textarea-resizer';
    resizer.addEventListener('pointerdown', start);
    resizer.addEventListener('touchstart', (e) => e.preventDefault());

    queryDiv.appendChild(resizer);
}

function appendHeader(meta) {
    if (meta.length == 0) { return; }
    header = meta;

    let thead = document.createElement('thead');

    let th = document.createElement('th');
    th.className = 'row-number';
    th.appendChild(document.createTextNode('№'));
    thead.appendChild(th);

    /// Assign z-index in the reverse order.
    /// This is needed to make sure the contents that overflow to the right (column resizer) is visible.
    let zIndex = meta.length;

    meta.forEach(elem => {
        let th = document.createElement('th');
        const name = document.createTextNode(elem.name);
        const nameSpan = document.createElement('span');
        nameSpan.className = 'name';
        nameSpan.appendChild(name);
        th.appendChild(nameSpan);
        let type_hint = document.createElement('span');
        type_hint.className = 'type-hint';
        type_hint.appendChild(document.createTextNode(elem.type));
        th.appendChild(type_hint);
        appendHeaderResizer(th);
        th.style.zIndex = zIndex;
        --zIndex;
        thead.appendChild(th);

        column_is_number[elem.name] = !!elem.type.match(/^(Nullable\()?(U?Int|Decimal|Float)/);
    });

    let table = document.getElementById('data-table');
    while (table.firstChild) {
        table.removeChild(table.lastChild);
    }
    let tbody = document.createElement('tbody');
    tbody.id = 'tbody';
    table.appendChild(thead);
    table.appendChild(tbody);
    table.style.display = 'table';

    row_idx = 0;
}

const max_rows = 1_000;
const max_cells = 100_000;

let current_selected_cell = null;
function appendRow(row, fragment) {
    if (row_idx >= max_rows || (1 + row_idx) * Object.keys(header).length > max_cells) {
        incomplete_result = true;
        return false;
    }

    ++row_idx;
    let tr = document.createElement('tr');

    let td = document.createElement('td');
    td.className = 'row-number';
    td.appendChild(document.createTextNode(row_idx));
    tr.appendChild(td);

    let col_idx = 0;
    for (const column of header) {
        const td = renderCell(column.name, row[column.name]);
        ++col_idx;

        td.onclick = () => {
            current_selected_cell?.classList.remove('td-selected');
            current_selected_cell?.parentElement.classList.remove('tr-selected');
            current_selected_cell = td;
            current_selected_cell.classList.add('td-selected')
            current_selected_cell.parentElement.classList.add('tr-selected')
            current_selected_cell.scrollIntoView({ block: 'nearest' });
        };

        tr.appendChild(td);
    }

    fragment.appendChild(tr);
    incomplete_result = false;
    return true;
}

function renderExtremes() {
    let col_idx = 0;
    for (const column of header) {
        const name = column.name;
        ++col_idx;
        if (column_is_number[name]
            && extremes.min[name] !== undefined && extremes.max[name] !== undefined
            && Number(extremes.max[name]) > Number(extremes.min[name])) {
            let table = document.getElementById('data-table');

            const double_sided = extremes.min[name] < 0;
            const ratio_positive = extremes.max[name] / (extremes.max[name] - extremes.min[name]);
            const ratio_negative = 1 - ratio_positive;

            for (let row of table.rows) {
                let cell = row.cells[col_idx];
                let value = +cell.innerText;

                if (!double_sided) {
                    if (value > 0) {
                        const ratio = value / extremes.max[name];

                        cell.style.cssText = `
                            background-size: 100% 50%;
                            background-position: center;
                            background-repeat: no-repeat;
                            background: linear-gradient(to right,
                                var(--bar-color) 0%, var(--bar-color) ${100 * ratio}%,
                                var(--element-background-color) ${100 * ratio}%, var(--element-background-color) 100%)`;
                    }
                } else {
                    if (value > 0) {
                        const ratio = value / extremes.max[name];

                        cell.style.cssText = `
                            background-size: 100% 50%;
                            background-position: center;
                            background-repeat: no-repeat;
                            background: linear-gradient(to right,
                                var(--element-background-color) 0%, var(--element-background-color) ${100 * ratio_negative}%,
                                var(--bar-color) ${100 * ratio_negative}%, var(--bar-color) ${100 * (ratio_negative + ratio * ratio_positive)}%,
                                var(--element-background-color) ${100 * (ratio_negative + ratio * ratio_positive)}%, var(--element-background-color) 100%)`;
                    } else if (value < 0) {
                        const ratio = value / extremes.min[name];

                        cell.style.cssText = `
                            background-size: 100% 50%;
                            background-position: center;
                            background-repeat: no-repeat;
                            background: linear-gradient(to right,
                                var(--element-background-color) 0%, var(--element-background-color) ${100 * (1 - ratio) * ratio_negative}%,
                                var(--bar-color-negative) ${100 * (1 - ratio) * ratio_negative}%, var(--bar-color-negative) ${100 * ratio_negative}%,
                                var(--element-background-color) ${100 * ratio_negative}%, var(--element-background-color) 100%)`;
                    }
                }
            }
        }
    }
}

function renderError(message)
{
    document.getElementById('error').innerText = message ? message : "No response.";
    document.getElementById('error').style.display = 'block';
    document.getElementById('logo-container').style.display = 'none';
}

/// Huge JS libraries should be loaded only if needed.
function loadJS(src, integrity) {
    return new Promise((resolve, reject) => {
        const script = document.createElement('script');
        script.src = src;
        if (integrity) {
            script.crossOrigin = 'anonymous';
            script.integrity = integrity;
        } else {
            console.warn('no integrity for', src)
        }
        script.addEventListener('load', function() { resolve(true); });
        document.head.appendChild(script);
    });
}

let load_dagre_promise;
function loadDagre() {
    if (load_dagre_promise) { return load_dagre_promise; }

    load_dagre_promise = Promise.all([
        loadJS('https://dagrejs.github.io/project/dagre/v0.8.5/dagre.min.js',
                'sha384-2IH3T69EIKYC4c+RXZifZRvaH5SRUdacJW7j6HtE5rQbvLhKKdawxq6vpIzJ7j9M'),
        loadJS('https://dagrejs.github.io/project/graphlib-dot/v0.6.4/graphlib-dot.min.js',
                'sha384-Q7oatU+b+y0oTkSoiRH9wTLH6sROySROCILZso/AbMMm9uKeq++r8ujD4l4f+CWj'),
        loadJS('https://dagrejs.github.io/project/dagre-d3/v0.6.4/dagre-d3.min.js',
                'sha384-9N1ty7Yz7VKL3aJbOk+8ParYNW8G5W+MvxEfFL9G7CRYPmkHI9gJqyAfSI/8190W'),
        loadJS('https://cdn.jsdelivr.net/npm/d3@7.0.0',
                'sha384-S+Kf0r6YzKIhKA8d1k2/xtYv+j0xYUU3E7+5YLrcPVab6hBh/r1J6cq90OXhw80u'),
    ]);

    return load_dagre_promise;
}

async function renderGraph()
{
    clearElement('data-table');
    await loadDagre();

    /// https://github.com/dagrejs/dagre-d3/issues/131
    const dot = explain_graph.replace(/shape\s*=\s*box/g, 'shape=rect');

    let graph = graphlibDot.read(dot);
    let render = new dagreD3.render();

    graph.setGraph({
        nodesep: 20,
        rankdir: 'LR',
    });

    let svg = document.getElementById('graph');
    svg.style.display = 'block';

    render(d3.select("#graph"), graph);

    svg.style.width = graph.graph().width;
    svg.style.height = graph.graph().height;
}

let load_uplot_promise;
function loadUplot() {
    if (load_uplot_promise) { return load_uplot_promise; }
    load_uplot_promise = loadJS('https://cdn.jsdelivr.net/npm/uplot@1.6.21/dist/uPlot.iife.min.js',
        'sha384-TwdJPnTsKP6pnvFZZKda0WJCXpjcHCa7MYHmjrYDu6rsEsb/UnFdoL0phS5ODqTA');
    return load_uplot_promise;
}

function legendAsTooltipPlugin({ className, style = {} } = {}) {
    let legendEl;
    let multiline;

    function init(u, opts) {
        legendEl = u.root.querySelector(".u-legend");
        legendEl.classList.remove("u-inline");
        className && legendEl.classList.add(className);

        uPlot.assign(legendEl.style, {
            textAlign: "right",
            pointerEvents: "none",
            display: "none",
            position: "absolute",
            left: 0,
            top: 0,
            zIndex: 100,
            boxShadow: "2px 2px 10px rgba(0, 0, 0, 0.1)",
            ...style
        });

        const nodes = legendEl.querySelectorAll("th");
        for (let i = 0; i < nodes.length; i++)
            nodes[i]._order = i;

        if (opts.series.length == 2) {
            multiline = false;
            for (let i = 0; i < nodes.length; i++)
                nodes[i].style.display = "none";
        } else {
            multiline = true;
            legendEl.querySelector("th").remove();
            legendEl.querySelector("td").setAttribute('colspan', '2');
            legendEl.querySelector("td").style.textAlign = 'center';
            let footer = legendEl.insertRow().insertCell();
            footer.setAttribute('colspan', '2');
            footer.style.textAlign = 'center';
            footer.classList.add('u-value');
            footer.parentNode.classList.add('u-series','footer');
            footer.textContent = ". . .";
        }

        const overEl = u.over;
        overEl.style.overflow = "visible";

        overEl.appendChild(legendEl);

        overEl.addEventListener("mouseenter", () => {legendEl.style.display = null;});
        overEl.addEventListener("mouseleave", () => {legendEl.style.display = "none";});
    }

    function nodeListToArray(nodeList) {
        return Array.prototype.slice.call(nodeList);
    }

    function update(u) {
        let { left, top } = u.cursor;
        /// This will make the balloon to the right of the cursor when the cursor is on the left side, and vise-versa,
        /// avoiding the borders of the chart.
        left -= legendEl.clientWidth * (left / u.width);
        if (top >= legendEl.clientHeight) {
            top -= legendEl.clientHeight;
        }
        legendEl.style.transform = "translate(" + left + "px, " + top + "px)";

        if (multiline) {
            let nodes = nodeListToArray(legendEl.querySelectorAll("tr"));
            let header = nodes.shift();
            let footer = nodes.pop();
            let showLimit = Math.floor(u.height / 30);
            nodes.forEach(function (node) { node._sort_key = nodes.length > showLimit ? +node.querySelector("td").textContent.replace(/,/g,'') : node._order; });
            nodes.sort((a, b) => b._sort_key - a._sort_key);
            nodes.forEach(function (node) { node.parentNode.appendChild(node); });
            for (let i = 0; i < nodes.length; i++) {
                nodes[i].style.display = i < showLimit ? null : "none";
            }
            footer.parentNode.appendChild(footer);
            footer.style.display = nodes.length > showLimit ? null : "none";
        }
    }

    return {
        hooks: {
            init: init,
            setCursor: update,
        }
    };
}

let uplot;
async function renderChart(json)
{
    await loadUplot();
    clear();

    let chart = document.getElementById('chart');
    chart.style.display = 'block';

    let paths = json[0].length < chart.clientWidth / 5 ? uPlot.paths.bars() : uPlot.paths.linear();

    const [line_color, fill_color, grid_color, axes_color] = theme == 'light'
        ? ["rgba(255, 0, 200, 100%)", "rgba(255, 128, 200, 50%)", "#CCC", "#444"]
        : ["rgba(255, 255, 0, 100%)", "rgba(255, 255, 100, 50%)", "#444", "#CCC"];

    const opts = {
        width: chart.clientWidth,
        height: chart.clientHeight,
        scales: { x: { time: json[0][0] > 1000000000 && json[0][0] < 2000000000 } },
        axes: [ { stroke: axes_color,
                    grid: { width: 1 / devicePixelRatio, stroke: grid_color },
                    ticks: { width: 1 / devicePixelRatio, stroke: grid_color } },
                { stroke: axes_color,
                    grid: { width: 1 / devicePixelRatio, stroke: grid_color },
                    ticks: { width: 1 / devicePixelRatio, stroke: grid_color } } ],
        series: [ { label: "x" },
                    { label: "y", stroke: line_color, fill: fill_color, paths, points: { show: false } } ],
        padding: [ null, null, null, (Math.ceil(Math.log10(Math.max(...json[1]))) + Math.floor(Math.log10(Math.max(...json[1])) / 3)) * 6 ],
        plugins: [ legendAsTooltipPlugin() ],
    };

    uplot = new uPlot(opts, json, chart);
}

function resizeChart() {
    if (uplot) {
        let chart = document.getElementById('chart');
        uplot.setSize({ width: chart.clientWidth, height: chart.clientHeight });
    }
}

function redrawChart() {
    if (uplot && document.getElementById('chart').style.display == 'block') {
        renderChart(uplot.data);
    }
}

new ResizeObserver(resizeChart).observe(document.getElementById('chart'));

let lexer_module;
async function loadLexer() {
    // base64 -w0 build/src/Parsers/Lexer.wasm
    const lexer_base64 = "AGFzbQEAAAABHAVgAX8Bf2ACf38AYAAAYAR/f39/AGADf39/AX8DCQgCAQEDBAAAAAUDAQACBkULfwFBkIgEC38AQYAIC38AQYAIC38AQYQIC38AQZAIC38AQZCIBAt/AEGACAt/AEGQiAQLfwBBgIAIC38AQQALfwBBAQsHlgMTBm1lbW9yeQIAEV9fd2FzbV9jYWxsX2N0b3JzAAAYX1pOMkRCNUxleGVyOW5leHRUb2tlbkV2AAEdX1pOMkRCNUxleGVyMTNuZXh0VG9rZW5JbXBsRXYAAhdjbGlja2hvdXNlX2xleGVyX2NyZWF0ZQADG2NsaWNraG91c2VfbGV4ZXJfbmV4dF90b2tlbgAEJWNsaWNraG91c2VfbGV4ZXJfdG9rZW5faXNfc2lnbmlmaWNhbnQABR9jbGlja2hvdXNlX2xleGVyX3Rva2VuX2lzX2Vycm9yAAYdY2xpY2tob3VzZV9sZXhlcl90b2tlbl9pc19lbmQABxVjbGlja2hvdXNlX2xleGVyX3NpemUDAQxfX2Rzb19oYW5kbGUDAgpfX2RhdGFfZW5kAwMLX19zdGFja19sb3cDBAxfX3N0YWNrX2hpZ2gDBQ1fX2dsb2JhbF9iYXNlAwYLX19oZWFwX2Jhc2UDBwpfX2hlYXBfZW5kAwgNX19tZW1vcnlfYmFzZQMJDF9fdGFibGVfYmFzZQMKDAEBCoguCAMAAQtNAQF/IAAgARACAkACQAJAIAEoAgwiAkUNACAAKAIIIAEoAgAgAmpNDQBBMCECIABBMDoAAAwBCyAALQAAIgJBAkkNAQsgASACOgAQCwu+LAELfyABKAIEIgQgASgCCCIDTwRAIAAgAzYCCCAAIAM2AgQgAEEnOgAADwsgAUEEaiEGAkACQAJAAkACQAJAAkACQAJAAkACQAJAAn8CQAJAAkACQAJAAkACQAJAAkACQAJAAkACQAJAAkACQAJAAkACQAJAAkACQAJAAkACQAJAAkACQAJAAkACQAJAAkACQAJAAkACQAJAAkACQCAELQAAIgpBIGsOXgEWBBMgFCQDBgcRDwwQDhICAgICAgICAgICGw0XFRgZHSQkJCQkJCQkJCQkJCQkJCQkJCQkJCQkJCQkCB4JGiQFJCQkJCQkJCQkJCQkJCQkJCQkJCQkJCQkJCQKHAsACyAKQQlrQQVJDQAgCkHiAUcNIyAEQQNqIgEgA0sNHiAELQABQYgBRw0eIAQtAAJBkgFHDR4gACABNgIIIAAgBDYCBCAAQRQ6AAAMLAsgBiAEQQFqIgE2AgACQCABIANPDQADQCABLQAAIgJBCWtBBU8gAkEgR3ENASAGIAFBAWoiATYCACABIANHDQALIAMhAQsMLAsgAS0AEEEPRgRAIAYgBEEBaiIBNgIAIAEgA08NKANAIAEtAAAiAkEwa0H/AXFBCk8EQCACQd8ARw0qIAFBAWoiAiADTw0qIAItAABBMGtB/wFxQQlLDSoLIAYgAUEBaiIBNgIAIAEgA0cNAAsgAyEBDCgLIApBMEcgBEECaiIBIANPcg0kIARBAWohAgJAIAQtAAEiBUHhAE0EQCAFQcIARg0gIAVB2ABGDQEMJgsgBUHiAEYNHyAFQfgARw0lC0EBIQUgAS0AACIJQTBrQf8BcUEKSQ0jQQAgCUHBAGsiCUH/AXFBJk8NJRpCv4CAgPAHIAmtiKdBAXFFDSYMIwsgBiAGKAIAQQFqIgI2AgACQANAAkAgAiADRg0AA0AgAi0AACIBQSdGIAFB3ABGcg0BIAJBAWoiAiADRw0ACyADIQILIAYgAjYCAEEqIQUCQCACIANPDQACQCACLQAAIgFB3ABHBEAgAUEnRw0DIAYgAkEBaiIBNgIAQQQhBSABIANPDQQgAS0AAEEnRg0BDAQLIAYgAkEBaiIBNgIAIAEgA08NAQsgBiACQQJqIgI2AgAMAQsLIAMhAQsgACABNgIIIAAgBDYCBCAAIAU6AAAPCyAGIAYoAgBBAWoiAjYCAAJAA0ACQCACIANGDQADQCACLQAAIgFBIkYgAUHcAEZyDQEgAkEBaiICIANHDQALIAMhAgsgBiACNgIAQSshBQJAIAIgA08NAAJAIAItAAAiAUHcAEcEQCABQSJHDQMgBiACQQFqIgE2AgBBBSEFIAEgA08NBCABLQAAQSJGDQEMBAsgBiACQQFqIgE2AgAgASADTw0BCyAGIAJBAmoiAjYCAAwBCwsgAyEBCyAAIAE2AgggACAENgIEIAAgBToAAA8LIAYgBigCAEEBaiICNgIAAkADQAJAIAIgA0YNAANAAkAgAi0AAEHcAGsOBQIAAAACAAsgAkEBaiICIANHDQALIAMhAgsgBiACNgIAQSwhBQJAIAIgA08NAAJAAkACQCACLQAAQdwAaw4FAQQEBAAECyAGIAJBAWoiATYCAEEFIQUgASADTw0EIAEtAABB4ABGDQEMBAsgBiACQQFqIgE2AgAgASADTw0BCyAGIAJBAmoiAjYCAAwBCwsgAyEBCyAAIAE2AgggACAENgIEIAAgBToAAA8LIAAgBDYCBCAAQQY6AAAMKAsgACAENgIEIABBBzoAAAwnCyAAIAQ2AgQgAEEIOgAADCYLIAAgBDYCBCAAQQk6AAAMJQsgACAENgIEIABBCjoAAAwkCyAAIAQ2AgQgAEELOgAADCMLIAAgBDYCBCAAQQw6AAAMIgsgACAENgIEIABBDToAAAwhCwJAIAQgASgCAE0NAAJAIARBAWoiAiADTw0AIAItAABBMGtB/wFxQQlLDQAgAS0AECIBQQlLQQEgAXRBrAVxRXINAQsgACACNgIIIAAgBDYCBCAAQQ86AAAgBiACNgIADwsgBiAEQQFqIgI2AgAgBCEFIAIgA08NFiAEQQJqIQFBASEFA0AgAUEBay0AACICQTBrQf8BcUEKTwRAIAUgAkHfAEdyQQFxIAEgA09yDRUgAS0AAEEwa0H/AXFBCUsNFQsgBiABNgIAIAEgA0ZBACEFIAFBAWohAUUNAAsgAUECayEFIAMhAgwWCyAAIAQ2AgQgAEETOgAADB8LIAYgBEEBaiICNgIAAkAgAiADTw0AIAItAAAiAUEtRwRAIAFBPkcNASAAIAQ2AgQgAEEXOgAADCELDBsLIAAgAjYCCCAAIAQ2AgQgAEEUOgAADwsgACAENgIEIABBEDoAAAwdCyAGIARBAWoiAjYCAAJAIAIgA08NACACLQAAIgFBKkcEQCABQS9HDQEMGgsgBiAEQQJqIgE2AgAgAyAEQQRqIgJPBEBBASEIA0ACQAJAAkACQCABLQAAIgVBKkcEQCAFQS9HDQMgAS0AAUEqRw0DIAYgAjYCACAIQQFqIQgMAQsgAS0AAUEvRw0CIAYgAjYCACAIQQFrIghFDQELIAIhAQwCCyAAIAI2AgggACAENgIEIABBAToAAA8LIAYgAUEBaiIBNgIACyABQQJqIgIgA00NAAsLIAAgAzYCCCAAIAQ2AgQgAEEpOgAAIAYgAzYCAA8LIAAgAjYCCCAAIAQ2AgQgAEEVOgAADwsgBiAEQQFqIgE2AgACQCABIANPDQAgAS0AAEH+AXFBIEcNAAJAA0AgAS0AAEEKRg0BIAFBAWoiASADRw0ACyADIQELDBkLDB0LIAAgBDYCBCAAQRY6AAAMGgsgBiAEQQFqIgE2AgACQCABIANPDQAgAS0AAEE9Rw0AIAYgBEECaiIBNgIACyAAIAE2AgggACAENgIEIABBHDoAAA8LIAYgBEEBaiIBNgIAAkAgASADTw0AIAEtAABBPUcNACAAIAQ2AgQgAEEdOgAADBoLIAAgATYCCCAAIAQ2AgQgAEEtOgAADwsgBiAEQQFqIgI2AgACQCAEQQJqIgEgA08NACACLQAAQT1HDQAgAS0AAEE+Rw0AIAAgBDYCBCAAQSI6AAAgACAEQQNqIgA2AggMGwsCQCACIANPDQACQAJAIAItAABBPWsOAgABAgsgACABNgIIIAAgBDYCBCAAQSA6AAAMFwsgACABNgIIIAAgBDYCBCAAQR06AAAMFgsgACACNgIIIAAgBDYCBCAAQR46AAAPCyAGIARBAWoiATYCAAJAIAEgA08NACABLQAAQT1HDQAgACAENgIEIABBIToAAAwYCyAAIAE2AgggACAENgIEIABBHzoAAA8LIAAgBDYCBCAAQRg6AAAMFQsgACAENgIEIABBGjoAAAwUCyAGIARBAWoiATYCAAJAIAEgA08NACABLQAAQTpHDQAgACAENgIEIABBGzoAAAwVCyAAIAE2AgggACAENgIEIABBGToAAA8LIAYgBEEBaiIBNgIAAkAgASADTw0AIAEtAABB/ABHDQAgACAENgIEIABBJDoAAAwUCyAAIAE2AgggACAENgIEIABBIzoAAA8LIAYgBEEBaiIBNgIAAkAgASADTw0AIAEtAABBwABHDQAgACAENgIEIABBJjoAAAwTCyAAIAE2AgggACAENgIEIABBJToAAA8LIAYgBEEBaiIBNgIAAkAgASADTw0AIAEtAABBxwBHDQAgACAENgIEIABBDjoAAAwSCwwSCyAEQQVqIANPDQQgBC0AAUGAAUcNBAJAIAQtAAIiB0GYAWsOBQAFBQUABQsgBiABNgIAIAAhAkEEQQUgB0GYAUYiABshAUEqQSsgABshACAGKAIAIQUgB0EBasBB/wFxIQkDQAJAAkAgAyAFRg0AA0AgBS0AAEHiAUYNASAFQQFqIgUgA0cNAAsgAyEFCyAGIAU2AgACQAJAIAMgBUECaiIHTQRAIAAhAQwBCyAFLQAAQeIBRw0BIAUtAAFBgAFHDQEgBy0AACAJRw0BIAYgBUEDaiIDNgIACyACIAM2AgggAiAENgIEIAIgAToAAAwBCyAGIAVBAWoiBTYCAAwBCwsPCyAEQQFqIgIhBQJAIAIgA0YNACACIQUDQCAFLQAAQSRGDQEgBUEBaiIFIANHDQALIAMhBQsgAyAFRg0CIAVBAWoiCSAEayEHIAIhAQNAIAEgBUkEQCABLQAAIgtBMGshCCABQQFqIQEgC0HfAEYgCEH/AXFBCklyIAtB3wFxQcEAa0H/AXFBGklyDQEMBAsLAn8CQCAHIAMgCSIBayILTQRAIAdBAWohCANAQQAhBQJAIAdFDQADQCABIAVqLQAAIAQgBWotAABHDQEgByAFQQFqIgVHDQALDAMLIAUgB0YNAiABQQFqIQEgCCAMaiAMQQFqIQwgC00NAAsLQX8MAQsgDAsiAUF/Rg0CIAAgBDYCBCAAQRE6AAAgACABIAlqIAdqIgA2AggMEQtBACEFIAEtAABB/gFxQTBGDQQMBwsgAUEBayECIAFBAmshBQwCCyACIANJBEBBASEFIAItAAAiAUHfAEYgAUE6a0H/AXFB9QFLciABQd8BcUHbAGtB/wFxQeUBS3INAQsgACACNgIIIAAgBDYCBCAAQRI6AAAgBiACNgIADwsCQCAEQQJqIANPDQAgBC0AAUEnRw0AAkAgCkHhAE0EQCAKQcIARiAKQdgARnINAQwCCyAKQfgARg0AIApB4gBHDQELIAAhASAGKAIAIgAtAAAhAiAGIABBAmoiADYCAAJAIAJBIHJB+ABGBEAgACADTw0BA0AgAC0AACICQTBrQf8BcUEKSSACQeEAa0EGSXJFIAJBwQBrQQVLcQ0CIAYgAEEBaiIANgIAIAAgA0cNAAsgAyEADAELAkAgACADRg0AA0AgAC0AAEH+AXFBMEcNASAAQQFqIgAgA0cNAAsgAyEACyAGIAA2AgALQSohAiAAIANJBEAgAEEBaiADIAAtAABBJ0YiABshA0EEQSogABshAgsgASADNgIIIAEgBDYCBCABIAI6AAAgBiADNgIADwsgCkEwa0H/AXFBCkkgCkHfAXFBwQBrQf8BcUEaSXIgCkHfAEZyIAVyQQFGBEAgBEEBaiEFA0ACQCAGIAUiATYCACABIANPDQAgAUEBaiEFIAEtAAAiB0EwayECIAdBJEYgB0HfAEZyIAJB/wFxQQpJIAdB3wFxQcEAa0H/AXFBGklycg0BCwsMEAsCQCADIAQiAU0NAANAAn9BASABLQAAIgJBCWtBBUkNABpBASACQSBGDQAaIAJBwgFHIAFBAWoiByADT3JFBEBBAiAHLQAAIgJBhQFGIAJBoAFGcg0BGgwDCyABQQJqIgUgA08NAgJAAkACQAJAAkAgAkHhAWsOAwECAwALIAJB7wFHDQYgBy0AAEG7AUcNBiAFLQAAQb8BRg0DDAYLIActAABBoAFHDQUgBS0AAEGOAUYNAgwFCwJAAkAgBy0AAEGAAWsOAgABBgtBAyAFLAAAIgJBi39IIAJBfnFBqH9Gcg0DGkEDIAJB/wFxIgJBiwFrQQNJIAJBrwFGcg0DGgwFCyAFLQAAQeEAakH/AXFBAkkNAQwECyAHLQAAQYABRw0DIAUtAABBgAFHDQMLQQMLIAFqIgEgA0kNAAsLIAYgATYCACABIARNBEAgAUEBaiECA0ACQCAGIAIiATYCACABIANPDQAgAUEBaiECIAEsAABBQEgNAQsLDA0LDAkLAkAgBUECaiIBIANPDQAgAi0AAEEgckHlAEcNACAGIAE2AgACQCAFQQNqIgIgA08NAAJAIAEtAABBK2sOAwABAAELIAYgAjYCACACIQELAkAgASADTw0AQQEhAgNAIAEtAAAiBUEwa0H/AXFBCk8EQCACIAVB3wBHckEBcQ0CIAFBAWoiAiADTw0CIAItAABBMGtB/wFxQQlLDQILIAYgAUEBaiIBNgIAQQAhAiABIANHDQALIAMhAgwBCyABIQILIAAgAjYCCAwNC0EBIQggASECIAUhBwwCCyAEQQFqIQJBAAshBwsgBiACNgIAAkACQCACIANPDQADQCACLQAAIgVBMGshAQJAAkAgBwRAIAFB/wFxQQpJIAVBwQBrQQZJcg0CIAVB4QBrQQZPDQEMAgsgAUH/AXFBCkkNAQsgCCAFQd8AR3JBAXFFBEACQAJAIAJBAWoiCSADTw0AIAktAAAiBUEwayEBIAdFDQEgAUH/AXFBCkkgBUHBAGtBBklyDQAgBUHhAGtBBk8NBgsgAyAJRw0CDAQLIAFB/wFxQQpJDQEMBAsgBUEuRw0CIAYgAkEBaiICNgIAIAIgA08NAkEBIQgDQCACLQAAIgVBMGshAQJAAkAgBwRAIAFB/wFxQQpJIAVBwQBrQQZJcg0CIAVB4QBrQQZPDQEMAgsgAUH/AXFBCkkNAQsgCCAFQd8AR3JBAXENBAJAIAJBAWoiCSADTw0AIAktAAAiBUEwayEBIAcEQCABQf8BcUEKSSAFQcEAa0EGSXINASAFQeEAa0EGTw0HDAELIAFB/wFxQQlLDQYLIAMgCUYNBAsgBiACQQFqIgI2AgBBACEIIAIgA0kNAAsMAgsgBiACQQFqIgI2AgBBACEIIAIgA0cNAAsLIAJBAWoiASADTw0AIAItAAAhBQJAIAcEQCAFQSByQfAARw0CDAELIAVBIHJB5QBHDQELIAYgATYCAAJAIAJBAmogA08NAAJAIAEtAABBK2sOAwABAAELIAYgAUEBaiIBNgIAIAEgA08NAgtBASECA0AgAS0AACIFQTBrQf8BcUEKTwRAIAIgBUHfAEdyQQFxDQMgAUEBaiICIANPDQMgAi0AAEEwa0H/AXFBCUsNAwsgBiABQQFqIgE2AgBBACECIAEgA0cNAAsMAQsgAiEBCwJ/AkACQCABIANPDQAgAS0AACICQd8ARiACQTBrQf8BcUEKSXJFIAJB3wFxQcEAa0H/AXFBGUtxDQAgAUEBaiEFA0AgBiAFIgE2AgAgASADTw0CIAFBAWohBSABLQAAIgdBMGshAiAHQd8ARiACQf8BcUEKSXIgB0HfAXFBwQBrQf8BcUEaSXINAAsgAUEBawwCCyAAIAE2AggMCgsgAUEBawshAwJAIAEgBE0NACAEQQFrIQUDQCAFQQFqIgUtAAAiAkEkRiACQd8ARnIgAkEwa0H/AXFBCklyRSACQd8BcUHBAGtB/wFxQRpPcUUEQCADIAVLDQEMAgsLIAAgATYCCCAAIAQ2AgQgAEEvOgAADwsMCQsgBiAEQQJqIgE2AgACQCABIANGDQADQCABLQAAQQpGDQEgAUEBaiIBIANHDQALIAMhAQsLIAAgATYCCCAAIAQ2AgQgAEEBOgAACyAGIAE2AgAPCyAAIAE2AgggACAENgIEIABBADoAAA8LIAAgBEEBaiIANgIIDAILIAAgBEECaiIANgIIDAELIAAgATYCCCAAIAQ2AgQgAEEoOgAADwsgBiAANgIADwsgACAENgIEIABBAzoAAA8LIAAgATYCCCAAIAQ2AgQgAEECOgAACyUAIABBADoAECAAIAM2AgwgACACNgIIIAAgATYCBCAAIAE2AgALNgEBfyMAQRBrIgMkACADQQRqIAAQASABIAMoAgg2AgAgAiADKAIMNgIAIAMtAAQgA0EQaiQACwcAIABBAUsLBwAgAEEnSwsHACAAQSdGCwsIAQBBgAgLARQAeQlwcm9kdWNlcnMBDHByb2Nlc3NlZC1ieQEFY2xhbmdZMjAuMC4wZ2l0IChnaXRAZ2l0aHViLmNvbTpsbHZtL2xsdm0tcHJvamVjdC5naXQgNmNiYzY0ZWQ5MjJjYzY5YmMyOTJkMzk0YmE1YzY4MWZhMzA5ZjQwNCkAaw90YXJnZXRfZmVhdHVyZXMGKw9tdXRhYmxlLWdsb2JhbHMrE25vbnRyYXBwaW5nLWZwdG9pbnQrC2J1bGstbWVtb3J5KwhzaWduLWV4dCsPcmVmZXJlbmNlLXR5cGVzKwptdWx0aXZhbHVl";

    if (!lexer_module) {
        const binary = atob(lexer_base64);
        const bytes = new Uint8Array(binary.length);

        for (let i = 0; i < binary.length; i++) {
            bytes[i] = binary.charCodeAt(i);
        }

        lexer_module = await WebAssembly.instantiate(bytes);
    }
}

async function tokenize(query) {
    await loadLexer();

    let exports = lexer_module.instance.exports;
    let buffer = exports.memory.buffer;
    let memory_offset = 0;

    /// Allocate memory for the lexer object
    const lexer = new Uint8Array(buffer, memory_offset, exports.clickhouse_lexer_size);
    memory_offset += exports.clickhouse_lexer_size;

    /// Allocate the query
    const bytes = new TextEncoder().encode(query);
    const query_array = new Uint8Array(buffer, memory_offset, bytes.length);
    query_array.set(bytes);
    const query_begin = memory_offset;
    memory_offset += bytes.length;
    const query_end = memory_offset;

    /// Initialize the lexer
    exports.clickhouse_lexer_create(lexer, query_begin, query_end, 65536);

    /// Allocate the out ptrs
    const token_begin = memory_offset;
    memory_offset += 4;
    const token_end = memory_offset;
    memory_offset += 4;

    let result = [];

    while (true) {
        const token_type = exports.clickhouse_lexer_next_token(lexer, token_begin, token_end);
        if (exports.clickhouse_lexer_token_is_error(token_type) || exports.clickhouse_lexer_token_is_end(token_type)) {
            break;
        }

        const view = new DataView(buffer);
        const begin = view.getUint32(token_begin, true);
        const end = view.getUint32(token_end, true);

        const token_bytes = new Uint8Array(buffer, begin, end - begin);
        let token = new TextDecoder().decode(token_bytes);

        result.push({type: token_type, significant: exports.clickhouse_lexer_token_is_significant(token_type), token: token});
    }

    return result;
}

async function getQueryUnderCursor() {
    const all_queries = query_area.value;

    if (typeof WebAssembly !== 'object' || typeof WebAssembly.instantiate !== 'function') {
        return all_queries;
    }

    const tokens = await tokenize(all_queries);

    const cursor_position = query_area.selectionStart;
    let current_query_start = 0;
    let current_offset = 0;

    for (const elem of tokens) {
        if (current_query_start == current_offset && !elem.significant) {
            current_query_start += elem.token.length;
        }
        current_offset += elem.token.length;
        if (elem.token == ';') {
            if (current_offset >= cursor_position) {
                query_area.setSelectionRange(current_query_start, current_offset);
                query_area.focus();
                return all_queries.substring(current_query_start, current_offset);
            } else {
                current_query_start = current_offset;
            }
        }

    }

    return all_queries;
}

/// First we check if theme is set via the 'theme' GET parameter, if not, we check localStorage, otherwise we check OS preference.
let theme = current_url.searchParams.get('theme');
if (['dark', 'light'].indexOf(theme) === -1) {
    theme = window.localStorage.getItem('theme');
}
if (!theme) {
    theme = 'light';
}

function setColorTheme(new_theme, update_preference) {
    theme = new_theme;
    if (update_preference) {
        window.localStorage.setItem('theme', theme);
    }
    document.documentElement.setAttribute('data-theme', theme);
    redrawChart();
}

if (theme) {
    document.documentElement.setAttribute('data-theme', theme);
} else {
    /// Obtain system-level user preference
    const media_query_list = window.matchMedia('(prefers-color-scheme: dark)');
    if (media_query_list.matches) {
        setColorTheme('dark');
    }

    /// There is a rumor that on some computers, the theme is changing automatically on day/night.
    media_query_list.addEventListener('change', function(e) {
        setColorTheme(e.matches ? 'dark' : 'light');
    });
}

if (run_immediately) {
    post();
}

document.getElementById('toggle-light').onclick = function() {
    setColorTheme('light', true);
}

document.getElementById('toggle-dark').onclick = function() {
    setColorTheme('dark', true);
}

// Download functionality
let last_query_for_download = '';

// Toggle download dropdown
document.getElementById('download-div').addEventListener('click', function(e) {
    e.stopPropagation();
    const dropdown = document.getElementById('download-dropdown');
    const button = document.getElementById('download-div');
    const context = document.getElementById('main');

    if (dropdown.classList.contains('show')) {
        dropdown.classList.remove('show');
    } else {
        // Position the dropdown relative to the button
        dropdown.classList.add('show');
        const button_rect = button.getBoundingClientRect();
        const context_rect = context.getBoundingClientRect();
        const dropdown_rect = dropdown.getBoundingClientRect();

        dropdown.style.top = (button_rect.top - context_rect.top) + 'px';
        dropdown.style.left = (button_rect.left - context_rect.left + button_rect.width - dropdown_rect.width) + 'px';
    }
});

// Prevent dropdown from closing when clicking inside it
document.getElementById('download-dropdown').addEventListener('click', function(e) {
    e.stopPropagation();
});

// Close dropdown when clicking outside
document.addEventListener('click', function() {
    const dropdown = document.getElementById('download-dropdown');
    dropdown.classList.remove('show');
});

// Handle "Other" format selection
document.getElementById('download-format').addEventListener('change', function() {
    const otherInput = document.getElementById('download-format-other');
    if (this.value === 'other') {
        otherInput.classList.add('show');
        otherInput.focus();
    } else {
        otherInput.classList.remove('show');
    }
});

// Handle download button click
document.getElementById('download-button').addEventListener('click', async function() {
    const formatSelect = document.getElementById('download-format');
    const formatOther = document.getElementById('download-format-other');

    let format = formatSelect.value;
    if (format === 'other') {
        format = formatOther.value.trim();
        if (!format) {
            alert('Please enter a format name');
            return;
        }
    }

    // Get current values
    const user = user_elem.value;
    const password = password_elem.value;
    const server_address = url_elem.value;
    const query = last_query_for_download;

    if (!query) {
        alert('No query to download results for');
        return;
    }

    // Build download URL
    let url = server_address +
        (server_address.indexOf('?') >= 0 ? '&' : '?') +
        'add_http_cors_header=1' +
        '&enable_http_compression=1' +
        '&use_query_cache=1&enable_reads_from_query_cache=1&enable_writes_to_query_cache=0&query_cache_ttl=600&query_cache_nondeterministic_function_handling=save' +
        '&default_format=' + encodeURIComponent(format) +
        '&http_response_headers=' + encodeURIComponent(`{'Content-Disposition':'attachment; filename="result.${encodeURIComponent(format.toLowerCase())}"'}`);
    if (user) url += '&user=' + encodeURIComponent(user);
    if (password) url += '&password=' + encodeURIComponent(password);

    let downloadQuery = query.replaceAll(/\bFORMAT\s+\w+/ig, '');

    // Create a form and submit it to trigger download
    const form = document.createElement('form');
    form.method = 'POST';
    form.action = url;
    form.enctype = 'multipart/form-data';
    form.style.display = 'none';

    const queryInput = document.createElement('input');
    queryInput.type = 'hidden';
    queryInput.name = 'query';
    queryInput.value = downloadQuery;
    form.appendChild(queryInput);

    document.body.appendChild(form);
    form.submit();
    document.body.removeChild(form);

    // Close dropdown
    document.getElementById('download-dropdown').classList.remove('show');
});
</script>
</html><|MERGE_RESOLUTION|>--- conflicted
+++ resolved
@@ -279,8 +279,6 @@
             display: inline-block;
         }
 
-<<<<<<< HEAD
-=======
         .table-addendum-elem
         {
             display: block;
@@ -295,7 +293,6 @@
             padding: 0.5rem;
         }
 
->>>>>>> 230205ba
         #controls
         {
             /* When a page will be scrolled horizontally due to large table size, keep controls in place. */
