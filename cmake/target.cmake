if (CMAKE_SYSTEM_NAME MATCHES "Linux")
    set (OS_LINUX 1)
    add_definitions(-D OS_LINUX)
elseif (CMAKE_SYSTEM_NAME MATCHES "Android")
    # This is a toy configuration and not in CI, so expect it to be broken.
    # Use cmake flags such as: -DCMAKE_TOOLCHAIN_FILE=~/ch2/android-ndk-r21d/build/cmake/android.toolchain.cmake -DANDROID_ABI=arm64-v8a -DANDROID_PLATFORM=28
    set (OS_ANDROID 1)
    add_definitions(-D OS_ANDROID)
elseif (CMAKE_SYSTEM_NAME MATCHES "FreeBSD")
    set (OS_FREEBSD 1)
    add_definitions(-D OS_FREEBSD)
elseif (CMAKE_SYSTEM_NAME MATCHES "Darwin")
    set (OS_DARWIN 1)
    add_definitions(-D OS_DARWIN)
elseif (CMAKE_SYSTEM_NAME MATCHES "SunOS")
    set (OS_SUNOS 1)
    add_definitions(-D OS_SUNOS)
else ()
    message (FATAL_ERROR "Platform ${CMAKE_SYSTEM_NAME} is not supported")
endif ()

if (CMAKE_CROSSCOMPILING)
    if (OS_DARWIN)
        # FIXME: broken dependencies
        set (ENABLE_GRPC OFF CACHE INTERNAL "") # no protobuf -> no grpc
        set (ENABLE_ICU OFF CACHE INTERNAL "")
        set (ENABLE_FASTOPS OFF CACHE INTERNAL "")
    elseif (OS_LINUX OR OS_ANDROID)
        if (ARCH_AARCH64)
            # FIXME: broken dependencies
            set (ENABLE_GRPC OFF CACHE INTERNAL "")
            set (ENABLE_SENTRY OFF CACHE INTERNAL "")
        elseif (ARCH_PPC64LE)
            set (ENABLE_GRPC OFF CACHE INTERNAL "")
            set (ENABLE_SENTRY OFF CACHE INTERNAL "")
<<<<<<< HEAD
        elseif (ARCH_RISCV64)
            # RISC-V support is preliminary
            set (GLIBC_COMPATIBILITY OFF CACHE INTERNAL "")
            set (ENABLE_LDAP OFF CACHE INTERNAL "")
            set (OPENSSL_NO_ASM ON CACHE INTERNAL "")
            set (ENABLE_JEMALLOC ON CACHE INTERNAL "")
            set (ENABLE_PARQUET OFF CACHE INTERNAL "")
            set (USE_UNWIND OFF CACHE INTERNAL "")
            set (ENABLE_GRPC OFF CACHE INTERNAL "")
            set (ENABLE_HDFS OFF CACHE INTERNAL "")
            set (ENABLE_MYSQL OFF CACHE INTERNAL "")
=======
        elseif (ARCH_S390X)
            set (ENABLE_GRPC OFF CACHE INTERNAL "")
            set (ENABLE_SENTRY OFF CACHE INTERNAL "")
>>>>>>> aa89dcc2
        endif ()
    elseif (OS_FREEBSD)
        # FIXME: broken dependencies
        set (ENABLE_PARQUET OFF CACHE INTERNAL "")
        set (ENABLE_ORC OFF CACHE INTERNAL "")
        set (ENABLE_GRPC OFF CACHE INTERNAL "")
        set (ENABLE_EMBEDDED_COMPILER OFF CACHE INTERNAL "")
    else ()
        message (FATAL_ERROR "Trying to cross-compile to unsupported system: ${CMAKE_SYSTEM_NAME}!")
    endif ()

    if (USE_MUSL)
        # use of undeclared identifier 'PTHREAD_RECURSIVE_MUTEX_INITIALIZER_NP'
        set (ENABLE_SENTRY OFF CACHE INTERNAL "")
        set (ENABLE_ODBC OFF CACHE INTERNAL "")
        set (ENABLE_GRPC OFF CACHE INTERNAL "")
        set (ENABLE_HDFS OFF CACHE INTERNAL "")
        set (ENABLE_EMBEDDED_COMPILER OFF CACHE INTERNAL "")
        # use of drand48_data
        set (ENABLE_AZURE_BLOB_STORAGE OFF CACHE INTERNAL "")
    endif ()

    # Don't know why but CXX_STANDARD doesn't work for cross-compilation
    set (CMAKE_CXX_FLAGS "${CMAKE_CXX_FLAGS} -std=c++20")

    message (STATUS "Cross-compiling for target: ${CMAKE_CXX_COMPILE_TARGET}")
endif ()<|MERGE_RESOLUTION|>--- conflicted
+++ resolved
@@ -33,7 +33,6 @@
         elseif (ARCH_PPC64LE)
             set (ENABLE_GRPC OFF CACHE INTERNAL "")
             set (ENABLE_SENTRY OFF CACHE INTERNAL "")
-<<<<<<< HEAD
         elseif (ARCH_RISCV64)
             # RISC-V support is preliminary
             set (GLIBC_COMPATIBILITY OFF CACHE INTERNAL "")
@@ -45,11 +44,9 @@
             set (ENABLE_GRPC OFF CACHE INTERNAL "")
             set (ENABLE_HDFS OFF CACHE INTERNAL "")
             set (ENABLE_MYSQL OFF CACHE INTERNAL "")
-=======
         elseif (ARCH_S390X)
             set (ENABLE_GRPC OFF CACHE INTERNAL "")
             set (ENABLE_SENTRY OFF CACHE INTERNAL "")
->>>>>>> aa89dcc2
         endif ()
     elseif (OS_FREEBSD)
         # FIXME: broken dependencies
