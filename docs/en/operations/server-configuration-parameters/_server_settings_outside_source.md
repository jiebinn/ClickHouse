--- conflicted
+++ resolved
@@ -812,23 +812,6 @@
 
 **Keys**:
 
-<<<<<<< HEAD
-| Key                    | Description                                                                                                                                                                         |
-|------------------------|-------------------------------------------------------------------------------------------------------------------------------------------------------------------------------------|
-| `level`                | Log level. Acceptable values: `none` (turn logging off), `fatal`, `critical`, `error`, `warning`, `notice`, `information`,`debug`, `trace`, `test`                                  |
-| `log`                  | The path to the log file.                                                                                                                                                           |
-| `errorlog`             | The path to the error log file.                                                                                                                                                     |
-| `size`                 | Rotation policy: Maximum size of the log files in bytes. Once the log file size exceeds this threshold, it is renamed and archived, and a new log file is created.                  |
-| `count`                | Rotation policy: How many historical log files Clickhouse are kept at most.                                                                                                         |
-| `stream_compress`      | Compress log messages using LZ4. Set to `1` or `true` to enable.                                                                                                                    |
-| `console`              | Do not write log messages to log files, instead print them in the console. Set to `1` or `true` to enable. Default is `1` if Clickhouse does not run in daemon mode, `0` otherwise. |
-| `console_log_level`    | Log level for console output. Defaults to `level`.                                                                                                                                  |
-| `formatting`           | Log format for console output. Currently, only `json` is supported                                                                                                                  |
-| `use_syslog`           | Also forward log output to syslog.                                                                                                                                                  |
-| `syslog_level`         | Log level for logging to syslog.                                                                                                                                                    |
-| `async`                | When `true` (default) logging will happen asynchronously (one background thread per output channel). Otherwise it will log inside the thread calling LOG                            |
-| `async_queue_max_size` | When using async logging, the max amount of messages that will be kept in the the queue waiting for flushing. Extra messages will be dropped                                        |
-=======
 | Key                 | Description                                                                                                                                                                         |
 |---------------------|-------------------------------------------------------------------------------------------------------------------------------------------------------------------------------------|
 | `level`             | Log level. Acceptable values: `none` (turn logging off), `fatal`, `critical`, `error`, `warning`, `notice`, `information`,`debug`, `trace`, `test`                                  |
@@ -843,7 +826,7 @@
 | `use_syslog`        | Also forward log output to syslog.                                                                                                                                                  |
 | `syslog_level`      | Log level for logging to syslog.                                                                                                                                                    |
 | `async`             | When `true` (default) logging will happen asynchronously (one background thread per output channel). Otherwise it will log inside the thread calling LOG                            |
->>>>>>> 2fc6e38d
+| `async_queue_max_size` | When using async logging, the max amount of messages that will be kept in the the queue waiting for flushing. Extra messages will be dropped                                     |
 
 **Log format specifiers**
 
