--- conflicted
+++ resolved
@@ -682,7 +682,6 @@
 - [insert_quorum](#settings-insert_quorum)
 - [insert_quorum_timeout](#settings-insert_quorum_timeout)
 
-<<<<<<< HEAD
 ## max_network_bytes {#settings-max_network_bytes}
 Limits the data volume (in bytes) that is received or transmitted over the network when executing a query. This setting applies for every individual query.
 
@@ -725,7 +724,7 @@
 - 0 — Control of the data speed is disabled.
 
 Default value: 0.
-=======
+
 ## allow_experimental_cross_to_join_conversion {#settings-allow_experimental_cross_to_join_conversion}
 
 Enables or disables:
@@ -739,7 +738,5 @@
 - 1 — Enabled.
 
 Default value: 1.
->>>>>>> e389df38
-
 
 [Original article](https://clickhouse.yandex/docs/en/operations/settings/settings/) <!--hide-->