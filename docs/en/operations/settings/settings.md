--- conflicted
+++ resolved
@@ -3567,7 +3567,6 @@
 
 Default value: `1000`.
 
-<<<<<<< HEAD
 ## log_queries_probability {#log-queries-probability}
 
 Allows a user to write to [query_log](../../operations/system-tables/query_log.md) system table only a sample of queries selected randomly with the specified probability. It helps to reduce the load with a large volume of queries in a second.
@@ -3579,7 +3578,7 @@
 -   1 — All queries are logged in `query_log`.
 
 Default value: `1`.
-=======
+
 ## max_hyperscan_regexp_length {#max-hyperscan-regexp-length}
 
 Defines the maximum length for each regular expression in the [hyperscan multi-match functions](../../sql-reference/functions/string-search-functions.md#multimatchanyhaystack-pattern1-pattern2-patternn). 
@@ -3605,7 +3604,6 @@
 ┌─multiMatchAny('abcd', ['ab', 'bcd', 'c', 'd'])─┐
 │                                              1 │
 └────────────────────────────────────────────────┘
-
 ```
 
 Query:
@@ -3623,7 +3621,6 @@
 **See Also**
 
 -   [max_hyperscan_regexp_total_length](#max-hyperscan-regexp-total-length)
-
 
 ## max_hyperscan_regexp_total_length {#max-hyperscan-regexp-total-length}
 
@@ -3666,5 +3663,4 @@
 
 **See Also**
 
--   [max_hyperscan_regexp_length](#max-hyperscan-regexp-length)
->>>>>>> 2d9fa85c
+-   [max_hyperscan_regexp_length](#max-hyperscan-regexp-length)