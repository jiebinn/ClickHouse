---
sidebar_label: Core Settings
sidebar_position: 2
slug: /en/operations/settings/settings
toc_max_heading_level: 2
---

# Core Settings

All below settings are also available in table [system.settings](/docs/en/operations/system-tables/settings).

## add_http_cors_header {#add_http_cors_header}

Type: Bool

Default value: 0

Write add http CORS header.

## additional_result_filter {#additional_result_filter}

Type: String

Default value: 

An additional filter expression to apply to the result of `SELECT` query.
This setting is not applied to any subquery.

**Example**

``` sql
INSERT INTO table_1 VALUES (1, 'a'), (2, 'bb'), (3, 'ccc'), (4, 'dddd');
SElECT * FROM table_1;
```
```response
┌─x─┬─y────┐
│ 1 │ a    │
│ 2 │ bb   │
│ 3 │ ccc  │
│ 4 │ dddd │
└───┴──────┘
```
```sql
SELECT *
FROM table_1
SETTINGS additional_result_filter = 'x != 2'
```
```response
┌─x─┬─y────┐
│ 1 │ a    │
│ 3 │ ccc  │
│ 4 │ dddd │
└───┴──────┘
```

## additional_table_filters {#additional_table_filters}

Type: Map

Default value: {}

An additional filter expression that is applied after reading
from the specified table.

**Example**

``` sql
INSERT INTO table_1 VALUES (1, 'a'), (2, 'bb'), (3, 'ccc'), (4, 'dddd');
SELECT * FROM table_1;
```
```response
┌─x─┬─y────┐
│ 1 │ a    │
│ 2 │ bb   │
│ 3 │ ccc  │
│ 4 │ dddd │
└───┴──────┘
```
```sql
SELECT *
FROM table_1
SETTINGS additional_table_filters = {'table_1': 'x != 2'}
```
```response
┌─x─┬─y────┐
│ 1 │ a    │
│ 3 │ ccc  │
│ 4 │ dddd │
└───┴──────┘
```

## aggregate_functions_null_for_empty {#aggregate_functions_null_for_empty}

Type: Bool

Default value: 0

Enables or disables rewriting all aggregate functions in a query, adding [-OrNull](../../sql-reference/aggregate-functions/combinators.md/#agg-functions-combinator-ornull) suffix to them. Enable it for SQL standard compatibility.
It is implemented via query rewrite (similar to [count_distinct_implementation](#count_distinct_implementation) setting) to get consistent results for distributed queries.

Possible values:

- 0 — Disabled.
- 1 — Enabled.

**Example**

Consider the following query with aggregate functions:
```sql
SELECT SUM(-1), MAX(0) FROM system.one WHERE 0;
```

With `aggregate_functions_null_for_empty = 0` it would produce:
```text
┌─SUM(-1)─┬─MAX(0)─┐
│       0 │      0 │
└─────────┴────────┘
```

With `aggregate_functions_null_for_empty = 1` the result would be:
```text
┌─SUMOrNull(-1)─┬─MAXOrNull(0)─┐
│          NULL │         NULL │
└───────────────┴──────────────┘
```

## aggregation_in_order_max_block_bytes {#aggregation_in_order_max_block_bytes}

Type: UInt64

Default value: 50000000

Maximal size of block in bytes accumulated during aggregation in order of primary key. Lower block size allows to parallelize more final merge stage of aggregation.

## aggregation_memory_efficient_merge_threads {#aggregation_memory_efficient_merge_threads}

Type: UInt64

Default value: 0

Number of threads to use for merge intermediate aggregation results in memory efficient mode. When bigger, then more memory is consumed. 0 means - same as 'max_threads'.

## allow_aggregate_partitions_independently {#allow_aggregate_partitions_independently}

Type: Bool

Default value: 0

Enable independent aggregation of partitions on separate threads when partition key suits group by key. Beneficial when number of partitions close to number of cores and partitions have roughly the same size

## allow_archive_path_syntax {#allow_archive_path_syntax}

Type: Bool

Default value: 1

File/S3 engines/table function will parse paths with '::' as '\\<archive\\> :: \\<file\\>' if archive has correct extension

## allow_asynchronous_read_from_io_pool_for_merge_tree {#allow_asynchronous_read_from_io_pool_for_merge_tree}

Type: Bool

Default value: 0

Use background I/O pool to read from MergeTree tables. This setting may increase performance for I/O bound queries

## allow_changing_replica_until_first_data_packet {#allow_changing_replica_until_first_data_packet}

Type: Bool

Default value: 0

If it's enabled, in hedged requests we can start new connection until receiving first data packet even if we have already made some progress
(but progress haven't updated for `receive_data_timeout` timeout), otherwise we disable changing replica after the first time we made progress.

## allow_create_index_without_type {#allow_create_index_without_type}

Type: Bool

Default value: 0

Allow CREATE INDEX query without TYPE. Query will be ignored. Made for SQL compatibility tests.

## allow_custom_error_code_in_throwif {#allow_custom_error_code_in_throwif}

Type: Bool

Default value: 0

Enable custom error code in function throwIf(). If true, thrown exceptions may have unexpected error codes.

## allow_ddl {#allow_ddl}

Type: Bool

Default value: 1

If it is set to true, then a user is allowed to executed DDL queries.

## allow_deprecated_database_ordinary {#allow_deprecated_database_ordinary}

Type: Bool

Default value: 0

Allow to create databases with deprecated Ordinary engine

## allow_deprecated_error_prone_window_functions {#allow_deprecated_error_prone_window_functions}

Type: Bool

Default value: 0

Allow usage of deprecated error prone window functions (neighbor, runningAccumulate, runningDifferenceStartingWithFirstValue, runningDifference)

## allow_deprecated_snowflake_conversion_functions {#allow_deprecated_snowflake_conversion_functions}

Type: Bool

Default value: 0

Functions `snowflakeToDateTime`, `snowflakeToDateTime64`, `dateTimeToSnowflake`, and `dateTime64ToSnowflake` are deprecated and disabled by default.
Please use functions `snowflakeIDToDateTime`, `snowflakeIDToDateTime64`, `dateTimeToSnowflakeID`, and `dateTime64ToSnowflakeID` instead.

To re-enable the deprecated functions (e.g., during a transition period), please set this setting to `true`.

## allow_deprecated_syntax_for_merge_tree {#allow_deprecated_syntax_for_merge_tree}

Type: Bool

Default value: 0

Allow to create *MergeTree tables with deprecated engine definition syntax

## allow_distributed_ddl {#allow_distributed_ddl}

Type: Bool

Default value: 1

If it is set to true, then a user is allowed to executed distributed DDL queries.

## allow_drop_detached {#allow_drop_detached}

Type: Bool

Default value: 0

Allow ALTER TABLE ... DROP DETACHED PART[ITION] ... queries

## allow_execute_multiif_columnar {#allow_execute_multiif_columnar}

Type: Bool

Default value: 1

Allow execute multiIf function columnar

## allow_experimental_analyzer {#allow_experimental_analyzer}

Type: Bool

Default value: 1

Allow new query analyzer.

## allow_experimental_codecs {#allow_experimental_codecs}

Type: Bool

Default value: 0

If it is set to true, allow to specify experimental compression codecs (but we don't have those yet and this option does nothing).

## allow_experimental_database_materialized_mysql {#allow_experimental_database_materialized_mysql}

Type: Bool

Default value: 0

Allow to create database with Engine=MaterializedMySQL(...).

## allow_experimental_database_materialized_postgresql {#allow_experimental_database_materialized_postgresql}

Type: Bool

Default value: 0

Allow to create database with Engine=MaterializedPostgreSQL(...).

## allow_experimental_dynamic_type {#allow_experimental_dynamic_type}

Type: Bool

Default value: 0

Allow Dynamic data type

## allow_experimental_full_text_index {#allow_experimental_full_text_index}

Type: Bool

Default value: 0

If it is set to true, allow to use experimental full-text index.

## allow_experimental_funnel_functions {#allow_experimental_funnel_functions}

Type: Bool

Default value: 0

Enable experimental functions for funnel analysis.

## allow_experimental_hash_functions {#allow_experimental_hash_functions}

Type: Bool

Default value: 0

Enable experimental hash functions

## allow_experimental_inverted_index {#allow_experimental_inverted_index}

Type: Bool

Default value: 0

If it is set to true, allow to use experimental inverted index.

## allow_experimental_join_condition {#allow_experimental_join_condition}

Type: Bool

Default value: 0

Support join with inequal conditions which involve columns from both left and right table. e.g. t1.y < t2.y.

## allow_experimental_join_right_table_sorting {#allow_experimental_join_right_table_sorting}

Type: Bool

Default value: 0

If it is set to true, and the conditions of `join_to_sort_minimum_perkey_rows` and `join_to_sort_maximum_table_rows` are met, rerange the right table by key to improve the performance in left or inner hash join.

## allow_experimental_json_type {#allow_experimental_json_type}

Type: Bool

Default value: 0

Allow JSON data type

## allow_experimental_kafka_offsets_storage_in_keeper {#allow_experimental_kafka_offsets_storage_in_keeper}

Type: Bool

Default value: 0

Allow experimental feature to store Kafka related offsets in ClickHouse Keeper. When enabled a ClickHouse Keeper path and replica name can be specified to the Kafka table engine. As a result instead of the regular Kafka engine, a new type of storage engine will be used that stores the committed offsets primarily in ClickHouse Keeper

## allow_experimental_live_view {#allow_experimental_live_view}

Type: Bool

Default value: 0

Allows creation of a deprecated LIVE VIEW.

Possible values:

- 0 — Working with live views is disabled.
- 1 — Working with live views is enabled.

## allow_experimental_materialized_postgresql_table {#allow_experimental_materialized_postgresql_table}

Type: Bool

Default value: 0

Allows to use the MaterializedPostgreSQL table engine. Disabled by default, because this feature is experimental

## allow_experimental_nlp_functions {#allow_experimental_nlp_functions}

Type: Bool

Default value: 0

Enable experimental functions for natural language processing.

## allow_experimental_object_type {#allow_experimental_object_type}

Type: Bool

Default value: 0

Allow Object and JSON data types

## allow_experimental_parallel_reading_from_replicas {#allow_experimental_parallel_reading_from_replicas}

Type: UInt64

Default value: 0

Use up to `max_parallel_replicas` the number of replicas from each shard for SELECT query execution. Reading is parallelized and coordinated dynamically. 0 - disabled, 1 - enabled, silently disable them in case of failure, 2 - enabled, throw an exception in case of failure

## allow_experimental_query_deduplication {#allow_experimental_query_deduplication}

Type: Bool

Default value: 0

Experimental data deduplication for SELECT queries based on part UUIDs

## allow_experimental_refreshable_materialized_view {#allow_experimental_refreshable_materialized_view}

Type: Bool

Default value: 0

Allow refreshable materialized views (CREATE MATERIALIZED VIEW \\<name\\> REFRESH ...).

## allow_experimental_shared_set_join {#allow_experimental_shared_set_join}

Type: Bool

Default value: 1

Only in ClickHouse Cloud. Allow to create ShareSet and SharedJoin

## allow_experimental_statistics {#allow_experimental_statistics}

Type: Bool

Default value: 0

Allows defining columns with [statistics](../../engines/table-engines/mergetree-family/mergetree.md#table_engine-mergetree-creating-a-table) and [manipulate statistics](../../engines/table-engines/mergetree-family/mergetree.md#column-statistics).

## allow_experimental_time_series_table {#allow_experimental_time_series_table}

Type: Bool

Default value: 0

Allows creation of tables with the [TimeSeries](../../engines/table-engines/integrations/time-series.md) table engine.

Possible values:

- 0 — the [TimeSeries](../../engines/table-engines/integrations/time-series.md) table engine is disabled.
- 1 — the [TimeSeries](../../engines/table-engines/integrations/time-series.md) table engine is enabled.

## allow_experimental_variant_type {#allow_experimental_variant_type}

Type: Bool

Default value: 0

Allows creation of experimental [Variant](../../sql-reference/data-types/variant.md).

## allow_experimental_vector_similarity_index {#allow_experimental_vector_similarity_index}

Type: Bool

Default value: 0

Allow experimental vector similarity index

## allow_experimental_window_view {#allow_experimental_window_view}

Type: Bool

Default value: 0

Enable WINDOW VIEW. Not mature enough.

## allow_get_client_http_header {#allow_get_client_http_header}

Type: Bool

Default value: 0

Allow to use the function `getClientHTTPHeader` which lets to obtain a value of an the current HTTP request's header. It is not enabled by default for security reasons, because some headers, such as `Cookie`, could contain sensitive info. Note that the `X-ClickHouse-*` and `Authentication` headers are always restricted and cannot be obtained with this function.

## allow_hyperscan {#allow_hyperscan}

Type: Bool

Default value: 1

Allow functions that use Hyperscan library. Disable to avoid potentially long compilation times and excessive resource usage.

## allow_introspection_functions {#allow_introspection_functions}

Type: Bool

Default value: 0

Enables or disables [introspection functions](../../sql-reference/functions/introspection.md) for query profiling.

Possible values:

- 1 — Introspection functions enabled.
- 0 — Introspection functions disabled.

**See Also**

- [Sampling Query Profiler](../../operations/optimizing-performance/sampling-query-profiler.md)
- System table [trace_log](../../operations/system-tables/trace_log.md/#system_tables-trace_log)

## allow_materialized_view_with_bad_select {#allow_materialized_view_with_bad_select}

Type: Bool

Default value: 1

Allow CREATE MATERIALIZED VIEW with SELECT query that references nonexistent tables or columns. It must still be syntactically valid. Doesn't apply to refreshable MVs. Doesn't apply if the MV schema needs to be inferred from the SELECT query (i.e. if the CREATE has no column list and no TO table). Can be used for creating MV before its source table.

## allow_named_collection_override_by_default {#allow_named_collection_override_by_default}

Type: Bool

Default value: 1

Allow named collections' fields override by default.

## allow_non_metadata_alters {#allow_non_metadata_alters}

Type: Bool

Default value: 1

Allow to execute alters which affects not only tables metadata, but also data on disk

## allow_nonconst_timezone_arguments {#allow_nonconst_timezone_arguments}

Type: Bool

Default value: 0

Allow non-const timezone arguments in certain time-related functions like toTimeZone(), fromUnixTimestamp*(), snowflakeToDateTime*()

## allow_nondeterministic_mutations {#allow_nondeterministic_mutations}

Type: Bool

Default value: 0

User-level setting that allows mutations on replicated tables to make use of non-deterministic functions such as `dictGet`.

Given that, for example, dictionaries, can be out of sync across nodes, mutations that pull values from them are disallowed on replicated tables by default. Enabling this setting allows this behavior, making it the user's responsibility to ensure that the data used is in sync across all nodes.

**Example**

``` xml
<profiles>
    <default>
        <allow_nondeterministic_mutations>1</allow_nondeterministic_mutations>

        <!-- ... -->
    </default>

    <!-- ... -->

</profiles>
```

## allow_nondeterministic_optimize_skip_unused_shards {#allow_nondeterministic_optimize_skip_unused_shards}

Type: Bool

Default value: 0

Allow nondeterministic (like `rand` or `dictGet`, since later has some caveats with updates) functions in sharding key.

Possible values:

- 0 — Disallowed.
- 1 — Allowed.

## allow_prefetched_read_pool_for_local_filesystem {#allow_prefetched_read_pool_for_local_filesystem}

Type: Bool

Default value: 0

Prefer prefetched threadpool if all parts are on local filesystem

## allow_prefetched_read_pool_for_remote_filesystem {#allow_prefetched_read_pool_for_remote_filesystem}

Type: Bool

Default value: 1

Prefer prefetched threadpool if all parts are on remote filesystem

## allow_push_predicate_when_subquery_contains_with {#allow_push_predicate_when_subquery_contains_with}

Type: Bool

Default value: 1

Allows push predicate when subquery contains WITH clause

## allow_settings_after_format_in_insert {#allow_settings_after_format_in_insert}

Type: Bool

Default value: 0

Control whether `SETTINGS` after `FORMAT` in `INSERT` queries is allowed or not. It is not recommended to use this, since this may interpret part of `SETTINGS` as values.

Example:

```sql
INSERT INTO FUNCTION null('foo String') SETTINGS max_threads=1 VALUES ('bar');
```

But the following query will work only with `allow_settings_after_format_in_insert`:

```sql
SET allow_settings_after_format_in_insert=1;
INSERT INTO FUNCTION null('foo String') VALUES ('bar') SETTINGS max_threads=1;
```

Possible values:

- 0 — Disallow.
- 1 — Allow.

:::note
Use this setting only for backward compatibility if your use cases depend on old syntax.
:::

## allow_simdjson {#allow_simdjson}

Type: Bool

Default value: 1

Allow using simdjson library in 'JSON*' functions if AVX2 instructions are available. If disabled rapidjson will be used.

## allow_statistics_optimize {#allow_statistics_optimize}

Type: Bool

Default value: 0

Allows using statistics to optimize queries

## allow_suspicious_codecs {#allow_suspicious_codecs}

Type: Bool

Default value: 0

If it is set to true, allow to specify meaningless compression codecs.

## allow_suspicious_fixed_string_types {#allow_suspicious_fixed_string_types}

Type: Bool

Default value: 0

In CREATE TABLE statement allows creating columns of type FixedString(n) with n > 256. FixedString with length >= 256 is suspicious and most likely indicates a misuse

## allow_suspicious_indices {#allow_suspicious_indices}

Type: Bool

Default value: 0

Reject primary/secondary indexes and sorting keys with identical expressions

## allow_suspicious_low_cardinality_types {#allow_suspicious_low_cardinality_types}

Type: Bool

Default value: 0

Allows or restricts using [LowCardinality](../../sql-reference/data-types/lowcardinality.md) with data types with fixed size of 8 bytes or less: numeric data types and `FixedString(8_bytes_or_less)`.

For small fixed values using of `LowCardinality` is usually inefficient, because ClickHouse stores a numeric index for each row. As a result:

- Disk space usage can rise.
- RAM consumption can be higher, depending on a dictionary size.
- Some functions can work slower due to extra coding/encoding operations.

Merge times in [MergeTree](../../engines/table-engines/mergetree-family/mergetree.md)-engine tables can grow due to all the reasons described above.

Possible values:

- 1 — Usage of `LowCardinality` is not restricted.
- 0 — Usage of `LowCardinality` is restricted.

## allow_suspicious_primary_key {#allow_suspicious_primary_key}

Type: Bool

Default value: 0

Allow suspicious `PRIMARY KEY`/`ORDER BY` for MergeTree (i.e. SimpleAggregateFunction).

## allow_suspicious_ttl_expressions {#allow_suspicious_ttl_expressions}

Type: Bool

Default value: 0

Reject TTL expressions that don't depend on any of table's columns. It indicates a user error most of the time.

## allow_suspicious_variant_types {#allow_suspicious_variant_types}

Type: Bool

Default value: 0

In CREATE TABLE statement allows specifying Variant type with similar variant types (for example, with different numeric or date types). Enabling this setting may introduce some ambiguity when working with values with similar types.

## allow_unrestricted_reads_from_keeper {#allow_unrestricted_reads_from_keeper}

Type: Bool

Default value: 0

Allow unrestricted (without condition on path) reads from system.zookeeper table, can be handy, but is not safe for zookeeper

## alter_move_to_space_execute_async {#alter_move_to_space_execute_async}

Type: Bool

Default value: 0

Execute ALTER TABLE MOVE ... TO [DISK|VOLUME] asynchronously

## alter_partition_verbose_result {#alter_partition_verbose_result}

Type: Bool

Default value: 0

Enables or disables the display of information about the parts to which the manipulation operations with partitions and parts have been successfully applied.
Applicable to [ATTACH PARTITION|PART](../../sql-reference/statements/alter/partition.md/#alter_attach-partition) and to [FREEZE PARTITION](../../sql-reference/statements/alter/partition.md/#alter_freeze-partition).

Possible values:

- 0 — disable verbosity.
- 1 — enable verbosity.

**Example**

```sql
CREATE TABLE test(a Int64, d Date, s String) ENGINE = MergeTree PARTITION BY toYYYYMM(d) ORDER BY a;
INSERT INTO test VALUES(1, '2021-01-01', '');
INSERT INTO test VALUES(1, '2021-01-01', '');
ALTER TABLE test DETACH PARTITION ID '202101';

ALTER TABLE test ATTACH PARTITION ID '202101' SETTINGS alter_partition_verbose_result = 1;

┌─command_type─────┬─partition_id─┬─part_name────┬─old_part_name─┐
│ ATTACH PARTITION │ 202101       │ 202101_7_7_0 │ 202101_5_5_0  │
│ ATTACH PARTITION │ 202101       │ 202101_8_8_0 │ 202101_6_6_0  │
└──────────────────┴──────────────┴──────────────┴───────────────┘

ALTER TABLE test FREEZE SETTINGS alter_partition_verbose_result = 1;

┌─command_type─┬─partition_id─┬─part_name────┬─backup_name─┬─backup_path───────────────────┬─part_backup_path────────────────────────────────────────────┐
│ FREEZE ALL   │ 202101       │ 202101_7_7_0 │ 8           │ /var/lib/clickhouse/shadow/8/ │ /var/lib/clickhouse/shadow/8/data/default/test/202101_7_7_0 │
│ FREEZE ALL   │ 202101       │ 202101_8_8_0 │ 8           │ /var/lib/clickhouse/shadow/8/ │ /var/lib/clickhouse/shadow/8/data/default/test/202101_8_8_0 │
└──────────────┴──────────────┴──────────────┴─────────────┴───────────────────────────────┴─────────────────────────────────────────────────────────────┘
```

## alter_sync {#alter_sync}

Type: UInt64

Default value: 1

Allows to set up waiting for actions to be executed on replicas by [ALTER](../../sql-reference/statements/alter/index.md), [OPTIMIZE](../../sql-reference/statements/optimize.md) or [TRUNCATE](../../sql-reference/statements/truncate.md) queries.

Possible values:

- 0 — Do not wait.
- 1 — Wait for own execution.
- 2 — Wait for everyone.

Cloud default value: `0`.

:::note
`alter_sync` is applicable to `Replicated` tables only, it does nothing to alters of not `Replicated` tables.
:::

## analyze_index_with_space_filling_curves {#analyze_index_with_space_filling_curves}

Type: Bool

Default value: 1

If a table has a space-filling curve in its index, e.g. `ORDER BY mortonEncode(x, y)` or `ORDER BY hilbertEncode(x, y)`, and the query has conditions on its arguments, e.g. `x >= 10 AND x <= 20 AND y >= 20 AND y <= 30`, use the space-filling curve for index analysis.

## analyzer_compatibility_join_using_top_level_identifier {#analyzer_compatibility_join_using_top_level_identifier}

Type: Bool

Default value: 0

Force to resolve identifier in JOIN USING from projection (for example, in `SELECT a + 1 AS b FROM t1 JOIN t2 USING (b)` join will be performed by `t1.a + 1 = t2.b`, rather then `t1.b = t2.b`).

## any_join_distinct_right_table_keys {#any_join_distinct_right_table_keys}

Type: Bool

Default value: 0

Enables legacy ClickHouse server behaviour in `ANY INNER|LEFT JOIN` operations.

:::note
Use this setting only for backward compatibility if your use cases depend on legacy `JOIN` behaviour.
:::

When the legacy behaviour is enabled:

- Results of `t1 ANY LEFT JOIN t2` and `t2 ANY RIGHT JOIN t1` operations are not equal because ClickHouse uses the logic with many-to-one left-to-right table keys mapping.
- Results of `ANY INNER JOIN` operations contain all rows from the left table like the `SEMI LEFT JOIN` operations do.

When the legacy behaviour is disabled:

- Results of `t1 ANY LEFT JOIN t2` and `t2 ANY RIGHT JOIN t1` operations are equal because ClickHouse uses the logic which provides one-to-many keys mapping in `ANY RIGHT JOIN` operations.
- Results of `ANY INNER JOIN` operations contain one row per key from both the left and right tables.

Possible values:

- 0 — Legacy behaviour is disabled.
- 1 — Legacy behaviour is enabled.

See also:

- [JOIN strictness](../../sql-reference/statements/select/join.md/#join-settings)

## apply_deleted_mask {#apply_deleted_mask}

Type: Bool

Default value: 1

Enables filtering out rows deleted with lightweight DELETE. If disabled, a query will be able to read those rows. This is useful for debugging and \"undelete\" scenarios

## apply_mutations_on_fly {#apply_mutations_on_fly}

Type: Bool

Default value: 0

If true, mutations (UPDATEs and DELETEs) which are not materialized in data part will be applied on SELECTs. Only available in ClickHouse Cloud.

## asterisk_include_alias_columns {#asterisk_include_alias_columns}

Type: Bool

Default value: 0

Include [ALIAS](../../sql-reference/statements/create/table.md#alias) columns for wildcard query (`SELECT *`).

Possible values:

- 0 - disabled
- 1 - enabled

## asterisk_include_materialized_columns {#asterisk_include_materialized_columns}

Type: Bool

Default value: 0

Include [MATERIALIZED](../../sql-reference/statements/create/table.md#materialized) columns for wildcard query (`SELECT *`).

Possible values:

- 0 - disabled
- 1 - enabled

## async_insert {#async_insert}

Type: Bool

Default value: 0

If true, data from INSERT query is stored in queue and later flushed to table in background. If wait_for_async_insert is false, INSERT query is processed almost instantly, otherwise client will wait until data will be flushed to table

## async_insert_busy_timeout_decrease_rate {#async_insert_busy_timeout_decrease_rate}

Type: Double

Default value: 0.2

The exponential growth rate at which the adaptive asynchronous insert timeout decreases

## async_insert_busy_timeout_increase_rate {#async_insert_busy_timeout_increase_rate}

Type: Double

Default value: 0.2

The exponential growth rate at which the adaptive asynchronous insert timeout increases

## async_insert_busy_timeout_max_ms {#async_insert_busy_timeout_max_ms}

Type: Milliseconds

Default value: 200

Maximum time to wait before dumping collected data per query since the first data appeared.

## async_insert_busy_timeout_min_ms {#async_insert_busy_timeout_min_ms}

Type: Milliseconds

Default value: 50

If auto-adjusting is enabled through async_insert_use_adaptive_busy_timeout, minimum time to wait before dumping collected data per query since the first data appeared. It also serves as the initial value for the adaptive algorithm

## async_insert_deduplicate {#async_insert_deduplicate}

Type: Bool

Default value: 0

For async INSERT queries in the replicated table, specifies that deduplication of inserting blocks should be performed

## async_insert_max_data_size {#async_insert_max_data_size}

Type: UInt64

Default value: 10485760

Maximum size in bytes of unparsed data collected per query before being inserted

## async_insert_max_query_number {#async_insert_max_query_number}

Type: UInt64

Default value: 450

Maximum number of insert queries before being inserted

## async_insert_poll_timeout_ms {#async_insert_poll_timeout_ms}

Type: Milliseconds

Default value: 10

Timeout for polling data from asynchronous insert queue

## async_insert_use_adaptive_busy_timeout {#async_insert_use_adaptive_busy_timeout}

Type: Bool

Default value: 1

If it is set to true, use adaptive busy timeout for asynchronous inserts

## async_query_sending_for_remote {#async_query_sending_for_remote}

Type: Bool

Default value: 1

Enables asynchronous connection creation and query sending while executing remote query.

Enabled by default.

## async_socket_for_remote {#async_socket_for_remote}

Type: Bool

Default value: 1

Enables asynchronous read from socket while executing remote query.

Enabled by default.

## azure_allow_parallel_part_upload {#azure_allow_parallel_part_upload}

Type: Bool

Default value: 1

Use multiple threads for azure multipart upload.

## azure_create_new_file_on_insert {#azure_create_new_file_on_insert}

Type: Bool

Default value: 0

Enables or disables creating a new file on each insert in azure engine tables

## azure_ignore_file_doesnt_exist {#azure_ignore_file_doesnt_exist}

Type: Bool

Default value: 0

Ignore absence of file if it does not exist when reading certain keys.

Possible values:
- 1 — `SELECT` returns empty result.
- 0 — `SELECT` throws an exception.

## azure_list_object_keys_size {#azure_list_object_keys_size}

Type: UInt64

Default value: 1000

Maximum number of files that could be returned in batch by ListObject request

## azure_max_blocks_in_multipart_upload {#azure_max_blocks_in_multipart_upload}

Type: UInt64

Default value: 50000

Maximum number of blocks in multipart upload for Azure.

## azure_max_inflight_parts_for_one_file {#azure_max_inflight_parts_for_one_file}

Type: UInt64

Default value: 20

The maximum number of a concurrent loaded parts in multipart upload request. 0 means unlimited.

## azure_max_single_part_copy_size {#azure_max_single_part_copy_size}

Type: UInt64

Default value: 268435456

The maximum size of object to copy using single part copy to Azure blob storage.

## azure_max_single_part_upload_size {#azure_max_single_part_upload_size}

Type: UInt64

Default value: 104857600

The maximum size of object to upload using singlepart upload to Azure blob storage.

## azure_max_single_read_retries {#azure_max_single_read_retries}

Type: UInt64

Default value: 4

The maximum number of retries during single Azure blob storage read.

## azure_max_unexpected_write_error_retries {#azure_max_unexpected_write_error_retries}

Type: UInt64

Default value: 4

The maximum number of retries in case of unexpected errors during Azure blob storage write

## azure_max_upload_part_size {#azure_max_upload_part_size}

Type: UInt64

Default value: 5368709120

The maximum size of part to upload during multipart upload to Azure blob storage.

## azure_min_upload_part_size {#azure_min_upload_part_size}

Type: UInt64

Default value: 16777216

The minimum size of part to upload during multipart upload to Azure blob storage.

## azure_sdk_max_retries {#azure_sdk_max_retries}

Type: UInt64

Default value: 10

Maximum number of retries in azure sdk

## azure_sdk_retry_initial_backoff_ms {#azure_sdk_retry_initial_backoff_ms}

Type: UInt64

Default value: 10

Minimal backoff between retries in azure sdk

## azure_sdk_retry_max_backoff_ms {#azure_sdk_retry_max_backoff_ms}

Type: UInt64

Default value: 1000

Maximal backoff between retries in azure sdk

## azure_skip_empty_files {#azure_skip_empty_files}

Type: Bool

Default value: 0

Enables or disables skipping empty files in S3 engine.

Possible values:
- 0 — `SELECT` throws an exception if empty file is not compatible with requested format.
- 1 — `SELECT` returns empty result for empty file.

## azure_strict_upload_part_size {#azure_strict_upload_part_size}

Type: UInt64

Default value: 0

The exact size of part to upload during multipart upload to Azure blob storage.

## azure_throw_on_zero_files_match {#azure_throw_on_zero_files_match}

Type: Bool

Default value: 0

Throw an error if matched zero files according to glob expansion rules.

Possible values:
- 1 — `SELECT` throws an exception.
- 0 — `SELECT` returns empty result.

## azure_truncate_on_insert {#azure_truncate_on_insert}

Type: Bool

Default value: 0

Enables or disables truncate before insert in azure engine tables.

## azure_upload_part_size_multiply_factor {#azure_upload_part_size_multiply_factor}

Type: UInt64

Default value: 2

Multiply azure_min_upload_part_size by this factor each time azure_multiply_parts_count_threshold parts were uploaded from a single write to Azure blob storage.

## azure_upload_part_size_multiply_parts_count_threshold {#azure_upload_part_size_multiply_parts_count_threshold}

Type: UInt64

Default value: 500

Each time this number of parts was uploaded to Azure blob storage, azure_min_upload_part_size is multiplied by azure_upload_part_size_multiply_factor.

## backup_restore_batch_size_for_keeper_multi {#backup_restore_batch_size_for_keeper_multi}

Type: UInt64

Default value: 1000

Maximum size of batch for multi request to [Zoo]Keeper during backup or restore

## backup_restore_batch_size_for_keeper_multiread {#backup_restore_batch_size_for_keeper_multiread}

Type: UInt64

Default value: 10000

Maximum size of batch for multiread request to [Zoo]Keeper during backup or restore

## backup_restore_keeper_fault_injection_probability {#backup_restore_keeper_fault_injection_probability}

Type: Float

Default value: 0

Approximate probability of failure for a keeper request during backup or restore. Valid value is in interval [0.0f, 1.0f]

## backup_restore_keeper_fault_injection_seed {#backup_restore_keeper_fault_injection_seed}

Type: UInt64

Default value: 0

0 - random seed, otherwise the setting value

## backup_restore_keeper_max_retries {#backup_restore_keeper_max_retries}

Type: UInt64

Default value: 20

Max retries for keeper operations during backup or restore

## backup_restore_keeper_retry_initial_backoff_ms {#backup_restore_keeper_retry_initial_backoff_ms}

Type: UInt64

Default value: 100

Initial backoff timeout for [Zoo]Keeper operations during backup or restore

## backup_restore_keeper_retry_max_backoff_ms {#backup_restore_keeper_retry_max_backoff_ms}

Type: UInt64

Default value: 5000

Max backoff timeout for [Zoo]Keeper operations during backup or restore

## backup_restore_keeper_value_max_size {#backup_restore_keeper_value_max_size}

Type: UInt64

Default value: 1048576

Maximum size of data of a [Zoo]Keeper's node during backup

## backup_restore_s3_retry_attempts {#backup_restore_s3_retry_attempts}

Type: UInt64

Default value: 1000

Setting for Aws::Client::RetryStrategy, Aws::Client does retries itself, 0 means no retries. It takes place only for backup/restore.

## cache_warmer_threads {#cache_warmer_threads}

Type: UInt64

Default value: 4

Only available in ClickHouse Cloud. Number of background threads for speculatively downloading new data parts into file cache, when cache_populated_by_fetch is enabled. Zero to disable.

## calculate_text_stack_trace {#calculate_text_stack_trace}

Type: Bool

Default value: 1

Calculate text stack trace in case of exceptions during query execution. This is the default. It requires symbol lookups that may slow down fuzzing tests when a huge amount of wrong queries are executed. In normal cases, you should not disable this option.

## cancel_http_readonly_queries_on_client_close {#cancel_http_readonly_queries_on_client_close}

Type: Bool

Default value: 0

Cancels HTTP read-only queries (e.g. SELECT) when a client closes the connection without waiting for the response.

Cloud default value: `1`.

## cast_ipv4_ipv6_default_on_conversion_error {#cast_ipv4_ipv6_default_on_conversion_error}

Type: Bool

Default value: 0

CAST operator into IPv4, CAST operator into IPV6 type, toIPv4, toIPv6 functions will return default value instead of throwing exception on conversion error.

## cast_keep_nullable {#cast_keep_nullable}

Type: Bool

Default value: 0

Enables or disables keeping of the `Nullable` data type in [CAST](../../sql-reference/functions/type-conversion-functions.md/#castx-t) operations.

When the setting is enabled and the argument of `CAST` function is `Nullable`, the result is also transformed to `Nullable` type. When the setting is disabled, the result always has the destination type exactly.

Possible values:

- 0 — The `CAST` result has exactly the destination type specified.
- 1 — If the argument type is `Nullable`, the `CAST` result is transformed to `Nullable(DestinationDataType)`.

**Examples**

The following query results in the destination data type exactly:

```sql
SET cast_keep_nullable = 0;
SELECT CAST(toNullable(toInt32(0)) AS Int32) as x, toTypeName(x);
```

Result:

```text
┌─x─┬─toTypeName(CAST(toNullable(toInt32(0)), 'Int32'))─┐
│ 0 │ Int32                                             │
└───┴───────────────────────────────────────────────────┘
```

The following query results in the `Nullable` modification on the destination data type:

```sql
SET cast_keep_nullable = 1;
SELECT CAST(toNullable(toInt32(0)) AS Int32) as x, toTypeName(x);
```

Result:

```text
┌─x─┬─toTypeName(CAST(toNullable(toInt32(0)), 'Int32'))─┐
│ 0 │ Nullable(Int32)                                   │
└───┴───────────────────────────────────────────────────┘
```

**See Also**

- [CAST](../../sql-reference/functions/type-conversion-functions.md/#type_conversion_function-cast) function

## cast_string_to_dynamic_use_inference {#cast_string_to_dynamic_use_inference}

Type: Bool

Default value: 0

Use types inference during String to Dynamic conversion

## check_query_single_value_result {#check_query_single_value_result}

Type: Bool

Default value: 1

Defines the level of detail for the [CHECK TABLE](../../sql-reference/statements/check-table.md/#checking-mergetree-tables) query result for `MergeTree` family engines .

Possible values:

- 0 — the query shows a check status for every individual data part of a table.
- 1 — the query shows the general table check status.

## check_referential_table_dependencies {#check_referential_table_dependencies}

Type: Bool

Default value: 0

Check that DDL query (such as DROP TABLE or RENAME) will not break referential dependencies

## check_table_dependencies {#check_table_dependencies}

Type: Bool

Default value: 1

Check that DDL query (such as DROP TABLE or RENAME) will not break dependencies

## checksum_on_read {#checksum_on_read}

Type: Bool

Default value: 1

Validate checksums on reading. It is enabled by default and should be always enabled in production. Please do not expect any benefits in disabling this setting. It may only be used for experiments and benchmarks. The setting is only applicable for tables of MergeTree family. Checksums are always validated for other table engines and when receiving data over the network.

## cloud_mode {#cloud_mode}

Type: Bool

Default value: 0

Cloud mode

## cloud_mode_database_engine {#cloud_mode_database_engine}

Type: UInt64

Default value: 1

The database engine allowed in Cloud. 1 - rewrite DDLs to use Replicated database, 2 - rewrite DDLs to use Shared database

## cloud_mode_engine {#cloud_mode_engine}

Type: UInt64

Default value: 1

The engine family allowed in Cloud. 0 - allow everything, 1 - rewrite DDLs to use *ReplicatedMergeTree, 2 - rewrite DDLs to use SharedMergeTree. UInt64 to minimize public part

## cluster_for_parallel_replicas {#cluster_for_parallel_replicas}

Type: String

Default value: 

Cluster for a shard in which current server is located

## collect_hash_table_stats_during_aggregation {#collect_hash_table_stats_during_aggregation}

Type: Bool

Default value: 1

Enable collecting hash table statistics to optimize memory allocation

## collect_hash_table_stats_during_joins {#collect_hash_table_stats_during_joins}

Type: Bool

Default value: 1

Enable collecting hash table statistics to optimize memory allocation

## compatibility {#compatibility}

Type: String

Default value: 

The `compatibility` setting causes ClickHouse to use the default settings of a previous version of ClickHouse, where the previous version is provided as the setting.

If settings are set to non-default values, then those settings are honored (only settings that have not been modified are affected by the `compatibility` setting).

This setting takes a ClickHouse version number as a string, like `22.3`, `22.8`. An empty value means that this setting is disabled.

Disabled by default.

:::note
In ClickHouse Cloud the compatibility setting must be set by ClickHouse Cloud support.  Please [open a case](https://clickhouse.cloud/support) to have it set.
:::

## compatibility_ignore_auto_increment_in_create_table {#compatibility_ignore_auto_increment_in_create_table}

Type: Bool

Default value: 0

Ignore AUTO_INCREMENT keyword in column declaration if true, otherwise return error. It simplifies migration from MySQL

## compatibility_ignore_collation_in_create_table {#compatibility_ignore_collation_in_create_table}

Type: Bool

Default value: 1

Compatibility ignore collation in create table

## compile_aggregate_expressions {#compile_aggregate_expressions}

Type: Bool

Default value: 1

Enables or disables JIT-compilation of aggregate functions to native code. Enabling this setting can improve the performance.

Possible values:

- 0 — Aggregation is done without JIT compilation.
- 1 — Aggregation is done using JIT compilation.

**See Also**

- [min_count_to_compile_aggregate_expression](#min_count_to_compile_aggregate_expression)

## compile_expressions {#compile_expressions}

Type: Bool

Default value: 0

Compile some scalar functions and operators to native code. Due to a bug in the LLVM compiler infrastructure, on AArch64 machines, it is known to lead to a nullptr dereference and, consequently, server crash. Do not enable this setting.

## compile_sort_description {#compile_sort_description}

Type: Bool

Default value: 1

Compile sort description to native code.

## connect_timeout {#connect_timeout}

Type: Seconds

Default value: 10

Connection timeout if there are no replicas.

## connect_timeout_with_failover_ms {#connect_timeout_with_failover_ms}

Type: Milliseconds

Default value: 1000

The timeout in milliseconds for connecting to a remote server for a Distributed table engine, if the ‘shard’ and ‘replica’ sections are used in the cluster definition.
If unsuccessful, several attempts are made to connect to various replicas.

## connect_timeout_with_failover_secure_ms {#connect_timeout_with_failover_secure_ms}

Type: Milliseconds

Default value: 1000

Connection timeout for selecting first healthy replica (for secure connections).

## connection_pool_max_wait_ms {#connection_pool_max_wait_ms}

Type: Milliseconds

Default value: 0

The wait time in milliseconds for a connection when the connection pool is full.

Possible values:

- Positive integer.
- 0 — Infinite timeout.

## connections_with_failover_max_tries {#connections_with_failover_max_tries}

Type: UInt64

Default value: 3

The maximum number of connection attempts with each replica for the Distributed table engine.

## convert_query_to_cnf {#convert_query_to_cnf}

Type: Bool

Default value: 0

When set to `true`, a `SELECT` query will be converted to conjuctive normal form (CNF). There are scenarios where rewriting a query in CNF may execute faster (view this [Github issue](https://github.com/ClickHouse/ClickHouse/issues/11749) for an explanation).

For example, notice how the following `SELECT` query is not modified (the default behavior):

```sql
EXPLAIN SYNTAX
SELECT *
FROM
(
    SELECT number AS x
    FROM numbers(20)
) AS a
WHERE ((x >= 1) AND (x <= 5)) OR ((x >= 10) AND (x <= 15))
SETTINGS convert_query_to_cnf = false;
```

The result is:

```response
┌─explain────────────────────────────────────────────────────────┐
│ SELECT x                                                       │
│ FROM                                                           │
│ (                                                              │
│     SELECT number AS x                                         │
│     FROM numbers(20)                                           │
│     WHERE ((x >= 1) AND (x <= 5)) OR ((x >= 10) AND (x <= 15)) │
│ ) AS a                                                         │
│ WHERE ((x >= 1) AND (x <= 5)) OR ((x >= 10) AND (x <= 15))     │
│ SETTINGS convert_query_to_cnf = 0                              │
└────────────────────────────────────────────────────────────────┘
```

Let's set `convert_query_to_cnf` to `true` and see what changes:

```sql
EXPLAIN SYNTAX
SELECT *
FROM
(
    SELECT number AS x
    FROM numbers(20)
) AS a
WHERE ((x >= 1) AND (x <= 5)) OR ((x >= 10) AND (x <= 15))
SETTINGS convert_query_to_cnf = true;
```

Notice the `WHERE` clause is rewritten in CNF, but the result set is the identical - the Boolean logic is unchanged:

```response
┌─explain───────────────────────────────────────────────────────────────────────────────────────────────────────────────┐
│ SELECT x                                                                                                              │
│ FROM                                                                                                                  │
│ (                                                                                                                     │
│     SELECT number AS x                                                                                                │
│     FROM numbers(20)                                                                                                  │
│     WHERE ((x <= 15) OR (x <= 5)) AND ((x <= 15) OR (x >= 1)) AND ((x >= 10) OR (x <= 5)) AND ((x >= 10) OR (x >= 1)) │
│ ) AS a                                                                                                                │
│ WHERE ((x >= 10) OR (x >= 1)) AND ((x >= 10) OR (x <= 5)) AND ((x <= 15) OR (x >= 1)) AND ((x <= 15) OR (x <= 5))     │
│ SETTINGS convert_query_to_cnf = 1                                                                                     │
└───────────────────────────────────────────────────────────────────────────────────────────────────────────────────────┘
```

Possible values: true, false

## count_distinct_implementation {#count_distinct_implementation}

Type: String

Default value: uniqExact

Specifies which of the `uniq*` functions should be used to perform the [COUNT(DISTINCT ...)](../../sql-reference/aggregate-functions/reference/count.md/#agg_function-count) construction.

Possible values:

- [uniq](../../sql-reference/aggregate-functions/reference/uniq.md/#agg_function-uniq)
- [uniqCombined](../../sql-reference/aggregate-functions/reference/uniqcombined.md/#agg_function-uniqcombined)
- [uniqCombined64](../../sql-reference/aggregate-functions/reference/uniqcombined64.md/#agg_function-uniqcombined64)
- [uniqHLL12](../../sql-reference/aggregate-functions/reference/uniqhll12.md/#agg_function-uniqhll12)
- [uniqExact](../../sql-reference/aggregate-functions/reference/uniqexact.md/#agg_function-uniqexact)

## count_distinct_optimization {#count_distinct_optimization}

Type: Bool

Default value: 0

Rewrite count distinct to subquery of group by

## create_if_not_exists {#create_if_not_exists}

Type: Bool

Default value: 0

Enable `IF NOT EXISTS` for `CREATE` statement by default. If either this setting or `IF NOT EXISTS` is specified and a table with the provided name already exists, no exception will be thrown.

## create_index_ignore_unique {#create_index_ignore_unique}

Type: Bool

Default value: 0

Ignore UNIQUE keyword in CREATE UNIQUE INDEX. Made for SQL compatibility tests.

## create_replicated_merge_tree_fault_injection_probability {#create_replicated_merge_tree_fault_injection_probability}

Type: Float

Default value: 0

The probability of a fault injection during table creation after creating metadata in ZooKeeper

## create_table_empty_primary_key_by_default {#create_table_empty_primary_key_by_default}

Type: Bool

Default value: 0

Allow to create *MergeTree tables with empty primary key when ORDER BY and PRIMARY KEY not specified

## cross_join_min_bytes_to_compress {#cross_join_min_bytes_to_compress}

Type: UInt64

Default value: 1073741824

Minimal size of block to compress in CROSS JOIN. Zero value means - disable this threshold. This block is compressed when any of the two thresholds (by rows or by bytes) are reached.

## cross_join_min_rows_to_compress {#cross_join_min_rows_to_compress}

Type: UInt64

Default value: 10000000

Minimal count of rows to compress block in CROSS JOIN. Zero value means - disable this threshold. This block is compressed when any of the two thresholds (by rows or by bytes) are reached.

## data_type_default_nullable {#data_type_default_nullable}

Type: Bool

Default value: 0

Allows data types without explicit modifiers [NULL or NOT NULL](../../sql-reference/statements/create/table.md/#null-modifiers) in column definition will be [Nullable](../../sql-reference/data-types/nullable.md/#data_type-nullable).

Possible values:

- 1 — The data types in column definitions are set to `Nullable` by default.
- 0 — The data types in column definitions are set to not `Nullable` by default.

## database_atomic_wait_for_drop_and_detach_synchronously {#database_atomic_wait_for_drop_and_detach_synchronously}

Type: Bool

Default value: 0

Adds a modifier `SYNC` to all `DROP` and `DETACH` queries.

Possible values:

- 0 — Queries will be executed with delay.
- 1 — Queries will be executed without delay.

## database_replicated_allow_explicit_uuid {#database_replicated_allow_explicit_uuid}

Type: UInt64

Default value: 0

0 - Don't allow to explicitly specify UUIDs for tables in Replicated databases. 1 - Allow. 2 - Allow, but ignore the specified UUID and generate a random one instead.

## database_replicated_allow_heavy_create {#database_replicated_allow_heavy_create}

Type: Bool

Default value: 0

Allow long-running DDL queries (CREATE AS SELECT and POPULATE) in Replicated database engine. Note that it can block DDL queue for a long time.

## database_replicated_allow_only_replicated_engine {#database_replicated_allow_only_replicated_engine}

Type: Bool

Default value: 0

Allow to create only Replicated tables in database with engine Replicated

## database_replicated_allow_replicated_engine_arguments {#database_replicated_allow_replicated_engine_arguments}

Type: UInt64

Default value: 0

0 - Don't allow to explicitly specify ZooKeeper path and replica name for *MergeTree tables in Replicated databases. 1 - Allow. 2 - Allow, but ignore the specified path and use default one instead. 3 - Allow and don't log a warning.

## database_replicated_always_detach_permanently {#database_replicated_always_detach_permanently}

Type: Bool

Default value: 0

Execute DETACH TABLE as DETACH TABLE PERMANENTLY if database engine is Replicated

## database_replicated_enforce_synchronous_settings {#database_replicated_enforce_synchronous_settings}

Type: Bool

Default value: 0

Enforces synchronous waiting for some queries (see also database_atomic_wait_for_drop_and_detach_synchronously, mutation_sync, alter_sync). Not recommended to enable these settings.

## database_replicated_initial_query_timeout_sec {#database_replicated_initial_query_timeout_sec}

Type: UInt64

Default value: 300

Sets how long initial DDL query should wait for Replicated database to process previous DDL queue entries in seconds.

Possible values:

- Positive integer.
- 0 — Unlimited.

## decimal_check_overflow {#decimal_check_overflow}

Type: Bool

Default value: 1

Check overflow of decimal arithmetic/comparison operations

## deduplicate_blocks_in_dependent_materialized_views {#deduplicate_blocks_in_dependent_materialized_views}

Type: Bool

Default value: 0

Enables or disables the deduplication check for materialized views that receive data from Replicated\* tables.

Possible values:

      0 — Disabled.
      1 — Enabled.

Usage

By default, deduplication is not performed for materialized views but is done upstream, in the source table.
If an INSERTed block is skipped due to deduplication in the source table, there will be no insertion into attached materialized views. This behaviour exists to enable the insertion of highly aggregated data into materialized views, for cases where inserted blocks are the same after materialized view aggregation but derived from different INSERTs into the source table.
At the same time, this behaviour “breaks” `INSERT` idempotency. If an `INSERT` into the main table was successful and `INSERT` into a materialized view failed (e.g. because of communication failure with ClickHouse Keeper) a client will get an error and can retry the operation. However, the materialized view won’t receive the second insert because it will be discarded by deduplication in the main (source) table. The setting `deduplicate_blocks_in_dependent_materialized_views` allows for changing this behaviour. On retry, a materialized view will receive the repeat insert and will perform a deduplication check by itself,
ignoring check result for the source table, and will insert rows lost because of the first failure.

## default_materialized_view_sql_security {#default_materialized_view_sql_security}

Type: SQLSecurityType

Default value: DEFINER

Allows to set a default value for SQL SECURITY option when creating a materialized view. [More about SQL security](../../sql-reference/statements/create/view.md#sql_security).

The default value is `DEFINER`.

## default_max_bytes_in_join {#default_max_bytes_in_join}

Type: UInt64

Default value: 1000000000

Maximum size of right-side table if limit is required but max_bytes_in_join is not set.

## default_normal_view_sql_security {#default_normal_view_sql_security}

Type: SQLSecurityType

Default value: INVOKER

Allows to set default `SQL SECURITY` option while creating a normal view. [More about SQL security](../../sql-reference/statements/create/view.md#sql_security).

The default value is `INVOKER`.

## default_table_engine {#default_table_engine}

Type: DefaultTableEngine

Default value: MergeTree

Default table engine to use when `ENGINE` is not set in a `CREATE` statement.

Possible values:

- a string representing any valid table engine name

Cloud default value: `SharedMergeTree`.

**Example**

Query:

```sql
SET default_table_engine = 'Log';

SELECT name, value, changed FROM system.settings WHERE name = 'default_table_engine';
```

Result:

```response
┌─name─────────────────┬─value─┬─changed─┐
│ default_table_engine │ Log   │       1 │
└──────────────────────┴───────┴─────────┘
```

In this example, any new table that does not specify an `Engine` will use the `Log` table engine:

Query:

```sql
CREATE TABLE my_table (
    x UInt32,
    y UInt32
);

SHOW CREATE TABLE my_table;
```

Result:

```response
┌─statement────────────────────────────────────────────────────────────────┐
│ CREATE TABLE default.my_table
(
    `x` UInt32,
    `y` UInt32
)
ENGINE = Log
└──────────────────────────────────────────────────────────────────────────┘
```

## default_temporary_table_engine {#default_temporary_table_engine}

Type: DefaultTableEngine

Default value: Memory

Same as [default_table_engine](#default_table_engine) but for temporary tables.

In this example, any new temporary table that does not specify an `Engine` will use the `Log` table engine:

Query:

```sql
SET default_temporary_table_engine = 'Log';

CREATE TEMPORARY TABLE my_table (
    x UInt32,
    y UInt32
);

SHOW CREATE TEMPORARY TABLE my_table;
```

Result:

```response
┌─statement────────────────────────────────────────────────────────────────┐
│ CREATE TEMPORARY TABLE default.my_table
(
    `x` UInt32,
    `y` UInt32
)
ENGINE = Log
└──────────────────────────────────────────────────────────────────────────┘
```

## default_view_definer {#default_view_definer}

Type: String

Default value: CURRENT_USER

Allows to set default `DEFINER` option while creating a view. [More about SQL security](../../sql-reference/statements/create/view.md#sql_security).

The default value is `CURRENT_USER`.

## describe_compact_output {#describe_compact_output}

Type: Bool

Default value: 0

If true, include only column names and types into result of DESCRIBE query

## describe_extend_object_types {#describe_extend_object_types}

Type: Bool

Default value: 0

Deduce concrete type of columns of type Object in DESCRIBE query

## describe_include_subcolumns {#describe_include_subcolumns}

Type: Bool

Default value: 0

Enables describing subcolumns for a [DESCRIBE](../../sql-reference/statements/describe-table.md) query. For example, members of a [Tuple](../../sql-reference/data-types/tuple.md) or subcolumns of a [Map](../../sql-reference/data-types/map.md/#map-subcolumns), [Nullable](../../sql-reference/data-types/nullable.md/#finding-null) or an [Array](../../sql-reference/data-types/array.md/#array-size) data type.

Possible values:

- 0 — Subcolumns are not included in `DESCRIBE` queries.
- 1 — Subcolumns are included in `DESCRIBE` queries.

**Example**

See an example for the [DESCRIBE](../../sql-reference/statements/describe-table.md) statement.

## describe_include_virtual_columns {#describe_include_virtual_columns}

Type: Bool

Default value: 0

If true, virtual columns of table will be included into result of DESCRIBE query

## dialect {#dialect}

Type: Dialect

Default value: clickhouse

Which dialect will be used to parse query

## dictionary_validate_primary_key_type {#dictionary_validate_primary_key_type}

Type: Bool

Default value: 0

Validate primary key type for dictionaries. By default id type for simple layouts will be implicitly converted to UInt64.

## distinct_overflow_mode {#distinct_overflow_mode}

Type: OverflowMode

Default value: throw

What to do when the limit is exceeded.

## distributed_aggregation_memory_efficient {#distributed_aggregation_memory_efficient}

Type: Bool

Default value: 1

Is the memory-saving mode of distributed aggregation enabled.

## distributed_background_insert_batch {#distributed_background_insert_batch}

Type: Bool

Default value: 0

Enables/disables inserted data sending in batches.

When batch sending is enabled, the [Distributed](../../engines/table-engines/special/distributed.md) table engine tries to send multiple files of inserted data in one operation instead of sending them separately. Batch sending improves cluster performance by better-utilizing server and network resources.

Possible values:

- 1 — Enabled.
- 0 — Disabled.

## distributed_background_insert_max_sleep_time_ms {#distributed_background_insert_max_sleep_time_ms}

Type: Milliseconds

Default value: 30000

Maximum interval for the [Distributed](../../engines/table-engines/special/distributed.md) table engine to send data. Limits exponential growth of the interval set in the [distributed_background_insert_sleep_time_ms](#distributed_background_insert_sleep_time_ms) setting.

Possible values:

- A positive integer number of milliseconds.

## distributed_background_insert_sleep_time_ms {#distributed_background_insert_sleep_time_ms}

Type: Milliseconds

Default value: 100

Base interval for the [Distributed](../../engines/table-engines/special/distributed.md) table engine to send data. The actual interval grows exponentially in the event of errors.

Possible values:

- A positive integer number of milliseconds.

## distributed_background_insert_split_batch_on_failure {#distributed_background_insert_split_batch_on_failure}

Type: Bool

Default value: 0

Enables/disables splitting batches on failures.

Sometimes sending particular batch to the remote shard may fail, because of some complex pipeline after (i.e. `MATERIALIZED VIEW` with `GROUP BY`) due to `Memory limit exceeded` or similar errors. In this case, retrying will not help (and this will stuck distributed sends for the table) but sending files from that batch one by one may succeed INSERT.

So installing this setting to `1` will disable batching for such batches (i.e. temporary disables `distributed_background_insert_batch` for failed batches).

Possible values:

- 1 — Enabled.
- 0 — Disabled.

:::note
This setting also affects broken batches (that may appears because of abnormal server (machine) termination and no `fsync_after_insert`/`fsync_directories` for [Distributed](../../engines/table-engines/special/distributed.md) table engine).
:::

:::note
You should not rely on automatic batch splitting, since this may hurt performance.
:::

## distributed_background_insert_timeout {#distributed_background_insert_timeout}

Type: UInt64

Default value: 0

Timeout for insert query into distributed. Setting is used only with insert_distributed_sync enabled. Zero value means no timeout.

## distributed_cache_bypass_connection_pool {#distributed_cache_bypass_connection_pool}

Type: Bool

Default value: 0

Only in ClickHouse Cloud. Allow to bypass distributed cache connection pool

## distributed_cache_connect_max_tries {#distributed_cache_connect_max_tries}

Type: UInt64

Default value: 100

Only in ClickHouse Cloud. Number of tries to connect to distributed cache if unsuccessful

## distributed_cache_data_packet_ack_window {#distributed_cache_data_packet_ack_window}

Type: UInt64

Default value: 5

Only in ClickHouse Cloud. A window for sending ACK for DataPacket sequence in a single distributed cache read request

## distributed_cache_fetch_metrics_only_from_current_az {#distributed_cache_fetch_metrics_only_from_current_az}

Type: Bool

Default value: 1

Only in ClickHouse Cloud. Fetch metrics only from current availability zone in system.distributed_cache_metrics, system.distributed_cache_events

## distributed_cache_log_mode {#distributed_cache_log_mode}

Type: DistributedCacheLogMode

Default value: on_error

Only in ClickHouse Cloud. Mode for writing to system.distributed_cache_log

## distributed_cache_max_unacked_inflight_packets {#distributed_cache_max_unacked_inflight_packets}

Type: UInt64

Default value: 10

Only in ClickHouse Cloud. A maximum number of unacknowledged in-flight packets in a single distributed cache read request

## distributed_cache_pool_behaviour_on_limit {#distributed_cache_pool_behaviour_on_limit}

Type: DistributedCachePoolBehaviourOnLimit

Default value: allocate_bypassing_pool

Only in ClickHouse Cloud. Identifies behaviour of distributed cache connection on pool limit reached

## distributed_cache_read_alignment {#distributed_cache_read_alignment}

Type: UInt64

Default value: 0

Only in ClickHouse Cloud. A setting for testing purposes, do not change it

## distributed_cache_receive_response_wait_milliseconds {#distributed_cache_receive_response_wait_milliseconds}

Type: UInt64

Default value: 60000

Only in ClickHouse Cloud. Wait time in milliseconds to receive data for request from distributed cache

## distributed_cache_receive_timeout_milliseconds {#distributed_cache_receive_timeout_milliseconds}

Type: UInt64

Default value: 10000

Only in ClickHouse Cloud. Wait time in milliseconds to receive any kind of response from distributed cache

## distributed_cache_throw_on_error {#distributed_cache_throw_on_error}

Type: Bool

Default value: 0

Only in ClickHouse Cloud. Rethrow exception happened during communication with distributed cache or exception received from distributed cache. Otherwise fallback to skipping distributed cache on error

## distributed_cache_wait_connection_from_pool_milliseconds {#distributed_cache_wait_connection_from_pool_milliseconds}

Type: UInt64

Default value: 100

Only in ClickHouse Cloud. Wait time in milliseconds to receive connection from connection pool if distributed_cache_pool_behaviour_on_limit is wait

## distributed_connections_pool_size {#distributed_connections_pool_size}

Type: UInt64

Default value: 1024

The maximum number of simultaneous connections with remote servers for distributed processing of all queries to a single Distributed table. We recommend setting a value no less than the number of servers in the cluster.

## distributed_ddl_entry_format_version {#distributed_ddl_entry_format_version}

Type: UInt64

Default value: 5

Compatibility version of distributed DDL (ON CLUSTER) queries

## distributed_ddl_output_mode {#distributed_ddl_output_mode}

Type: DistributedDDLOutputMode

Default value: throw

Sets format of distributed DDL query result.

Possible values:

- `throw` — Returns result set with query execution status for all hosts where query is finished. If query has failed on some hosts, then it will rethrow the first exception. If query is not finished yet on some hosts and [distributed_ddl_task_timeout](#distributed_ddl_task_timeout) exceeded, then it throws `TIMEOUT_EXCEEDED` exception.
- `none` — Is similar to throw, but distributed DDL query returns no result set.
- `null_status_on_timeout` — Returns `NULL` as execution status in some rows of result set instead of throwing `TIMEOUT_EXCEEDED` if query is not finished on the corresponding hosts.
- `never_throw` — Do not throw `TIMEOUT_EXCEEDED` and do not rethrow exceptions if query has failed on some hosts.
- `none_only_active` - similar to `none`, but doesn't wait for inactive replicas of the `Replicated` database. Note: with this mode it's impossible to figure out that the query was not executed on some replica and will be executed in background.
- `null_status_on_timeout_only_active` — similar to `null_status_on_timeout`, but doesn't wait for inactive replicas of the `Replicated` database
- `throw_only_active` — similar to `throw`, but doesn't wait for inactive replicas of the `Replicated` database

Cloud default value: `none`.

## distributed_ddl_task_timeout {#distributed_ddl_task_timeout}

Type: Int64

Default value: 180

Sets timeout for DDL query responses from all hosts in cluster. If a DDL request has not been performed on all hosts, a response will contain a timeout error and a request will be executed in an async mode. Negative value means infinite.

Possible values:

- Positive integer.
- 0 — Async mode.
- Negative integer — infinite timeout.

## distributed_foreground_insert {#distributed_foreground_insert}

Type: Bool

Default value: 0

Enables or disables synchronous data insertion into a [Distributed](../../engines/table-engines/special/distributed.md/#distributed) table.

By default, when inserting data into a `Distributed` table, the ClickHouse server sends data to cluster nodes in background mode. When `distributed_foreground_insert=1`, the data is processed synchronously, and the `INSERT` operation succeeds only after all the data is saved on all shards (at least one replica for each shard if `internal_replication` is true).

Possible values:

- 0 — Data is inserted in background mode.
- 1 — Data is inserted in synchronous mode.

Cloud default value: `1`.

**See Also**

- [Distributed Table Engine](../../engines/table-engines/special/distributed.md/#distributed)
- [Managing Distributed Tables](../../sql-reference/statements/system.md/#query-language-system-distributed)

## distributed_group_by_no_merge {#distributed_group_by_no_merge}

Type: UInt64

Default value: 0

Do not merge aggregation states from different servers for distributed query processing, you can use this in case it is for certain that there are different keys on different shards

Possible values:

- `0` — Disabled (final query processing is done on the initiator node).
- `1` - Do not merge aggregation states from different servers for distributed query processing (query completely processed on the shard, initiator only proxy the data), can be used in case it is for certain that there are different keys on different shards.
- `2` - Same as `1` but applies `ORDER BY` and `LIMIT` (it is not possible when the query processed completely on the remote node, like for `distributed_group_by_no_merge=1`) on the initiator (can be used for queries with `ORDER BY` and/or `LIMIT`).

**Example**

```sql
SELECT *
FROM remote('127.0.0.{2,3}', system.one)
GROUP BY dummy
LIMIT 1
SETTINGS distributed_group_by_no_merge = 1
FORMAT PrettyCompactMonoBlock

┌─dummy─┐
│     0 │
│     0 │
└───────┘
```

```sql
SELECT *
FROM remote('127.0.0.{2,3}', system.one)
GROUP BY dummy
LIMIT 1
SETTINGS distributed_group_by_no_merge = 2
FORMAT PrettyCompactMonoBlock

┌─dummy─┐
│     0 │
└───────┘
```

## distributed_insert_skip_read_only_replicas {#distributed_insert_skip_read_only_replicas}

Type: Bool

Default value: 0

Enables skipping read-only replicas for INSERT queries into Distributed.

Possible values:

- 0 — INSERT was as usual, if it will go to read-only replica it will fail
- 1 — Initiator will skip read-only replicas before sending data to shards.

## distributed_product_mode {#distributed_product_mode}

Type: DistributedProductMode

Default value: deny

Changes the behaviour of [distributed subqueries](../../sql-reference/operators/in.md).

ClickHouse applies this setting when the query contains the product of distributed tables, i.e. when the query for a distributed table contains a non-GLOBAL subquery for the distributed table.

Restrictions:

- Only applied for IN and JOIN subqueries.
- Only if the FROM section uses a distributed table containing more than one shard.
- If the subquery concerns a distributed table containing more than one shard.
- Not used for a table-valued [remote](../../sql-reference/table-functions/remote.md) function.

Possible values:

- `deny` — Default value. Prohibits using these types of subqueries (returns the “Double-distributed in/JOIN subqueries is denied” exception).
- `local` — Replaces the database and table in the subquery with local ones for the destination server (shard), leaving the normal `IN`/`JOIN.`
- `global` — Replaces the `IN`/`JOIN` query with `GLOBAL IN`/`GLOBAL JOIN.`
- `allow` — Allows the use of these types of subqueries.

## distributed_push_down_limit {#distributed_push_down_limit}

Type: UInt64

Default value: 1

Enables or disables [LIMIT](#limit) applying on each shard separately.

This will allow to avoid:
- Sending extra rows over network;
- Processing rows behind the limit on the initiator.

Starting from 21.9 version you cannot get inaccurate results anymore, since `distributed_push_down_limit` changes query execution only if at least one of the conditions met:
- [distributed_group_by_no_merge](#distributed-group-by-no-merge) > 0.
- Query **does not have** `GROUP BY`/`DISTINCT`/`LIMIT BY`, but it has `ORDER BY`/`LIMIT`.
- Query **has** `GROUP BY`/`DISTINCT`/`LIMIT BY` with `ORDER BY`/`LIMIT` and:
    - [optimize_skip_unused_shards](#optimize-skip-unused-shards) is enabled.
    - [optimize_distributed_group_by_sharding_key](#optimize-distributed-group-by-sharding-key) is enabled.

Possible values:

- 0 — Disabled.
- 1 — Enabled.

See also:

- [distributed_group_by_no_merge](#distributed-group-by-no-merge)
- [optimize_skip_unused_shards](#optimize-skip-unused-shards)
- [optimize_distributed_group_by_sharding_key](#optimize-distributed-group-by-sharding-key)

## distributed_replica_error_cap {#distributed_replica_error_cap}

Type: UInt64

Default value: 1000

- Type: unsigned int
- Default value: 1000

The error count of each replica is capped at this value, preventing a single replica from accumulating too many errors.

See also:

- [load_balancing](#load_balancing-round_robin)
- [Table engine Distributed](../../engines/table-engines/special/distributed.md)
- [distributed_replica_error_half_life](#distributed_replica_error_half_life)
- [distributed_replica_max_ignored_errors](#distributed_replica_max_ignored_errors)

## distributed_replica_error_half_life {#distributed_replica_error_half_life}

Type: Seconds

Default value: 60

- Type: seconds
- Default value: 60 seconds

Controls how fast errors in distributed tables are zeroed. If a replica is unavailable for some time, accumulates 5 errors, and distributed_replica_error_half_life is set to 1 second, then the replica is considered normal 3 seconds after the last error.

See also:

- [load_balancing](#load_balancing-round_robin)
- [Table engine Distributed](../../engines/table-engines/special/distributed.md)
- [distributed_replica_error_cap](#distributed_replica_error_cap)
- [distributed_replica_max_ignored_errors](#distributed_replica_max_ignored_errors)

## distributed_replica_max_ignored_errors {#distributed_replica_max_ignored_errors}

Type: UInt64

Default value: 0

- Type: unsigned int
- Default value: 0

The number of errors that will be ignored while choosing replicas (according to `load_balancing` algorithm).

See also:

- [load_balancing](#load_balancing-round_robin)
- [Table engine Distributed](../../engines/table-engines/special/distributed.md)
- [distributed_replica_error_cap](#distributed_replica_error_cap)
- [distributed_replica_error_half_life](#distributed_replica_error_half_life)

## do_not_merge_across_partitions_select_final {#do_not_merge_across_partitions_select_final}

Type: Bool

Default value: 0

Merge parts only in one partition in select final

## empty_result_for_aggregation_by_constant_keys_on_empty_set {#empty_result_for_aggregation_by_constant_keys_on_empty_set}

Type: Bool

Default value: 1

Return empty result when aggregating by constant keys on empty set.

## empty_result_for_aggregation_by_empty_set {#empty_result_for_aggregation_by_empty_set}

Type: Bool

Default value: 0

Return empty result when aggregating without keys on empty set.

## enable_blob_storage_log {#enable_blob_storage_log}

Type: Bool

Default value: 1

Write information about blob storage operations to system.blob_storage_log table

## enable_deflate_qpl_codec {#enable_deflate_qpl_codec}

Type: Bool

Default value: 0

If turned on, the DEFLATE_QPL codec may be used to compress columns.

Possible values:

- 0 - Disabled
- 1 - Enabled

## enable_early_constant_folding {#enable_early_constant_folding}

Type: Bool

Default value: 1

Enable query optimization where we analyze function and subqueries results and rewrite query if there are constants there

## enable_extended_results_for_datetime_functions {#enable_extended_results_for_datetime_functions}

Type: Bool

Default value: 0

Enables or disables returning results of type:
- `Date32` with extended range (compared to type `Date`) for functions [toStartOfYear](../../sql-reference/functions/date-time-functions.md#tostartofyear), [toStartOfISOYear](../../sql-reference/functions/date-time-functions.md#tostartofisoyear), [toStartOfQuarter](../../sql-reference/functions/date-time-functions.md#tostartofquarter), [toStartOfMonth](../../sql-reference/functions/date-time-functions.md#tostartofmonth), [toLastDayOfMonth](../../sql-reference/functions/date-time-functions.md#tolastdayofmonth), [toStartOfWeek](../../sql-reference/functions/date-time-functions.md#tostartofweek), [toLastDayOfWeek](../../sql-reference/functions/date-time-functions.md#tolastdayofweek) and [toMonday](../../sql-reference/functions/date-time-functions.md#tomonday).
- `DateTime64` with extended range (compared to type `DateTime`) for functions [toStartOfDay](../../sql-reference/functions/date-time-functions.md#tostartofday), [toStartOfHour](../../sql-reference/functions/date-time-functions.md#tostartofhour), [toStartOfMinute](../../sql-reference/functions/date-time-functions.md#tostartofminute), [toStartOfFiveMinutes](../../sql-reference/functions/date-time-functions.md#tostartoffiveminutes), [toStartOfTenMinutes](../../sql-reference/functions/date-time-functions.md#tostartoftenminutes), [toStartOfFifteenMinutes](../../sql-reference/functions/date-time-functions.md#tostartoffifteenminutes) and [timeSlot](../../sql-reference/functions/date-time-functions.md#timeslot).

Possible values:

- 0 — Functions return `Date` or `DateTime` for all types of arguments.
- 1 — Functions return `Date32` or `DateTime64` for `Date32` or `DateTime64` arguments and `Date` or `DateTime` otherwise.

## enable_filesystem_cache {#enable_filesystem_cache}

Type: Bool

Default value: 1

Use cache for remote filesystem. This setting does not turn on/off cache for disks (must be done via disk config), but allows to bypass cache for some queries if intended

## enable_filesystem_cache_log {#enable_filesystem_cache_log}

Type: Bool

Default value: 0

Allows to record the filesystem caching log for each query

## enable_filesystem_cache_on_write_operations {#enable_filesystem_cache_on_write_operations}

Type: Bool

Default value: 0

Write into cache on write operations. To actually work this setting requires be added to disk config too

## enable_filesystem_read_prefetches_log {#enable_filesystem_read_prefetches_log}

Type: Bool

Default value: 0

Log to system.filesystem prefetch_log during query. Should be used only for testing or debugging, not recommended to be turned on by default

## enable_global_with_statement {#enable_global_with_statement}

Type: Bool

Default value: 1

Propagate WITH statements to UNION queries and all subqueries

## enable_http_compression {#enable_http_compression}

Type: Bool

Default value: 0

Enables or disables data compression in the response to an HTTP request.

For more information, read the [HTTP interface description](../../interfaces/http.md).

Possible values:

- 0 — Disabled.
- 1 — Enabled.

## enable_job_stack_trace {#enable_job_stack_trace}

Type: Bool

Default value: 0

Output stack trace of a job creator when job results in exception

## enable_lightweight_delete {#enable_lightweight_delete}

Type: Bool

Default value: 1

Enable lightweight DELETE mutations for mergetree tables.

## enable_memory_bound_merging_of_aggregation_results {#enable_memory_bound_merging_of_aggregation_results}

Type: Bool

Default value: 1

Enable memory bound merging strategy for aggregation.

## enable_multiple_prewhere_read_steps {#enable_multiple_prewhere_read_steps}

Type: Bool

Default value: 1

Move more conditions from WHERE to PREWHERE and do reads from disk and filtering in multiple steps if there are multiple conditions combined with AND

## enable_named_columns_in_function_tuple {#enable_named_columns_in_function_tuple}

Type: Bool

Default value: 1

Generate named tuples in function tuple() when all names are unique and can be treated as unquoted identifiers.

## enable_optimize_predicate_expression {#enable_optimize_predicate_expression}

Type: Bool

Default value: 1

Turns on predicate pushdown in `SELECT` queries.

Predicate pushdown may significantly reduce network traffic for distributed queries.

Possible values:

- 0 — Disabled.
- 1 — Enabled.

Usage

Consider the following queries:

1.  `SELECT count() FROM test_table WHERE date = '2018-10-10'`
2.  `SELECT count() FROM (SELECT * FROM test_table) WHERE date = '2018-10-10'`

If `enable_optimize_predicate_expression = 1`, then the execution time of these queries is equal because ClickHouse applies `WHERE` to the subquery when processing it.

If `enable_optimize_predicate_expression = 0`, then the execution time of the second query is much longer because the `WHERE` clause applies to all the data after the subquery finishes.

## enable_optimize_predicate_expression_to_final_subquery {#enable_optimize_predicate_expression_to_final_subquery}

Type: Bool

Default value: 1

Allow push predicate to final subquery.

## enable_order_by_all {#enable_order_by_all}

Type: Bool

Default value: 1

Enables or disables sorting with `ORDER BY ALL` syntax, see [ORDER BY](../../sql-reference/statements/select/order-by.md).

Possible values:

- 0 — Disable ORDER BY ALL.
- 1 — Enable ORDER BY ALL.

**Example**

Query:

```sql
CREATE TABLE TAB(C1 Int, C2 Int, ALL Int) ENGINE=Memory();

INSERT INTO TAB VALUES (10, 20, 30), (20, 20, 10), (30, 10, 20);

SELECT * FROM TAB ORDER BY ALL; -- returns an error that ALL is ambiguous

SELECT * FROM TAB ORDER BY ALL SETTINGS enable_order_by_all = 0;
```

Result:

```text
┌─C1─┬─C2─┬─ALL─┐
│ 20 │ 20 │  10 │
│ 30 │ 10 │  20 │
│ 10 │ 20 │  30 │
└────┴────┴─────┘
```

## enable_parsing_to_custom_serialization {#enable_parsing_to_custom_serialization}

Type: Bool

Default value: 1

If true then data can be parsed directly to columns with custom serialization (e.g. Sparse) according to hints for serialization got from the table.

## enable_positional_arguments {#enable_positional_arguments}

Type: Bool

Default value: 1

Enables or disables supporting positional arguments for [GROUP BY](../../sql-reference/statements/select/group-by.md), [LIMIT BY](../../sql-reference/statements/select/limit-by.md), [ORDER BY](../../sql-reference/statements/select/order-by.md) statements.

Possible values:

- 0 — Positional arguments aren't supported.
- 1 — Positional arguments are supported: column numbers can use instead of column names.

**Example**

Query:

```sql
CREATE TABLE positional_arguments(one Int, two Int, three Int) ENGINE=Memory();

INSERT INTO positional_arguments VALUES (10, 20, 30), (20, 20, 10), (30, 10, 20);

SELECT * FROM positional_arguments ORDER BY 2,3;
```

Result:

```text
┌─one─┬─two─┬─three─┐
│  30 │  10 │   20  │
│  20 │  20 │   10  │
│  10 │  20 │   30  │
└─────┴─────┴───────┘
```

## enable_reads_from_query_cache {#enable_reads_from_query_cache}

Type: Bool

Default value: 1

If turned on, results of `SELECT` queries are retrieved from the [query cache](../query-cache.md).

Possible values:

- 0 - Disabled
- 1 - Enabled

## enable_s3_requests_logging {#enable_s3_requests_logging}

Type: Bool

Default value: 0

Enable very explicit logging of S3 requests. Makes sense for debug only.

## enable_scalar_subquery_optimization {#enable_scalar_subquery_optimization}

Type: Bool

Default value: 1

If it is set to true, prevent scalar subqueries from (de)serializing large scalar values and possibly avoid running the same subquery more than once.

## enable_secure_identifiers {#enable_secure_identifiers}

Type: Bool

Default value: 0

If enabled, only allow secure identifiers which contain only underscore and alphanumeric characters

## enable_sharing_sets_for_mutations {#enable_sharing_sets_for_mutations}

Type: Bool

Default value: 1

Allow sharing set objects build for IN subqueries between different tasks of the same mutation. This reduces memory usage and CPU consumption

## enable_software_prefetch_in_aggregation {#enable_software_prefetch_in_aggregation}

Type: Bool

Default value: 1

Enable use of software prefetch in aggregation

## enable_unaligned_array_join {#enable_unaligned_array_join}

Type: Bool

Default value: 0

Allow ARRAY JOIN with multiple arrays that have different sizes. When this settings is enabled, arrays will be resized to the longest one.

## enable_url_encoding {#enable_url_encoding}

Type: Bool

Default value: 1

Allows to enable/disable decoding/encoding path in uri in [URL](../../engines/table-engines/special/url.md) engine tables.

Enabled by default.

## enable_vertical_final {#enable_vertical_final}

Type: Bool

Default value: 1

If enable, remove duplicated rows during FINAL by marking rows as deleted and filtering them later instead of merging rows

## enable_writes_to_query_cache {#enable_writes_to_query_cache}

Type: Bool

Default value: 1

If turned on, results of `SELECT` queries are stored in the [query cache](../query-cache.md).

Possible values:

- 0 - Disabled
- 1 - Enabled

## enable_zstd_qat_codec {#enable_zstd_qat_codec}

Type: Bool

Default value: 0

If turned on, the ZSTD_QAT codec may be used to compress columns.

Possible values:

- 0 - Disabled
- 1 - Enabled

## engine_file_allow_create_multiple_files {#engine_file_allow_create_multiple_files}

Type: Bool

Default value: 0

Enables or disables creating a new file on each insert in file engine tables if the format has the suffix (`JSON`, `ORC`, `Parquet`, etc.). If enabled, on each insert a new file will be created with a name following this pattern:

`data.Parquet` -> `data.1.Parquet` -> `data.2.Parquet`, etc.

Possible values:
- 0 — `INSERT` query appends new data to the end of the file.
- 1 — `INSERT` query creates a new file.

## engine_file_empty_if_not_exists {#engine_file_empty_if_not_exists}

Type: Bool

Default value: 0

Allows to select data from a file engine table without file.

Possible values:
- 0 — `SELECT` throws exception.
- 1 — `SELECT` returns empty result.

## engine_file_skip_empty_files {#engine_file_skip_empty_files}

Type: Bool

Default value: 0

Enables or disables skipping empty files in [File](../../engines/table-engines/special/file.md) engine tables.

Possible values:
- 0 — `SELECT` throws an exception if empty file is not compatible with requested format.
- 1 — `SELECT` returns empty result for empty file.

## engine_file_truncate_on_insert {#engine_file_truncate_on_insert}

Type: Bool

Default value: 0

Enables or disables truncate before insert in [File](../../engines/table-engines/special/file.md) engine tables.

Possible values:
- 0 — `INSERT` query appends new data to the end of the file.
- 1 — `INSERT` query replaces existing content of the file with the new data.

## engine_url_skip_empty_files {#engine_url_skip_empty_files}

Type: Bool

Default value: 0

Enables or disables skipping empty files in [URL](../../engines/table-engines/special/url.md) engine tables.

Possible values:
- 0 — `SELECT` throws an exception if empty file is not compatible with requested format.
- 1 — `SELECT` returns empty result for empty file.

## except_default_mode {#except_default_mode}

Type: SetOperationMode

Default value: ALL

Set default mode in EXCEPT query. Possible values: empty string, 'ALL', 'DISTINCT'. If empty, query without mode will throw exception.

## external_storage_connect_timeout_sec {#external_storage_connect_timeout_sec}

Type: UInt64

Default value: 10

Connect timeout in seconds. Now supported only for MySQL

## external_storage_max_read_bytes {#external_storage_max_read_bytes}

Type: UInt64

Default value: 0

Limit maximum number of bytes when table with external engine should flush history data. Now supported only for MySQL table engine, database engine, dictionary and MaterializedMySQL. If equal to 0, this setting is disabled

## external_storage_max_read_rows {#external_storage_max_read_rows}

Type: UInt64

Default value: 0

Limit maximum number of rows when table with external engine should flush history data. Now supported only for MySQL table engine, database engine, dictionary and MaterializedMySQL. If equal to 0, this setting is disabled

## external_storage_rw_timeout_sec {#external_storage_rw_timeout_sec}

Type: UInt64

Default value: 300

Read/write timeout in seconds. Now supported only for MySQL

## external_table_functions_use_nulls {#external_table_functions_use_nulls}

Type: Bool

Default value: 1

Defines how [mysql](../../sql-reference/table-functions/mysql.md), [postgresql](../../sql-reference/table-functions/postgresql.md) and [odbc](../../sql-reference/table-functions/odbc.md) table functions use Nullable columns.

Possible values:

- 0 — The table function explicitly uses Nullable columns.
- 1 — The table function implicitly uses Nullable columns.

**Usage**

If the setting is set to `0`, the table function does not make Nullable columns and inserts default values instead of NULL. This is also applicable for NULL values inside arrays.

## external_table_strict_query {#external_table_strict_query}

Type: Bool

Default value: 0

If it is set to true, transforming expression to local filter is forbidden for queries to external tables.

## extract_key_value_pairs_max_pairs_per_row {#extract_key_value_pairs_max_pairs_per_row}

Type: UInt64

Default value: 1000

Max number of pairs that can be produced by the `extractKeyValuePairs` function. Used as a safeguard against consuming too much memory.

## extremes {#extremes}

Type: Bool

Default value: 0

Whether to count extreme values (the minimums and maximums in columns of a query result). Accepts 0 or 1. By default, 0 (disabled).
For more information, see the section “Extreme values”.

## fallback_to_stale_replicas_for_distributed_queries {#fallback_to_stale_replicas_for_distributed_queries}

Type: Bool

Default value: 1

Forces a query to an out-of-date replica if updated data is not available. See [Replication](../../engines/table-engines/mergetree-family/replication.md).

ClickHouse selects the most relevant from the outdated replicas of the table.

Used when performing `SELECT` from a distributed table that points to replicated tables.

By default, 1 (enabled).

## filesystem_cache_max_download_size {#filesystem_cache_max_download_size}

Type: UInt64

Default value: 137438953472

Max remote filesystem cache size that can be downloaded by a single query

## filesystem_cache_reserve_space_wait_lock_timeout_milliseconds {#filesystem_cache_reserve_space_wait_lock_timeout_milliseconds}

Type: UInt64

Default value: 1000

Wait time to lock cache for space reservation in filesystem cache

## filesystem_cache_segments_batch_size {#filesystem_cache_segments_batch_size}

Type: UInt64

Default value: 20

Limit on size of a single batch of file segments that a read buffer can request from cache. Too low value will lead to excessive requests to cache, too large may slow down eviction from cache

## filesystem_prefetch_max_memory_usage {#filesystem_prefetch_max_memory_usage}

Type: UInt64

Default value: 1073741824

Maximum memory usage for prefetches.

## filesystem_prefetch_step_bytes {#filesystem_prefetch_step_bytes}

Type: UInt64

Default value: 0

Prefetch step in bytes. Zero means `auto` - approximately the best prefetch step will be auto deduced, but might not be 100% the best. The actual value might be different because of setting filesystem_prefetch_min_bytes_for_single_read_task

## filesystem_prefetch_step_marks {#filesystem_prefetch_step_marks}

Type: UInt64

Default value: 0

Prefetch step in marks. Zero means `auto` - approximately the best prefetch step will be auto deduced, but might not be 100% the best. The actual value might be different because of setting filesystem_prefetch_min_bytes_for_single_read_task

## filesystem_prefetches_limit {#filesystem_prefetches_limit}

Type: UInt64

Default value: 200

Maximum number of prefetches. Zero means unlimited. A setting `filesystem_prefetches_max_memory_usage` is more recommended if you want to limit the number of prefetches

## final {#final}

Type: Bool

Default value: 0

Automatically applies [FINAL](../../sql-reference/statements/select/from.md#final-modifier) modifier to all tables in a query, to tables where [FINAL](../../sql-reference/statements/select/from.md#final-modifier) is applicable, including joined tables and tables in sub-queries, and
distributed tables.

Possible values:

- 0 - disabled
- 1 - enabled

Example:

```sql
CREATE TABLE test
(
    key Int64,
    some String
)
ENGINE = ReplacingMergeTree
ORDER BY key;

INSERT INTO test FORMAT Values (1, 'first');
INSERT INTO test FORMAT Values (1, 'second');

SELECT * FROM test;
┌─key─┬─some───┐
│   1 │ second │
└─────┴────────┘
┌─key─┬─some──┐
│   1 │ first │
└─────┴───────┘

SELECT * FROM test SETTINGS final = 1;
┌─key─┬─some───┐
│   1 │ second │
└─────┴────────┘

SET final = 1;
SELECT * FROM test;
┌─key─┬─some───┐
│   1 │ second │
└─────┴────────┘
```

## flatten_nested {#flatten_nested}

Type: Bool

Default value: 1

Sets the data format of a [nested](../../sql-reference/data-types/nested-data-structures/index.md) columns.

Possible values:

- 1 — Nested column is flattened to separate arrays.
- 0 — Nested column stays a single array of tuples.

**Usage**

If the setting is set to `0`, it is possible to use an arbitrary level of nesting.

**Examples**

Query:

``` sql
SET flatten_nested = 1;
CREATE TABLE t_nest (`n` Nested(a UInt32, b UInt32)) ENGINE = MergeTree ORDER BY tuple();

SHOW CREATE TABLE t_nest;
```

Result:

``` text
┌─statement───────────────────────────────────────────────────────────────────────────────────────────────────────────────────────────────────────┐
│ CREATE TABLE default.t_nest
(
    `n.a` Array(UInt32),
    `n.b` Array(UInt32)
)
ENGINE = MergeTree
ORDER BY tuple()
SETTINGS index_granularity = 8192 │
└─────────────────────────────────────────────────────────────────────────────────────────────────────────────────────────────────────────────────┘
```

Query:

``` sql
SET flatten_nested = 0;

CREATE TABLE t_nest (`n` Nested(a UInt32, b UInt32)) ENGINE = MergeTree ORDER BY tuple();

SHOW CREATE TABLE t_nest;
```

Result:

``` text
┌─statement──────────────────────────────────────────────────────────────────────────────────────────────────────────────────────────┐
│ CREATE TABLE default.t_nest
(
    `n` Nested(a UInt32, b UInt32)
)
ENGINE = MergeTree
ORDER BY tuple()
SETTINGS index_granularity = 8192 │
└────────────────────────────────────────────────────────────────────────────────────────────────────────────────────────────────────┘
```

## force_aggregate_partitions_independently {#force_aggregate_partitions_independently}

Type: Bool

Default value: 0

Force the use of optimization when it is applicable, but heuristics decided not to use it

## force_aggregation_in_order {#force_aggregation_in_order}

Type: Bool

Default value: 0

The setting is used by the server itself to support distributed queries. Do not change it manually, because it will break normal operations. (Forces use of aggregation in order on remote nodes during distributed aggregation).

## force_data_skipping_indices {#force_data_skipping_indices}

Type: String

Default value: 

Disables query execution if passed data skipping indices wasn't used.

Consider the following example:

```sql
CREATE TABLE data
(
    key Int,
    d1 Int,
    d1_null Nullable(Int),
    INDEX d1_idx d1 TYPE minmax GRANULARITY 1,
    INDEX d1_null_idx assumeNotNull(d1_null) TYPE minmax GRANULARITY 1
)
Engine=MergeTree()
ORDER BY key;

SELECT * FROM data_01515;
SELECT * FROM data_01515 SETTINGS force_data_skipping_indices=''; -- query will produce CANNOT_PARSE_TEXT error.
SELECT * FROM data_01515 SETTINGS force_data_skipping_indices='d1_idx'; -- query will produce INDEX_NOT_USED error.
SELECT * FROM data_01515 WHERE d1 = 0 SETTINGS force_data_skipping_indices='d1_idx'; -- Ok.
SELECT * FROM data_01515 WHERE d1 = 0 SETTINGS force_data_skipping_indices='`d1_idx`'; -- Ok (example of full featured parser).
SELECT * FROM data_01515 WHERE d1 = 0 SETTINGS force_data_skipping_indices='`d1_idx`, d1_null_idx'; -- query will produce INDEX_NOT_USED error, since d1_null_idx is not used.
SELECT * FROM data_01515 WHERE d1 = 0 AND assumeNotNull(d1_null) = 0 SETTINGS force_data_skipping_indices='`d1_idx`, d1_null_idx'; -- Ok.
```

## force_grouping_standard_compatibility {#force_grouping_standard_compatibility}

Type: Bool

Default value: 1

Make GROUPING function to return 1 when argument is not used as an aggregation key

## force_index_by_date {#force_index_by_date}

Type: Bool

Default value: 0

Disables query execution if the index can’t be used by date.

Works with tables in the MergeTree family.

If `force_index_by_date=1`, ClickHouse checks whether the query has a date key condition that can be used for restricting data ranges. If there is no suitable condition, it throws an exception. However, it does not check whether the condition reduces the amount of data to read. For example, the condition `Date != ' 2000-01-01 '` is acceptable even when it matches all the data in the table (i.e., running the query requires a full scan). For more information about ranges of data in MergeTree tables, see [MergeTree](../../engines/table-engines/mergetree-family/mergetree.md).

## force_optimize_projection {#force_optimize_projection}

Type: Bool

Default value: 0

Enables or disables the obligatory use of [projections](../../engines/table-engines/mergetree-family/mergetree.md/#projections) in `SELECT` queries, when projection optimization is enabled (see [optimize_use_projections](#optimize_use_projections) setting).

Possible values:

- 0 — Projection optimization is not obligatory.
- 1 — Projection optimization is obligatory.

## force_optimize_projection_name {#force_optimize_projection_name}

Type: String

Default value: 

If it is set to a non-empty string, check that this projection is used in the query at least once.

Possible values:

- string: name of projection that used in a query

## force_optimize_skip_unused_shards {#force_optimize_skip_unused_shards}

Type: UInt64

Default value: 0

Enables or disables query execution if [optimize_skip_unused_shards](#optimize-skip-unused-shards) is enabled and skipping of unused shards is not possible. If the skipping is not possible and the setting is enabled, an exception will be thrown.

Possible values:

- 0 — Disabled. ClickHouse does not throw an exception.
- 1 — Enabled. Query execution is disabled only if the table has a sharding key.
- 2 — Enabled. Query execution is disabled regardless of whether a sharding key is defined for the table.

## force_optimize_skip_unused_shards_nesting {#force_optimize_skip_unused_shards_nesting}

Type: UInt64

Default value: 0

Controls [`force_optimize_skip_unused_shards`](#force-optimize-skip-unused-shards) (hence still requires [`force_optimize_skip_unused_shards`](#force-optimize-skip-unused-shards)) depends on the nesting level of the distributed query (case when you have `Distributed` table that look into another `Distributed` table).

Possible values:

- 0 - Disabled, `force_optimize_skip_unused_shards` works always.
- 1 — Enables `force_optimize_skip_unused_shards` only for the first level.
- 2 — Enables `force_optimize_skip_unused_shards` up to the second level.

## force_primary_key {#force_primary_key}

Type: Bool

Default value: 0

Disables query execution if indexing by the primary key is not possible.

Works with tables in the MergeTree family.

If `force_primary_key=1`, ClickHouse checks to see if the query has a primary key condition that can be used for restricting data ranges. If there is no suitable condition, it throws an exception. However, it does not check whether the condition reduces the amount of data to read. For more information about data ranges in MergeTree tables, see [MergeTree](../../engines/table-engines/mergetree-family/mergetree.md).

## force_remove_data_recursively_on_drop {#force_remove_data_recursively_on_drop}

Type: Bool

Default value: 0

Recursively remove data on DROP query. Avoids 'Directory not empty' error, but may silently remove detached data

## formatdatetime_f_prints_single_zero {#formatdatetime_f_prints_single_zero}

Type: Bool

Default value: 0

Formatter '%f' in function 'formatDateTime()' prints a single zero instead of six zeros if the formatted value has no fractional seconds.

## formatdatetime_format_without_leading_zeros {#formatdatetime_format_without_leading_zeros}

Type: Bool

Default value: 0

Formatters '%c', '%l' and '%k' in function 'formatDateTime()' print months and hours without leading zeros.

## formatdatetime_parsedatetime_m_is_month_name {#formatdatetime_parsedatetime_m_is_month_name}

Type: Bool

Default value: 1

Formatter '%M' in functions 'formatDateTime()' and 'parseDateTime()' print/parse the month name instead of minutes.

## fsync_metadata {#fsync_metadata}

Type: Bool

Default value: 1

Enables or disables [fsync](http://pubs.opengroup.org/onlinepubs/9699919799/functions/fsync.html) when writing `.sql` files. Enabled by default.

It makes sense to disable it if the server has millions of tiny tables that are constantly being created and destroyed.

## function_implementation {#function_implementation}

Type: String

Default value: 

Choose function implementation for specific target or variant (experimental). If empty enable all of them.

## function_json_value_return_type_allow_complex {#function_json_value_return_type_allow_complex}

Type: Bool

Default value: 0

Control whether allow to return complex type (such as: struct, array, map) for json_value function.

```sql
SELECT JSON_VALUE('{"hello":{"world":"!"}}', '$.hello') settings function_json_value_return_type_allow_complex=true

┌─JSON_VALUE('{"hello":{"world":"!"}}', '$.hello')─┐
│ {"world":"!"}                                    │
└──────────────────────────────────────────────────┘

1 row in set. Elapsed: 0.001 sec.
```

Possible values:

- true — Allow.
- false — Disallow.

## function_json_value_return_type_allow_nullable {#function_json_value_return_type_allow_nullable}

Type: Bool

Default value: 0

Control whether allow to return `NULL` when value is not exist for JSON_VALUE function.

```sql
SELECT JSON_VALUE('{"hello":"world"}', '$.b') settings function_json_value_return_type_allow_nullable=true;

┌─JSON_VALUE('{"hello":"world"}', '$.b')─┐
│ ᴺᵁᴸᴸ                                   │
└────────────────────────────────────────┘

1 row in set. Elapsed: 0.001 sec.
```

Possible values:

- true — Allow.
- false — Disallow.

## function_locate_has_mysql_compatible_argument_order {#function_locate_has_mysql_compatible_argument_order}

Type: Bool

Default value: 1

Controls the order of arguments in function [locate](../../sql-reference/functions/string-search-functions.md#locate).

Possible values:

- 0 — Function `locate` accepts arguments `(haystack, needle[, start_pos])`.
- 1 — Function `locate` accepts arguments `(needle, haystack, [, start_pos])` (MySQL-compatible behavior)

## function_range_max_elements_in_block {#function_range_max_elements_in_block}

Type: UInt64

Default value: 500000000

Sets the safety threshold for data volume generated by function [range](../../sql-reference/functions/array-functions.md/#range). Defines the maximum number of values generated by function per block of data (sum of array sizes for every row in a block).

Possible values:

- Positive integer.

**See Also**

- [max_block_size](#setting-max_block_size)
- [min_insert_block_size_rows](#min-insert-block-size-rows)

## function_sleep_max_microseconds_per_block {#function_sleep_max_microseconds_per_block}

Type: UInt64

Default value: 3000000

Maximum number of microseconds the function `sleep` is allowed to sleep for each block. If a user called it with a larger value, it throws an exception. It is a safety threshold.

## function_visible_width_behavior {#function_visible_width_behavior}

Type: UInt64

Default value: 1

The version of `visibleWidth` behavior. 0 - only count the number of code points; 1 - correctly count zero-width and combining characters, count full-width characters as two, estimate the tab width, count delete characters.

## geo_distance_returns_float64_on_float64_arguments {#geo_distance_returns_float64_on_float64_arguments}

Type: Bool

Default value: 1

If all four arguments to `geoDistance`, `greatCircleDistance`, `greatCircleAngle` functions are Float64, return Float64 and use double precision for internal calculations. In previous ClickHouse versions, the functions always returned Float32.

## glob_expansion_max_elements {#glob_expansion_max_elements}

Type: UInt64

Default value: 1000

Maximum number of allowed addresses (For external storages, table functions, etc).

## grace_hash_join_initial_buckets {#grace_hash_join_initial_buckets}

Type: UInt64

Default value: 1

Initial number of grace hash join buckets

## grace_hash_join_max_buckets {#grace_hash_join_max_buckets}

Type: UInt64

Default value: 1024

Limit on the number of grace hash join buckets

## group_by_overflow_mode {#group_by_overflow_mode}

Type: OverflowModeGroupBy

Default value: throw

What to do when the limit is exceeded.

## group_by_two_level_threshold {#group_by_two_level_threshold}

Type: UInt64

Default value: 100000

From what number of keys, a two-level aggregation starts. 0 - the threshold is not set.

## group_by_two_level_threshold_bytes {#group_by_two_level_threshold_bytes}

Type: UInt64

Default value: 50000000

From what size of the aggregation state in bytes, a two-level aggregation begins to be used. 0 - the threshold is not set. Two-level aggregation is used when at least one of the thresholds is triggered.

## group_by_use_nulls {#group_by_use_nulls}

Type: Bool

Default value: 0

Changes the way the [GROUP BY clause](/docs/en/sql-reference/statements/select/group-by.md) treats the types of aggregation keys.
When the `ROLLUP`, `CUBE`, or `GROUPING SETS` specifiers are used, some aggregation keys may not be used to produce some result rows.
Columns for these keys are filled with either default value or `NULL` in corresponding rows depending on this setting.

Possible values:

- 0 — The default value for the aggregation key type is used to produce missing values.
- 1 — ClickHouse executes `GROUP BY` the same way as the SQL standard says. The types of aggregation keys are converted to [Nullable](/docs/en/sql-reference/data-types/nullable.md/#data_type-nullable). Columns for corresponding aggregation keys are filled with [NULL](/docs/en/sql-reference/syntax.md) for rows that didn't use it.

See also:

- [GROUP BY clause](/docs/en/sql-reference/statements/select/group-by.md)

## handshake_timeout_ms {#handshake_timeout_ms}

Type: Milliseconds

Default value: 10000

Timeout in milliseconds for receiving Hello packet from replicas during handshake.

## hdfs_create_new_file_on_insert {#hdfs_create_new_file_on_insert}

Type: Bool

Default value: 0

Enables or disables creating a new file on each insert in HDFS engine tables. If enabled, on each insert a new HDFS file will be created with the name, similar to this pattern:

initial: `data.Parquet.gz` -> `data.1.Parquet.gz` -> `data.2.Parquet.gz`, etc.

Possible values:
- 0 — `INSERT` query appends new data to the end of the file.
- 1 — `INSERT` query creates a new file.

## hdfs_ignore_file_doesnt_exist {#hdfs_ignore_file_doesnt_exist}

Type: Bool

Default value: 0

Ignore absence of file if it does not exist when reading certain keys.

Possible values:
- 1 — `SELECT` returns empty result.
- 0 — `SELECT` throws an exception.

## hdfs_replication {#hdfs_replication}

Type: UInt64

Default value: 0

The actual number of replications can be specified when the hdfs file is created.

## hdfs_skip_empty_files {#hdfs_skip_empty_files}

Type: Bool

Default value: 0

Enables or disables skipping empty files in [HDFS](../../engines/table-engines/integrations/hdfs.md) engine tables.

Possible values:
- 0 — `SELECT` throws an exception if empty file is not compatible with requested format.
- 1 — `SELECT` returns empty result for empty file.

## hdfs_throw_on_zero_files_match {#hdfs_throw_on_zero_files_match}

Type: Bool

Default value: 0

Throw an error if matched zero files according to glob expansion rules.

Possible values:
- 1 — `SELECT` throws an exception.
- 0 — `SELECT` returns empty result.

## hdfs_truncate_on_insert {#hdfs_truncate_on_insert}

Type: Bool

Default value: 0

Enables or disables truncation before an insert in hdfs engine tables. If disabled, an exception will be thrown on an attempt to insert if a file in HDFS already exists.

Possible values:
- 0 — `INSERT` query appends new data to the end of the file.
- 1 — `INSERT` query replaces existing content of the file with the new data.

## hedged_connection_timeout_ms {#hedged_connection_timeout_ms}

Type: Milliseconds

Default value: 50

Connection timeout for establishing connection with replica for Hedged requests

## hsts_max_age {#hsts_max_age}

Type: UInt64

Default value: 0

Expired time for HSTS. 0 means disable HSTS.

## http_connection_timeout {#http_connection_timeout}

Type: Seconds

Default value: 1

HTTP connection timeout (in seconds).

Possible values:

- Any positive integer.
- 0 - Disabled (infinite timeout).

## http_headers_progress_interval_ms {#http_headers_progress_interval_ms}

Type: UInt64

Default value: 100

Do not send HTTP headers X-ClickHouse-Progress more frequently than at each specified interval.

## http_make_head_request {#http_make_head_request}

Type: Bool

Default value: 1

The `http_make_head_request` setting allows the execution of a `HEAD` request while reading data from HTTP to retrieve information about the file to be read, such as its size. Since it's enabled by default, it may be desirable to disable this setting in cases where the server does not support `HEAD` requests.

## http_max_field_name_size {#http_max_field_name_size}

Type: UInt64

Default value: 131072

Maximum length of field name in HTTP header

## http_max_field_value_size {#http_max_field_value_size}

Type: UInt64

Default value: 131072

Maximum length of field value in HTTP header

## http_max_fields {#http_max_fields}

Type: UInt64

Default value: 1000000

Maximum number of fields in HTTP header

## http_max_multipart_form_data_size {#http_max_multipart_form_data_size}

Type: UInt64

Default value: 1073741824

Limit on size of multipart/form-data content. This setting cannot be parsed from URL parameters and should be set in a user profile. Note that content is parsed and external tables are created in memory before the start of query execution. And this is the only limit that has an effect on that stage (limits on max memory usage and max execution time have no effect while reading HTTP form data).

## http_max_request_param_data_size {#http_max_request_param_data_size}

Type: UInt64

Default value: 10485760

Limit on size of request data used as a query parameter in predefined HTTP requests.

## http_max_tries {#http_max_tries}

Type: UInt64

Default value: 10

Max attempts to read via http.

## http_max_uri_size {#http_max_uri_size}

Type: UInt64

Default value: 1048576

Sets the maximum URI length of an HTTP request.

Possible values:

- Positive integer.

## http_native_compression_disable_checksumming_on_decompress {#http_native_compression_disable_checksumming_on_decompress}

Type: Bool

Default value: 0

Enables or disables checksum verification when decompressing the HTTP POST data from the client. Used only for ClickHouse native compression format (not used with `gzip` or `deflate`).

For more information, read the [HTTP interface description](../../interfaces/http.md).

Possible values:

- 0 — Disabled.
- 1 — Enabled.

## http_receive_timeout {#http_receive_timeout}

Type: Seconds

Default value: 30

HTTP receive timeout (in seconds).

Possible values:

- Any positive integer.
- 0 - Disabled (infinite timeout).

## http_response_buffer_size {#http_response_buffer_size}

Type: UInt64

Default value: 0

The number of bytes to buffer in the server memory before sending a HTTP response to the client or flushing to disk (when http_wait_end_of_query is enabled).

## http_retry_initial_backoff_ms {#http_retry_initial_backoff_ms}

Type: UInt64

Default value: 100

Min milliseconds for backoff, when retrying read via http

## http_retry_max_backoff_ms {#http_retry_max_backoff_ms}

Type: UInt64

Default value: 10000

Max milliseconds for backoff, when retrying read via http

## http_send_timeout {#http_send_timeout}

Type: Seconds

Default value: 30

HTTP send timeout (in seconds).

Possible values:

- Any positive integer.
- 0 - Disabled (infinite timeout).

:::note
It's applicable only to the default profile. A server reboot is required for the changes to take effect.
:::

## http_skip_not_found_url_for_globs {#http_skip_not_found_url_for_globs}

Type: Bool

Default value: 1

Skip URLs for globs with HTTP_NOT_FOUND error

## http_wait_end_of_query {#http_wait_end_of_query}

Type: Bool

Default value: 0

Enable HTTP response buffering on the server-side.

## http_write_exception_in_output_format {#http_write_exception_in_output_format}

Type: Bool

Default value: 1

Write exception in output format to produce valid output. Works with JSON and XML formats.

## http_zlib_compression_level {#http_zlib_compression_level}

Type: Int64

Default value: 3

Sets the level of data compression in the response to an HTTP request if [enable_http_compression = 1](#enable_http_compression).

Possible values: Numbers from 1 to 9.

## iceberg_engine_ignore_schema_evolution {#iceberg_engine_ignore_schema_evolution}

Type: Bool

Default value: 0

Allow to ignore schema evolution in Iceberg table engine and read all data using schema specified by the user on table creation or latest schema parsed from metadata on table creation.

:::note
Enabling this setting can lead to incorrect result as in case of evolved schema all data files will be read using the same schema.
:::

## idle_connection_timeout {#idle_connection_timeout}

Type: UInt64

Default value: 3600

Timeout to close idle TCP connections after specified number of seconds.

Possible values:

- Positive integer (0 - close immediately, after 0 seconds).

## ignore_cold_parts_seconds {#ignore_cold_parts_seconds}

Type: Int64

Default value: 0

Only available in ClickHouse Cloud. Exclude new data parts from SELECT queries until they're either pre-warmed (see cache_populated_by_fetch) or this many seconds old. Only for Replicated-/SharedMergeTree.

## ignore_data_skipping_indices {#ignore_data_skipping_indices}

Type: String

Default value: 

Ignores the skipping indexes specified if used by the query.

Consider the following example:

```sql
CREATE TABLE data
(
    key Int,
    x Int,
    y Int,
    INDEX x_idx x TYPE minmax GRANULARITY 1,
    INDEX y_idx y TYPE minmax GRANULARITY 1,
    INDEX xy_idx (x,y) TYPE minmax GRANULARITY 1
)
Engine=MergeTree()
ORDER BY key;

INSERT INTO data VALUES (1, 2, 3);

SELECT * FROM data;
SELECT * FROM data SETTINGS ignore_data_skipping_indices=''; -- query will produce CANNOT_PARSE_TEXT error.
SELECT * FROM data SETTINGS ignore_data_skipping_indices='x_idx'; -- Ok.
SELECT * FROM data SETTINGS ignore_data_skipping_indices='na_idx'; -- Ok.

SELECT * FROM data WHERE x = 1 AND y = 1 SETTINGS ignore_data_skipping_indices='xy_idx',force_data_skipping_indices='xy_idx' ; -- query will produce INDEX_NOT_USED error, since xy_idx is explicitly ignored.
SELECT * FROM data WHERE x = 1 AND y = 2 SETTINGS ignore_data_skipping_indices='xy_idx';
```

The query without ignoring any indexes:
```sql
EXPLAIN indexes = 1 SELECT * FROM data WHERE x = 1 AND y = 2;

Expression ((Projection + Before ORDER BY))
  Filter (WHERE)
    ReadFromMergeTree (default.data)
    Indexes:
      PrimaryKey
        Condition: true
        Parts: 1/1
        Granules: 1/1
      Skip
        Name: x_idx
        Description: minmax GRANULARITY 1
        Parts: 0/1
        Granules: 0/1
      Skip
        Name: y_idx
        Description: minmax GRANULARITY 1
        Parts: 0/0
        Granules: 0/0
      Skip
        Name: xy_idx
        Description: minmax GRANULARITY 1
        Parts: 0/0
        Granules: 0/0
```

Ignoring the `xy_idx` index:
```sql
EXPLAIN indexes = 1 SELECT * FROM data WHERE x = 1 AND y = 2 SETTINGS ignore_data_skipping_indices='xy_idx';

Expression ((Projection + Before ORDER BY))
  Filter (WHERE)
    ReadFromMergeTree (default.data)
    Indexes:
      PrimaryKey
        Condition: true
        Parts: 1/1
        Granules: 1/1
      Skip
        Name: x_idx
        Description: minmax GRANULARITY 1
        Parts: 0/1
        Granules: 0/1
      Skip
        Name: y_idx
        Description: minmax GRANULARITY 1
        Parts: 0/0
        Granules: 0/0
```

Works with tables in the MergeTree family.

## ignore_drop_queries_probability {#ignore_drop_queries_probability}

Type: Float

Default value: 0

If enabled, server will ignore all DROP table queries with specified probability (for Memory and JOIN engines it will replcase DROP to TRUNCATE). Used for testing purposes

## ignore_materialized_views_with_dropped_target_table {#ignore_materialized_views_with_dropped_target_table}

Type: Bool

Default value: 0

Ignore MVs with dropped target table during pushing to views

## ignore_on_cluster_for_replicated_access_entities_queries {#ignore_on_cluster_for_replicated_access_entities_queries}

Type: Bool

Default value: 0

Ignore ON CLUSTER clause for replicated access entities management queries.

## ignore_on_cluster_for_replicated_named_collections_queries {#ignore_on_cluster_for_replicated_named_collections_queries}

Type: Bool

Default value: 0

Ignore ON CLUSTER clause for replicated named collections management queries.

## ignore_on_cluster_for_replicated_udf_queries {#ignore_on_cluster_for_replicated_udf_queries}

Type: Bool

Default value: 0

Ignore ON CLUSTER clause for replicated UDF management queries.

## implicit_transaction {#implicit_transaction}

Type: Bool

Default value: 0

If enabled and not already inside a transaction, wraps the query inside a full transaction (begin + commit or rollback)

## input_format_parallel_parsing {#input_format_parallel_parsing}

Type: Bool

Default value: 1

Enables or disables order-preserving parallel parsing of data formats. Supported only for [TSV](../../interfaces/formats.md/#tabseparated), [TSKV](../../interfaces/formats.md/#tskv), [CSV](../../interfaces/formats.md/#csv) and [JSONEachRow](../../interfaces/formats.md/#jsoneachrow) formats.

Possible values:

- 1 — Enabled.
- 0 — Disabled.

## insert_allow_materialized_columns {#insert_allow_materialized_columns}

Type: Bool

Default value: 0

If setting is enabled, Allow materialized columns in INSERT.

## insert_deduplicate {#insert_deduplicate}

Type: Bool

Default value: 1

Enables or disables block deduplication of `INSERT` (for Replicated\* tables).

Possible values:

- 0 — Disabled.
- 1 — Enabled.

By default, blocks inserted into replicated tables by the `INSERT` statement are deduplicated (see [Data Replication](../../engines/table-engines/mergetree-family/replication.md)).
For the replicated tables by default the only 100 of the most recent blocks for each partition are deduplicated (see [replicated_deduplication_window](merge-tree-settings.md/#replicated-deduplication-window), [replicated_deduplication_window_seconds](merge-tree-settings.md/#replicated-deduplication-window-seconds)).
For not replicated tables see [non_replicated_deduplication_window](merge-tree-settings.md/#non-replicated-deduplication-window).

## insert_deduplication_token {#insert_deduplication_token}

Type: String

Default value: 

The setting allows a user to provide own deduplication semantic in MergeTree/ReplicatedMergeTree
For example, by providing a unique value for the setting in each INSERT statement,
user can avoid the same inserted data being deduplicated.

Possible values:

- Any string

`insert_deduplication_token` is used for deduplication _only_ when not empty.

For the replicated tables by default the only 100 of the most recent inserts for each partition are deduplicated (see [replicated_deduplication_window](merge-tree-settings.md/#replicated-deduplication-window), [replicated_deduplication_window_seconds](merge-tree-settings.md/#replicated-deduplication-window-seconds)).
For not replicated tables see [non_replicated_deduplication_window](merge-tree-settings.md/#non-replicated-deduplication-window).

:::note
`insert_deduplication_token` works on a partition level (the same as `insert_deduplication` checksum). Multiple partitions can have the same `insert_deduplication_token`.
:::

Example:

```sql
CREATE TABLE test_table
( A Int64 )
ENGINE = MergeTree
ORDER BY A
SETTINGS non_replicated_deduplication_window = 100;

INSERT INTO test_table SETTINGS insert_deduplication_token = 'test' VALUES (1);

-- the next insert won't be deduplicated because insert_deduplication_token is different
INSERT INTO test_table SETTINGS insert_deduplication_token = 'test1' VALUES (1);

-- the next insert will be deduplicated because insert_deduplication_token
-- is the same as one of the previous
INSERT INTO test_table SETTINGS insert_deduplication_token = 'test' VALUES (2);

SELECT * FROM test_table

┌─A─┐
│ 1 │
└───┘
┌─A─┐
│ 1 │
└───┘
```

## insert_keeper_fault_injection_probability {#insert_keeper_fault_injection_probability}

Type: Float

Default value: 0

Approximate probability of failure for a keeper request during insert. Valid value is in interval [0.0f, 1.0f]

## insert_keeper_fault_injection_seed {#insert_keeper_fault_injection_seed}

Type: UInt64

Default value: 0

0 - random seed, otherwise the setting value

## insert_keeper_max_retries {#insert_keeper_max_retries}

Type: UInt64

Default value: 20

The setting sets the maximum number of retries for ClickHouse Keeper (or ZooKeeper) requests during insert into replicated MergeTree. Only Keeper requests which failed due to network error, Keeper session timeout, or request timeout are considered for retries.

Possible values:

- Positive integer.
- 0 — Retries are disabled

Cloud default value: `20`.

Keeper request retries are done after some timeout. The timeout is controlled by the following settings: `insert_keeper_retry_initial_backoff_ms`, `insert_keeper_retry_max_backoff_ms`.
The first retry is done after `insert_keeper_retry_initial_backoff_ms` timeout. The consequent timeouts will be calculated as follows:
```
timeout = min(insert_keeper_retry_max_backoff_ms, latest_timeout * 2)
```

For example, if `insert_keeper_retry_initial_backoff_ms=100`, `insert_keeper_retry_max_backoff_ms=10000` and `insert_keeper_max_retries=8` then timeouts will be `100, 200, 400, 800, 1600, 3200, 6400, 10000`.

Apart from fault tolerance, the retries aim to provide a better user experience - they allow to avoid returning an error during INSERT execution if Keeper is restarted, for example, due to an upgrade.

## insert_keeper_retry_initial_backoff_ms {#insert_keeper_retry_initial_backoff_ms}

Type: UInt64

Default value: 100

Initial timeout(in milliseconds) to retry a failed Keeper request during INSERT query execution

Possible values:

- Positive integer.
- 0 — No timeout

## insert_keeper_retry_max_backoff_ms {#insert_keeper_retry_max_backoff_ms}

Type: UInt64

Default value: 10000

Maximum timeout (in milliseconds) to retry a failed Keeper request during INSERT query execution

Possible values:

- Positive integer.
- 0 — Maximum timeout is not limited

## insert_null_as_default {#insert_null_as_default}

Type: Bool

Default value: 1

Enables or disables the insertion of [default values](../../sql-reference/statements/create/table.md/#create-default-values) instead of [NULL](../../sql-reference/syntax.md/#null-literal) into columns with not [nullable](../../sql-reference/data-types/nullable.md/#data_type-nullable) data type.
If column type is not nullable and this setting is disabled, then inserting `NULL` causes an exception. If column type is nullable, then `NULL` values are inserted as is, regardless of this setting.

This setting is applicable to [INSERT ... SELECT](../../sql-reference/statements/insert-into.md/#inserting-the-results-of-select) queries. Note that `SELECT` subqueries may be concatenated with `UNION ALL` clause.

Possible values:

- 0 — Inserting `NULL` into a not nullable column causes an exception.
- 1 — Default column value is inserted instead of `NULL`.

## insert_quorum {#insert_quorum}

Type: UInt64Auto

Default value: 0

:::note
This setting is not applicable to SharedMergeTree, see [SharedMergeTree consistency](/docs/en/cloud/reference/shared-merge-tree/#consistency) for more information.
:::

Enables the quorum writes.

- If `insert_quorum < 2`, the quorum writes are disabled.
- If `insert_quorum >= 2`, the quorum writes are enabled.
- If `insert_quorum = 'auto'`, use majority number (`number_of_replicas / 2 + 1`) as quorum number.

Quorum writes

`INSERT` succeeds only when ClickHouse manages to correctly write data to the `insert_quorum` of replicas during the `insert_quorum_timeout`. If for any reason the number of replicas with successful writes does not reach the `insert_quorum`, the write is considered failed and ClickHouse will delete the inserted block from all the replicas where data has already been written.

When `insert_quorum_parallel` is disabled, all replicas in the quorum are consistent, i.e. they contain data from all previous `INSERT` queries (the `INSERT` sequence is linearized). When reading data written using `insert_quorum` and `insert_quorum_parallel` is disabled, you can turn on sequential consistency for `SELECT` queries using [select_sequential_consistency](#select_sequential_consistency).

ClickHouse generates an exception:

- If the number of available replicas at the time of the query is less than the `insert_quorum`.
- When `insert_quorum_parallel` is disabled and an attempt to write data is made when the previous block has not yet been inserted in `insert_quorum` of replicas. This situation may occur if the user tries to perform another `INSERT` query to the same table before the previous one with `insert_quorum` is completed.

See also:

- [insert_quorum_timeout](#insert_quorum_timeout)
- [insert_quorum_parallel](#insert_quorum_parallel)
- [select_sequential_consistency](#select_sequential_consistency)

## insert_quorum_parallel {#insert_quorum_parallel}

Type: Bool

Default value: 1

:::note
This setting is not applicable to SharedMergeTree, see [SharedMergeTree consistency](/docs/en/cloud/reference/shared-merge-tree/#consistency) for more information.
:::

Enables or disables parallelism for quorum `INSERT` queries. If enabled, additional `INSERT` queries can be sent while previous queries have not yet finished. If disabled, additional writes to the same table will be rejected.

Possible values:

- 0 — Disabled.
- 1 — Enabled.

See also:

- [insert_quorum](#insert_quorum)
- [insert_quorum_timeout](#insert_quorum_timeout)
- [select_sequential_consistency](#select_sequential_consistency)

## insert_quorum_timeout {#insert_quorum_timeout}

Type: Milliseconds

Default value: 600000

Write to a quorum timeout in milliseconds. If the timeout has passed and no write has taken place yet, ClickHouse will generate an exception and the client must repeat the query to write the same block to the same or any other replica.

See also:

- [insert_quorum](#insert_quorum)
- [insert_quorum_parallel](#insert_quorum_parallel)
- [select_sequential_consistency](#select_sequential_consistency)

## insert_shard_id {#insert_shard_id}

Type: UInt64

Default value: 0

If not `0`, specifies the shard of [Distributed](../../engines/table-engines/special/distributed.md/#distributed) table into which the data will be inserted synchronously.

If `insert_shard_id` value is incorrect, the server will throw an exception.

To get the number of shards on `requested_cluster`, you can check server config or use this query:

``` sql
SELECT uniq(shard_num) FROM system.clusters WHERE cluster = 'requested_cluster';
```

Possible values:

- 0 — Disabled.
- Any number from `1` to `shards_num` of corresponding [Distributed](../../engines/table-engines/special/distributed.md/#distributed) table.

**Example**

Query:

```sql
CREATE TABLE x AS system.numbers ENGINE = MergeTree ORDER BY number;
CREATE TABLE x_dist AS x ENGINE = Distributed('test_cluster_two_shards_localhost', currentDatabase(), x);
INSERT INTO x_dist SELECT * FROM numbers(5) SETTINGS insert_shard_id = 1;
SELECT * FROM x_dist ORDER BY number ASC;
```

Result:

``` text
┌─number─┐
│      0 │
│      0 │
│      1 │
│      1 │
│      2 │
│      2 │
│      3 │
│      3 │
│      4 │
│      4 │
└────────┘
```

## interactive_delay {#interactive_delay}

Type: UInt64

Default value: 100000

The interval in microseconds for checking whether request execution has been canceled and sending the progress.

## intersect_default_mode {#intersect_default_mode}

Type: SetOperationMode

Default value: ALL

Set default mode in INTERSECT query. Possible values: empty string, 'ALL', 'DISTINCT'. If empty, query without mode will throw exception.

## join_algorithm {#join_algorithm}

Type: JoinAlgorithm

Default value: default

Specifies which [JOIN](../../sql-reference/statements/select/join.md) algorithm is used.

Several algorithms can be specified, and an available one would be chosen for a particular query based on kind/strictness and table engine.

Possible values:

- default

 This is the equivalent of `hash` or `direct`, if possible (same as `direct,hash`)

- grace_hash

 [Grace hash join](https://en.wikipedia.org/wiki/Hash_join#Grace_hash_join) is used.  Grace hash provides an algorithm option that provides performant complex joins while limiting memory use.

 The first phase of a grace join reads the right table and splits it into N buckets depending on the hash value of key columns (initially, N is `grace_hash_join_initial_buckets`). This is done in a way to ensure that each bucket can be processed independently. Rows from the first bucket are added to an in-memory hash table while the others are saved to disk. If the hash table grows beyond the memory limit (e.g., as set by [`max_bytes_in_join`](/docs/en/operations/settings/query-complexity.md/#max_bytes_in_join)), the number of buckets is increased and the assigned bucket for each row. Any rows which don’t belong to the current bucket are flushed and reassigned.

 Supports `INNER/LEFT/RIGHT/FULL ALL/ANY JOIN`.

- hash

 [Hash join algorithm](https://en.wikipedia.org/wiki/Hash_join) is used. The most generic implementation that supports all combinations of kind and strictness and multiple join keys that are combined with `OR` in the `JOIN ON` section.

- parallel_hash

 A variation of `hash` join that splits the data into buckets and builds several hashtables instead of one concurrently to speed up this process.

 When using the `hash` algorithm, the right part of `JOIN` is uploaded into RAM.

- partial_merge

 A variation of the [sort-merge algorithm](https://en.wikipedia.org/wiki/Sort-merge_join), where only the right table is fully sorted.

 The `RIGHT JOIN` and `FULL JOIN` are supported only with `ALL` strictness (`SEMI`, `ANTI`, `ANY`, and `ASOF` are not supported).

 When using the `partial_merge` algorithm, ClickHouse sorts the data and dumps it to the disk. The `partial_merge` algorithm in ClickHouse differs slightly from the classic realization. First, ClickHouse sorts the right table by joining keys in blocks and creates a min-max index for sorted blocks. Then it sorts parts of the left table by the `join key` and joins them over the right table. The min-max index is also used to skip unneeded right table blocks.

- direct

 This algorithm can be applied when the storage for the right table supports key-value requests.

 The `direct` algorithm performs a lookup in the right table using rows from the left table as keys. It's supported only by special storage such as [Dictionary](../../engines/table-engines/special/dictionary.md/#dictionary) or [EmbeddedRocksDB](../../engines/table-engines/integrations/embedded-rocksdb.md) and only the `LEFT` and `INNER` JOINs.

- auto

 When set to `auto`, `hash` join is tried first, and the algorithm is switched on the fly to another algorithm if the memory limit is violated.

- full_sorting_merge

 [Sort-merge algorithm](https://en.wikipedia.org/wiki/Sort-merge_join) with full sorting joined tables before joining.

- prefer_partial_merge

 ClickHouse always tries to use `partial_merge` join if possible, otherwise, it uses `hash`. *Deprecated*, same as `partial_merge,hash`.

## join_any_take_last_row {#join_any_take_last_row}

Type: Bool

Default value: 0

Changes the behaviour of join operations with `ANY` strictness.

:::note
This setting applies only for `JOIN` operations with [Join](../../engines/table-engines/special/join.md) engine tables.
:::

Possible values:

- 0 — If the right table has more than one matching row, only the first one found is joined.
- 1 — If the right table has more than one matching row, only the last one found is joined.

See also:

- [JOIN clause](../../sql-reference/statements/select/join.md/#select-join)
- [Join table engine](../../engines/table-engines/special/join.md)
- [join_default_strictness](#join_default_strictness)

## join_default_strictness {#join_default_strictness}

Type: JoinStrictness

Default value: ALL

Sets default strictness for [JOIN clauses](../../sql-reference/statements/select/join.md/#select-join).

Possible values:

- `ALL` — If the right table has several matching rows, ClickHouse creates a [Cartesian product](https://en.wikipedia.org/wiki/Cartesian_product) from matching rows. This is the normal `JOIN` behaviour from standard SQL.
- `ANY` — If the right table has several matching rows, only the first one found is joined. If the right table has only one matching row, the results of `ANY` and `ALL` are the same.
- `ASOF` — For joining sequences with an uncertain match.
- `Empty string` — If `ALL` or `ANY` is not specified in the query, ClickHouse throws an exception.

## join_on_disk_max_files_to_merge {#join_on_disk_max_files_to_merge}

Type: UInt64

Default value: 64

Limits the number of files allowed for parallel sorting in MergeJoin operations when they are executed on disk.

The bigger the value of the setting, the more RAM is used and the less disk I/O is needed.

Possible values:

- Any positive integer, starting from 2.

## join_output_by_rowlist_perkey_rows_threshold {#join_output_by_rowlist_perkey_rows_threshold}

Type: UInt64

Default value: 5

The lower limit of per-key average rows in the right table to determine whether to output by row list in hash join.

## join_overflow_mode {#join_overflow_mode}

Type: OverflowMode

Default value: throw

What to do when the limit is exceeded.

## join_to_sort_maximum_table_rows {#join_to_sort_maximum_table_rows}

Type: UInt64

Default value: 10000

The maximum number of rows in the right table to determine whether to rerange the right table by key in left or inner join.

## join_to_sort_minimum_perkey_rows {#join_to_sort_minimum_perkey_rows}

Type: UInt64

Default value: 40

The lower limit of per-key average rows in the right table to determine whether to rerange the right table by key in left or inner join. This setting ensures that the optimization is not applied for sparse table keys

## join_use_nulls {#join_use_nulls}

Type: Bool

Default value: 0

Sets the type of [JOIN](../../sql-reference/statements/select/join.md) behaviour. When merging tables, empty cells may appear. ClickHouse fills them differently based on this setting.

Possible values:

- 0 — The empty cells are filled with the default value of the corresponding field type.
- 1 — `JOIN` behaves the same way as in standard SQL. The type of the corresponding field is converted to [Nullable](../../sql-reference/data-types/nullable.md/#data_type-nullable), and empty cells are filled with [NULL](../../sql-reference/syntax.md).

## joined_subquery_requires_alias {#joined_subquery_requires_alias}

Type: Bool

Default value: 1

Force joined subqueries and table functions to have aliases for correct name qualification.

## kafka_disable_num_consumers_limit {#kafka_disable_num_consumers_limit}

Type: Bool

Default value: 0

Disable limit on kafka_num_consumers that depends on the number of available CPU cores.

## kafka_max_wait_ms {#kafka_max_wait_ms}

Type: Milliseconds

Default value: 5000

The wait time in milliseconds for reading messages from [Kafka](../../engines/table-engines/integrations/kafka.md/#kafka) before retry.

Possible values:

- Positive integer.
- 0 — Infinite timeout.

See also:

- [Apache Kafka](https://kafka.apache.org/)

## keeper_map_strict_mode {#keeper_map_strict_mode}

Type: Bool

Default value: 0

Enforce additional checks during operations on KeeperMap. E.g. throw an exception on an insert for already existing key

## keeper_max_retries {#keeper_max_retries}

Type: UInt64

Default value: 10

Max retries for general keeper operations

## keeper_retry_initial_backoff_ms {#keeper_retry_initial_backoff_ms}

Type: UInt64

Default value: 100

Initial backoff timeout for general keeper operations

## keeper_retry_max_backoff_ms {#keeper_retry_max_backoff_ms}

Type: UInt64

Default value: 5000

Max backoff timeout for general keeper operations

## legacy_column_name_of_tuple_literal {#legacy_column_name_of_tuple_literal}

Type: Bool

Default value: 0

List all names of element of large tuple literals in their column names instead of hash. This settings exists only for compatibility reasons. It makes sense to set to 'true', while doing rolling update of cluster from version lower than 21.7 to higher.

## lightweight_deletes_sync {#lightweight_deletes_sync}

Type: UInt64

Default value: 2

The same as [`mutations_sync`](#mutations_sync), but controls only execution of lightweight deletes.

Possible values:

- 0 - Mutations execute asynchronously.
- 1 - The query waits for the lightweight deletes to complete on the current server.
- 2 - The query waits for the lightweight deletes to complete on all replicas (if they exist).

**See Also**

- [Synchronicity of ALTER Queries](../../sql-reference/statements/alter/index.md#synchronicity-of-alter-queries)
- [Mutations](../../sql-reference/statements/alter/index.md#mutations)

## limit {#limit}

Type: UInt64

Default value: 0

Sets the maximum number of rows to get from the query result. It adjusts the value set by the [LIMIT](../../sql-reference/statements/select/limit.md/#limit-clause) clause, so that the limit, specified in the query, cannot exceed the limit, set by this setting.

Possible values:

- 0 — The number of rows is not limited.
- Positive integer.

## live_view_heartbeat_interval {#live_view_heartbeat_interval}

Type: Seconds

Default value: 15

The heartbeat interval in seconds to indicate live query is alive.

## load_balancing {#load_balancing}

Type: LoadBalancing

Default value: random

Specifies the algorithm of replicas selection that is used for distributed query processing.

ClickHouse supports the following algorithms of choosing replicas:

- [Random](#load_balancing-random) (by default)
- [Nearest hostname](#load_balancing-nearest_hostname)
- [Hostname levenshtein distance](#load_balancing-hostname_levenshtein_distance)
- [In order](#load_balancing-in_order)
- [First or random](#load_balancing-first_or_random)
- [Round robin](#load_balancing-round_robin)

See also:

- [distributed_replica_max_ignored_errors](#distributed_replica_max_ignored_errors)

### Random (by Default) {#load_balancing-random}

``` sql
load_balancing = random
```

The number of errors is counted for each replica. The query is sent to the replica with the fewest errors, and if there are several of these, to anyone of them.
Disadvantages: Server proximity is not accounted for; if the replicas have different data, you will also get different data.

### Nearest Hostname {#load_balancing-nearest_hostname}

``` sql
load_balancing = nearest_hostname
```

The number of errors is counted for each replica. Every 5 minutes, the number of errors is integrally divided by 2. Thus, the number of errors is calculated for a recent time with exponential smoothing. If there is one replica with a minimal number of errors (i.e. errors occurred recently on the other replicas), the query is sent to it. If there are multiple replicas with the same minimal number of errors, the query is sent to the replica with a hostname that is most similar to the server’s hostname in the config file (for the number of different characters in identical positions, up to the minimum length of both hostnames).

For instance, example01-01-1 and example01-01-2 are different in one position, while example01-01-1 and example01-02-2 differ in two places.
This method might seem primitive, but it does not require external data about network topology, and it does not compare IP addresses, which would be complicated for our IPv6 addresses.

Thus, if there are equivalent replicas, the closest one by name is preferred.
We can also assume that when sending a query to the same server, in the absence of failures, a distributed query will also go to the same servers. So even if different data is placed on the replicas, the query will return mostly the same results.

### Hostname levenshtein distance {#load_balancing-hostname_levenshtein_distance}

``` sql
load_balancing = hostname_levenshtein_distance
```

Just like `nearest_hostname`, but it compares hostname in a [levenshtein distance](https://en.wikipedia.org/wiki/Levenshtein_distance) manner. For example:

``` text
example-clickhouse-0-0 ample-clickhouse-0-0
1

example-clickhouse-0-0 example-clickhouse-1-10
2

example-clickhouse-0-0 example-clickhouse-12-0
3
```

### In Order {#load_balancing-in_order}

``` sql
load_balancing = in_order
```

Replicas with the same number of errors are accessed in the same order as they are specified in the configuration.
This method is appropriate when you know exactly which replica is preferable.

### First or Random {#load_balancing-first_or_random}

``` sql
load_balancing = first_or_random
```

This algorithm chooses the first replica in the set or a random replica if the first is unavailable. It’s effective in cross-replication topology setups, but useless in other configurations.

The `first_or_random` algorithm solves the problem of the `in_order` algorithm. With `in_order`, if one replica goes down, the next one gets a double load while the remaining replicas handle the usual amount of traffic. When using the `first_or_random` algorithm, the load is evenly distributed among replicas that are still available.

It's possible to explicitly define what the first replica is by using the setting `load_balancing_first_offset`. This gives more control to rebalance query workloads among replicas.

### Round Robin {#load_balancing-round_robin}

``` sql
load_balancing = round_robin
```

This algorithm uses a round-robin policy across replicas with the same number of errors (only the queries with `round_robin` policy is accounted).

## load_balancing_first_offset {#load_balancing_first_offset}

Type: UInt64

Default value: 0

Which replica to preferably send a query when FIRST_OR_RANDOM load balancing strategy is used.

## load_marks_asynchronously {#load_marks_asynchronously}

Type: Bool

Default value: 0

Load MergeTree marks asynchronously

## local_filesystem_read_method {#local_filesystem_read_method}

Type: String

Default value: pread_threadpool

Method of reading data from local filesystem, one of: read, pread, mmap, io_uring, pread_threadpool. The 'io_uring' method is experimental and does not work for Log, TinyLog, StripeLog, File, Set and Join, and other tables with append-able files in presence of concurrent reads and writes.

## local_filesystem_read_prefetch {#local_filesystem_read_prefetch}

Type: Bool

Default value: 0

Should use prefetching when reading data from local filesystem.

## lock_acquire_timeout {#lock_acquire_timeout}

Type: Seconds

Default value: 120

Defines how many seconds a locking request waits before failing.

Locking timeout is used to protect from deadlocks while executing read/write operations with tables. When the timeout expires and the locking request fails, the ClickHouse server throws an exception "Locking attempt timed out! Possible deadlock avoided. Client should retry." with error code `DEADLOCK_AVOIDED`.

Possible values:

- Positive integer (in seconds).
- 0 — No locking timeout.

## log_comment {#log_comment}

Type: String

Default value: 

Specifies the value for the `log_comment` field of the [system.query_log](../system-tables/query_log.md) table and comment text for the server log.

It can be used to improve the readability of server logs. Additionally, it helps to select queries related to the test from the `system.query_log` after running [clickhouse-test](../../development/tests.md).

Possible values:

- Any string no longer than [max_query_size](#max_query_size). If the max_query_size is exceeded, the server throws an exception.

**Example**

Query:

``` sql
SET log_comment = 'log_comment test', log_queries = 1;
SELECT 1;
SYSTEM FLUSH LOGS;
SELECT type, query FROM system.query_log WHERE log_comment = 'log_comment test' AND event_date >= yesterday() ORDER BY event_time DESC LIMIT 2;
```

Result:

``` text
┌─type────────┬─query─────┐
│ QueryStart  │ SELECT 1; │
│ QueryFinish │ SELECT 1; │
└─────────────┴───────────┘
```

## log_formatted_queries {#log_formatted_queries}

Type: Bool

Default value: 0

Allows to log formatted queries to the [system.query_log](../../operations/system-tables/query_log.md) system table (populates `formatted_query` column in the [system.query_log](../../operations/system-tables/query_log.md)).

Possible values:

- 0 — Formatted queries are not logged in the system table.
- 1 — Formatted queries are logged in the system table.

## log_processors_profiles {#log_processors_profiles}

Type: Bool

Default value: 1

Write time that processor spent during execution/waiting for data to `system.processors_profile_log` table.

See also:

- [`system.processors_profile_log`](../../operations/system-tables/processors_profile_log.md)
- [`EXPLAIN PIPELINE`](../../sql-reference/statements/explain.md#explain-pipeline)

## log_profile_events {#log_profile_events}

Type: Bool

Default value: 1

Log query performance statistics into the query_log, query_thread_log and query_views_log.

## log_queries {#log_queries}

Type: Bool

Default value: 1

Setting up query logging.

Queries sent to ClickHouse with this setup are logged according to the rules in the [query_log](../../operations/server-configuration-parameters/settings.md/#query-log) server configuration parameter.

Example:

``` text
log_queries=1
```

## log_queries_cut_to_length {#log_queries_cut_to_length}

Type: UInt64

Default value: 100000

If query length is greater than a specified threshold (in bytes), then cut query when writing to query log. Also limit the length of printed query in ordinary text log.

## log_queries_min_query_duration_ms {#log_queries_min_query_duration_ms}

Type: Milliseconds

Default value: 0

If enabled (non-zero), queries faster than the value of this setting will not be logged (you can think about this as a `long_query_time` for [MySQL Slow Query Log](https://dev.mysql.com/doc/refman/5.7/en/slow-query-log.html)), and this basically means that you will not find them in the following tables:

- `system.query_log`
- `system.query_thread_log`

Only the queries with the following type will get to the log:

- `QUERY_FINISH`
- `EXCEPTION_WHILE_PROCESSING`

- Type: milliseconds
- Default value: 0 (any query)

## log_queries_min_type {#log_queries_min_type}

Type: LogQueriesType

Default value: QUERY_START

`query_log` minimal type to log.

Possible values:
- `QUERY_START` (`=1`)
- `QUERY_FINISH` (`=2`)
- `EXCEPTION_BEFORE_START` (`=3`)
- `EXCEPTION_WHILE_PROCESSING` (`=4`)

Can be used to limit which entities will go to `query_log`, say you are interested only in errors, then you can use `EXCEPTION_WHILE_PROCESSING`:

``` text
log_queries_min_type='EXCEPTION_WHILE_PROCESSING'
```

## log_queries_probability {#log_queries_probability}

Type: Float

Default value: 1

Allows a user to write to [query_log](../../operations/system-tables/query_log.md), [query_thread_log](../../operations/system-tables/query_thread_log.md), and [query_views_log](../../operations/system-tables/query_views_log.md) system tables only a sample of queries selected randomly with the specified probability. It helps to reduce the load with a large volume of queries in a second.

Possible values:

- 0 — Queries are not logged in the system tables.
- Positive floating-point number in the range [0..1]. For example, if the setting value is `0.5`, about half of the queries are logged in the system tables.
- 1 — All queries are logged in the system tables.

## log_query_settings {#log_query_settings}

Type: Bool

Default value: 1

Log query settings into the query_log.

## log_query_threads {#log_query_threads}

Type: Bool

Default value: 0

Setting up query threads logging.

Query threads log into the [system.query_thread_log](../../operations/system-tables/query_thread_log.md) table. This setting has effect only when [log_queries](#log-queries) is true. Queries’ threads run by ClickHouse with this setup are logged according to the rules in the [query_thread_log](../../operations/server-configuration-parameters/settings.md/#query_thread_log) server configuration parameter.

Possible values:

- 0 — Disabled.
- 1 — Enabled.

**Example**

``` text
log_query_threads=1
```

## log_query_views {#log_query_views}

Type: Bool

Default value: 1

Setting up query views logging.

When a query run by ClickHouse with this setting enabled has associated views (materialized or live views), they are logged in the [query_views_log](../../operations/server-configuration-parameters/settings.md/#query_views_log) server configuration parameter.

Example:

``` text
log_query_views=1
```

## low_cardinality_allow_in_native_format {#low_cardinality_allow_in_native_format}

Type: Bool

Default value: 1

Allows or restricts using the [LowCardinality](../../sql-reference/data-types/lowcardinality.md) data type with the [Native](../../interfaces/formats.md/#native) format.

If usage of `LowCardinality` is restricted, ClickHouse server converts `LowCardinality`-columns to ordinary ones for `SELECT` queries, and convert ordinary columns to `LowCardinality`-columns for `INSERT` queries.

This setting is required mainly for third-party clients which do not support `LowCardinality` data type.

Possible values:

- 1 — Usage of `LowCardinality` is not restricted.
- 0 — Usage of `LowCardinality` is restricted.

## low_cardinality_max_dictionary_size {#low_cardinality_max_dictionary_size}

Type: UInt64

Default value: 8192

Sets a maximum size in rows of a shared global dictionary for the [LowCardinality](../../sql-reference/data-types/lowcardinality.md) data type that can be written to a storage file system. This setting prevents issues with RAM in case of unlimited dictionary growth. All the data that can’t be encoded due to maximum dictionary size limitation ClickHouse writes in an ordinary method.

Possible values:

- Any positive integer.

## low_cardinality_use_single_dictionary_for_part {#low_cardinality_use_single_dictionary_for_part}

Type: Bool

Default value: 0

Turns on or turns off using of single dictionary for the data part.

By default, the ClickHouse server monitors the size of dictionaries and if a dictionary overflows then the server starts to write the next one. To prohibit creating several dictionaries set `low_cardinality_use_single_dictionary_for_part = 1`.

Possible values:

- 1 — Creating several dictionaries for the data part is prohibited.
- 0 — Creating several dictionaries for the data part is not prohibited.

## materialize_skip_indexes_on_insert {#materialize_skip_indexes_on_insert}

Type: Bool

Default value: 1

If true skip indexes are calculated on inserts, otherwise skip indexes will be calculated only during merges

## materialize_statistics_on_insert {#materialize_statistics_on_insert}

Type: Bool

Default value: 1

If true statistics are calculated on inserts, otherwise statistics will be calculated only during merges

## materialize_ttl_after_modify {#materialize_ttl_after_modify}

Type: Bool

Default value: 1

Apply TTL for old data, after ALTER MODIFY TTL query

## materialized_views_ignore_errors {#materialized_views_ignore_errors}

Type: Bool

Default value: 0

Allows to ignore errors for MATERIALIZED VIEW, and deliver original block to the table regardless of MVs

## max_analyze_depth {#max_analyze_depth}

Type: UInt64

Default value: 5000

Maximum number of analyses performed by interpreter.

## max_ast_depth {#max_ast_depth}

Type: UInt64

Default value: 1000

Maximum depth of query syntax tree. Checked after parsing.

## max_ast_elements {#max_ast_elements}

Type: UInt64

Default value: 50000

Maximum size of query syntax tree in number of nodes. Checked after parsing.

## max_backup_bandwidth {#max_backup_bandwidth}

Type: UInt64

Default value: 0

The maximum read speed in bytes per second for particular backup on server. Zero means unlimited.

## max_block_size {#max_block_size}

Type: UInt64

Default value: 65409

In ClickHouse, data is processed by blocks, which are sets of column parts. The internal processing cycles for a single block are efficient but there are noticeable costs when processing each block.

The `max_block_size` setting indicates the recommended maximum number of rows to include in a single block when loading data from tables. Blocks the size of `max_block_size` are not always loaded from the table: if ClickHouse determines that less data needs to be retrieved, a smaller block is processed.

The block size should not be too small to avoid noticeable costs when processing each block. It should also not be too large to ensure that queries with a LIMIT clause execute quickly after processing the first block. When setting `max_block_size`, the goal should be to avoid consuming too much memory when extracting a large number of columns in multiple threads and to preserve at least some cache locality.

## max_bytes_before_external_group_by {#max_bytes_before_external_group_by}

Type: UInt64

Default value: 0

If memory usage during GROUP BY operation is exceeding this threshold in bytes, activate the 'external aggregation' mode (spill data to disk). Recommended value is half of the available system memory.

## max_bytes_before_external_sort {#max_bytes_before_external_sort}

Type: UInt64

Default value: 0

If memory usage during ORDER BY operation is exceeding this threshold in bytes, activate the 'external sorting' mode (spill data to disk). Recommended value is half of the available system memory.

## max_bytes_before_remerge_sort {#max_bytes_before_remerge_sort}

Type: UInt64

Default value: 1000000000

In case of ORDER BY with LIMIT, when memory usage is higher than specified threshold, perform additional steps of merging blocks before final merge to keep just top LIMIT rows.

## max_bytes_in_distinct {#max_bytes_in_distinct}

Type: UInt64

Default value: 0

Maximum total size of the state (in uncompressed bytes) in memory for the execution of DISTINCT.

## max_bytes_in_join {#max_bytes_in_join}

Type: UInt64

Default value: 0

Maximum size of the hash table for JOIN (in number of bytes in memory).

## max_bytes_in_set {#max_bytes_in_set}

Type: UInt64

Default value: 0

Maximum size of the set (in bytes in memory) resulting from the execution of the IN section.

## max_bytes_to_read {#max_bytes_to_read}

Type: UInt64

Default value: 0

Limit on read bytes (after decompression) from the most 'deep' sources. That is, only in the deepest subquery. When reading from a remote server, it is only checked on a remote server.

## max_bytes_to_read_leaf {#max_bytes_to_read_leaf}

Type: UInt64

Default value: 0

Limit on read bytes (after decompression) on the leaf nodes for distributed queries. Limit is applied for local reads only, excluding the final merge stage on the root node. Note, the setting is unstable with prefer_localhost_replica=1.

## max_bytes_to_sort {#max_bytes_to_sort}

Type: UInt64

Default value: 0

If more than the specified amount of (uncompressed) bytes have to be processed for ORDER BY operation, the behavior will be determined by the 'sort_overflow_mode' which by default is - throw an exception

## max_bytes_to_transfer {#max_bytes_to_transfer}

Type: UInt64

Default value: 0

Maximum size (in uncompressed bytes) of the transmitted external table obtained when the GLOBAL IN/JOIN section is executed.

## max_columns_to_read {#max_columns_to_read}

Type: UInt64

Default value: 0

If a query requires reading more than specified number of columns, exception is thrown. Zero value means unlimited. This setting is useful to prevent too complex queries.

## max_compress_block_size {#max_compress_block_size}

Type: UInt64

Default value: 1048576

The maximum size of blocks of uncompressed data before compressing for writing to a table. By default, 1,048,576 (1 MiB). Specifying a smaller block size generally leads to slightly reduced compression ratio, the compression and decompression speed increases slightly due to cache locality, and memory consumption is reduced.

:::note
This is an expert-level setting, and you shouldn't change it if you're just getting started with ClickHouse.
:::

Don’t confuse blocks for compression (a chunk of memory consisting of bytes) with blocks for query processing (a set of rows from a table).

## max_concurrent_queries_for_all_users {#max_concurrent_queries_for_all_users}

Type: UInt64

Default value: 0

Throw exception if the value of this setting is less or equal than the current number of simultaneously processed queries.

Example: `max_concurrent_queries_for_all_users` can be set to 99 for all users and database administrator can set it to 100 for itself to run queries for investigation even when the server is overloaded.

Modifying the setting for one query or user does not affect other queries.

Possible values:

- Positive integer.
- 0 — No limit.

**Example**

``` xml
<max_concurrent_queries_for_all_users>99</max_concurrent_queries_for_all_users>
```

**See Also**

- [max_concurrent_queries](/docs/en/operations/server-configuration-parameters/settings.md/#max_concurrent_queries)

## max_concurrent_queries_for_user {#max_concurrent_queries_for_user}

Type: UInt64

Default value: 0

The maximum number of simultaneously processed queries per user.

Possible values:

- Positive integer.
- 0 — No limit.

**Example**

``` xml
<max_concurrent_queries_for_user>5</max_concurrent_queries_for_user>
```

## max_distributed_connections {#max_distributed_connections}

Type: UInt64

Default value: 1024

The maximum number of simultaneous connections with remote servers for distributed processing of a single query to a single Distributed table. We recommend setting a value no less than the number of servers in the cluster.

The following parameters are only used when creating Distributed tables (and when launching a server), so there is no reason to change them at runtime.

## max_distributed_depth {#max_distributed_depth}

Type: UInt64

Default value: 5

Limits the maximum depth of recursive queries for [Distributed](../../engines/table-engines/special/distributed.md) tables.

If the value is exceeded, the server throws an exception.

Possible values:

- Positive integer.
- 0 — Unlimited depth.

## max_download_buffer_size {#max_download_buffer_size}

Type: UInt64

Default value: 10485760

The maximal size of buffer for parallel downloading (e.g. for URL engine) per each thread.

## max_download_threads {#max_download_threads}

Type: MaxThreads

Default value: 4

The maximum number of threads to download data (e.g. for URL engine).

## max_estimated_execution_time {#max_estimated_execution_time}

Type: Seconds

Default value: 0

Maximum query estimate execution time in seconds.

## max_execution_speed {#max_execution_speed}

Type: UInt64

Default value: 0

Maximum number of execution rows per second.

## max_execution_speed_bytes {#max_execution_speed_bytes}

Type: UInt64

Default value: 0

Maximum number of execution bytes per second.

## max_execution_time {#max_execution_time}

Type: Seconds

Default value: 0

If query runtime exceeds the specified number of seconds, the behavior will be determined by the 'timeout_overflow_mode', which by default is - throw an exception. Note that the timeout is checked and the query can stop only in designated places during data processing. It currently cannot stop during merging of aggregation states or during query analysis, and the actual run time will be higher than the value of this setting.

## max_execution_time_leaf {#max_execution_time_leaf}

Type: Seconds

Default value: 0

Similar semantic to max_execution_time but only apply on leaf node for distributed queries, the time out behavior will be determined by 'timeout_overflow_mode_leaf' which by default is - throw an exception

## max_expanded_ast_elements {#max_expanded_ast_elements}

Type: UInt64

Default value: 500000

Maximum size of query syntax tree in number of nodes after expansion of aliases and the asterisk.

## max_fetch_partition_retries_count {#max_fetch_partition_retries_count}

Type: UInt64

Default value: 5

Amount of retries while fetching partition from another host.

## max_final_threads {#max_final_threads}

Type: MaxThreads

Default value: 'auto(16)'

Sets the maximum number of parallel threads for the `SELECT` query data read phase with the [FINAL](../../sql-reference/statements/select/from.md#select-from-final) modifier.

Possible values:

- Positive integer.
- 0 or 1 — Disabled. `SELECT` queries are executed in a single thread.

## max_http_get_redirects {#max_http_get_redirects}

Type: UInt64

Default value: 0

Max number of HTTP GET redirects hops allowed. Ensures additional security measures are in place to prevent a malicious server from redirecting your requests to unexpected services.\n\nIt is the case when an external server redirects to another address, but that address appears to be internal to the company's infrastructure, and by sending an HTTP request to an internal server, you could request an internal API from the internal network, bypassing the auth, or even query other services, such as Redis or Memcached. When you don't have an internal infrastructure (including something running on your localhost), or you trust the server, it is safe to allow redirects. Although keep in mind, that if the URL uses HTTP instead of HTTPS, and you will have to trust not only the remote server but also your ISP and every network in the middle.

## max_hyperscan_regexp_length {#max_hyperscan_regexp_length}

Type: UInt64

Default value: 0

Defines the maximum length for each regular expression in the [hyperscan multi-match functions](../../sql-reference/functions/string-search-functions.md/#multimatchanyhaystack-pattern1-pattern2-patternn).

Possible values:

- Positive integer.
- 0 - The length is not limited.

**Example**

Query:

```sql
SELECT multiMatchAny('abcd', ['ab','bcd','c','d']) SETTINGS max_hyperscan_regexp_length = 3;
```

Result:

```text
┌─multiMatchAny('abcd', ['ab', 'bcd', 'c', 'd'])─┐
│                                              1 │
└────────────────────────────────────────────────┘
```

Query:

```sql
SELECT multiMatchAny('abcd', ['ab','bcd','c','d']) SETTINGS max_hyperscan_regexp_length = 2;
```

Result:

```text
Exception: Regexp length too large.
```

**See Also**

- [max_hyperscan_regexp_total_length](#max-hyperscan-regexp-total-length)

## max_hyperscan_regexp_total_length {#max_hyperscan_regexp_total_length}

Type: UInt64

Default value: 0

Sets the maximum length total of all regular expressions in each [hyperscan multi-match function](../../sql-reference/functions/string-search-functions.md/#multimatchanyhaystack-pattern1-pattern2-patternn).

Possible values:

- Positive integer.
- 0 - The length is not limited.

**Example**

Query:

```sql
SELECT multiMatchAny('abcd', ['a','b','c','d']) SETTINGS max_hyperscan_regexp_total_length = 5;
```

Result:

```text
┌─multiMatchAny('abcd', ['a', 'b', 'c', 'd'])─┐
│                                           1 │
└─────────────────────────────────────────────┘
```

Query:

```sql
SELECT multiMatchAny('abcd', ['ab','bc','c','d']) SETTINGS max_hyperscan_regexp_total_length = 5;
```

Result:

```text
Exception: Total regexp lengths too large.
```

**See Also**

- [max_hyperscan_regexp_length](#max-hyperscan-regexp-length)

## max_insert_block_size {#max_insert_block_size}

Type: UInt64

Default value: 1048449

The size of blocks (in a count of rows) to form for insertion into a table.
This setting only applies in cases when the server forms the blocks.
For example, for an INSERT via the HTTP interface, the server parses the data format and forms blocks of the specified size.
But when using clickhouse-client, the client parses the data itself, and the ‘max_insert_block_size’ setting on the server does not affect the size of the inserted blocks.
The setting also does not have a purpose when using INSERT SELECT, since data is inserted using the same blocks that are formed after SELECT.

The default is slightly more than `max_block_size`. The reason for this is that certain table engines (`*MergeTree`) form a data part on the disk for each inserted block, which is a fairly large entity. Similarly, `*MergeTree` tables sort data during insertion, and a large enough block size allow sorting more data in RAM.

## max_insert_delayed_streams_for_parallel_write {#max_insert_delayed_streams_for_parallel_write}

Type: UInt64

Default value: 0

The maximum number of streams (columns) to delay final part flush. Default - auto (1000 in case of underlying storage supports parallel write, for example S3 and disabled otherwise)

## max_insert_threads {#max_insert_threads}

Type: UInt64

Default value: 0

The maximum number of threads to execute the `INSERT SELECT` query.

Possible values:

- 0 (or 1) — `INSERT SELECT` no parallel execution.
- Positive integer. Bigger than 1.

Cloud default value: from `2` to `4`, depending on the service size.

Parallel `INSERT SELECT` has effect only if the `SELECT` part is executed in parallel, see [max_threads](#max_threads) setting.
Higher values will lead to higher memory usage.

## max_joined_block_size_rows {#max_joined_block_size_rows}

Type: UInt64

Default value: 65409

Maximum block size for JOIN result (if join algorithm supports it). 0 means unlimited.

## max_limit_for_ann_queries {#max_limit_for_ann_queries}

Type: UInt64

Default value: 1000000

SELECT queries with LIMIT bigger than this setting cannot use ANN indexes. Helps to prevent memory overflows in ANN search indexes.

## max_live_view_insert_blocks_before_refresh {#max_live_view_insert_blocks_before_refresh}

Type: UInt64

Default value: 64

Limit maximum number of inserted blocks after which mergeable blocks are dropped and query is re-executed.

## max_local_read_bandwidth {#max_local_read_bandwidth}

Type: UInt64

Default value: 0

The maximum speed of local reads in bytes per second.

## max_local_write_bandwidth {#max_local_write_bandwidth}

Type: UInt64

Default value: 0

The maximum speed of local writes in bytes per second.

## max_memory_usage {#max_memory_usage}

Type: UInt64

Default value: 0

Maximum memory usage for processing of single query. Zero means unlimited.

## max_memory_usage_for_user {#max_memory_usage_for_user}

Type: UInt64

Default value: 0

Maximum memory usage for processing all concurrently running queries for the user. Zero means unlimited.

## max_network_bandwidth {#max_network_bandwidth}

Type: UInt64

Default value: 0

Limits the speed of the data exchange over the network in bytes per second. This setting applies to every query.

Possible values:

- Positive integer.
- 0 — Bandwidth control is disabled.

## max_network_bandwidth_for_all_users {#max_network_bandwidth_for_all_users}

Type: UInt64

Default value: 0

Limits the speed that data is exchanged at over the network in bytes per second. This setting applies to all concurrently running queries on the server.

Possible values:

- Positive integer.
- 0 — Control of the data speed is disabled.

## max_network_bandwidth_for_user {#max_network_bandwidth_for_user}

Type: UInt64

Default value: 0

Limits the speed of the data exchange over the network in bytes per second. This setting applies to all concurrently running queries performed by a single user.

Possible values:

- Positive integer.
- 0 — Control of the data speed is disabled.

## max_network_bytes {#max_network_bytes}

Type: UInt64

Default value: 0

Limits the data volume (in bytes) that is received or transmitted over the network when executing a query. This setting applies to every individual query.

Possible values:

- Positive integer.
- 0 — Data volume control is disabled.

## max_number_of_partitions_for_independent_aggregation {#max_number_of_partitions_for_independent_aggregation}

Type: UInt64

Default value: 128

Maximal number of partitions in table to apply optimization

## max_parallel_replicas {#max_parallel_replicas}

Type: NonZeroUInt64

Default value: 1

The maximum number of replicas for each shard when executing a query.

Possible values:

- Positive integer.

**Additional Info**

This options will produce different results depending on the settings used.

:::note
This setting will produce incorrect results when joins or subqueries are involved, and all tables don't meet certain requirements. See [Distributed Subqueries and max_parallel_replicas](../../sql-reference/operators/in.md/#max_parallel_replica-subqueries) for more details.
:::

### Parallel processing using `SAMPLE` key

A query may be processed faster if it is executed on several servers in parallel. But the query performance may degrade in the following cases:

- The position of the sampling key in the partitioning key does not allow efficient range scans.
- Adding a sampling key to the table makes filtering by other columns less efficient.
- The sampling key is an expression that is expensive to calculate.
- The cluster latency distribution has a long tail, so that querying more servers increases the query overall latency.

### Parallel processing using [parallel_replicas_custom_key](#parallel_replicas_custom_key)

This setting is useful for any replicated table.

## max_parser_backtracks {#max_parser_backtracks}

Type: UInt64

Default value: 1000000

Maximum parser backtracking (how many times it tries different alternatives in the recursive descend parsing process).

## max_parser_depth {#max_parser_depth}

Type: UInt64

Default value: 1000

Limits maximum recursion depth in the recursive descent parser. Allows controlling the stack size.

Possible values:

- Positive integer.
- 0 — Recursion depth is unlimited.

## max_parsing_threads {#max_parsing_threads}

Type: MaxThreads

Default value: 'auto(16)'

The maximum number of threads to parse data in input formats that support parallel parsing. By default, it is determined automatically

## max_partition_size_to_drop {#max_partition_size_to_drop}

Type: UInt64

Default value: 50000000000

Restriction on dropping partitions in query time. The value 0 means that you can drop partitions without any restrictions.

Cloud default value: 1 TB.

:::note
This query setting overwrites its server setting equivalent, see [max_partition_size_to_drop](/docs/en/operations/server-configuration-parameters/settings.md/#max-partition-size-to-drop)
:::

## max_partitions_per_insert_block {#max_partitions_per_insert_block}

Type: UInt64

Default value: 100

Limit maximum number of partitions in the single INSERTed block. Zero means unlimited. Throw an exception if the block contains too many partitions. This setting is a safety threshold because using a large number of partitions is a common misconception.

## max_partitions_to_read {#max_partitions_to_read}

Type: Int64

Default value: -1

Limit the max number of partitions that can be accessed in one query. <= 0 means unlimited.

## max_query_size {#max_query_size}

Type: UInt64

Default value: 262144

The maximum number of bytes of a query string parsed by the SQL parser.
Data in the VALUES clause of INSERT queries is processed by a separate stream parser (that consumes O(1) RAM) and not affected by this restriction.

:::note
`max_query_size` cannot be set within an SQL query (e.g., `SELECT now() SETTINGS max_query_size=10000`) because ClickHouse needs to allocate a buffer to parse the query, and this buffer size is determined by the `max_query_size` setting, which must be configured before the query is executed.
:::

## max_read_buffer_size {#max_read_buffer_size}

Type: UInt64

Default value: 1048576

The maximum size of the buffer to read from the filesystem.

## max_read_buffer_size_local_fs {#max_read_buffer_size_local_fs}

Type: UInt64

Default value: 131072

The maximum size of the buffer to read from local filesystem. If set to 0 then max_read_buffer_size will be used.

## max_read_buffer_size_remote_fs {#max_read_buffer_size_remote_fs}

Type: UInt64

Default value: 0

The maximum size of the buffer to read from remote filesystem. If set to 0 then max_read_buffer_size will be used.

## max_recursive_cte_evaluation_depth {#max_recursive_cte_evaluation_depth}

Type: UInt64

Default value: 1000

Maximum limit on recursive CTE evaluation depth

## max_remote_read_network_bandwidth {#max_remote_read_network_bandwidth}

Type: UInt64

Default value: 0

The maximum speed of data exchange over the network in bytes per second for read.

## max_remote_write_network_bandwidth {#max_remote_write_network_bandwidth}

Type: UInt64

Default value: 0

The maximum speed of data exchange over the network in bytes per second for write.

## max_replica_delay_for_distributed_queries {#max_replica_delay_for_distributed_queries}

Type: UInt64

Default value: 300

Disables lagging replicas for distributed queries. See [Replication](../../engines/table-engines/mergetree-family/replication.md).

Sets the time in seconds. If a replica's lag is greater than or equal to the set value, this replica is not used.

Possible values:

- Positive integer.
- 0 — Replica lags are not checked.

To prevent the use of any replica with a non-zero lag, set this parameter to 1.

Used when performing `SELECT` from a distributed table that points to replicated tables.

## max_result_bytes {#max_result_bytes}

Type: UInt64

Default value: 0

Limit on result size in bytes (uncompressed).  The query will stop after processing a block of data if the threshold is met, but it will not cut the last block of the result, therefore the result size can be larger than the threshold. Caveats: the result size in memory is taken into account for this threshold. Even if the result size is small, it can reference larger data structures in memory, representing dictionaries of LowCardinality columns, and Arenas of AggregateFunction columns, so the threshold can be exceeded despite the small result size. The setting is fairly low level and should be used with caution.

## max_result_rows {#max_result_rows}

Type: UInt64

Default value: 0

Limit on result size in rows. The query will stop after processing a block of data if the threshold is met, but it will not cut the last block of the result, therefore the result size can be larger than the threshold.

## max_rows_in_distinct {#max_rows_in_distinct}

Type: UInt64

Default value: 0

Maximum number of elements during execution of DISTINCT.

## max_rows_in_join {#max_rows_in_join}

Type: UInt64

Default value: 0

Maximum size of the hash table for JOIN (in number of rows).

## max_rows_in_set {#max_rows_in_set}

Type: UInt64

Default value: 0

Maximum size of the set (in number of elements) resulting from the execution of the IN section.

## max_rows_in_set_to_optimize_join {#max_rows_in_set_to_optimize_join}

Type: UInt64

Default value: 0

Maximal size of the set to filter joined tables by each other's row sets before joining.

Possible values:

- 0 — Disable.
- Any positive integer.

## max_rows_to_group_by {#max_rows_to_group_by}

Type: UInt64

Default value: 0

If aggregation during GROUP BY is generating more than the specified number of rows (unique GROUP BY keys), the behavior will be determined by the 'group_by_overflow_mode' which by default is - throw an exception, but can be also switched to an approximate GROUP BY mode.

## max_rows_to_read {#max_rows_to_read}

Type: UInt64

Default value: 0

Limit on read rows from the most 'deep' sources. That is, only in the deepest subquery. When reading from a remote server, it is only checked on a remote server.

## max_rows_to_read_leaf {#max_rows_to_read_leaf}

Type: UInt64

Default value: 0

Limit on read rows on the leaf nodes for distributed queries. Limit is applied for local reads only, excluding the final merge stage on the root node. Note, the setting is unstable with prefer_localhost_replica=1.

## max_rows_to_sort {#max_rows_to_sort}

Type: UInt64

Default value: 0

If more than the specified amount of records have to be processed for ORDER BY operation, the behavior will be determined by the 'sort_overflow_mode' which by default is - throw an exception

## max_rows_to_transfer {#max_rows_to_transfer}

Type: UInt64

Default value: 0

Maximum size (in rows) of the transmitted external table obtained when the GLOBAL IN/JOIN section is executed.

## max_sessions_for_user {#max_sessions_for_user}

Type: UInt64

Default value: 0

Maximum number of simultaneous sessions for a user.

## max_size_to_preallocate_for_aggregation {#max_size_to_preallocate_for_aggregation}

Type: UInt64

Default value: 100000000

For how many elements it is allowed to preallocate space in all hash tables in total before aggregation

## max_size_to_preallocate_for_joins {#max_size_to_preallocate_for_joins}

Type: UInt64

Default value: 100000000

For how many elements it is allowed to preallocate space in all hash tables in total before join

## max_streams_for_merge_tree_reading {#max_streams_for_merge_tree_reading}

Type: UInt64

Default value: 0

If is not zero, limit the number of reading streams for MergeTree table.

## max_streams_multiplier_for_merge_tables {#max_streams_multiplier_for_merge_tables}

Type: Float

Default value: 5

Ask more streams when reading from Merge table. Streams will be spread across tables that Merge table will use. This allows more even distribution of work across threads and is especially helpful when merged tables differ in size.

## max_streams_to_max_threads_ratio {#max_streams_to_max_threads_ratio}

Type: Float

Default value: 1

Allows you to use more sources than the number of threads - to more evenly distribute work across threads. It is assumed that this is a temporary solution since it will be possible in the future to make the number of sources equal to the number of threads, but for each source to dynamically select available work for itself.

## max_subquery_depth {#max_subquery_depth}

Type: UInt64

Default value: 100

If a query has more than the specified number of nested subqueries, throw an exception. This allows you to have a sanity check to protect the users of your cluster from going insane with their queries.

## max_table_size_to_drop {#max_table_size_to_drop}

Type: UInt64

Default value: 50000000000

Restriction on deleting tables in query time. The value 0 means that you can delete all tables without any restrictions.

Cloud default value: 1 TB.

:::note
This query setting overwrites its server setting equivalent, see [max_table_size_to_drop](/docs/en/operations/server-configuration-parameters/settings.md/#max-table-size-to-drop)
:::

## max_temporary_columns {#max_temporary_columns}

Type: UInt64

Default value: 0

If a query generates more than the specified number of temporary columns in memory as a result of intermediate calculation, the exception is thrown. Zero value means unlimited. This setting is useful to prevent too complex queries.

## max_temporary_data_on_disk_size_for_query {#max_temporary_data_on_disk_size_for_query}

Type: UInt64

Default value: 0

The maximum amount of data consumed by temporary files on disk in bytes for all concurrently running queries. Zero means unlimited.

## max_temporary_data_on_disk_size_for_user {#max_temporary_data_on_disk_size_for_user}

Type: UInt64

Default value: 0

The maximum amount of data consumed by temporary files on disk in bytes for all concurrently running user queries. Zero means unlimited.

## max_temporary_non_const_columns {#max_temporary_non_const_columns}

Type: UInt64

Default value: 0

Similar to the 'max_temporary_columns' setting but applies only to non-constant columns. This makes sense because constant columns are cheap and it is reasonable to allow more of them.

## max_threads {#max_threads}

Type: MaxThreads

Default value: 'auto(16)'

The maximum number of query processing threads, excluding threads for retrieving data from remote servers (see the ‘max_distributed_connections’ parameter).

This parameter applies to threads that perform the same stages of the query processing pipeline in parallel.
For example, when reading from a table, if it is possible to evaluate expressions with functions, filter with WHERE and pre-aggregate for GROUP BY in parallel using at least ‘max_threads’ number of threads, then ‘max_threads’ are used.

For queries that are completed quickly because of a LIMIT, you can set a lower ‘max_threads’. For example, if the necessary number of entries are located in every block and max_threads = 8, then 8 blocks are retrieved, although it would have been enough to read just one.

The smaller the `max_threads` value, the less memory is consumed.

## max_threads_for_indexes {#max_threads_for_indexes}

Type: UInt64

Default value: 0

The maximum number of threads process indices.

## max_untracked_memory {#max_untracked_memory}

Type: UInt64

Default value: 4194304

Small allocations and deallocations are grouped in thread local variable and tracked or profiled only when an amount (in absolute value) becomes larger than the specified value. If the value is higher than 'memory_profiler_step' it will be effectively lowered to 'memory_profiler_step'.

## memory_overcommit_ratio_denominator {#memory_overcommit_ratio_denominator}

Type: UInt64

Default value: 1073741824

It represents the soft memory limit when the hard limit is reached on the global level.
This value is used to compute the overcommit ratio for the query.
Zero means skip the query.
Read more about [memory overcommit](memory-overcommit.md).

## memory_overcommit_ratio_denominator_for_user {#memory_overcommit_ratio_denominator_for_user}

Type: UInt64

Default value: 1073741824

It represents the soft memory limit when the hard limit is reached on the user level.
This value is used to compute the overcommit ratio for the query.
Zero means skip the query.
Read more about [memory overcommit](memory-overcommit.md).

## memory_profiler_sample_max_allocation_size {#memory_profiler_sample_max_allocation_size}

Type: UInt64

Default value: 0

Collect random allocations of size less or equal than the specified value with probability equal to `memory_profiler_sample_probability`. 0 means disabled. You may want to set 'max_untracked_memory' to 0 to make this threshold work as expected.

## memory_profiler_sample_min_allocation_size {#memory_profiler_sample_min_allocation_size}

Type: UInt64

Default value: 0

Collect random allocations of size greater or equal than the specified value with probability equal to `memory_profiler_sample_probability`. 0 means disabled. You may want to set 'max_untracked_memory' to 0 to make this threshold work as expected.

## memory_profiler_sample_probability {#memory_profiler_sample_probability}

Type: Float

Default value: 0

Collect random allocations and deallocations and write them into system.trace_log with 'MemorySample' trace_type. The probability is for every alloc/free regardless of the size of the allocation (can be changed with `memory_profiler_sample_min_allocation_size` and `memory_profiler_sample_max_allocation_size`). Note that sampling happens only when the amount of untracked memory exceeds 'max_untracked_memory'. You may want to set 'max_untracked_memory' to 0 for extra fine-grained sampling.

## memory_profiler_step {#memory_profiler_step}

Type: UInt64

Default value: 4194304

Sets the step of memory profiler. Whenever query memory usage becomes larger than every next step in number of bytes the memory profiler will collect the allocating stacktrace and will write it into [trace_log](../../operations/system-tables/trace_log.md#system_tables-trace_log).

Possible values:

- A positive integer number of bytes.

- 0 for turning off the memory profiler.

## memory_tracker_fault_probability {#memory_tracker_fault_probability}

Type: Float

Default value: 0

For testing of `exception safety` - throw an exception every time you allocate memory with the specified probability.

## memory_usage_overcommit_max_wait_microseconds {#memory_usage_overcommit_max_wait_microseconds}

Type: UInt64

Default value: 5000000

Maximum time thread will wait for memory to be freed in the case of memory overcommit on a user level.
If the timeout is reached and memory is not freed, an exception is thrown.
Read more about [memory overcommit](memory-overcommit.md).

## merge_tree_coarse_index_granularity {#merge_tree_coarse_index_granularity}

Type: UInt64

Default value: 8

When searching for data, ClickHouse checks the data marks in the index file. If ClickHouse finds that required keys are in some range, it divides this range into `merge_tree_coarse_index_granularity` subranges and searches the required keys there recursively.

Possible values:

- Any positive even integer.

## merge_tree_compact_parts_min_granules_to_multibuffer_read {#merge_tree_compact_parts_min_granules_to_multibuffer_read}

Type: UInt64

Default value: 16

Only available in ClickHouse Cloud. Number of granules in stripe of compact part of MergeTree tables to use multibuffer reader, which supports parallel reading and prefetch. In case of reading from remote fs using of multibuffer reader increases number of read request.

## merge_tree_determine_task_size_by_prewhere_columns {#merge_tree_determine_task_size_by_prewhere_columns}

Type: Bool

Default value: 1

Whether to use only prewhere columns size to determine reading task size.

## merge_tree_max_bytes_to_use_cache {#merge_tree_max_bytes_to_use_cache}

Type: UInt64

Default value: 2013265920

If ClickHouse should read more than `merge_tree_max_bytes_to_use_cache` bytes in one query, it does not use the cache of uncompressed blocks.

The cache of uncompressed blocks stores data extracted for queries. ClickHouse uses this cache to speed up responses to repeated small queries. This setting protects the cache from trashing by queries that read a large amount of data. The [uncompressed_cache_size](../../operations/server-configuration-parameters/settings.md/#server-settings-uncompressed_cache_size) server setting defines the size of the cache of uncompressed blocks.

Possible values:

- Any positive integer.

## merge_tree_max_rows_to_use_cache {#merge_tree_max_rows_to_use_cache}

Type: UInt64

Default value: 1048576

If ClickHouse should read more than `merge_tree_max_rows_to_use_cache` rows in one query, it does not use the cache of uncompressed blocks.

The cache of uncompressed blocks stores data extracted for queries. ClickHouse uses this cache to speed up responses to repeated small queries. This setting protects the cache from trashing by queries that read a large amount of data. The [uncompressed_cache_size](../../operations/server-configuration-parameters/settings.md/#server-settings-uncompressed_cache_size) server setting defines the size of the cache of uncompressed blocks.

Possible values:

- Any positive integer.

## merge_tree_min_bytes_for_concurrent_read {#merge_tree_min_bytes_for_concurrent_read}

Type: UInt64

Default value: 251658240

If the number of bytes to read from one file of a [MergeTree](../../engines/table-engines/mergetree-family/mergetree.md)-engine table exceeds `merge_tree_min_bytes_for_concurrent_read`, then ClickHouse tries to concurrently read from this file in several threads.

Possible value:

- Positive integer.

## merge_tree_min_bytes_for_concurrent_read_for_remote_filesystem {#merge_tree_min_bytes_for_concurrent_read_for_remote_filesystem}

Type: UInt64

Default value: 251658240

The minimum number of bytes to read from one file before [MergeTree](../../engines/table-engines/mergetree-family/mergetree.md) engine can parallelize reading, when reading from remote filesystem.

Possible values:

- Positive integer.

## merge_tree_min_bytes_for_seek {#merge_tree_min_bytes_for_seek}

Type: UInt64

Default value: 0

If the distance between two data blocks to be read in one file is less than `merge_tree_min_bytes_for_seek` bytes, then ClickHouse sequentially reads a range of file that contains both blocks, thus avoiding extra seek.

Possible values:

- Any positive integer.

## merge_tree_min_bytes_per_task_for_remote_reading {#merge_tree_min_bytes_per_task_for_remote_reading}

Type: UInt64

Default value: 2097152

Min bytes to read per task.

## merge_tree_min_rows_for_concurrent_read {#merge_tree_min_rows_for_concurrent_read}

Type: UInt64

Default value: 163840

If the number of rows to be read from a file of a [MergeTree](../../engines/table-engines/mergetree-family/mergetree.md) table exceeds `merge_tree_min_rows_for_concurrent_read` then ClickHouse tries to perform a concurrent reading from this file on several threads.

Possible values:

- Positive integer.

## merge_tree_min_rows_for_concurrent_read_for_remote_filesystem {#merge_tree_min_rows_for_concurrent_read_for_remote_filesystem}

Type: UInt64

Default value: 163840

The minimum number of lines to read from one file before the [MergeTree](../../engines/table-engines/mergetree-family/mergetree.md) engine can parallelize reading, when reading from remote filesystem.

Possible values:

- Positive integer.

## merge_tree_min_rows_for_seek {#merge_tree_min_rows_for_seek}

Type: UInt64

Default value: 0

If the distance between two data blocks to be read in one file is less than `merge_tree_min_rows_for_seek` rows, then ClickHouse does not seek through the file but reads the data sequentially.

Possible values:

- Any positive integer.

## merge_tree_read_split_ranges_into_intersecting_and_non_intersecting_injection_probability {#merge_tree_read_split_ranges_into_intersecting_and_non_intersecting_injection_probability}

Type: Float

Default value: 0

For testing of `PartsSplitter` - split read ranges into intersecting and non intersecting every time you read from MergeTree with the specified probability.

## merge_tree_use_const_size_tasks_for_remote_reading {#merge_tree_use_const_size_tasks_for_remote_reading}

Type: Bool

Default value: 1

Whether to use constant size tasks for reading from a remote table.

## metrics_perf_events_enabled {#metrics_perf_events_enabled}

Type: Bool

Default value: 0

If enabled, some of the perf events will be measured throughout queries' execution.

## metrics_perf_events_list {#metrics_perf_events_list}

Type: String

Default value: 

Comma separated list of perf metrics that will be measured throughout queries' execution. Empty means all events. See PerfEventInfo in sources for the available events.

## min_bytes_to_use_direct_io {#min_bytes_to_use_direct_io}

Type: UInt64

Default value: 0

The minimum data volume required for using direct I/O access to the storage disk.

ClickHouse uses this setting when reading data from tables. If the total storage volume of all the data to be read exceeds `min_bytes_to_use_direct_io` bytes, then ClickHouse reads the data from the storage disk with the `O_DIRECT` option.

Possible values:

- 0 — Direct I/O is disabled.
- Positive integer.

## min_bytes_to_use_mmap_io {#min_bytes_to_use_mmap_io}

Type: UInt64

Default value: 0

This is an experimental setting. Sets the minimum amount of memory for reading large files without copying data from the kernel to userspace. Recommended threshold is about 64 MB, because [mmap/munmap](https://en.wikipedia.org/wiki/Mmap) is slow. It makes sense only for large files and helps only if data reside in the page cache.

Possible values:

- Positive integer.
- 0 — Big files read with only copying data from kernel to userspace.

## min_chunk_bytes_for_parallel_parsing {#min_chunk_bytes_for_parallel_parsing}

Type: UInt64

Default value: 10485760

- Type: unsigned int
- Default value: 1 MiB

The minimum chunk size in bytes, which each thread will parse in parallel.

## min_compress_block_size {#min_compress_block_size}

Type: UInt64

Default value: 65536

For [MergeTree](../../engines/table-engines/mergetree-family/mergetree.md) tables. In order to reduce latency when processing queries, a block is compressed when writing the next mark if its size is at least `min_compress_block_size`. By default, 65,536.

The actual size of the block, if the uncompressed data is less than `max_compress_block_size`, is no less than this value and no less than the volume of data for one mark.

Let’s look at an example. Assume that `index_granularity` was set to 8192 during table creation.

We are writing a UInt32-type column (4 bytes per value). When writing 8192 rows, the total will be 32 KB of data. Since min_compress_block_size = 65,536, a compressed block will be formed for every two marks.

We are writing a URL column with the String type (average size of 60 bytes per value). When writing 8192 rows, the average will be slightly less than 500 KB of data. Since this is more than 65,536, a compressed block will be formed for each mark. In this case, when reading data from the disk in the range of a single mark, extra data won’t be decompressed.

:::note
This is an expert-level setting, and you shouldn't change it if you're just getting started with ClickHouse.
:::

## min_count_to_compile_aggregate_expression {#min_count_to_compile_aggregate_expression}

Type: UInt64

Default value: 3

The minimum number of identical aggregate expressions to start JIT-compilation. Works only if the [compile_aggregate_expressions](#compile_aggregate_expressions) setting is enabled.

Possible values:

- Positive integer.
- 0 — Identical aggregate expressions are always JIT-compiled.

## min_count_to_compile_expression {#min_count_to_compile_expression}

Type: UInt64

Default value: 3

Minimum count of executing same expression before it is get compiled.

## min_count_to_compile_sort_description {#min_count_to_compile_sort_description}

Type: UInt64

Default value: 3

The number of identical sort descriptions before they are JIT-compiled

## min_execution_speed {#min_execution_speed}

Type: UInt64

Default value: 0

Minimum number of execution rows per second.

## min_execution_speed_bytes {#min_execution_speed_bytes}

Type: UInt64

Default value: 0

Minimum number of execution bytes per second.

## min_external_table_block_size_bytes {#min_external_table_block_size_bytes}

Type: UInt64

Default value: 268402944

Squash blocks passed to the external table to a specified size in bytes, if blocks are not big enough.

## min_external_table_block_size_rows {#min_external_table_block_size_rows}

Type: UInt64

Default value: 1048449

Squash blocks passed to external table to specified size in rows, if blocks are not big enough.

## min_free_disk_bytes_to_perform_insert {#min_free_disk_bytes_to_perform_insert}

Type: UInt64

Default value: 0

Minimum free disk space bytes to perform an insert.

## min_free_disk_ratio_to_perform_insert {#min_free_disk_ratio_to_perform_insert}

Type: Float

Default value: 0

Minimum free disk space ratio to perform an insert.

## min_free_disk_space_for_temporary_data {#min_free_disk_space_for_temporary_data}

Type: UInt64

Default value: 0

The minimum disk space to keep while writing temporary data used in external sorting and aggregation.

## min_hit_rate_to_use_consecutive_keys_optimization {#min_hit_rate_to_use_consecutive_keys_optimization}

Type: Float

Default value: 0.5

Minimal hit rate of a cache which is used for consecutive keys optimization in aggregation to keep it enabled

## min_insert_block_size_bytes {#min_insert_block_size_bytes}

Type: UInt64

Default value: 268402944

Sets the minimum number of bytes in the block which can be inserted into a table by an `INSERT` query. Smaller-sized blocks are squashed into bigger ones.

Possible values:

- Positive integer.
- 0 — Squashing disabled.

## min_insert_block_size_bytes_for_materialized_views {#min_insert_block_size_bytes_for_materialized_views}

Type: UInt64

Default value: 0

Sets the minimum number of bytes in the block which can be inserted into a table by an `INSERT` query. Smaller-sized blocks are squashed into bigger ones. This setting is applied only for blocks inserted into [materialized view](../../sql-reference/statements/create/view.md). By adjusting this setting, you control blocks squashing while pushing to materialized view and avoid excessive memory usage.

Possible values:

- Any positive integer.
- 0 — Squashing disabled.

**See also**

- [min_insert_block_size_bytes](#min-insert-block-size-bytes)

## min_insert_block_size_rows {#min_insert_block_size_rows}

Type: UInt64

Default value: 1048449

Sets the minimum number of rows in the block that can be inserted into a table by an `INSERT` query. Smaller-sized blocks are squashed into bigger ones.

Possible values:

- Positive integer.
- 0 — Squashing disabled.

## min_insert_block_size_rows_for_materialized_views {#min_insert_block_size_rows_for_materialized_views}

Type: UInt64

Default value: 0

Sets the minimum number of rows in the block which can be inserted into a table by an `INSERT` query. Smaller-sized blocks are squashed into bigger ones. This setting is applied only for blocks inserted into [materialized view](../../sql-reference/statements/create/view.md). By adjusting this setting, you control blocks squashing while pushing to materialized view and avoid excessive memory usage.

Possible values:

- Any positive integer.
- 0 — Squashing disabled.

**See Also**

- [min_insert_block_size_rows](#min-insert-block-size-rows)

## mongodb_throw_on_unsupported_query {#mongodb_throw_on_unsupported_query}

Type: Bool

Default value: 1

If enabled, MongoDB tables will return an error when a MongoDB query cannot be built. Otherwise, ClickHouse reads the full table and processes it locally. This option does not apply to the legacy implementation or when 'allow_experimental_analyzer=0'.

## move_all_conditions_to_prewhere {#move_all_conditions_to_prewhere}

Type: Bool

Default value: 1

Move all viable conditions from WHERE to PREWHERE

## move_primary_key_columns_to_end_of_prewhere {#move_primary_key_columns_to_end_of_prewhere}

Type: Bool

Default value: 1

Move PREWHERE conditions containing primary key columns to the end of AND chain. It is likely that these conditions are taken into account during primary key analysis and thus will not contribute a lot to PREWHERE filtering.

## multiple_joins_try_to_keep_original_names {#multiple_joins_try_to_keep_original_names}

Type: Bool

Default value: 0

Do not add aliases to top level expression list on multiple joins rewrite

## mutations_execute_nondeterministic_on_initiator {#mutations_execute_nondeterministic_on_initiator}

Type: Bool

Default value: 0

If true constant nondeterministic functions (e.g. function `now()`) are executed on initiator and replaced to literals in `UPDATE` and `DELETE` queries. It helps to keep data in sync on replicas while executing mutations with constant nondeterministic functions. Default value: `false`.

## mutations_execute_subqueries_on_initiator {#mutations_execute_subqueries_on_initiator}

Type: Bool

Default value: 0

If true scalar subqueries are executed on initiator and replaced to literals in `UPDATE` and `DELETE` queries. Default value: `false`.

## mutations_max_literal_size_to_replace {#mutations_max_literal_size_to_replace}

Type: UInt64

Default value: 16384

The maximum size of serialized literal in bytes to replace in `UPDATE` and `DELETE` queries. Takes effect only if at least one the two settings above is enabled. Default value: 16384 (16 KiB).

## mutations_sync {#mutations_sync}

Type: UInt64

Default value: 0

Allows to execute `ALTER TABLE ... UPDATE|DELETE|MATERIALIZE INDEX|MATERIALIZE PROJECTION|MATERIALIZE COLUMN` queries ([mutations](../../sql-reference/statements/alter/index.md#mutations)) synchronously.

Possible values:

- 0 - Mutations execute asynchronously.
- 1 - The query waits for all mutations to complete on the current server.
- 2 - The query waits for all mutations to complete on all replicas (if they exist).

## mysql_datatypes_support_level {#mysql_datatypes_support_level}

Type: MySQLDataTypesSupport

Default value: 

Defines how MySQL types are converted to corresponding ClickHouse types. A comma separated list in any combination of `decimal`, `datetime64`, `date2Date32` or `date2String`.
- `decimal`: convert `NUMERIC` and `DECIMAL` types to `Decimal` when precision allows it.
- `datetime64`: convert `DATETIME` and `TIMESTAMP` types to `DateTime64` instead of `DateTime` when precision is not `0`.
- `date2Date32`: convert `DATE` to `Date32` instead of `Date`. Takes precedence over `date2String`.
- `date2String`: convert `DATE` to `String` instead of `Date`. Overridden by `datetime64`.

## mysql_map_fixed_string_to_text_in_show_columns {#mysql_map_fixed_string_to_text_in_show_columns}

Type: Bool

Default value: 1

When enabled, [FixedString](../../sql-reference/data-types/fixedstring.md) ClickHouse data type will be displayed as `TEXT` in [SHOW COLUMNS](../../sql-reference/statements/show.md#show_columns).

Has an effect only when the connection is made through the MySQL wire protocol.

- 0 - Use `BLOB`.
- 1 - Use `TEXT`.

## mysql_map_string_to_text_in_show_columns {#mysql_map_string_to_text_in_show_columns}

Type: Bool

Default value: 1

When enabled, [String](../../sql-reference/data-types/string.md) ClickHouse data type will be displayed as `TEXT` in [SHOW COLUMNS](../../sql-reference/statements/show.md#show_columns).

Has an effect only when the connection is made through the MySQL wire protocol.

- 0 - Use `BLOB`.
- 1 - Use `TEXT`.

## mysql_max_rows_to_insert {#mysql_max_rows_to_insert}

Type: UInt64

Default value: 65536

The maximum number of rows in MySQL batch insertion of the MySQL storage engine

## network_compression_method {#network_compression_method}

Type: String

Default value: LZ4

Sets the method of data compression that is used for communication between servers and between server and [clickhouse-client](../../interfaces/cli.md).

Possible values:

- `LZ4` — sets LZ4 compression method.
- `ZSTD` — sets ZSTD compression method.

**See Also**

- [network_zstd_compression_level](#network_zstd_compression_level)

## network_zstd_compression_level {#network_zstd_compression_level}

Type: Int64

Default value: 1

Adjusts the level of ZSTD compression. Used only when [network_compression_method](#network_compression_method) is set to `ZSTD`.

Possible values:

- Positive integer from 1 to 15.

## normalize_function_names {#normalize_function_names}

Type: Bool

Default value: 1

Normalize function names to their canonical names

## number_of_mutations_to_delay {#number_of_mutations_to_delay}

Type: UInt64

Default value: 0

If the mutated table contains at least that many unfinished mutations, artificially slow down mutations of table. 0 - disabled

## number_of_mutations_to_throw {#number_of_mutations_to_throw}

Type: UInt64

Default value: 0

If the mutated table contains at least that many unfinished mutations, throw 'Too many mutations ...' exception. 0 - disabled

## odbc_bridge_connection_pool_size {#odbc_bridge_connection_pool_size}

Type: UInt64

Default value: 16

Connection pool size for each connection settings string in ODBC bridge.

## odbc_bridge_use_connection_pooling {#odbc_bridge_use_connection_pooling}

Type: Bool

Default value: 1

Use connection pooling in ODBC bridge. If set to false, a new connection is created every time.

## offset {#offset}

Type: UInt64

Default value: 0

Sets the number of rows to skip before starting to return rows from the query. It adjusts the offset set by the [OFFSET](../../sql-reference/statements/select/offset.md/#offset-fetch) clause, so that these two values are summarized.

Possible values:

- 0 — No rows are skipped .
- Positive integer.

**Example**

Input table:

``` sql
CREATE TABLE test (i UInt64) ENGINE = MergeTree() ORDER BY i;
INSERT INTO test SELECT number FROM numbers(500);
```

Query:

``` sql
SET limit = 5;
SET offset = 7;
SELECT * FROM test LIMIT 10 OFFSET 100;
```
Result:

``` text
┌───i─┐
│ 107 │
│ 108 │
│ 109 │
└─────┘
```

## opentelemetry_start_trace_probability {#opentelemetry_start_trace_probability}

Type: Float

Default value: 0

Sets the probability that the ClickHouse can start a trace for executed queries (if no parent [trace context](https://www.w3.org/TR/trace-context/) is supplied).

Possible values:

- 0 — The trace for all executed queries is disabled (if no parent trace context is supplied).
- Positive floating-point number in the range [0..1]. For example, if the setting value is `0,5`, ClickHouse can start a trace on average for half of the queries.
- 1 — The trace for all executed queries is enabled.

## opentelemetry_trace_processors {#opentelemetry_trace_processors}

Type: Bool

Default value: 0

Collect OpenTelemetry spans for processors.

## optimize_aggregation_in_order {#optimize_aggregation_in_order}

Type: Bool

Default value: 0

Enables [GROUP BY](../../sql-reference/statements/select/group-by.md) optimization in [SELECT](../../sql-reference/statements/select/index.md) queries for aggregating data in corresponding order in [MergeTree](../../engines/table-engines/mergetree-family/mergetree.md) tables.

Possible values:

- 0 — `GROUP BY` optimization is disabled.
- 1 — `GROUP BY` optimization is enabled.

**See Also**

- [GROUP BY optimization](../../sql-reference/statements/select/group-by.md/#aggregation-in-order)

## optimize_aggregators_of_group_by_keys {#optimize_aggregators_of_group_by_keys}

Type: Bool

Default value: 1

Eliminates min/max/any/anyLast aggregators of GROUP BY keys in SELECT section

## optimize_append_index {#optimize_append_index}

Type: Bool

Default value: 0

Use [constraints](../../sql-reference/statements/create/table.md#constraints) in order to append index condition. The default is `false`.

Possible values:

- true, false

## optimize_arithmetic_operations_in_aggregate_functions {#optimize_arithmetic_operations_in_aggregate_functions}

Type: Bool

Default value: 1

Move arithmetic operations out of aggregation functions

## optimize_count_from_files {#optimize_count_from_files}

Type: Bool

Default value: 1

Enables or disables the optimization of counting number of rows from files in different input formats. It applies to table functions/engines `file`/`s3`/`url`/`hdfs`/`azureBlobStorage`.

Possible values:

- 0 — Optimization disabled.
- 1 — Optimization enabled.

## optimize_distinct_in_order {#optimize_distinct_in_order}

Type: Bool

Default value: 1

Enable DISTINCT optimization if some columns in DISTINCT form a prefix of sorting. For example, prefix of sorting key in merge tree or ORDER BY statement

## optimize_distributed_group_by_sharding_key {#optimize_distributed_group_by_sharding_key}

Type: Bool

Default value: 1

Optimize `GROUP BY sharding_key` queries, by avoiding costly aggregation on the initiator server (which will reduce memory usage for the query on the initiator server).

The following types of queries are supported (and all combinations of them):

- `SELECT DISTINCT [..., ]sharding_key[, ...] FROM dist`
- `SELECT ... FROM dist GROUP BY sharding_key[, ...]`
- `SELECT ... FROM dist GROUP BY sharding_key[, ...] ORDER BY x`
- `SELECT ... FROM dist GROUP BY sharding_key[, ...] LIMIT 1`
- `SELECT ... FROM dist GROUP BY sharding_key[, ...] LIMIT 1 BY x`

The following types of queries are not supported (support for some of them may be added later):

- `SELECT ... GROUP BY sharding_key[, ...] WITH TOTALS`
- `SELECT ... GROUP BY sharding_key[, ...] WITH ROLLUP`
- `SELECT ... GROUP BY sharding_key[, ...] WITH CUBE`
- `SELECT ... GROUP BY sharding_key[, ...] SETTINGS extremes=1`

Possible values:

- 0 — Disabled.
- 1 — Enabled.

See also:

- [distributed_group_by_no_merge](#distributed-group-by-no-merge)
- [distributed_push_down_limit](#distributed-push-down-limit)
- [optimize_skip_unused_shards](#optimize-skip-unused-shards)

:::note
Right now it requires `optimize_skip_unused_shards` (the reason behind this is that one day it may be enabled by default, and it will work correctly only if data was inserted via Distributed table, i.e. data is distributed according to sharding_key).
:::

## optimize_functions_to_subcolumns {#optimize_functions_to_subcolumns}

Type: Bool

Default value: 1

Enables or disables optimization by transforming some functions to reading subcolumns. This reduces the amount of data to read.

These functions can be transformed:

- [length](../../sql-reference/functions/array-functions.md/#array_functions-length) to read the [size0](../../sql-reference/data-types/array.md/#array-size) subcolumn.
- [empty](../../sql-reference/functions/array-functions.md/#function-empty) to read the [size0](../../sql-reference/data-types/array.md/#array-size) subcolumn.
- [notEmpty](../../sql-reference/functions/array-functions.md/#function-notempty) to read the [size0](../../sql-reference/data-types/array.md/#array-size) subcolumn.
- [isNull](../../sql-reference/operators/index.md#operator-is-null) to read the [null](../../sql-reference/data-types/nullable.md/#finding-null) subcolumn.
- [isNotNull](../../sql-reference/operators/index.md#is-not-null) to read the [null](../../sql-reference/data-types/nullable.md/#finding-null) subcolumn.
- [count](../../sql-reference/aggregate-functions/reference/count.md) to read the [null](../../sql-reference/data-types/nullable.md/#finding-null) subcolumn.
- [mapKeys](../../sql-reference/functions/tuple-map-functions.md/#mapkeys) to read the [keys](../../sql-reference/data-types/map.md/#map-subcolumns) subcolumn.
- [mapValues](../../sql-reference/functions/tuple-map-functions.md/#mapvalues) to read the [values](../../sql-reference/data-types/map.md/#map-subcolumns) subcolumn.

Possible values:

- 0 — Optimization disabled.
- 1 — Optimization enabled.

## optimize_group_by_constant_keys {#optimize_group_by_constant_keys}

Type: Bool

Default value: 1

Optimize GROUP BY when all keys in block are constant

## optimize_group_by_function_keys {#optimize_group_by_function_keys}

Type: Bool

Default value: 1

Eliminates functions of other keys in GROUP BY section

## optimize_if_chain_to_multiif {#optimize_if_chain_to_multiif}

Type: Bool

Default value: 0

Replace if(cond1, then1, if(cond2, ...)) chains to multiIf. Currently it's not beneficial for numeric types.

## optimize_if_transform_strings_to_enum {#optimize_if_transform_strings_to_enum}

Type: Bool

Default value: 0

Replaces string-type arguments in If and Transform to enum. Disabled by default cause it could make inconsistent change in distributed query that would lead to its fail.

## optimize_injective_functions_in_group_by {#optimize_injective_functions_in_group_by}

Type: Bool

Default value: 1

Replaces injective functions by it's arguments in GROUP BY section

## optimize_injective_functions_inside_uniq {#optimize_injective_functions_inside_uniq}

Type: Bool

Default value: 1

Delete injective functions of one argument inside uniq*() functions.

## optimize_min_equality_disjunction_chain_length {#optimize_min_equality_disjunction_chain_length}

Type: UInt64

Default value: 3

The minimum length of the expression `expr = x1 OR ... expr = xN` for optimization 

## optimize_min_inequality_conjunction_chain_length {#optimize_min_inequality_conjunction_chain_length}

Type: UInt64

Default value: 3

The minimum length of the expression `expr <> x1 AND ... expr <> xN` for optimization 

## optimize_move_to_prewhere {#optimize_move_to_prewhere}

Type: Bool

Default value: 1

Enables or disables automatic [PREWHERE](../../sql-reference/statements/select/prewhere.md) optimization in [SELECT](../../sql-reference/statements/select/index.md) queries.

Works only for [*MergeTree](../../engines/table-engines/mergetree-family/index.md) tables.

Possible values:

- 0 — Automatic `PREWHERE` optimization is disabled.
- 1 — Automatic `PREWHERE` optimization is enabled.

## optimize_move_to_prewhere_if_final {#optimize_move_to_prewhere_if_final}

Type: Bool

Default value: 0

Enables or disables automatic [PREWHERE](../../sql-reference/statements/select/prewhere.md) optimization in [SELECT](../../sql-reference/statements/select/index.md) queries with [FINAL](../../sql-reference/statements/select/from.md#select-from-final) modifier.

Works only for [*MergeTree](../../engines/table-engines/mergetree-family/index.md) tables.

Possible values:

- 0 — Automatic `PREWHERE` optimization in `SELECT` queries with `FINAL` modifier is disabled.
- 1 — Automatic `PREWHERE` optimization in `SELECT` queries with `FINAL` modifier is enabled.

**See Also**

- [optimize_move_to_prewhere](#optimize_move_to_prewhere) setting

## optimize_multiif_to_if {#optimize_multiif_to_if}

Type: Bool

Default value: 1

Replace 'multiIf' with only one condition to 'if'.

## optimize_normalize_count_variants {#optimize_normalize_count_variants}

Type: Bool

Default value: 1

Rewrite aggregate functions that semantically equals to count() as count().

## optimize_on_insert {#optimize_on_insert}

Type: Bool

Default value: 1

Enables or disables data transformation before the insertion, as if merge was done on this block (according to table engine).

Possible values:

- 0 — Disabled.
- 1 — Enabled.

**Example**

The difference between enabled and disabled:

Query:

```sql
SET optimize_on_insert = 1;

CREATE TABLE test1 (`FirstTable` UInt32) ENGINE = ReplacingMergeTree ORDER BY FirstTable;

INSERT INTO test1 SELECT number % 2 FROM numbers(5);

SELECT * FROM test1;

SET optimize_on_insert = 0;

CREATE TABLE test2 (`SecondTable` UInt32) ENGINE = ReplacingMergeTree ORDER BY SecondTable;

INSERT INTO test2 SELECT number % 2 FROM numbers(5);

SELECT * FROM test2;
```

Result:

``` text
┌─FirstTable─┐
│          0 │
│          1 │
└────────────┘

┌─SecondTable─┐
│           0 │
│           0 │
│           0 │
│           1 │
│           1 │
└─────────────┘
```

Note that this setting influences [Materialized view](../../sql-reference/statements/create/view.md/#materialized) and [MaterializedMySQL](../../engines/database-engines/materialized-mysql.md) behaviour.

## optimize_or_like_chain {#optimize_or_like_chain}

Type: Bool

Default value: 0

Optimize multiple OR LIKE into multiMatchAny. This optimization should not be enabled by default, because it defies index analysis in some cases.

## optimize_read_in_order {#optimize_read_in_order}

Type: Bool

Default value: 1

Enables [ORDER BY](../../sql-reference/statements/select/order-by.md/#optimize_read_in_order) optimization in [SELECT](../../sql-reference/statements/select/index.md) queries for reading data from [MergeTree](../../engines/table-engines/mergetree-family/mergetree.md) tables.

Possible values:

- 0 — `ORDER BY` optimization is disabled.
- 1 — `ORDER BY` optimization is enabled.

**See Also**

- [ORDER BY Clause](../../sql-reference/statements/select/order-by.md/#optimize_read_in_order)

## optimize_read_in_window_order {#optimize_read_in_window_order}

Type: Bool

Default value: 1

Enable ORDER BY optimization in window clause for reading data in corresponding order in MergeTree tables.

## optimize_redundant_functions_in_order_by {#optimize_redundant_functions_in_order_by}

Type: Bool

Default value: 1

Remove functions from ORDER BY if its argument is also in ORDER BY

## optimize_respect_aliases {#optimize_respect_aliases}

Type: Bool

Default value: 1

If it is set to true, it will respect aliases in WHERE/GROUP BY/ORDER BY, that will help with partition pruning/secondary indexes/optimize_aggregation_in_order/optimize_read_in_order/optimize_trivial_count

## optimize_rewrite_aggregate_function_with_if {#optimize_rewrite_aggregate_function_with_if}

Type: Bool

Default value: 1

Rewrite aggregate functions with if expression as argument when logically equivalent.
For example, `avg(if(cond, col, null))` can be rewritten to `avgOrNullIf(cond, col)`. It may improve performance.

:::note
Supported only with experimental analyzer (`enable_analyzer = 1`).
:::

## optimize_rewrite_array_exists_to_has {#optimize_rewrite_array_exists_to_has}

Type: Bool

Default value: 0

Rewrite arrayExists() functions to has() when logically equivalent. For example, arrayExists(x -> x = 1, arr) can be rewritten to has(arr, 1)

## optimize_rewrite_sum_if_to_count_if {#optimize_rewrite_sum_if_to_count_if}

Type: Bool

Default value: 1

Rewrite sumIf() and sum(if()) function countIf() function when logically equivalent

## optimize_skip_merged_partitions {#optimize_skip_merged_partitions}

Type: Bool

Default value: 0

Enables or disables optimization for [OPTIMIZE TABLE ... FINAL](../../sql-reference/statements/optimize.md) query if there is only one part with level > 0 and it doesn't have expired TTL.

- `OPTIMIZE TABLE ... FINAL SETTINGS optimize_skip_merged_partitions=1`

By default, `OPTIMIZE TABLE ... FINAL` query rewrites the one part even if there is only a single part.

Possible values:

- 1 - Enable optimization.
- 0 - Disable optimization.

## optimize_skip_unused_shards {#optimize_skip_unused_shards}

Type: Bool

Default value: 0

Enables or disables skipping of unused shards for [SELECT](../../sql-reference/statements/select/index.md) queries that have sharding key condition in `WHERE/PREWHERE` (assuming that the data is distributed by sharding key, otherwise a query yields incorrect result).

Possible values:

- 0 — Disabled.
- 1 — Enabled.

## optimize_skip_unused_shards_limit {#optimize_skip_unused_shards_limit}

Type: UInt64

Default value: 1000

Limit for number of sharding key values, turns off `optimize_skip_unused_shards` if the limit is reached.

Too many values may require significant amount for processing, while the benefit is doubtful, since if you have huge number of values in `IN (...)`, then most likely the query will be sent to all shards anyway.

## optimize_skip_unused_shards_nesting {#optimize_skip_unused_shards_nesting}

Type: UInt64

Default value: 0

Controls [`optimize_skip_unused_shards`](#optimize-skip-unused-shards) (hence still requires [`optimize_skip_unused_shards`](#optimize-skip-unused-shards)) depends on the nesting level of the distributed query (case when you have `Distributed` table that look into another `Distributed` table).

Possible values:

- 0 — Disabled, `optimize_skip_unused_shards` works always.
- 1 — Enables `optimize_skip_unused_shards` only for the first level.
- 2 — Enables `optimize_skip_unused_shards` up to the second level.

## optimize_skip_unused_shards_rewrite_in {#optimize_skip_unused_shards_rewrite_in}

Type: Bool

Default value: 1

Rewrite IN in query for remote shards to exclude values that does not belong to the shard (requires optimize_skip_unused_shards).

Possible values:

- 0 — Disabled.
- 1 — Enabled.

## optimize_sorting_by_input_stream_properties {#optimize_sorting_by_input_stream_properties}

Type: Bool

Default value: 1

Optimize sorting by sorting properties of input stream

## optimize_substitute_columns {#optimize_substitute_columns}

Type: Bool

Default value: 0

Use [constraints](../../sql-reference/statements/create/table.md#constraints) for column substitution. The default is `false`.

Possible values:

- true, false

## optimize_syntax_fuse_functions {#optimize_syntax_fuse_functions}

Type: Bool

Default value: 0

Enables to fuse aggregate functions with identical argument. It rewrites query contains at least two aggregate functions from [sum](../../sql-reference/aggregate-functions/reference/sum.md/#agg_function-sum), [count](../../sql-reference/aggregate-functions/reference/count.md/#agg_function-count) or [avg](../../sql-reference/aggregate-functions/reference/avg.md/#agg_function-avg) with identical argument to [sumCount](../../sql-reference/aggregate-functions/reference/sumcount.md/#agg_function-sumCount).

Possible values:

- 0 — Functions with identical argument are not fused.
- 1 — Functions with identical argument are fused.

**Example**

Query:

``` sql
CREATE TABLE fuse_tbl(a Int8, b Int8) Engine = Log;
SET optimize_syntax_fuse_functions = 1;
EXPLAIN SYNTAX SELECT sum(a), sum(b), count(b), avg(b) from fuse_tbl FORMAT TSV;
```

Result:

``` text
SELECT
    sum(a),
    sumCount(b).1,
    sumCount(b).2,
    (sumCount(b).1) / (sumCount(b).2)
FROM fuse_tbl
```

## optimize_throw_if_noop {#optimize_throw_if_noop}

Type: Bool

Default value: 0

Enables or disables throwing an exception if an [OPTIMIZE](../../sql-reference/statements/optimize.md) query didn’t perform a merge.

By default, `OPTIMIZE` returns successfully even if it didn’t do anything. This setting lets you differentiate these situations and get the reason in an exception message.

Possible values:

- 1 — Throwing an exception is enabled.
- 0 — Throwing an exception is disabled.

## optimize_time_filter_with_preimage {#optimize_time_filter_with_preimage}

Type: Bool

Default value: 1

Optimize Date and DateTime predicates by converting functions into equivalent comparisons without conversions (e.g. toYear(col) = 2023 -> col >= '2023-01-01' AND col <= '2023-12-31')

## optimize_trivial_approximate_count_query {#optimize_trivial_approximate_count_query}

Type: Bool

Default value: 0

Use an approximate value for trivial count optimization of storages that support such estimation, for example, EmbeddedRocksDB.

Possible values:

   - 0 — Optimization disabled.
   - 1 — Optimization enabled.

## optimize_trivial_count_query {#optimize_trivial_count_query}

Type: Bool

Default value: 1

Enables or disables the optimization to trivial query `SELECT count() FROM table` using metadata from MergeTree. If you need to use row-level security, disable this setting.

Possible values:

   - 0 — Optimization disabled.
   - 1 — Optimization enabled.

See also:

- [optimize_functions_to_subcolumns](#optimize-functions-to-subcolumns)

## optimize_trivial_insert_select {#optimize_trivial_insert_select}

Type: Bool

Default value: 0

Optimize trivial 'INSERT INTO table SELECT ... FROM TABLES' query

## optimize_uniq_to_count {#optimize_uniq_to_count}

Type: Bool

Default value: 1

Rewrite uniq and its variants(except uniqUpTo) to count if subquery has distinct or group by clause.

## optimize_use_implicit_projections {#optimize_use_implicit_projections}

Type: Bool

Default value: 1

Automatically choose implicit projections to perform SELECT query

## optimize_use_projections {#optimize_use_projections}

Type: Bool

Default value: 1

Enables or disables [projection](../../engines/table-engines/mergetree-family/mergetree.md/#projections) optimization when processing `SELECT` queries.

Possible values:

- 0 — Projection optimization disabled.
- 1 — Projection optimization enabled.

## optimize_using_constraints {#optimize_using_constraints}

Type: Bool

Default value: 0

Use [constraints](../../sql-reference/statements/create/table.md#constraints) for query optimization. The default is `false`.

Possible values:

- true, false

## os_thread_priority {#os_thread_priority}

Type: Int64

Default value: 0

Sets the priority ([nice](https://en.wikipedia.org/wiki/Nice_(Unix))) for threads that execute queries. The OS scheduler considers this priority when choosing the next thread to run on each available CPU core.

:::note
To use this setting, you need to set the `CAP_SYS_NICE` capability. The `clickhouse-server` package sets it up during installation. Some virtual environments do not allow you to set the `CAP_SYS_NICE` capability. In this case, `clickhouse-server` shows a message about it at the start.
:::

Possible values:

- You can set values in the range `[-20, 19]`.

Lower values mean higher priority. Threads with low `nice` priority values are executed more frequently than threads with high values. High values are preferable for long-running non-interactive queries because it allows them to quickly give up resources in favour of short interactive queries when they arrive.

## output_format_compression_level {#output_format_compression_level}

Type: UInt64

Default value: 3

Default compression level if query output is compressed. The setting is applied when `SELECT` query has `INTO OUTFILE` or when writing to table functions `file`, `url`, `hdfs`, `s3`, or `azureBlobStorage`.

Possible values: from `1` to `22`

## output_format_compression_zstd_window_log {#output_format_compression_zstd_window_log}

Type: UInt64

Default value: 0

Can be used when the output compression method is `zstd`. If greater than `0`, this setting explicitly sets compression window size (power of `2`) and enables a long-range mode for zstd compression. This can help to achieve a better compression ratio.

Possible values: non-negative numbers. Note that if the value is too small or too big, `zstdlib` will throw an exception. Typical values are from `20` (window size = `1MB`) to `30` (window size = `1GB`).

## output_format_parallel_formatting {#output_format_parallel_formatting}

Type: Bool

Default value: 1

Enables or disables parallel formatting of data formats. Supported only for [TSV](../../interfaces/formats.md/#tabseparated), [TSKV](../../interfaces/formats.md/#tskv), [CSV](../../interfaces/formats.md/#csv) and [JSONEachRow](../../interfaces/formats.md/#jsoneachrow) formats.

Possible values:

- 1 — Enabled.
- 0 — Disabled.

## page_cache_inject_eviction {#page_cache_inject_eviction}

Type: Bool

Default value: 0

Userspace page cache will sometimes invalidate some pages at random. Intended for testing.

## parallel_distributed_insert_select {#parallel_distributed_insert_select}

Type: UInt64

Default value: 0

Enables parallel distributed `INSERT ... SELECT` query.

If we execute `INSERT INTO distributed_table_a SELECT ... FROM distributed_table_b` queries and both tables use the same cluster, and both tables are either [replicated](../../engines/table-engines/mergetree-family/replication.md) or non-replicated, then this query is processed locally on every shard.

Possible values:

- 0 — Disabled.
- 1 — `SELECT` will be executed on each shard from the underlying table of the distributed engine.
- 2 — `SELECT` and `INSERT` will be executed on each shard from/to the underlying table of the distributed engine.

## parallel_replica_offset {#parallel_replica_offset}

Type: UInt64

Default value: 0

This is internal setting that should not be used directly and represents an implementation detail of the 'parallel replicas' mode. This setting will be automatically set up by the initiator server for distributed queries to the index of the replica participating in query processing among parallel replicas.

## parallel_replicas_allow_in_with_subquery {#parallel_replicas_allow_in_with_subquery}

Type: Bool

Default value: 1

If true, subquery for IN will be executed on every follower replica.

## parallel_replicas_count {#parallel_replicas_count}

Type: UInt64

Default value: 0

This is internal setting that should not be used directly and represents an implementation detail of the 'parallel replicas' mode. This setting will be automatically set up by the initiator server for distributed queries to the number of parallel replicas participating in query processing.

## parallel_replicas_custom_key {#parallel_replicas_custom_key}

Type: String

Default value: 

An arbitrary integer expression that can be used to split work between replicas for a specific table.
The value can be any integer expression.

Simple expressions using primary keys are preferred.

If the setting is used on a cluster that consists of a single shard with multiple replicas, those replicas will be converted into virtual shards.
Otherwise, it will behave same as for `SAMPLE` key, it will use multiple replicas of each shard.

## parallel_replicas_custom_key_range_lower {#parallel_replicas_custom_key_range_lower}

Type: UInt64

Default value: 0

Allows the filter type `range` to split the work evenly between replicas based on the custom range `[parallel_replicas_custom_key_range_lower, INT_MAX]`.

When used in conjunction with [parallel_replicas_custom_key_range_upper](#parallel_replicas_custom_key_range_upper), it lets the filter evenly split the work over replicas for the range `[parallel_replicas_custom_key_range_lower, parallel_replicas_custom_key_range_upper]`.

Note: This setting will not cause any additional data to be filtered during query processing, rather it changes the points at which the range filter breaks up the range `[0, INT_MAX]` for parallel processing.

## parallel_replicas_custom_key_range_upper {#parallel_replicas_custom_key_range_upper}

Type: UInt64

Default value: 0

Allows the filter type `range` to split the work evenly between replicas based on the custom range `[0, parallel_replicas_custom_key_range_upper]`. A value of 0 disables the upper bound, setting it the max value of the custom key expression.

When used in conjunction with [parallel_replicas_custom_key_range_lower](#parallel_replicas_custom_key_range_lower), it lets the filter evenly split the work over replicas for the range `[parallel_replicas_custom_key_range_lower, parallel_replicas_custom_key_range_upper]`.

Note: This setting will not cause any additional data to be filtered during query processing, rather it changes the points at which the range filter breaks up the range `[0, INT_MAX]` for parallel processing

## parallel_replicas_for_non_replicated_merge_tree {#parallel_replicas_for_non_replicated_merge_tree}

Type: Bool

Default value: 0

If true, ClickHouse will use parallel replicas algorithm also for non-replicated MergeTree tables

## parallel_replicas_local_plan {#parallel_replicas_local_plan}

Type: Bool

Default value: 0

Build local plan for local replica

## parallel_replicas_mark_segment_size {#parallel_replicas_mark_segment_size}

Type: UInt64

Default value: 0

Parts virtually divided into segments to be distributed between replicas for parallel reading. This setting controls the size of these segments. Not recommended to change until you're absolutely sure in what you're doing. Value should be in range [128; 16384]

## parallel_replicas_min_number_of_rows_per_replica {#parallel_replicas_min_number_of_rows_per_replica}

Type: UInt64

Default value: 0

Limit the number of replicas used in a query to (estimated rows to read / min_number_of_rows_per_replica). The max is still limited by 'max_parallel_replicas'

## parallel_replicas_mode {#parallel_replicas_mode}

Type: ParallelReplicasMode

Default value: read_tasks

Type of filter to use with custom key for parallel replicas. default - use modulo operation on the custom key, range - use range filter on custom key using all possible values for the value type of custom key.

## parallel_replicas_prefer_local_join {#parallel_replicas_prefer_local_join}

Type: Bool

Default value: 1

If true, and JOIN can be executed with parallel replicas algorithm, and all storages of right JOIN part are *MergeTree, local JOIN will be used instead of GLOBAL JOIN.

## parallel_replicas_single_task_marks_count_multiplier {#parallel_replicas_single_task_marks_count_multiplier}

Type: Float

Default value: 2

A multiplier which will be added during calculation for minimal number of marks to retrieve from coordinator. This will be applied only for remote replicas.

## parallel_view_processing {#parallel_view_processing}

Type: Bool

Default value: 0

Enables pushing to attached views concurrently instead of sequentially.

## parallelize_output_from_storages {#parallelize_output_from_storages}

Type: Bool

Default value: 1

Parallelize output for reading step from storage. It allows parallelization of  query processing right after reading from storage if possible

## parsedatetime_parse_without_leading_zeros {#parsedatetime_parse_without_leading_zeros}

Type: Bool

Default value: 1

Formatters '%c', '%l' and '%k' in function 'parseDateTime()' parse months and hours without leading zeros.

## partial_merge_join_left_table_buffer_bytes {#partial_merge_join_left_table_buffer_bytes}

Type: UInt64

Default value: 0

If not 0 group left table blocks in bigger ones for left-side table in partial merge join. It uses up to 2x of specified memory per joining thread.

## partial_merge_join_rows_in_right_blocks {#partial_merge_join_rows_in_right_blocks}

Type: UInt64

Default value: 65536

Limits sizes of right-hand join data blocks in partial merge join algorithm for [JOIN](../../sql-reference/statements/select/join.md) queries.

ClickHouse server:

1.  Splits right-hand join data into blocks with up to the specified number of rows.
2.  Indexes each block with its minimum and maximum values.
3.  Unloads prepared blocks to disk if it is possible.

Possible values:

- Any positive integer. Recommended range of values: \[1000, 100000\].

## partial_result_on_first_cancel {#partial_result_on_first_cancel}

Type: Bool

Default value: 0

Allows query to return a partial result after cancel.

## parts_to_delay_insert {#parts_to_delay_insert}

Type: UInt64

Default value: 0

If the destination table contains at least that many active parts in a single partition, artificially slow down insert into table.

## parts_to_throw_insert {#parts_to_throw_insert}

Type: UInt64

Default value: 0

If more than this number active parts in a single partition of the destination table, throw 'Too many parts ...' exception.

## periodic_live_view_refresh {#periodic_live_view_refresh}

Type: Seconds

Default value: 60

Interval after which periodically refreshed live view is forced to refresh.

## poll_interval {#poll_interval}

Type: UInt64

Default value: 10

Block at the query wait loop on the server for the specified number of seconds.

## postgresql_connection_attempt_timeout {#postgresql_connection_attempt_timeout}

Type: UInt64

Default value: 2

Connection timeout in seconds of a single attempt to connect PostgreSQL end-point.
The value is passed as a `connect_timeout` parameter of the connection URL.

## postgresql_connection_pool_auto_close_connection {#postgresql_connection_pool_auto_close_connection}

Type: Bool

Default value: 0

Close connection before returning connection to the pool.

## postgresql_connection_pool_retries {#postgresql_connection_pool_retries}

Type: UInt64

Default value: 2

Connection pool push/pop retries number for PostgreSQL table engine and database engine.

## postgresql_connection_pool_size {#postgresql_connection_pool_size}

Type: UInt64

Default value: 16

Connection pool size for PostgreSQL table engine and database engine.

## postgresql_connection_pool_wait_timeout {#postgresql_connection_pool_wait_timeout}

Type: UInt64

Default value: 5000

Connection pool push/pop timeout on empty pool for PostgreSQL table engine and database engine. By default it will block on empty pool.

## prefer_column_name_to_alias {#prefer_column_name_to_alias}

Type: Bool

Default value: 0

Enables or disables using the original column names instead of aliases in query expressions and clauses. It especially matters when alias is the same as the column name, see [Expression Aliases](../../sql-reference/syntax.md/#notes-on-usage). Enable this setting to make aliases syntax rules in ClickHouse more compatible with most other database engines.

Possible values:

- 0 — The column name is substituted with the alias.
- 1 — The column name is not substituted with the alias.

**Example**

The difference between enabled and disabled:

Query:

```sql
SET prefer_column_name_to_alias = 0;
SELECT avg(number) AS number, max(number) FROM numbers(10);
```

Result:

```text
Received exception from server (version 21.5.1):
Code: 184. DB::Exception: Received from localhost:9000. DB::Exception: Aggregate function avg(number) is found inside another aggregate function in query: While processing avg(number) AS number.
```

Query:

```sql
SET prefer_column_name_to_alias = 1;
SELECT avg(number) AS number, max(number) FROM numbers(10);
```

Result:

```text
┌─number─┬─max(number)─┐
│    4.5 │           9 │
└────────┴─────────────┘
```

## prefer_external_sort_block_bytes {#prefer_external_sort_block_bytes}

Type: UInt64

Default value: 16744704

Prefer maximum block bytes for external sort, reduce the memory usage during merging.

## prefer_global_in_and_join {#prefer_global_in_and_join}

Type: Bool

Default value: 0

Enables the replacement of `IN`/`JOIN` operators with `GLOBAL IN`/`GLOBAL JOIN`.

Possible values:

- 0 — Disabled. `IN`/`JOIN` operators are not replaced with `GLOBAL IN`/`GLOBAL JOIN`.
- 1 — Enabled. `IN`/`JOIN` operators are replaced with `GLOBAL IN`/`GLOBAL JOIN`.

**Usage**

Although `SET distributed_product_mode=global` can change the queries behavior for the distributed tables, it's not suitable for local tables or tables from external resources. Here is when the `prefer_global_in_and_join` setting comes into play.

For example, we have query serving nodes that contain local tables, which are not suitable for distribution. We need to scatter their data on the fly during distributed processing with the `GLOBAL` keyword — `GLOBAL IN`/`GLOBAL JOIN`.

Another use case of `prefer_global_in_and_join` is accessing tables created by external engines. This setting helps to reduce the number of calls to external sources while joining such tables: only one call per query.

**See also:**

- [Distributed subqueries](../../sql-reference/operators/in.md/#select-distributed-subqueries) for more information on how to use `GLOBAL IN`/`GLOBAL JOIN`

## prefer_localhost_replica {#prefer_localhost_replica}

Type: Bool

Default value: 1

Enables/disables preferable using the localhost replica when processing distributed queries.

Possible values:

- 1 — ClickHouse always sends a query to the localhost replica if it exists.
- 0 — ClickHouse uses the balancing strategy specified by the [load_balancing](#load_balancing) setting.

:::note
Disable this setting if you use [max_parallel_replicas](#max_parallel_replicas) without [parallel_replicas_custom_key](#parallel_replicas_custom_key).
If [parallel_replicas_custom_key](#parallel_replicas_custom_key) is set, disable this setting only if it's used on a cluster with multiple shards containing multiple replicas.
If it's used on a cluster with a single shard and multiple replicas, disabling this setting will have negative effects.
:::

## prefer_warmed_unmerged_parts_seconds {#prefer_warmed_unmerged_parts_seconds}

Type: Int64

Default value: 0

Only available in ClickHouse Cloud. If a merged part is less than this many seconds old and is not pre-warmed (see cache_populated_by_fetch), but all its source parts are available and pre-warmed, SELECT queries will read from those parts instead. Only for ReplicatedMergeTree. Note that this only checks whether CacheWarmer processed the part; if the part was fetched into cache by something else, it'll still be considered cold until CacheWarmer gets to it; if it was warmed, then evicted from cache, it'll still be considered warm.

## preferred_block_size_bytes {#preferred_block_size_bytes}

Type: UInt64

Default value: 1000000

This setting adjusts the data block size for query processing and represents additional fine-tuning to the more rough 'max_block_size' setting. If the columns are large and with 'max_block_size' rows the block size is likely to be larger than the specified amount of bytes, its size will be lowered for better CPU cache locality.

## preferred_max_column_in_block_size_bytes {#preferred_max_column_in_block_size_bytes}

Type: UInt64

Default value: 0

Limit on max column size in block while reading. Helps to decrease cache misses count. Should be close to L2 cache size.

## preferred_optimize_projection_name {#preferred_optimize_projection_name}

Type: String

Default value: 

If it is set to a non-empty string, ClickHouse will try to apply specified projection in query.


Possible values:

- string: name of preferred projection

## prefetch_buffer_size {#prefetch_buffer_size}

Type: UInt64

Default value: 1048576

The maximum size of the prefetch buffer to read from the filesystem.

## print_pretty_type_names {#print_pretty_type_names}

Type: Bool

Default value: 1

Allows to print deep-nested type names in a pretty way with indents in `DESCRIBE` query and in `toTypeName()` function.

Example:

```sql
CREATE TABLE test (a Tuple(b String, c Tuple(d Nullable(UInt64), e Array(UInt32), f Array(Tuple(g String, h Map(String, Array(Tuple(i String, j UInt64))))), k Date), l Nullable(String))) ENGINE=Memory;
DESCRIBE TABLE test FORMAT TSVRaw SETTINGS print_pretty_type_names=1;
```

```
a	Tuple(
    b String,
    c Tuple(
        d Nullable(UInt64),
        e Array(UInt32),
        f Array(Tuple(
            g String,
            h Map(
                String,
                Array(Tuple(
                    i String,
                    j UInt64
                ))
            )
        )),
        k Date
    ),
    l Nullable(String)
)
```

## priority {#priority}

Type: UInt64

Default value: 0

Priority of the query. 1 - the highest, higher value - lower priority; 0 - do not use priorities.

## query_cache_compress_entries {#query_cache_compress_entries}

Type: Bool

Default value: 1

Compress entries in the [query cache](../query-cache.md). Lessens the memory consumption of the query cache at the cost of slower inserts into / reads from it.

Possible values:

- 0 - Disabled
- 1 - Enabled

## query_cache_max_entries {#query_cache_max_entries}

Type: UInt64

Default value: 0

The maximum number of query results the current user may store in the [query cache](../query-cache.md). 0 means unlimited.

Possible values:

- Positive integer >= 0.

## query_cache_max_size_in_bytes {#query_cache_max_size_in_bytes}

Type: UInt64

Default value: 0

The maximum amount of memory (in bytes) the current user may allocate in the [query cache](../query-cache.md). 0 means unlimited.

Possible values:

- Positive integer >= 0.

## query_cache_min_query_duration {#query_cache_min_query_duration}

Type: Milliseconds

Default value: 0

Minimum duration in milliseconds a query needs to run for its result to be stored in the [query cache](../query-cache.md).

Possible values:

- Positive integer >= 0.

## query_cache_min_query_runs {#query_cache_min_query_runs}

Type: UInt64

Default value: 0

Minimum number of times a `SELECT` query must run before its result is stored in the [query cache](../query-cache.md).

Possible values:

- Positive integer >= 0.

## query_cache_nondeterministic_function_handling {#query_cache_nondeterministic_function_handling}

Type: QueryCacheNondeterministicFunctionHandling

Default value: throw

Controls how the [query cache](../query-cache.md) handles `SELECT` queries with non-deterministic functions like `rand()` or `now()`.

Possible values:

- `'throw'` - Throw an exception and don't cache the query result.
- `'save'` - Cache the query result.
- `'ignore'` - Don't cache the query result and don't throw an exception.

## query_cache_share_between_users {#query_cache_share_between_users}

Type: Bool

Default value: 0

If turned on, the result of `SELECT` queries cached in the [query cache](../query-cache.md) can be read by other users.
It is not recommended to enable this setting due to security reasons.

Possible values:

- 0 - Disabled
- 1 - Enabled

## query_cache_squash_partial_results {#query_cache_squash_partial_results}

Type: Bool

Default value: 1

Squash partial result blocks to blocks of size [max_block_size](#setting-max_block_size). Reduces performance of inserts into the [query cache](../query-cache.md) but improves the compressability of cache entries (see [query_cache_compress-entries](#query-cache-compress-entries)).

Possible values:

- 0 - Disabled
- 1 - Enabled

## query_cache_system_table_handling {#query_cache_system_table_handling}

Type: QueryCacheSystemTableHandling

Default value: throw

Controls how the [query cache](../query-cache.md) handles `SELECT` queries against system tables, i.e. tables in databases `system.*` and `information_schema.*`.

Possible values:

- `'throw'` - Throw an exception and don't cache the query result.
- `'save'` - Cache the query result.
- `'ignore'` - Don't cache the query result and don't throw an exception.

## query_cache_tag {#query_cache_tag}

Type: String

Default value: 

A string which acts as a label for [query cache](../query-cache.md) entries.
The same queries with different tags are considered different by the query cache.

Possible values:

- Any string

## query_cache_ttl {#query_cache_ttl}

Type: Seconds

Default value: 60

After this time in seconds entries in the [query cache](../query-cache.md) become stale.

Possible values:

- Positive integer >= 0.

## query_plan_aggregation_in_order {#query_plan_aggregation_in_order}

Type: Bool

Default value: 1

Toggles the aggregation in-order query-plan-level optimization.
Only takes effect if setting [query_plan_enable_optimizations](#query_plan_enable_optimizations) is 1.

:::note
This is an expert-level setting which should only be used for debugging by developers. The setting may change in future in backward-incompatible ways or be removed.
:::

Possible values:

- 0 - Disable
- 1 - Enable

## query_plan_convert_outer_join_to_inner_join {#query_plan_convert_outer_join_to_inner_join}

Type: Bool

Default value: 1

Allow to convert OUTER JOIN to INNER JOIN if filter after JOIN always filters default values

## query_plan_enable_multithreading_after_window_functions {#query_plan_enable_multithreading_after_window_functions}

Type: Bool

Default value: 1

Enable multithreading after evaluating window functions to allow parallel stream processing

## query_plan_enable_optimizations {#query_plan_enable_optimizations}

Type: Bool

Default value: 1

Toggles query optimization at the query plan level.

:::note
This is an expert-level setting which should only be used for debugging by developers. The setting may change in future in backward-incompatible ways or be removed.
:::

Possible values:

- 0 - Disable all optimizations at the query plan level
- 1 - Enable optimizations at the query plan level (but individual optimizations may still be disabled via their individual settings)

## query_plan_execute_functions_after_sorting {#query_plan_execute_functions_after_sorting}

Type: Bool

Default value: 1

Toggles a query-plan-level optimization which moves expressions after sorting steps.
Only takes effect if setting [query_plan_enable_optimizations](#query_plan_enable_optimizations) is 1.

:::note
This is an expert-level setting which should only be used for debugging by developers. The setting may change in future in backward-incompatible ways or be removed.
:::

Possible values:

- 0 - Disable
- 1 - Enable

## query_plan_filter_push_down {#query_plan_filter_push_down}

Type: Bool

Default value: 1

Toggles a query-plan-level optimization which moves filters down in the execution plan.
Only takes effect if setting [query_plan_enable_optimizations](#query_plan_enable_optimizations) is 1.

:::note
This is an expert-level setting which should only be used for debugging by developers. The setting may change in future in backward-incompatible ways or be removed.
:::

Possible values:

- 0 - Disable
- 1 - Enable

## query_plan_lift_up_array_join {#query_plan_lift_up_array_join}

Type: Bool

Default value: 1

Toggles a query-plan-level optimization which moves ARRAY JOINs up in the execution plan.
Only takes effect if setting [query_plan_enable_optimizations](#query_plan_enable_optimizations) is 1.

:::note
This is an expert-level setting which should only be used for debugging by developers. The setting may change in future in backward-incompatible ways or be removed.
:::

Possible values:

- 0 - Disable
- 1 - Enable

## query_plan_lift_up_union {#query_plan_lift_up_union}

Type: Bool

Default value: 1

Toggles a query-plan-level optimization which moves larger subtrees of the query plan into union to enable further optimizations.
Only takes effect if setting [query_plan_enable_optimizations](#query_plan_enable_optimizations) is 1.

:::note
This is an expert-level setting which should only be used for debugging by developers. The setting may change in future in backward-incompatible ways or be removed.
:::

Possible values:

- 0 - Disable
- 1 - Enable

## query_plan_max_optimizations_to_apply {#query_plan_max_optimizations_to_apply}

Type: UInt64

Default value: 10000

Limits the total number of optimizations applied to query plan, see setting [query_plan_enable_optimizations](#query_plan_enable_optimizations).
Useful to avoid long optimization times for complex queries.
If the actual number of optimizations exceeds this setting, an exception is thrown.

:::note
This is an expert-level setting which should only be used for debugging by developers. The setting may change in future in backward-incompatible ways or be removed.
:::

## query_plan_merge_expressions {#query_plan_merge_expressions}

Type: Bool

Default value: 1

Toggles a query-plan-level optimization which merges consecutive filters.
Only takes effect if setting [query_plan_enable_optimizations](#query_plan_enable_optimizations) is 1.

:::note
This is an expert-level setting which should only be used for debugging by developers. The setting may change in future in backward-incompatible ways or be removed.
:::

Possible values:

- 0 - Disable
- 1 - Enable

## query_plan_merge_filters {#query_plan_merge_filters}

Type: Bool

Default value: 0

Allow to merge filters in the query plan

## query_plan_optimize_prewhere {#query_plan_optimize_prewhere}

Type: Bool

Default value: 1

Allow to push down filter to PREWHERE expression for supported storages

## query_plan_push_down_limit {#query_plan_push_down_limit}

Type: Bool

Default value: 1

Toggles a query-plan-level optimization which moves LIMITs down in the execution plan.
Only takes effect if setting [query_plan_enable_optimizations](#query_plan_enable_optimizations) is 1.

:::note
This is an expert-level setting which should only be used for debugging by developers. The setting may change in future in backward-incompatible ways or be removed.
:::

Possible values:

- 0 - Disable
- 1 - Enable

## query_plan_read_in_order {#query_plan_read_in_order}

Type: Bool

Default value: 1

Toggles the read in-order optimization query-plan-level optimization.
Only takes effect if setting [query_plan_enable_optimizations](#query_plan_enable_optimizations) is 1.

:::note
This is an expert-level setting which should only be used for debugging by developers. The setting may change in future in backward-incompatible ways or be removed.
:::

Possible values:

- 0 - Disable
- 1 - Enable

## query_plan_remove_redundant_distinct {#query_plan_remove_redundant_distinct}

Type: Bool

Default value: 1

Toggles a query-plan-level optimization which removes redundant DISTINCT steps.
Only takes effect if setting [query_plan_enable_optimizations](#query_plan_enable_optimizations) is 1.

:::note
This is an expert-level setting which should only be used for debugging by developers. The setting may change in future in backward-incompatible ways or be removed.
:::

Possible values:

- 0 - Disable
- 1 - Enable

## query_plan_remove_redundant_sorting {#query_plan_remove_redundant_sorting}

Type: Bool

Default value: 1

Toggles a query-plan-level optimization which removes redundant sorting steps, e.g. in subqueries.
Only takes effect if setting [query_plan_enable_optimizations](#query_plan_enable_optimizations) is 1.

:::note
This is an expert-level setting which should only be used for debugging by developers. The setting may change in future in backward-incompatible ways or be removed.
:::

Possible values:

- 0 - Disable
- 1 - Enable

## query_plan_reuse_storage_ordering_for_window_functions {#query_plan_reuse_storage_ordering_for_window_functions}

Type: Bool

Default value: 1

Toggles a query-plan-level optimization which uses storage sorting when sorting for window functions.
Only takes effect if setting [query_plan_enable_optimizations](#query_plan_enable_optimizations) is 1.

:::note
This is an expert-level setting which should only be used for debugging by developers. The setting may change in future in backward-incompatible ways or be removed.
:::

Possible values:

- 0 - Disable
- 1 - Enable

## query_plan_split_filter {#query_plan_split_filter}

Type: Bool

Default value: 1

:::note
This is an expert-level setting which should only be used for debugging by developers. The setting may change in future in backward-incompatible ways or be removed.
:::

Toggles a query-plan-level optimization which splits filters into expressions.
Only takes effect if setting [query_plan_enable_optimizations](#query_plan_enable_optimizations) is 1.

Possible values:

- 0 - Disable
- 1 - Enable

## query_profiler_cpu_time_period_ns {#query_profiler_cpu_time_period_ns}

Type: UInt64

Default value: 1000000000

Sets the period for a CPU clock timer of the [query profiler](../../operations/optimizing-performance/sampling-query-profiler.md). This timer counts only CPU time.

Possible values:

- A positive integer number of nanoseconds.

    Recommended values:

            - 10000000 (100 times a second) nanoseconds and more for single queries.
            - 1000000000 (once a second) for cluster-wide profiling.

- 0 for turning off the timer.

**Temporarily disabled in ClickHouse Cloud.**

See also:

- System table [trace_log](../../operations/system-tables/trace_log.md/#system_tables-trace_log)

## query_profiler_real_time_period_ns {#query_profiler_real_time_period_ns}

Type: UInt64

Default value: 1000000000

Sets the period for a real clock timer of the [query profiler](../../operations/optimizing-performance/sampling-query-profiler.md). Real clock timer counts wall-clock time.

Possible values:

- Positive integer number, in nanoseconds.

    Recommended values:

            - 10000000 (100 times a second) nanoseconds and less for single queries.
            - 1000000000 (once a second) for cluster-wide profiling.

- 0 for turning off the timer.

**Temporarily disabled in ClickHouse Cloud.**

See also:

- System table [trace_log](../../operations/system-tables/trace_log.md/#system_tables-trace_log)

## queue_max_wait_ms {#queue_max_wait_ms}

Type: Milliseconds

Default value: 0

The wait time in the request queue, if the number of concurrent requests exceeds the maximum.

## rabbitmq_max_wait_ms {#rabbitmq_max_wait_ms}

Type: Milliseconds

Default value: 5000

The wait time for reading from RabbitMQ before retry.

## read_backoff_max_throughput {#read_backoff_max_throughput}

Type: UInt64

Default value: 1048576

Settings to reduce the number of threads in case of slow reads. Count events when the read bandwidth is less than that many bytes per second.

## read_backoff_min_concurrency {#read_backoff_min_concurrency}

Type: UInt64

Default value: 1

Settings to try keeping the minimal number of threads in case of slow reads.

## read_backoff_min_events {#read_backoff_min_events}

Type: UInt64

Default value: 2

Settings to reduce the number of threads in case of slow reads. The number of events after which the number of threads will be reduced.

## read_backoff_min_interval_between_events_ms {#read_backoff_min_interval_between_events_ms}

Type: Milliseconds

Default value: 1000

Settings to reduce the number of threads in case of slow reads. Do not pay attention to the event, if the previous one has passed less than a certain amount of time.

## read_backoff_min_latency_ms {#read_backoff_min_latency_ms}

Type: Milliseconds

Default value: 1000

Setting to reduce the number of threads in case of slow reads. Pay attention only to reads that took at least that much time.

## read_from_filesystem_cache_if_exists_otherwise_bypass_cache {#read_from_filesystem_cache_if_exists_otherwise_bypass_cache}

Type: Bool

Default value: 0

Allow to use the filesystem cache in passive mode - benefit from the existing cache entries, but don't put more entries into the cache. If you set this setting for heavy ad-hoc queries and leave it disabled for short real-time queries, this will allows to avoid cache threshing by too heavy queries and to improve the overall system efficiency.

## read_from_page_cache_if_exists_otherwise_bypass_cache {#read_from_page_cache_if_exists_otherwise_bypass_cache}

Type: Bool

Default value: 0

Use userspace page cache in passive mode, similar to read_from_filesystem_cache_if_exists_otherwise_bypass_cache.

## read_in_order_two_level_merge_threshold {#read_in_order_two_level_merge_threshold}

Type: UInt64

Default value: 100

Minimal number of parts to read to run preliminary merge step during multithread reading in order of primary key.

## read_in_order_use_buffering {#read_in_order_use_buffering}

Type: Bool

Default value: 1

Use buffering before merging while reading in order of primary key. It increases the parallelism of query execution

## read_overflow_mode {#read_overflow_mode}

Type: OverflowMode

Default value: throw

What to do when the limit is exceeded.

## read_overflow_mode_leaf {#read_overflow_mode_leaf}

Type: OverflowMode

Default value: throw

What to do when the leaf limit is exceeded.

## read_priority {#read_priority}

Type: Int64

Default value: 0

Priority to read data from local filesystem or remote filesystem. Only supported for 'pread_threadpool' method for local filesystem and for `threadpool` method for remote filesystem.

## read_through_distributed_cache {#read_through_distributed_cache}

Type: Bool

Default value: 0

Only in ClickHouse Cloud. Allow reading from distributed cache

## readonly {#readonly}

Type: UInt64

Default value: 0

0 - no read-only restrictions. 1 - only read requests, as well as changing explicitly allowed settings. 2 - only read requests, as well as changing settings, except for the 'readonly' setting.

## receive_data_timeout_ms {#receive_data_timeout_ms}

Type: Milliseconds

Default value: 2000

Connection timeout for receiving first packet of data or packet with positive progress from replica

## receive_timeout {#receive_timeout}

Type: Seconds

Default value: 300

Timeout for receiving data from the network, in seconds. If no bytes were received in this interval, the exception is thrown. If you set this setting on the client, the 'send_timeout' for the socket will also be set on the corresponding connection end on the server.

## regexp_max_matches_per_row {#regexp_max_matches_per_row}

Type: UInt64

Default value: 1000

Sets the maximum number of matches for a single regular expression per row. Use it to protect against memory overload when using greedy regular expression in the [extractAllGroupsHorizontal](../../sql-reference/functions/string-search-functions.md/#extractallgroups-horizontal) function.

Possible values:

- Positive integer.

## reject_expensive_hyperscan_regexps {#reject_expensive_hyperscan_regexps}

Type: Bool

Default value: 1

Reject patterns which will likely be expensive to evaluate with hyperscan (due to NFA state explosion)

## remerge_sort_lowered_memory_bytes_ratio {#remerge_sort_lowered_memory_bytes_ratio}

Type: Float

Default value: 2

If memory usage after remerge does not reduced by this ratio, remerge will be disabled.

## remote_filesystem_read_method {#remote_filesystem_read_method}

Type: String

Default value: threadpool

Method of reading data from remote filesystem, one of: read, threadpool.

## remote_filesystem_read_prefetch {#remote_filesystem_read_prefetch}

Type: Bool

Default value: 1

Should use prefetching when reading data from remote filesystem.

## remote_fs_read_backoff_max_tries {#remote_fs_read_backoff_max_tries}

Type: UInt64

Default value: 5

Max attempts to read with backoff

## remote_fs_read_max_backoff_ms {#remote_fs_read_max_backoff_ms}

Type: UInt64

Default value: 10000

Max wait time when trying to read data for remote disk

## remote_read_min_bytes_for_seek {#remote_read_min_bytes_for_seek}

Type: UInt64

Default value: 4194304

Min bytes required for remote read (url, s3) to do seek, instead of read with ignore.

## rename_files_after_processing {#rename_files_after_processing}

Type: String

Default value: 

- **Type:** String

- **Default value:** Empty string

This setting allows to specify renaming pattern for files processed by `file` table function. When option is set, all files read by `file` table function will be renamed according to specified pattern with placeholders, only if files processing was successful.

### Placeholders

- `%a` — Full original filename (e.g., "sample.csv").
- `%f` — Original filename without extension (e.g., "sample").
- `%e` — Original file extension with dot (e.g., ".csv").
- `%t` — Timestamp (in microseconds).
- `%%` — Percentage sign ("%").

### Example
- Option: `--rename_files_after_processing="processed_%f_%t%e"`

- Query: `SELECT * FROM file('sample.csv')`


If reading `sample.csv` is successful, file will be renamed to `processed_sample_1683473210851438.csv`

## replace_running_query {#replace_running_query}

Type: Bool

Default value: 0

When using the HTTP interface, the ‘query_id’ parameter can be passed. This is any string that serves as the query identifier.
If a query from the same user with the same ‘query_id’ already exists at this time, the behaviour depends on the ‘replace_running_query’ parameter.

`0` (default) – Throw an exception (do not allow the query to run if a query with the same ‘query_id’ is already running).

`1` – Cancel the old query and start running the new one.

Set this parameter to 1 for implementing suggestions for segmentation conditions. After entering the next character, if the old query hasn’t finished yet, it should be cancelled.

## replace_running_query_max_wait_ms {#replace_running_query_max_wait_ms}

Type: Milliseconds

Default value: 5000

The wait time for running the query with the same `query_id` to finish, when the [replace_running_query](#replace-running-query) setting is active.

Possible values:

- Positive integer.
- 0 — Throwing an exception that does not allow to run a new query if the server already executes a query with the same `query_id`.

## replication_wait_for_inactive_replica_timeout {#replication_wait_for_inactive_replica_timeout}

Type: Int64

Default value: 120

Specifies how long (in seconds) to wait for inactive replicas to execute [ALTER](../../sql-reference/statements/alter/index.md), [OPTIMIZE](../../sql-reference/statements/optimize.md) or [TRUNCATE](../../sql-reference/statements/truncate.md) queries.

Possible values:

- 0 — Do not wait.
- Negative integer — Wait for unlimited time.
- Positive integer — The number of seconds to wait.

## restore_replace_external_dictionary_source_to_null {#restore_replace_external_dictionary_source_to_null}

Type: Bool

Default value: 0

Replace external dictionary sources to Null on restore. Useful for testing purposes

## restore_replace_external_engines_to_null {#restore_replace_external_engines_to_null}

Type: Bool

Default value: 0

For testing purposes. Replaces all external engines to Null to not initiate external connections.

## restore_replace_external_table_functions_to_null {#restore_replace_external_table_functions_to_null}

Type: Bool

Default value: 0

For testing purposes. Replaces all external table functions to Null to not initiate external connections.

## result_overflow_mode {#result_overflow_mode}

Type: OverflowMode

Default value: throw

What to do when the limit is exceeded.

## rewrite_count_distinct_if_with_count_distinct_implementation {#rewrite_count_distinct_if_with_count_distinct_implementation}

Type: Bool

Default value: 0

Allows you to rewrite `countDistcintIf` with [count_distinct_implementation](#count_distinct_implementation) setting.

Possible values:

- true — Allow.
- false — Disallow.

## s3_allow_parallel_part_upload {#s3_allow_parallel_part_upload}

Type: Bool

Default value: 1

Use multiple threads for s3 multipart upload. It may lead to slightly higher memory usage

## s3_check_objects_after_upload {#s3_check_objects_after_upload}

Type: Bool

Default value: 0

Check each uploaded object to s3 with head request to be sure that upload was successful

## s3_connect_timeout_ms {#s3_connect_timeout_ms}

Type: UInt64

Default value: 1000

Connection timeout for host from s3 disks.

## s3_create_new_file_on_insert {#s3_create_new_file_on_insert}

Type: Bool

Default value: 0

Enables or disables creating a new file on each insert in s3 engine tables. If enabled, on each insert a new S3 object will be created with the key, similar to this pattern:

initial: `data.Parquet.gz` -> `data.1.Parquet.gz` -> `data.2.Parquet.gz`, etc.

Possible values:
- 0 — `INSERT` query appends new data to the end of the file.
- 1 — `INSERT` query creates a new file.

## s3_disable_checksum {#s3_disable_checksum}

Type: Bool

Default value: 0

Do not calculate a checksum when sending a file to S3. This speeds up writes by avoiding excessive processing passes on a file. It is mostly safe as the data of MergeTree tables is checksummed by ClickHouse anyway, and when S3 is accessed with HTTPS, the TLS layer already provides integrity while transferring through the network. While additional checksums on S3 give defense in depth.

## s3_ignore_file_doesnt_exist {#s3_ignore_file_doesnt_exist}

Type: Bool

Default value: 0

Ignore absence of file if it does not exist when reading certain keys.

Possible values:
- 1 — `SELECT` returns empty result.
- 0 — `SELECT` throws an exception.

## s3_list_object_keys_size {#s3_list_object_keys_size}

Type: UInt64

Default value: 1000

Maximum number of files that could be returned in batch by ListObject request

## s3_max_connections {#s3_max_connections}

Type: UInt64

Default value: 1024

The maximum number of connections per server.

## s3_max_get_burst {#s3_max_get_burst}

Type: UInt64

Default value: 0

Max number of requests that can be issued simultaneously before hitting request per second limit. By default (0) equals to `s3_max_get_rps`

## s3_max_get_rps {#s3_max_get_rps}

Type: UInt64

Default value: 0

Limit on S3 GET request per second rate before throttling. Zero means unlimited.

## s3_max_inflight_parts_for_one_file {#s3_max_inflight_parts_for_one_file}

Type: UInt64

Default value: 20

The maximum number of a concurrent loaded parts in multipart upload request. 0 means unlimited.

## s3_max_part_number {#s3_max_part_number}

Type: UInt64

Default value: 10000

Maximum part number number for s3 upload part.

## s3_max_put_burst {#s3_max_put_burst}

Type: UInt64

Default value: 0

Max number of requests that can be issued simultaneously before hitting request per second limit. By default (0) equals to `s3_max_put_rps`

## s3_max_put_rps {#s3_max_put_rps}

Type: UInt64

Default value: 0

Limit on S3 PUT request per second rate before throttling. Zero means unlimited.

## s3_max_redirects {#s3_max_redirects}

Type: UInt64

Default value: 10

Max number of S3 redirects hops allowed.

## s3_max_single_operation_copy_size {#s3_max_single_operation_copy_size}

Type: UInt64

Default value: 33554432

Maximum size for a single copy operation in s3

## s3_max_single_part_upload_size {#s3_max_single_part_upload_size}

Type: UInt64

Default value: 33554432

The maximum size of object to upload using singlepart upload to S3.

## s3_max_single_read_retries {#s3_max_single_read_retries}

Type: UInt64

Default value: 4

The maximum number of retries during single S3 read.

## s3_max_unexpected_write_error_retries {#s3_max_unexpected_write_error_retries}

Type: UInt64

Default value: 4

The maximum number of retries in case of unexpected errors during S3 write.

## s3_max_upload_part_size {#s3_max_upload_part_size}

Type: UInt64

Default value: 5368709120

The maximum size of part to upload during multipart upload to S3.

## s3_min_upload_part_size {#s3_min_upload_part_size}

Type: UInt64

Default value: 16777216

The minimum size of part to upload during multipart upload to S3.

## s3_request_timeout_ms {#s3_request_timeout_ms}

Type: UInt64

Default value: 30000

Idleness timeout for sending and receiving data to/from S3. Fail if a single TCP read or write call blocks for this long.

## s3_retry_attempts {#s3_retry_attempts}

Type: UInt64

Default value: 100

Setting for Aws::Client::RetryStrategy, Aws::Client does retries itself, 0 means no retries

## s3_skip_empty_files {#s3_skip_empty_files}

Type: Bool

Default value: 0

Enables or disables skipping empty files in [S3](../../engines/table-engines/integrations/s3.md) engine tables.

Possible values:
- 0 — `SELECT` throws an exception if empty file is not compatible with requested format.
- 1 — `SELECT` returns empty result for empty file.

## s3_strict_upload_part_size {#s3_strict_upload_part_size}

Type: UInt64

Default value: 0

The exact size of part to upload during multipart upload to S3 (some implementations does not supports variable size parts).

## s3_throw_on_zero_files_match {#s3_throw_on_zero_files_match}

Type: Bool

Default value: 0

Throw an error, when ListObjects request cannot match any files

## s3_truncate_on_insert {#s3_truncate_on_insert}

Type: Bool

Default value: 0

Enables or disables truncate before inserts in s3 engine tables. If disabled, an exception will be thrown on insert attempts if an S3 object already exists.

Possible values:
- 0 — `INSERT` query appends new data to the end of the file.
- 1 — `INSERT` query replaces existing content of the file with the new data.

## s3_upload_part_size_multiply_factor {#s3_upload_part_size_multiply_factor}

Type: UInt64

Default value: 2

Multiply s3_min_upload_part_size by this factor each time s3_multiply_parts_count_threshold parts were uploaded from a single write to S3.

## s3_upload_part_size_multiply_parts_count_threshold {#s3_upload_part_size_multiply_parts_count_threshold}

Type: UInt64

Default value: 500

Each time this number of parts was uploaded to S3, s3_min_upload_part_size is multiplied by s3_upload_part_size_multiply_factor.

## s3_use_adaptive_timeouts {#s3_use_adaptive_timeouts}

Type: Bool

Default value: 1

When set to `true` than for all s3 requests first two attempts are made with low send and receive timeouts.
When set to `false` than all attempts are made with identical timeouts.

## s3_validate_request_settings {#s3_validate_request_settings}

Type: Bool

Default value: 1

Enables s3 request settings validation.

Possible values:
- 1 — validate settings.
- 0 — do not validate settings.

## s3queue_default_zookeeper_path {#s3queue_default_zookeeper_path}

Type: String

Default value: /clickhouse/s3queue/

Default zookeeper path prefix for S3Queue engine

## s3queue_enable_logging_to_s3queue_log {#s3queue_enable_logging_to_s3queue_log}

Type: Bool

Default value: 0

Enable writing to system.s3queue_log. The value can be overwritten per table with table settings

## schema_inference_cache_require_modification_time_for_url {#schema_inference_cache_require_modification_time_for_url}

Type: Bool

Default value: 1

Use schema from cache for URL with last modification time validation (for URLs with Last-Modified header)

## schema_inference_use_cache_for_azure {#schema_inference_use_cache_for_azure}

Type: Bool

Default value: 1

Use cache in schema inference while using azure table function

## schema_inference_use_cache_for_file {#schema_inference_use_cache_for_file}

Type: Bool

Default value: 1

Use cache in schema inference while using file table function

## schema_inference_use_cache_for_hdfs {#schema_inference_use_cache_for_hdfs}

Type: Bool

Default value: 1

Use cache in schema inference while using hdfs table function

## schema_inference_use_cache_for_s3 {#schema_inference_use_cache_for_s3}

Type: Bool

Default value: 1

Use cache in schema inference while using s3 table function

## schema_inference_use_cache_for_url {#schema_inference_use_cache_for_url}

Type: Bool

Default value: 1

Use cache in schema inference while using url table function

## select_sequential_consistency {#select_sequential_consistency}

Type: UInt64

Default value: 0

:::note
This setting differ in behavior between SharedMergeTree and ReplicatedMergeTree, see [SharedMergeTree consistency](/docs/en/cloud/reference/shared-merge-tree/#consistency) for more information about the behavior of `select_sequential_consistency` in SharedMergeTree.
:::

Enables or disables sequential consistency for `SELECT` queries. Requires `insert_quorum_parallel` to be disabled (enabled by default).

Possible values:

- 0 — Disabled.
- 1 — Enabled.

Usage

When sequential consistency is enabled, ClickHouse allows the client to execute the `SELECT` query only for those replicas that contain data from all previous `INSERT` queries executed with `insert_quorum`. If the client refers to a partial replica, ClickHouse will generate an exception. The SELECT query will not include data that has not yet been written to the quorum of replicas.

When `insert_quorum_parallel` is enabled (the default), then `select_sequential_consistency` does not work. This is because parallel `INSERT` queries can be written to different sets of quorum replicas so there is no guarantee a single replica will have received all writes.

See also:

- [insert_quorum](#insert_quorum)
- [insert_quorum_timeout](#insert_quorum_timeout)
- [insert_quorum_parallel](#insert_quorum_parallel)

## send_logs_level {#send_logs_level}

Type: LogsLevel

Default value: fatal

Send server text logs with specified minimum level to client. Valid values: 'trace', 'debug', 'information', 'warning', 'error', 'fatal', 'none'

## send_logs_source_regexp {#send_logs_source_regexp}

Type: String

Default value: 

Send server text logs with specified regexp to match log source name. Empty means all sources.

## send_progress_in_http_headers {#send_progress_in_http_headers}

Type: Bool

Default value: 0

Enables or disables `X-ClickHouse-Progress` HTTP response headers in `clickhouse-server` responses.

For more information, read the [HTTP interface description](../../interfaces/http.md).

Possible values:

- 0 — Disabled.
- 1 — Enabled.

## send_timeout {#send_timeout}

Type: Seconds

Default value: 300

Timeout for sending data to the network, in seconds. If a client needs to send some data but is not able to send any bytes in this interval, the exception is thrown. If you set this setting on the client, the 'receive_timeout' for the socket will also be set on the corresponding connection end on the server.

## session_timezone {#session_timezone}

Type: Timezone

Default value: 

Sets the implicit time zone of the current session or query.
The implicit time zone is the time zone applied to values of type DateTime/DateTime64 which have no explicitly specified time zone.
The setting takes precedence over the globally configured (server-level) implicit time zone.
A value of '' (empty string) means that the implicit time zone of the current session or query is equal to the [server time zone](../server-configuration-parameters/settings.md#timezone).

You can use functions `timeZone()` and `serverTimeZone()` to get the session time zone and server time zone.

Possible values:

-    Any time zone name from `system.time_zones`, e.g. `Europe/Berlin`, `UTC` or `Zulu`

Examples:

```sql
SELECT timeZone(), serverTimeZone() FORMAT TSV

Europe/Berlin	Europe/Berlin
```

```sql
SELECT timeZone(), serverTimeZone() SETTINGS session_timezone = 'Asia/Novosibirsk' FORMAT TSV

Asia/Novosibirsk	Europe/Berlin
```

Assign session time zone 'America/Denver' to the inner DateTime without explicitly specified time zone:

```sql
SELECT toDateTime64(toDateTime64('1999-12-12 23:23:23.123', 3), 3, 'Europe/Zurich') SETTINGS session_timezone = 'America/Denver' FORMAT TSV

1999-12-13 07:23:23.123
```

:::warning
Not all functions that parse DateTime/DateTime64 respect `session_timezone`. This can lead to subtle errors.
See the following example and explanation.
:::

```sql
CREATE TABLE test_tz (`d` DateTime('UTC')) ENGINE = Memory AS SELECT toDateTime('2000-01-01 00:00:00', 'UTC');

SELECT *, timeZone() FROM test_tz WHERE d = toDateTime('2000-01-01 00:00:00') SETTINGS session_timezone = 'Asia/Novosibirsk'
0 rows in set.

SELECT *, timeZone() FROM test_tz WHERE d = '2000-01-01 00:00:00' SETTINGS session_timezone = 'Asia/Novosibirsk'
┌───────────────────d─┬─timeZone()───────┐
│ 2000-01-01 00:00:00 │ Asia/Novosibirsk │
└─────────────────────┴──────────────────┘
```

This happens due to different parsing pipelines:

- `toDateTime()` without explicitly given time zone used in the first `SELECT` query honors setting `session_timezone` and the global time zone.
- In the second query, a DateTime is parsed from a String, and inherits the type and time zone of the existing column`d`. Thus, setting `session_timezone` and the global time zone are not honored.

**See also**

- [timezone](../server-configuration-parameters/settings.md#timezone)

## set_overflow_mode {#set_overflow_mode}

Type: OverflowMode

Default value: throw

What to do when the limit is exceeded.

## short_circuit_function_evaluation {#short_circuit_function_evaluation}

Type: ShortCircuitFunctionEvaluation

Default value: enable

Allows calculating the [if](../../sql-reference/functions/conditional-functions.md/#if), [multiIf](../../sql-reference/functions/conditional-functions.md/#multiif), [and](../../sql-reference/functions/logical-functions.md/#logical-and-function), and [or](../../sql-reference/functions/logical-functions.md/#logical-or-function) functions according to a [short scheme](https://en.wikipedia.org/wiki/Short-circuit_evaluation). This helps optimize the execution of complex expressions in these functions and prevent possible exceptions (such as division by zero when it is not expected).

Possible values:

- `enable` — Enables short-circuit function evaluation for functions that are suitable for it (can throw an exception or computationally heavy).
- `force_enable` — Enables short-circuit function evaluation for all functions.
- `disable` — Disables short-circuit function evaluation.

## show_table_uuid_in_table_create_query_if_not_nil {#show_table_uuid_in_table_create_query_if_not_nil}

Type: Bool

Default value: 0

Sets the `SHOW TABLE` query display.

Possible values:

- 0 — The query will be displayed without table UUID.
- 1 — The query will be displayed with table UUID.

## single_join_prefer_left_table {#single_join_prefer_left_table}

Type: Bool

Default value: 1

For single JOIN in case of identifier ambiguity prefer left table

## skip_download_if_exceeds_query_cache {#skip_download_if_exceeds_query_cache}

Type: Bool

Default value: 1

Skip download from remote filesystem if exceeds query cache size

## skip_unavailable_shards {#skip_unavailable_shards}

Type: Bool

Default value: 0

Enables or disables silently skipping of unavailable shards.

Shard is considered unavailable if all its replicas are unavailable. A replica is unavailable in the following cases:

- ClickHouse can’t connect to replica for any reason.

    When connecting to a replica, ClickHouse performs several attempts. If all these attempts fail, the replica is considered unavailable.

- Replica can’t be resolved through DNS.

    If replica’s hostname can’t be resolved through DNS, it can indicate the following situations:

    - Replica’s host has no DNS record. It can occur in systems with dynamic DNS, for example, [Kubernetes](https://kubernetes.io), where nodes can be unresolvable during downtime, and this is not an error.

    - Configuration error. ClickHouse configuration file contains a wrong hostname.

Possible values:

- 1 — skipping enabled.

    If a shard is unavailable, ClickHouse returns a result based on partial data and does not report node availability issues.

- 0 — skipping disabled.

    If a shard is unavailable, ClickHouse throws an exception.

## sleep_after_receiving_query_ms {#sleep_after_receiving_query_ms}

Type: Milliseconds

Default value: 0

Time to sleep after receiving query in TCPHandler

## sleep_in_send_data_ms {#sleep_in_send_data_ms}

Type: Milliseconds

Default value: 0

Time to sleep in sending data in TCPHandler

## sleep_in_send_tables_status_ms {#sleep_in_send_tables_status_ms}

Type: Milliseconds

Default value: 0

Time to sleep in sending tables status response in TCPHandler

## sort_overflow_mode {#sort_overflow_mode}

Type: OverflowMode

Default value: throw

What to do when the limit is exceeded.

## split_intersecting_parts_ranges_into_layers_final {#split_intersecting_parts_ranges_into_layers_final}

Type: Bool

Default value: 1

Split intersecting parts ranges into layers during FINAL optimization

## split_parts_ranges_into_intersecting_and_non_intersecting_final {#split_parts_ranges_into_intersecting_and_non_intersecting_final}

Type: Bool

Default value: 1

Split parts ranges into intersecting and non intersecting during FINAL optimization

## splitby_max_substrings_includes_remaining_string {#splitby_max_substrings_includes_remaining_string}

Type: Bool

Default value: 0

Controls whether function [splitBy*()](../../sql-reference/functions/splitting-merging-functions.md) with argument `max_substrings` > 0 will include the remaining string in the last element of the result array.

Possible values:

- `0` - The remaining string will not be included in the last element of the result array.
- `1` - The remaining string will be included in the last element of the result array. This is the behavior of Spark's [`split()`](https://spark.apache.org/docs/3.1.2/api/python/reference/api/pyspark.sql.functions.split.html) function and Python's ['string.split()'](https://docs.python.org/3/library/stdtypes.html#str.split) method.

## stop_refreshable_materialized_views_on_startup {#stop_refreshable_materialized_views_on_startup}

Type: Bool

Default value: 0

On server startup, prevent scheduling of refreshable materialized views, as if with SYSTEM STOP VIEWS. You can manually start them with SYSTEM START VIEWS or SYSTEM START VIEW \\<name\\> afterwards. Also applies to newly created views. Has no effect on non-refreshable materialized views.

## storage_file_read_method {#storage_file_read_method}

Type: LocalFSReadMethod

Default value: pread

Method of reading data from storage file, one of: `read`, `pread`, `mmap`. The mmap method does not apply to clickhouse-server (it's intended for clickhouse-local).

## storage_system_stack_trace_pipe_read_timeout_ms {#storage_system_stack_trace_pipe_read_timeout_ms}

Type: Milliseconds

Default value: 100

Maximum time to read from a pipe for receiving information from the threads when querying the `system.stack_trace` table. This setting is used for testing purposes and not meant to be changed by users.

## stream_flush_interval_ms {#stream_flush_interval_ms}

Type: Milliseconds

Default value: 7500

Works for tables with streaming in the case of a timeout, or when a thread generates [max_insert_block_size](#max_insert_block_size) rows.

The default value is 7500.

The smaller the value, the more often data is flushed into the table. Setting the value too low leads to poor performance.

## stream_like_engine_allow_direct_select {#stream_like_engine_allow_direct_select}

Type: Bool

Default value: 0

Allow direct SELECT query for Kafka, RabbitMQ, FileLog, Redis Streams, and NATS engines. In case there are attached materialized views, SELECT query is not allowed even if this setting is enabled.

## stream_like_engine_insert_queue {#stream_like_engine_insert_queue}

Type: String

Default value: 

When stream-like engine reads from multiple queues, the user will need to select one queue to insert into when writing. Used by Redis Streams and NATS.

## stream_poll_timeout_ms {#stream_poll_timeout_ms}

Type: Milliseconds

Default value: 500

Timeout for polling data from/to streaming storages.

## system_events_show_zero_values {#system_events_show_zero_values}

Type: Bool

Default value: 0

Allows to select zero-valued events from [`system.events`](../../operations/system-tables/events.md).

Some monitoring systems require passing all the metrics values to them for each checkpoint, even if the metric value is zero.

Possible values:

- 0 — Disabled.
- 1 — Enabled.

**Examples**

Query

```sql
SELECT * FROM system.events WHERE event='QueryMemoryLimitExceeded';
```

Result

```text
Ok.
```

Query
```sql
SET system_events_show_zero_values = 1;
SELECT * FROM system.events WHERE event='QueryMemoryLimitExceeded';
```

Result

```text
┌─event────────────────────┬─value─┬─description───────────────────────────────────────────┐
│ QueryMemoryLimitExceeded │     0 │ Number of times when memory limit exceeded for query. │
└──────────────────────────┴───────┴───────────────────────────────────────────────────────┘
```

## table_function_remote_max_addresses {#table_function_remote_max_addresses}

Type: UInt64

Default value: 1000

Sets the maximum number of addresses generated from patterns for the [remote](../../sql-reference/table-functions/remote.md) function.

Possible values:

- Positive integer.

## tcp_keep_alive_timeout {#tcp_keep_alive_timeout}

Type: Seconds

Default value: 290

The time in seconds the connection needs to remain idle before TCP starts sending keepalive probes

## temporary_data_in_cache_reserve_space_wait_lock_timeout_milliseconds {#temporary_data_in_cache_reserve_space_wait_lock_timeout_milliseconds}

Type: UInt64

Default value: 600000

Wait time to lock cache for space reservation for temporary data in filesystem cache

## temporary_files_codec {#temporary_files_codec}

Type: String

Default value: LZ4

Sets compression codec for temporary files used in sorting and joining operations on disk.

Possible values:

- LZ4 — [LZ4](https://en.wikipedia.org/wiki/LZ4_(compression_algorithm)) compression is applied.
- NONE — No compression is applied.

## throw_if_deduplication_in_dependent_materialized_views_enabled_with_async_insert {#throw_if_deduplication_in_dependent_materialized_views_enabled_with_async_insert}

Type: Bool

Default value: 1

Throw exception on INSERT query when the setting `deduplicate_blocks_in_dependent_materialized_views` is enabled along with `async_insert`. It guarantees correctness, because these features can't work together.

## throw_if_no_data_to_insert {#throw_if_no_data_to_insert}

Type: Bool

Default value: 1

Allows or forbids empty INSERTs, enabled by default (throws an error on an empty insert)

## throw_on_error_from_cache_on_write_operations {#throw_on_error_from_cache_on_write_operations}

Type: Bool

Default value: 0

Ignore error from cache when caching on write operations (INSERT, merges)

## throw_on_max_partitions_per_insert_block {#throw_on_max_partitions_per_insert_block}

Type: Bool

Default value: 1

Used with max_partitions_per_insert_block. If true (default), an exception will be thrown when max_partitions_per_insert_block is reached. If false, details of the insert query reaching this limit with the number of partitions will be logged. This can be useful if you're trying to understand the impact on users when changing max_partitions_per_insert_block.

## throw_on_unsupported_query_inside_transaction {#throw_on_unsupported_query_inside_transaction}

Type: Bool

Default value: 1

Throw exception if unsupported query is used inside transaction

## timeout_before_checking_execution_speed {#timeout_before_checking_execution_speed}

Type: Seconds

Default value: 10

Check that the speed is not too low after the specified time has elapsed.

## timeout_overflow_mode {#timeout_overflow_mode}

Type: OverflowMode

Default value: throw

What to do when the limit is exceeded.

## timeout_overflow_mode_leaf {#timeout_overflow_mode_leaf}

Type: OverflowMode

Default value: throw

What to do when the leaf limit is exceeded.

## totals_auto_threshold {#totals_auto_threshold}

Type: Float

Default value: 0.5

The threshold for `totals_mode = 'auto'`.
See the section “WITH TOTALS modifier”.

## totals_mode {#totals_mode}

Type: TotalsMode

Default value: after_having_exclusive

How to calculate TOTALS when HAVING is present, as well as when max_rows_to_group_by and group_by_overflow_mode = ‘any’ are present.
See the section “WITH TOTALS modifier”.

## trace_profile_events {#trace_profile_events}

Type: Bool

Default value: 0

Enables or disables collecting stacktraces on each update of profile events along with the name of profile event and the value of increment and sending them into [trace_log](../../operations/system-tables/trace_log.md#system_tables-trace_log).

Possible values:

- 1 — Tracing of profile events enabled.
- 0 — Tracing of profile events disabled.

## transfer_overflow_mode {#transfer_overflow_mode}

Type: OverflowMode

Default value: throw

What to do when the limit is exceeded.

## transform_null_in {#transform_null_in}

Type: Bool

Default value: 0

Enables equality of [NULL](../../sql-reference/syntax.md/#null-literal) values for [IN](../../sql-reference/operators/in.md) operator.

By default, `NULL` values can’t be compared because `NULL` means undefined value. Thus, comparison `expr = NULL` must always return `false`. With this setting `NULL = NULL` returns `true` for `IN` operator.

Possible values:

- 0 — Comparison of `NULL` values in `IN` operator returns `false`.
- 1 — Comparison of `NULL` values in `IN` operator returns `true`.

**Example**

Consider the `null_in` table:

``` text
┌──idx─┬─────i─┐
│    1 │     1 │
│    2 │  NULL │
│    3 │     3 │
└──────┴───────┘
```

Query:

``` sql
SELECT idx, i FROM null_in WHERE i IN (1, NULL) SETTINGS transform_null_in = 0;
```

Result:

``` text
┌──idx─┬────i─┐
│    1 │    1 │
└──────┴──────┘
```

Query:

``` sql
SELECT idx, i FROM null_in WHERE i IN (1, NULL) SETTINGS transform_null_in = 1;
```

Result:

``` text
┌──idx─┬─────i─┐
│    1 │     1 │
│    2 │  NULL │
└──────┴───────┘
```

**See Also**

- [NULL Processing in IN Operators](../../sql-reference/operators/in.md/#in-null-processing)

## traverse_shadow_remote_data_paths {#traverse_shadow_remote_data_paths}

Type: Bool

Default value: 0

Traverse shadow directory when query system.remote_data_paths

## union_default_mode {#union_default_mode}

Type: SetOperationMode

Default value: 

Sets a mode for combining `SELECT` query results. The setting is only used when shared with [UNION](../../sql-reference/statements/select/union.md) without explicitly specifying the `UNION ALL` or `UNION DISTINCT`.

Possible values:

- `'DISTINCT'` — ClickHouse outputs rows as a result of combining queries removing duplicate rows.
- `'ALL'` — ClickHouse outputs all rows as a result of combining queries including duplicate rows.
- `''` — ClickHouse generates an exception when used with `UNION`.

See examples in [UNION](../../sql-reference/statements/select/union.md).

## unknown_packet_in_send_data {#unknown_packet_in_send_data}

Type: UInt64

Default value: 0

Send unknown packet instead of data Nth data packet

## use_cache_for_count_from_files {#use_cache_for_count_from_files}

Type: Bool

Default value: 1

Enables caching of rows number during count from files in table functions `file`/`s3`/`url`/`hdfs`/`azureBlobStorage`.

Enabled by default.

## use_client_time_zone {#use_client_time_zone}

Type: Bool

Default value: 0

Use client timezone for interpreting DateTime string values, instead of adopting server timezone.

## use_compact_format_in_distributed_parts_names {#use_compact_format_in_distributed_parts_names}

Type: Bool

Default value: 1

Uses compact format for storing blocks for background (`distributed_foreground_insert`) INSERT into tables with `Distributed` engine.

Possible values:

- 0 — Uses `user[:password]@host:port#default_database` directory format.
- 1 — Uses `[shard{shard_index}[_replica{replica_index}]]` directory format.

:::note
- with `use_compact_format_in_distributed_parts_names=0` changes from cluster definition will not be applied for background INSERT.
- with `use_compact_format_in_distributed_parts_names=1` changing the order of the nodes in the cluster definition, will change the `shard_index`/`replica_index` so be aware.
:::

## use_concurrency_control {#use_concurrency_control}

Type: Bool

Default value: 1

Respect the server's concurrency control (see the `concurrent_threads_soft_limit_num` and `concurrent_threads_soft_limit_ratio_to_cores` global server settings). If disabled, it allows using a larger number of threads even if the server is overloaded (not recommended for normal usage, and needed mostly for tests).

## use_hedged_requests {#use_hedged_requests}

Type: Bool

Default value: 1

Enables hedged requests logic for remote queries. It allows to establish many connections with different replicas for query.
New connection is enabled in case existent connection(s) with replica(s) were not established within `hedged_connection_timeout`
or no data was received within `receive_data_timeout`. Query uses the first connection which send non empty progress packet (or data packet, if `allow_changing_replica_until_first_data_packet`);
other connections are cancelled. Queries with `max_parallel_replicas > 1` are supported.

Enabled by default.

Disabled by default on Cloud.

## use_hive_partitioning {#use_hive_partitioning}

Type: Bool

Default value: 0

When enabled, ClickHouse will detect Hive-style partitioning in path (`/name=value/`) in file-like table engines [File](../../engines/table-engines/special/file.md#hive-style-partitioning)/[S3](../../engines/table-engines/integrations/s3.md#hive-style-partitioning)/[URL](../../engines/table-engines/special/url.md#hive-style-partitioning)/[HDFS](../../engines/table-engines/integrations/hdfs.md#hive-style-partitioning)/[AzureBlobStorage](../../engines/table-engines/integrations/azureBlobStorage.md#hive-style-partitioning) and will allow to use partition columns as virtual columns in the query. These virtual columns will have the same names as in the partitioned path, but starting with `_`.

## use_index_for_in_with_subqueries {#use_index_for_in_with_subqueries}

Type: Bool

Default value: 1

Try using an index if there is a subquery or a table expression on the right side of the IN operator.

## use_index_for_in_with_subqueries_max_values {#use_index_for_in_with_subqueries_max_values}

Type: UInt64

Default value: 0

The maximum size of the set in the right-hand side of the IN operator to use table index for filtering. It allows to avoid performance degradation and higher memory usage due to the preparation of additional data structures for large queries. Zero means no limit.

## use_json_alias_for_old_object_type {#use_json_alias_for_old_object_type}

Type: Bool

Default value: 0

When enabled, `JSON` data type alias will be used to create an old [Object('json')](../../sql-reference/data-types/json.md) type instead of the new [JSON](../../sql-reference/data-types/newjson.md) type.

## use_local_cache_for_remote_storage {#use_local_cache_for_remote_storage}

Type: Bool

Default value: 1

Use local cache for remote storage like HDFS or S3, it's used for remote table engine only

## use_page_cache_for_disks_without_file_cache {#use_page_cache_for_disks_without_file_cache}

Type: Bool

Default value: 0

Use userspace page cache for remote disks that don't have filesystem cache enabled.

## use_query_cache {#use_query_cache}

Type: Bool

Default value: 0

If turned on, `SELECT` queries may utilize the [query cache](../query-cache.md). Parameters [enable_reads_from_query_cache](#enable-reads-from-query-cache)
and [enable_writes_to_query_cache](#enable-writes-to-query-cache) control in more detail how the cache is used.

Possible values:

- 0 - Disabled
- 1 - Enabled

## use_skip_indexes {#use_skip_indexes}

Type: Bool

Default value: 1

Use data skipping indexes during query execution.

Possible values:

- 0 — Disabled.
- 1 — Enabled.

## use_skip_indexes_if_final {#use_skip_indexes_if_final}

Type: Bool

Default value: 0

Controls whether skipping indexes are used when executing a query with the FINAL modifier.

By default, this setting is disabled because skip indexes may exclude rows (granules) containing the latest data, which could lead to incorrect results. When enabled, skipping indexes are applied even with the FINAL modifier, potentially improving performance but with the risk of missing recent updates.

Possible values:

- 0 — Disabled.
- 1 — Enabled.

## use_structure_from_insertion_table_in_table_functions {#use_structure_from_insertion_table_in_table_functions}

Type: UInt64

Default value: 2

Use structure from insertion table instead of schema inference from data. Possible values: 0 - disabled, 1 - enabled, 2 - auto

## use_uncompressed_cache {#use_uncompressed_cache}

Type: Bool

Default value: 0

Whether to use a cache of uncompressed blocks. Accepts 0 or 1. By default, 0 (disabled).
Using the uncompressed cache (only for tables in the MergeTree family) can significantly reduce latency and increase throughput when working with a large number of short queries. Enable this setting for users who send frequent short requests. Also pay attention to the [uncompressed_cache_size](../../operations/server-configuration-parameters/settings.md/#server-settings-uncompressed_cache_size) configuration parameter (only set in the config file) – the size of uncompressed cache blocks. By default, it is 8 GiB. The uncompressed cache is filled in as needed and the least-used data is automatically deleted.

For queries that read at least a somewhat large volume of data (one million rows or more), the uncompressed cache is disabled automatically to save space for truly small queries. This means that you can keep the ‘use_uncompressed_cache’ setting always set to 1.

## use_variant_as_common_type {#use_variant_as_common_type}

Type: Bool

Default value: 0

Allows to use `Variant` type as a result type for [if](../../sql-reference/functions/conditional-functions.md/#if)/[multiIf](../../sql-reference/functions/conditional-functions.md/#multiif)/[array](../../sql-reference/functions/array-functions.md)/[map](../../sql-reference/functions/tuple-map-functions.md) functions when there is no common type for argument types.

Example:

```sql
SET use_variant_as_common_type = 1;
SELECT toTypeName(if(number % 2, number, range(number))) as variant_type FROM numbers(1);
SELECT if(number % 2, number, range(number)) as variant FROM numbers(5);
```

```text
┌─variant_type───────────────────┐
│ Variant(Array(UInt64), UInt64) │
└────────────────────────────────┘
┌─variant───┐
│ []        │
│ 1         │
│ [0,1]     │
│ 3         │
│ [0,1,2,3] │
└───────────┘
```

```sql
SET use_variant_as_common_type = 1;
SELECT toTypeName(multiIf((number % 4) = 0, 42, (number % 4) = 1, [1, 2, 3], (number % 4) = 2, 'Hello, World!', NULL)) AS variant_type FROM numbers(1);
SELECT multiIf((number % 4) = 0, 42, (number % 4) = 1, [1, 2, 3], (number % 4) = 2, 'Hello, World!', NULL) AS variant FROM numbers(4);
```

```text
─variant_type─────────────────────────┐
│ Variant(Array(UInt8), String, UInt8) │
└──────────────────────────────────────┘

┌─variant───────┐
│ 42            │
│ [1,2,3]       │
│ Hello, World! │
│ ᴺᵁᴸᴸ          │
└───────────────┘
```

```sql
SET use_variant_as_common_type = 1;
SELECT toTypeName(array(range(number), number, 'str_' || toString(number))) as array_of_variants_type from numbers(1);
SELECT array(range(number), number, 'str_' || toString(number)) as array_of_variants FROM numbers(3);
```

```text
┌─array_of_variants_type────────────────────────┐
│ Array(Variant(Array(UInt64), String, UInt64)) │
└───────────────────────────────────────────────┘

┌─array_of_variants─┐
│ [[],0,'str_0']    │
│ [[0],1,'str_1']   │
│ [[0,1],2,'str_2'] │
└───────────────────┘
```

```sql
SET use_variant_as_common_type = 1;
SELECT toTypeName(map('a', range(number), 'b', number, 'c', 'str_' || toString(number))) as map_of_variants_type from numbers(1);
SELECT map('a', range(number), 'b', number, 'c', 'str_' || toString(number)) as map_of_variants FROM numbers(3);
```

```text
┌─map_of_variants_type────────────────────────────────┐
│ Map(String, Variant(Array(UInt64), String, UInt64)) │
└─────────────────────────────────────────────────────┘

┌─map_of_variants───────────────┐
│ {'a':[],'b':0,'c':'str_0'}    │
│ {'a':[0],'b':1,'c':'str_1'}   │
│ {'a':[0,1],'b':2,'c':'str_2'} │
└───────────────────────────────┘
```

## use_with_fill_by_sorting_prefix {#use_with_fill_by_sorting_prefix}

Type: Bool

Default value: 1

Columns preceding WITH FILL columns in ORDER BY clause form sorting prefix. Rows with different values in sorting prefix are filled independently

## validate_polygons {#validate_polygons}

Type: Bool

Default value: 1

Enables or disables throwing an exception in the [pointInPolygon](../../sql-reference/functions/geo/index.md#pointinpolygon) function, if the polygon is self-intersecting or self-tangent.

Possible values:

- 0 — Throwing an exception is disabled. `pointInPolygon` accepts invalid polygons and returns possibly incorrect results for them.
- 1 — Throwing an exception is enabled.

## wait_changes_become_visible_after_commit_mode {#wait_changes_become_visible_after_commit_mode}

Type: TransactionsWaitCSNMode

Default value: wait_unknown

Wait for committed changes to become actually visible in the latest snapshot

## wait_for_async_insert {#wait_for_async_insert}

Type: Bool

Default value: 1

If true wait for processing of asynchronous insertion

## wait_for_async_insert_timeout {#wait_for_async_insert_timeout}

Type: Seconds

Default value: 120

Timeout for waiting for processing asynchronous insertion

## wait_for_window_view_fire_signal_timeout {#wait_for_window_view_fire_signal_timeout}

Type: Seconds

Default value: 10

Timeout for waiting for window view fire signal in event time processing

## window_view_clean_interval {#window_view_clean_interval}

Type: Seconds

Default value: 60

The clean interval of window view in seconds to free outdated data.

## window_view_heartbeat_interval {#window_view_heartbeat_interval}

Type: Seconds

Default value: 15

The heartbeat interval in seconds to indicate watch query is alive.

<<<<<<< HEAD
## allow_suspicious_types_in_group_by {#allow_suspicious_types_in_group_by}

Allows or restricts using [Variant](../../sql-reference/data-types/variant.md) and [Dynamic](../../sql-reference/data-types/dynamic.md) types in GROUP BY keys.

Possible values:

- 0 — Usage of `Variant` and `Dynamic` types is restricted.
- 1 — Usage of `Variant` and `Dynamic` types is not restricted.

Default value: 0.

## allow_suspicious_types_in_order_by {#allow_suspicious_types_in_order_by}

Allows or restricts using [Variant](../../sql-reference/data-types/variant.md) and [Dynamic](../../sql-reference/data-types/dynamic.md) types in ORDER BY keys.

Possible values:

- 0 — Usage of `Variant` and `Dynamic` types is restricted.
- 1 — Usage of `Variant` and `Dynamic` types is not restricted.

Default value: 0.

## enable_secure_identifiers
=======
## workload {#workload}
>>>>>>> e402f1ae

Type: String

Default value: default

Name of workload to be used to access resources

## write_through_distributed_cache {#write_through_distributed_cache}

Type: Bool

Default value: 0

Only in ClickHouse Cloud. Allow writing to distributed cache (writing to s3 will also be done by distributed cache)

## zstd_window_log_max {#zstd_window_log_max}

Type: Int64

Default value: 0

Allows you to select the max window log of ZSTD (it will not be used for MergeTree family)

<|MERGE_RESOLUTION|>--- conflicted
+++ resolved
@@ -716,6 +716,22 @@
 Default value: 0
 
 In CREATE TABLE statement allows specifying Variant type with similar variant types (for example, with different numeric or date types). Enabling this setting may introduce some ambiguity when working with values with similar types.
+
+## allow_suspicious_types_in_group_by {#allow_suspicious_types_in_group_by}
+
+Type: Bool
+
+Default value: 0
+
+Allows or restricts using [Variant](../../sql-reference/data-types/variant.md) and [Dynamic](../../sql-reference/data-types/dynamic.md) types in GROUP BY keys.
+
+## allow_suspicious_types_in_order_by {#allow_suspicious_types_in_order_by}
+
+Type: Bool
+
+Default value: 0
+
+Allows or restricts using [Variant](../../sql-reference/data-types/variant.md) and [Dynamic](../../sql-reference/data-types/dynamic.md) types in ORDER BY keys.
 
 ## allow_unrestricted_reads_from_keeper {#allow_unrestricted_reads_from_keeper}
 
@@ -9723,33 +9739,7 @@
 
 The heartbeat interval in seconds to indicate watch query is alive.
 
-<<<<<<< HEAD
-## allow_suspicious_types_in_group_by {#allow_suspicious_types_in_group_by}
-
-Allows or restricts using [Variant](../../sql-reference/data-types/variant.md) and [Dynamic](../../sql-reference/data-types/dynamic.md) types in GROUP BY keys.
-
-Possible values:
-
-- 0 — Usage of `Variant` and `Dynamic` types is restricted.
-- 1 — Usage of `Variant` and `Dynamic` types is not restricted.
-
-Default value: 0.
-
-## allow_suspicious_types_in_order_by {#allow_suspicious_types_in_order_by}
-
-Allows or restricts using [Variant](../../sql-reference/data-types/variant.md) and [Dynamic](../../sql-reference/data-types/dynamic.md) types in ORDER BY keys.
-
-Possible values:
-
-- 0 — Usage of `Variant` and `Dynamic` types is restricted.
-- 1 — Usage of `Variant` and `Dynamic` types is not restricted.
-
-Default value: 0.
-
-## enable_secure_identifiers
-=======
 ## workload {#workload}
->>>>>>> e402f1ae
 
 Type: String
 
@@ -9771,5 +9761,4 @@
 
 Default value: 0
 
-Allows you to select the max window log of ZSTD (it will not be used for MergeTree family)
-
+Allows you to select the max window log of ZSTD (it will not be used for MergeTree family)