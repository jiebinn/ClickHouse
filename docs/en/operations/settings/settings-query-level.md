---
sidebar_label: Query-level Session Settings
title: Query-level Session Settings
<<<<<<< HEAD
slug: /en/operations/settings/query-level
description: "Settings at the query-level"
=======
slug: /operations/settings/query-level
>>>>>>> e9e5edc3
---

There are multiple ways to run statements with specific settings.
Settings are configured in layers, and each subsequent layer redefines the previous values of a setting.

The order of priority for defining a setting is:

1. Applying a setting to a user directly, or within a settings profile

    - SQL (recommended)
    - adding one or more XML or YAML files to `/etc/clickhouse-server/users.d`

2. Session settings

    - Send `SET setting=value` from the ClickHouse Cloud SQL console or
    `clickhouse client` in interactive mode. Similarly, you can use ClickHouse
    sessions in the HTTP protocol. To do this, you need to specify the
    `session_id` HTTP parameter.

3. Query settings

    - When starting `clickhouse client` in non-interactive mode, set the startup
    parameter `--setting=value`.
    - When using the HTTP API, pass CGI parameters (`URL?setting_1=value&setting_2=value...`).
    - Define settings in the
    [SETTINGS](../../sql-reference/statements/select/index.md#settings-in-select-query)
    clause of the SELECT query. The setting value is applied only to that query
    and is reset to the default or previous value after the query is executed.

## Examples

These examples all set the value of the `async_insert` setting to `1`, and
show how to examine the settings in a running system.

### Using SQL to apply a setting to a user directly

This creates the user `ingester` with the setting `async_inset = 1`:

```sql
CREATE USER ingester
IDENTIFIED WITH sha256_hash BY '7e099f39b84ea79559b3e85ea046804e63725fd1f46b37f281276aae20f86dc3'
# highlight-next-line
SETTINGS async_insert = 1
```

#### Examine the settings profile and assignment

```sql
SHOW ACCESS
```

```response
┌─ACCESS─────────────────────────────────────────────────────────────────────────────┐
│ ...                                                                                │
# highlight-next-line
│ CREATE USER ingester IDENTIFIED WITH sha256_password SETTINGS async_insert = true  │
│ ...                                                                                │
└────────────────────────────────────────────────────────────────────────────────────┘
```
### Using SQL to create a settings profile and assign to a user

This creates the profile `log_ingest` with the setting `async_inset = 1`:

```sql
CREATE
SETTINGS PROFILE log_ingest SETTINGS async_insert = 1
```

This creates the user `ingester` and assigns the user the settings profile `log_ingest`:

```sql
CREATE USER ingester
IDENTIFIED WITH sha256_hash BY '7e099f39b84ea79559b3e85ea046804e63725fd1f46b37f281276aae20f86dc3'
# highlight-next-line
SETTINGS PROFILE log_ingest
```


### Using XML to create a settings profile and user

```xml title=/etc/clickhouse-server/users.d/users.xml
<clickhouse>
# highlight-start
    <profiles>
        <log_ingest>
            <async_insert>1</async_insert>
        </log_ingest>
    </profiles>
# highlight-end

    <users>
        <ingester>
            <password_sha256_hex>7e099f39b84ea79559b3e85ea046804e63725fd1f46b37f281276aae20f86dc3</password_sha256_hex>
# highlight-start
            <profile>log_ingest</profile>
# highlight-end
        </ingester>
        <default replace="true">
            <password_sha256_hex>7e099f39b84ea79559b3e85ea046804e63725fd1f46b37f281276aae20f86dc3</password_sha256_hex>
            <access_management>1</access_management>
            <named_collection_control>1</named_collection_control>
        </default>
    </users>
</clickhouse>
```

#### Examine the settings profile and assignment

```sql
SHOW ACCESS
```

```response
┌─ACCESS─────────────────────────────────────────────────────────────────────────────┐
│ CREATE USER default IDENTIFIED WITH sha256_password                                │
# highlight-next-line
│ CREATE USER ingester IDENTIFIED WITH sha256_password SETTINGS PROFILE log_ingest   │
│ CREATE SETTINGS PROFILE default                                                    │
# highlight-next-line
│ CREATE SETTINGS PROFILE log_ingest SETTINGS async_insert = true                    │
│ CREATE SETTINGS PROFILE readonly SETTINGS readonly = 1                             │
│ ...                                                                                │
└────────────────────────────────────────────────────────────────────────────────────┘
```

### Assign a setting to a session

```sql
SET async_insert =1;
SELECT value FROM system.settings where name='async_insert';
```

```response
┌─value──┐
│ 1      │
└────────┘
```

### Assign a setting during a query

```sql
INSERT INTO YourTable
# highlight-next-line
SETTINGS async_insert=1
VALUES (...)
```


## Converting a Setting to its Default Value

If you change a setting and would like to revert it back to its default value, set the value to `DEFAULT`. The syntax looks like:

```sql
SET setting_name = DEFAULT
```

For example, the default value of `async_insert` is `0`. Suppose you change its value to `1`:

```sql
SET async_insert = 1;

SELECT value FROM system.settings where name='async_insert';
```

The response is:

```response
┌─value──┐
│ 1      │
└────────┘
```

The following command sets its value back to 0:

```sql
SET async_insert = DEFAULT;

SELECT value FROM system.settings where name='async_insert';
```

The setting is now back to its default:

```response
┌─value───┐
│ 0       │
└─────────┘
```

## Custom Settings {#custom_settings}

In addition to the common [settings](../../operations/settings/settings.md), users can define custom settings.

A custom setting name must begin with one of predefined prefixes. The list of these prefixes must be declared in the [custom_settings_prefixes](../../operations/server-configuration-parameters/settings.md#custom_settings_prefixes) parameter in the server configuration file.

```xml
<custom_settings_prefixes>custom_</custom_settings_prefixes>
```

To define a custom setting use `SET` command:

```sql
SET custom_a = 123;
```

To get the current value of a custom setting use `getSetting()` function:

```sql
SELECT getSetting('custom_a');
```

**See Also**

- View the [Settings](./settings.md) page for a description of the ClickHouse settings.
- [Global server settings](../../operations/server-configuration-parameters/settings.md)<|MERGE_RESOLUTION|>--- conflicted
+++ resolved
@@ -1,12 +1,8 @@
 ---
 sidebar_label: Query-level Session Settings
 title: Query-level Session Settings
-<<<<<<< HEAD
-slug: /en/operations/settings/query-level
 description: "Settings at the query-level"
-=======
 slug: /operations/settings/query-level
->>>>>>> e9e5edc3
 ---
 
 There are multiple ways to run statements with specific settings.
