--- conflicted
+++ resolved
@@ -37,13 +37,8 @@
 ``` sql
 CREATE TABLE [IF NOT EXISTS] [db.]table_name [ON CLUSTER cluster]
 (
-<<<<<<< HEAD
-    name1 [type1] [DEFAULT|MATERIALIZED|ALIAS|EPHEMERAL expr1] [TTL expr1] [CODEC(codec1)] [STATISTIC(stat1)] [[NOT] NULL|PRIMARY KEY],
-    name2 [type2] [DEFAULT|MATERIALIZED|ALIAS|EPHEMERAL expr2] [TTL expr2] [CODEC(codec2)] [STATISTIC(stat2)] [[NOT] NULL|PRIMARY KEY],
-=======
-    name1 [type1] [[NOT] NULL] [DEFAULT|MATERIALIZED|ALIAS|EPHEMERAL expr1] [COMMENT ...] [CODEC(codec1)] [TTL expr1] [PRIMARY KEY],
-    name2 [type2] [[NOT] NULL] [DEFAULT|MATERIALIZED|ALIAS|EPHEMERAL expr2] [COMMENT ...] [CODEC(codec2)] [TTL expr2] [PRIMARY KEY],
->>>>>>> 54fb9a83
+    name1 [type1] [[NOT] NULL] [DEFAULT|MATERIALIZED|ALIAS|EPHEMERAL expr1] [COMMENT ...] [CODEC(codec1)] [STATISTIC(stat1)] [TTL expr1] [PRIMARY KEY],
+    name2 [type2] [[NOT] NULL] [DEFAULT|MATERIALIZED|ALIAS|EPHEMERAL expr2] [COMMENT ...] [CODEC(codec2)] [STATISTIC(stat2)] [TTL expr2] [PRIMARY KEY],
     ...
     INDEX index_name1 expr1 TYPE type1(...) [GRANULARITY value1],
     INDEX index_name2 expr2 TYPE type2(...) [GRANULARITY value2],
