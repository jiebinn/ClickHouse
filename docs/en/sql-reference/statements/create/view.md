---
slug: /en/sql-reference/statements/create/view
sidebar_position: 37
sidebar_label: VIEW
---

# CREATE VIEW

Creates a new view. Views can be [normal](#normal-view), [materialized](#materialized-view), [refreshable materialized](#refreshable-materialized-view), and [window](#window-view-experimental) (refreshable materialized view and window view are experimental features).

## Normal View

Syntax:

``` sql
CREATE [OR REPLACE] VIEW [IF NOT EXISTS] [db.]table_name [ON CLUSTER cluster_name]
[DEFINER = { user | CURRENT_USER }] [SQL SECURITY { DEFINER | INVOKER | NONE }]
AS SELECT ...
[COMMENT 'comment']
```

Normal views do not store any data. They just perform a read from another table on each access. In other words, a normal view is nothing more than a saved query. When reading from a view, this saved query is used as a subquery in the [FROM](../../../sql-reference/statements/select/from.md) clause.

As an example, assume you’ve created a view:

``` sql
CREATE VIEW view AS SELECT ...
```

and written a query:

``` sql
SELECT a, b, c FROM view
```

This query is fully equivalent to using the subquery:

``` sql
SELECT a, b, c FROM (SELECT ...)
```

## Parameterized View

Parametrized views are similar to normal views, but can be created with parameters which are not resolved immediately. These views can be used with table functions, which specify the name of the view as function name and the parameter values as its arguments.

``` sql
CREATE VIEW view AS SELECT * FROM TABLE WHERE Column1={column1:datatype1} and Column2={column2:datatype2} ...
```
The above creates a view for table which can be used as table function by substituting parameters as shown below.

``` sql
SELECT * FROM view(column1=value1, column2=value2 ...)
```

## Materialized View

``` sql
CREATE MATERIALIZED VIEW [IF NOT EXISTS] [db.]table_name [ON CLUSTER cluster_name] [TO[db.]name] [ENGINE = engine] [POPULATE]
[DEFINER = { user | CURRENT_USER }] [SQL SECURITY { DEFINER | NONE }]
AS SELECT ...
[COMMENT 'comment']
```

:::tip
Here is a step by step guide on using [Materialized views](docs/en/guides/developer/cascading-materialized-views.md).
:::

Materialized views store data transformed by the corresponding [SELECT](../../../sql-reference/statements/select/index.md) query.

When creating a materialized view without `TO [db].[table]`, you must specify `ENGINE` – the table engine for storing data.

When creating a materialized view with `TO [db].[table]`, you can't also use `POPULATE`.

A materialized view is implemented as follows: when inserting data to the table specified in `SELECT`, part of the inserted data is converted by this `SELECT` query, and the result is inserted in the view.

:::note
Materialized views in ClickHouse use **column names** instead of column order during insertion into destination table. If some column names are not present in the `SELECT` query result, ClickHouse uses a default value, even if the column is not [Nullable](../../data-types/nullable.md). A safe practice would be to add aliases for every column when using Materialized views.

Materialized views in ClickHouse are implemented more like insert triggers. If there’s some aggregation in the view query, it’s applied only to the batch of freshly inserted data. Any changes to existing data of source table (like update, delete, drop partition, etc.) does not change the materialized view.

Materialized views in ClickHouse do not have deterministic behaviour in case of errors. This means that blocks that had been already written will be preserved in the destination table, but all blocks after error will not.

By default if pushing to one of views fails, then the INSERT query will fail too, and some blocks may not be written to the destination table. This can be changed using `materialized_views_ignore_errors` setting (you should set it for `INSERT` query), if you will set `materialized_views_ignore_errors=true`, then any errors while pushing to views will be ignored and all blocks will be written to the destination table.

Also note, that `materialized_views_ignore_errors` set to `true` by default for `system.*_log` tables.
:::

If you specify `POPULATE`, the existing table data is inserted into the view when creating it, as if making a `CREATE TABLE ... AS SELECT ...` . Otherwise, the query contains only the data inserted in the table after creating the view. We **do not recommend** using `POPULATE`, since data inserted in the table during the view creation will not be inserted in it.

:::note
Given that `POPULATE` works like `CREATE TABLE ... AS SELECT ...` it has limitations:
- It is not supported with Replicated database
- It is not supported in ClickHouse cloud

Instead a separate `INSERT ... SELECT` can be used.
:::

A `SELECT` query can contain `DISTINCT`, `GROUP BY`, `ORDER BY`, `LIMIT`. Note that the corresponding conversions are performed independently on each block of inserted data. For example, if `GROUP BY` is set, data is aggregated during insertion, but only within a single packet of inserted data. The data won’t be further aggregated. The exception is when using an `ENGINE` that independently performs data aggregation, such as `SummingMergeTree`.

The execution of [ALTER](/docs/en/sql-reference/statements/alter/view.md) queries on materialized views has limitations, for example, you can not update the `SELECT` query, so this might be inconvenient. If the materialized view uses the construction `TO [db.]name`, you can `DETACH` the view, run `ALTER` for the target table, and then `ATTACH` the previously detached (`DETACH`) view.

Note that materialized view is influenced by [optimize_on_insert](../../../operations/settings/settings.md#optimize-on-insert) setting. The data is merged before the insertion into a view.

Views look the same as normal tables. For example, they are listed in the result of the `SHOW TABLES` query.

To delete a view, use [DROP VIEW](../../../sql-reference/statements/drop.md#drop-view). Although `DROP TABLE` works for VIEWs as well.

## SQL security {#sql_security}

`DEFINER` and `SQL SECURITY` allow you to specify which ClickHouse user to use when executing the view's underlying query.
`SQL SECURITY` has three legal values: `DEFINER`, `INVOKER`, or `NONE`. You can specify any existing user or `CURRENT_USER` in the `DEFINER` clause.

The following table will explain which rights are required for which user in order to select from view.
Note that regardless of the SQL security option, in every case it is still required to have `GRANT SELECT ON <view>` in order to read from it.

| SQL security option | View                                                            | Materialized View                                                                                                 |
|---------------------|-----------------------------------------------------------------|-------------------------------------------------------------------------------------------------------------------|
| `DEFINER alice`     | `alice` must have a `SELECT` grant for the view's source table. | `alice` must have a `SELECT` grant for the view's source table and an `INSERT` grant for the view's target table. |
| `INVOKER`           | User must have a `SELECT` grant for the view's source table.    | `SQL SECURITY INVOKER` can't be specified for materialized views.                                                 |
| `NONE`              | -                                                               | -                                                                                                                 |

:::note
`SQL SECURITY NONE` is a deprecated option. Any user with the rights to create views with `SQL SECURITY NONE` will be able to execute any arbitrary query.
Thus, it is required to have `GRANT ALLOW SQL SECURITY NONE TO <user>` in order to create a view with this option.
:::

If `DEFINER`/`SQL SECURITY` aren't specified, the default values are used:
- `SQL SECURITY`: `INVOKER` for normal views and `DEFINER` for materialized views ([configurable by settings](../../../operations/settings/settings.md#default_normal_view_sql_security))
- `DEFINER`: `CURRENT_USER` ([configurable by settings](../../../operations/settings/settings.md#default_view_definer))

If a view is attached without `DEFINER`/`SQL SECURITY` specified, the default value is `SQL SECURITY NONE` for the materialized view and `SQL SECURITY INVOKER` for the normal view.

To change SQL security for an existing view, use
```sql
ALTER TABLE MODIFY SQL SECURITY { DEFINER | INVOKER | NONE } [DEFINER = { user | CURRENT_USER }]
```

### Examples
```sql
CREATE VIEW test_view
DEFINER = alice SQL SECURITY DEFINER
AS SELECT ...
```

```sql
CREATE VIEW test_view
SQL SECURITY INVOKER
AS SELECT ...
```

## Live View [Deprecated]

This feature is deprecated and will be removed in the future.

For your convenience, the old documentation is located [here](https://pastila.nl/?00f32652/fdf07272a7b54bda7e13b919264e449f.md)

## Refreshable Materialized View {#refreshable-materialized-view}

```sql
CREATE MATERIALIZED VIEW [IF NOT EXISTS] [db.]table_name [ON CLUSTER cluster]
REFRESH EVERY|AFTER interval [OFFSET interval]
[RANDOMIZE FOR interval]
[DEPENDS ON [db.]name [, [db.]name [, ...]]]
[SETTINGS name = value [, name = value [, ...]]]
[APPEND]
<<<<<<< HEAD
[TO[db.]name] [(columns)] [ENGINE = engine] [EMPTY]
[DEFINER = { user | CURRENT_USER }] [SQL SECURITY { DEFINER | NONE }]
=======
[TO[db.]name] [(columns)] [ENGINE = engine] 
[EMPTY]
>>>>>>> 78a7e0b8
AS SELECT ...
[COMMENT 'comment']
```
where `interval` is a sequence of simple intervals:
```sql
number SECOND|MINUTE|HOUR|DAY|WEEK|MONTH|YEAR
```

Periodically runs the corresponding query and stores its result in a table.
 * If the query says `APPEND`, each refresh inserts rows into the table without deleting existing rows. The insert is not atomic, just like a regular INSERT SELECT.
 * Otherwise each refresh atomically replaces the table's previous contents.

Differences from regular non-refreshable materialized views:
 * No insert trigger. I.e. when new data is inserted into the table specified in SELECT, it's *not* automatically pushed to the refreshable materialized view. The periodic refresh runs the entire query.
 * No restrictions on the SELECT query. Table functions (e.g. `url()`), views, UNION, JOIN, are all allowed.

:::note
The settings in the `REFRESH ... SETTINGS` part of the query are refresh settings (e.g. `refresh_retries`), distinct from regular settings (e.g. `max_threads`). Regular settings can be specified using `SETTINGS` at the end of the query.
:::

### Refresh Schedule

Example refresh schedules:
```sql
REFRESH EVERY 1 DAY -- every day, at midnight (UTC)
REFRESH EVERY 1 MONTH -- on 1st day of every month, at midnight
REFRESH EVERY 1 MONTH OFFSET 5 DAY 2 HOUR -- on 6th day of every month, at 2:00 am
REFRESH EVERY 2 WEEK OFFSET 5 DAY 15 HOUR 10 MINUTE -- every other Saturday, at 3:10 pm
REFRESH EVERY 30 MINUTE -- at 00:00, 00:30, 01:00, 01:30, etc
REFRESH AFTER 30 MINUTE -- 30 minutes after the previous refresh completes, no alignment with time of day
-- REFRESH AFTER 1 HOUR OFFSET 1 MINUTE -- syntax error, OFFSET is not allowed with AFTER
REFRESH EVERY 1 WEEK 2 DAYS -- every 9 days, not on any particular day of the week or month;
                            -- specifically, when day number (since 1969-12-29) is divisible by 9
REFRESH EVERY 5 MONTHS -- every 5 months, different months each year (as 12 is not divisible by 5);
                       -- specifically, when month number (since 1970-01) is divisible by 5
```

`RANDOMIZE FOR` randomly adjusts the time of each refresh, e.g.:
```sql
REFRESH EVERY 1 DAY OFFSET 2 HOUR RANDOMIZE FOR 1 HOUR -- every day at random time between 01:30 and 02:30
```

At most one refresh may be running at a time, for a given view. E.g. if a view with `REFRESH EVERY 1 MINUTE` takes 2 minutes to refresh, it'll just be refreshing every 2 minutes. If it then becomes faster and starts refreshing in 10 seconds, it'll go back to refreshing every minute. (In particular, it won't refresh every 10 seconds to catch up with a backlog of missed refreshes - there's no such backlog.)

Additionally, a refresh is started immediately after the materialized view is created, unless `EMPTY` is specified in the `CREATE` query. If `EMPTY` is specified, the first refresh happens according to schedule.

### In Replicated DB

If the refreshable materialized view is in a [Replicated database](../../../engines/database-engines/replicated.md), the replicas coordinate with each other such that only one replica performs the refresh at each scheduled time. [ReplicatedMergeTree](../../../engines/table-engines/mergetree-family/replication.md) table engine is required, so that all replicas see the data produced by the refresh.

In `APPEND` mode, coordination can be disabled using `SETTINGS all_replicas = 1`. This makes replicas do refreshes independently of each other. In this case ReplicatedMergeTree is not required.

In non-`APPEND` mode, only coordinated refreshing is supported. For uncoordinated, use `Atomic` database and `CREATE ... ON CLUSTER` query to create refreshable materialized views on all replicas.

The coordination is done through Keeper. The znode path is determined by [default_replica_path](../../../operations/server-configuration-parameters/settings.md#default_replica_path) server setting.

### Dependencies {#refresh-dependencies}

`DEPENDS ON` synchronizes refreshes of different tables. By way of example, suppose there's a chain of two refreshable materialized views:
```sql
CREATE MATERIALIZED VIEW source REFRESH EVERY 1 DAY AS SELECT * FROM url(...)
CREATE MATERIALIZED VIEW destination REFRESH EVERY 1 DAY AS SELECT ... FROM source
```
Without `DEPENDS ON`, both views will start a refresh at midnight, and `destination` typically will see yesterday's data in `source`. If we add dependency:
```
CREATE MATERIALIZED VIEW destination REFRESH EVERY 1 DAY DEPENDS ON source AS SELECT ... FROM source
```
then `destination`'s refresh will start only after `source`'s refresh finished for that day, so `destination` will be based on fresh data.

Alternatively, the same result can be achieved with:
```
CREATE MATERIALIZED VIEW destination REFRESH AFTER 1 HOUR DEPENDS ON source AS SELECT ... FROM source
```
where `1 HOUR` can be any duration less than `source`'s refresh period. The dependent table won't be refreshed more frequently than any of its dependencies. This is a valid way to set up a chain of refreshable views without specifying the real refresh period more than once.

A few more examples:
 * `REFRESH EVERY 1 DAY OFFSET 10 MINUTE` (`destination`) depends on `REFRESH EVERY 1 DAY` (`source`)<br/>
   If `source` refresh takes more than 10 minutes, `destination` will wait for it.
 * `REFRESH EVERY 1 DAY OFFSET 1 HOUR` depends on `REFRESH EVERY 1 DAY OFFSET 23 HOUR`<br/>
   Similar to the above, even though the corresponding refreshes happen on different calendar days.
   `destination`'s refresh on day X+1 will wait for `source`'s refresh on day X (if it takes more than 2 hours).
 * `REFRESH EVERY 2 HOUR` depends on `REFRESH EVERY 1 HOUR`<br/>
   The 2 HOUR refresh happens after the 1 HOUR refresh for every other hour, e.g. after the midnight
   refresh, then after the 2am refresh, etc.
 * `REFRESH EVERY 1 MINUTE` depends on `REFRESH EVERY 2 HOUR`<br/>
   `REFRESH AFTER 1 MINUTE` depends on `REFRESH EVERY 2 HOUR`<br/>
   `REFRESH AFTER 1 MINUTE` depends on `REFRESH AFTER 2 HOUR`<br/>
   `destination` is refreshed once after every `source` refresh, i.e. every 2 hours. The `1 MINUTE` is effectively ignored.
 * `REFRESH AFTER 1 HOUR` depends on `REFRESH AFTER 1 HOUR`<br/>
   Currently this is not recommended.

:::note
`DEPENDS ON` only works between refreshable materialized views. Listing a regular table in the `DEPENDS ON` list will prevent the view from ever refreshing (dependencies can be removed with `ALTER`, see below).
:::

### Settings

Available refresh settings:
 * `refresh_retries` - How many times to retry if refresh query fails with an exception. If all retries fail, skip to the next scheduled refresh time. 0 means no retries, -1 means infinite retries. Default: 0.
 * `refresh_retry_initial_backoff_ms` - Delay before the first retry, if `refresh_retries` is not zero. Each subsequent retry doubles the delay, up to `refresh_retry_max_backoff_ms`. Default: 100 ms.
 * `refresh_retry_max_backoff_ms` - Limit on the exponential growth of delay between refresh attempts. Default: 60000 ms (1 minute).

### Changing Refresh Parameters {#changing-refresh-parameters}

To change refresh parameters:
```
ALTER TABLE [db.]name MODIFY REFRESH EVERY|AFTER ... [RANDOMIZE FOR ...] [DEPENDS ON ...] [SETTINGS ...]
```

:::note
This replaces *all* refresh parameters at once: schedule, dependencies, settings, and APPEND-ness. E.g. if the table had a `DEPENDS ON`, doing a `MODIFY REFRESH` without `DEPENDS ON` will remove the dependencies.
:::

### Other operations

The status of all refreshable materialized views is available in table [`system.view_refreshes`](../../../operations/system-tables/view_refreshes.md). In particular, it contains refresh progress (if running), last and next refresh time, exception message if a refresh failed.

To manually stop, start, trigger, or cancel refreshes use [`SYSTEM STOP|START|REFRESH|WAIT|CANCEL VIEW`](../system.md#refreshable-materialized-views).

To wait for a refresh to complete, use [`SYSTEM WAIT VIEW`](../system.md#refreshable-materialized-views). In particular, useful for waiting for initial refresh after creating a view.

:::note
Fun fact: the refresh query is allowed to read from the view that's being refreshed, seeing pre-refresh version of the data. This means you can implement Conway's game of life: https://pastila.nl/?00021a4b/d6156ff819c83d490ad2dcec05676865#O0LGWTO7maUQIA4AcGUtlA==
:::

## Window View [Experimental]

:::info
This is an experimental feature that may change in backwards-incompatible ways in the future releases. Enable usage of window views and `WATCH` query using [allow_experimental_window_view](../../../operations/settings/settings.md#allow-experimental-window-view) setting. Input the command `set allow_experimental_window_view = 1`.
:::

``` sql
CREATE WINDOW VIEW [IF NOT EXISTS] [db.]table_name [TO [db.]table_name] [INNER ENGINE engine] [ENGINE engine] [WATERMARK strategy] [ALLOWED_LATENESS interval_function] [POPULATE]
AS SELECT ...
GROUP BY time_window_function
[COMMENT 'comment']
```

Window view can aggregate data by time window and output the results when the window is ready to fire. It stores the partial aggregation results in an inner(or specified) table to reduce latency and can push the processing result to a specified table or push notifications using the WATCH query.

Creating a window view is similar to creating `MATERIALIZED VIEW`. Window view needs an inner storage engine to store intermediate data. The inner storage can be specified by using `INNER ENGINE` clause, the window view will use `AggregatingMergeTree` as the default inner engine.

When creating a window view without `TO [db].[table]`, you must specify `ENGINE` – the table engine for storing data.

### Time Window Functions

[Time window functions](../../functions/time-window-functions.md) are used to get the lower and upper window bound of records. The window view needs to be used with a time window function.

### TIME ATTRIBUTES

Window view supports **processing time** and **event time** process.

**Processing time** allows window view to produce results based on the local machine's time and is used by default. It is the most straightforward notion of time but does not provide determinism. The processing time attribute can be defined by setting the `time_attr` of the time window function to a table column or using the function `now()`. The following query creates a window view with processing time.

``` sql
CREATE WINDOW VIEW wv AS SELECT count(number), tumbleStart(w_id) as w_start from date GROUP BY tumble(now(), INTERVAL '5' SECOND) as w_id
```

**Event time** is the time that each individual event occurred on its producing device. This time is typically embedded within the records when it is generated. Event time processing allows for consistent results even in case of out-of-order events or late events. Window view supports event time processing by using `WATERMARK` syntax.

Window view provides three watermark strategies:

* `STRICTLY_ASCENDING`: Emits a watermark of the maximum observed timestamp so far. Rows that have a timestamp smaller to the max timestamp are not late.
* `ASCENDING`: Emits a watermark of the maximum observed timestamp so far minus 1. Rows that have a timestamp equal and smaller to the max timestamp are not late.
* `BOUNDED`: WATERMARK=INTERVAL. Emits watermarks, which are the maximum observed timestamp minus the specified delay.

The following queries are examples of creating a window view with `WATERMARK`:

``` sql
CREATE WINDOW VIEW wv WATERMARK=STRICTLY_ASCENDING AS SELECT count(number) FROM date GROUP BY tumble(timestamp, INTERVAL '5' SECOND);
CREATE WINDOW VIEW wv WATERMARK=ASCENDING AS SELECT count(number) FROM date GROUP BY tumble(timestamp, INTERVAL '5' SECOND);
CREATE WINDOW VIEW wv WATERMARK=INTERVAL '3' SECOND AS SELECT count(number) FROM date GROUP BY tumble(timestamp, INTERVAL '5' SECOND);
```

By default, the window will be fired when the watermark comes, and elements that arrived behind the watermark will be dropped. Window view supports late event processing by setting `ALLOWED_LATENESS=INTERVAL`. An example of lateness handling is:

``` sql
CREATE WINDOW VIEW test.wv TO test.dst WATERMARK=ASCENDING ALLOWED_LATENESS=INTERVAL '2' SECOND AS SELECT count(a) AS count, tumbleEnd(wid) AS w_end FROM test.mt GROUP BY tumble(timestamp, INTERVAL '5' SECOND) AS wid;
```

Note that elements emitted by a late firing should be treated as updated results of a previous computation. Instead of firing at the end of windows, the window view will fire immediately when the late event arrives. Thus, it will result in multiple outputs for the same window. Users need to take these duplicated results into account or deduplicate them.

You can modify `SELECT` query that was specified in the window view by using `ALTER TABLE ... MODIFY QUERY` statement. The data structure resulting in a new `SELECT` query should be the same as the original `SELECT` query when with or without `TO [db.]name` clause. Note that the data in the current window will be lost because the intermediate state cannot be reused.

### Monitoring New Windows

Window view supports the [WATCH](../../../sql-reference/statements/watch.md) query to monitoring changes, or use `TO` syntax to output the results to a table.

``` sql
WATCH [db.]window_view
[EVENTS]
[LIMIT n]
[FORMAT format]
```

`WATCH` query acts similar as in `LIVE VIEW`. A `LIMIT` can be specified to set the number of updates to receive before terminating the query. The `EVENTS` clause can be used to obtain a short form of the `WATCH` query where instead of the query result you will just get the latest query watermark.

### Settings

- `window_view_clean_interval`: The clean interval of window view in seconds to free outdated data. The system will retain the windows that have not been fully triggered according to the system time or `WATERMARK` configuration, and the other data will be deleted.
- `window_view_heartbeat_interval`: The heartbeat interval in seconds to indicate the watch query is alive.
- `wait_for_window_view_fire_signal_timeout`: Timeout for waiting for window view fire signal in event time processing.

### Example

Suppose we need to count the number of click logs per 10 seconds in a log table called `data`, and its table structure is:

``` sql
CREATE TABLE data ( `id` UInt64, `timestamp` DateTime) ENGINE = Memory;
```

First, we create a window view with tumble window of 10 seconds interval:

``` sql
CREATE WINDOW VIEW wv as select count(id), tumbleStart(w_id) as window_start from data group by tumble(timestamp, INTERVAL '10' SECOND) as w_id
```

Then, we use the `WATCH` query to get the results.

``` sql
WATCH wv
```

When logs are inserted into table `data`,

``` sql
INSERT INTO data VALUES(1,now())
```

The `WATCH` query should print the results as follows:

``` text
┌─count(id)─┬────────window_start─┐
│         1 │ 2020-01-14 16:56:40 │
└───────────┴─────────────────────┘
```

Alternatively, we can attach the output to another table using `TO` syntax.

``` sql
CREATE WINDOW VIEW wv TO dst AS SELECT count(id), tumbleStart(w_id) as window_start FROM data GROUP BY tumble(timestamp, INTERVAL '10' SECOND) as w_id
```

Additional examples can be found among stateful tests of ClickHouse (they are named `*window_view*` there).

### Window View Usage

The window view is useful in the following scenarios:

* **Monitoring**: Aggregate and calculate the metrics logs by time, and output the results to a target table. The dashboard can use the target table as a source table.
* **Analyzing**: Automatically aggregate and preprocess data in the time window. This can be useful when analyzing a large number of logs. The preprocessing eliminates repeated calculations in multiple queries and reduces query latency.

## Related Content

- Blog: [Working with time series data in ClickHouse](https://clickhouse.com/blog/working-with-time-series-data-and-functions-ClickHouse)
- Blog: [Building an Observability Solution with ClickHouse - Part 2 - Traces](https://clickhouse.com/blog/storing-traces-and-spans-open-telemetry-in-clickhouse)<|MERGE_RESOLUTION|>--- conflicted
+++ resolved
@@ -163,13 +163,9 @@
 [DEPENDS ON [db.]name [, [db.]name [, ...]]]
 [SETTINGS name = value [, name = value [, ...]]]
 [APPEND]
-<<<<<<< HEAD
-[TO[db.]name] [(columns)] [ENGINE = engine] [EMPTY]
-[DEFINER = { user | CURRENT_USER }] [SQL SECURITY { DEFINER | NONE }]
-=======
 [TO[db.]name] [(columns)] [ENGINE = engine] 
 [EMPTY]
->>>>>>> 78a7e0b8
+[DEFINER = { user | CURRENT_USER }] [SQL SECURITY { DEFINER | NONE }]
 AS SELECT ...
 [COMMENT 'comment']
 ```
