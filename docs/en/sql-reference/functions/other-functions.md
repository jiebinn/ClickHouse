---
toc_priority: 66
toc_title: Other
---

# Other Functions {#other-functions}

## hostName() {#hostname}

Returns a string with the name of the host that this function was performed on. For distributed processing, this is the name of the remote server host, if the function is performed on a remote server.

## getMacro {#getmacro}

Gets a named value from the [macros](../../operations/server-configuration-parameters/settings.md#macros) section of the server configuration.

**Syntax**

``` sql
getMacro(name);
```

**Parameters**

-   `name` — Name to retrieve from the `macros` section. [String](../../sql-reference/data-types/string.md#string).

**Returned value**

-   Value of the specified macro.

Type: [String](../../sql-reference/data-types/string.md).

**Example**

The example `macros` section in the server configuration file:

``` xml
<macros>
    <test>Value</test>
</macros>
```

Query:

``` sql
SELECT getMacro('test');
```

Result:

``` text
┌─getMacro('test')─┐
│ Value            │
└──────────────────┘
```

An alternative way to get the same value:

``` sql
SELECT * FROM system.macros
WHERE macro = 'test';
```

``` text
┌─macro─┬─substitution─┐
│ test  │ Value        │
└───────┴──────────────┘
```

## FQDN {#fqdn}

Returns the fully qualified domain name.

**Syntax**

``` sql
fqdn();
```

This function is case-insensitive.

**Returned value**

-   String with the fully qualified domain name.

Type: `String`.

**Example**

Query:

``` sql
SELECT FQDN();
```

Result:

``` text
┌─FQDN()──────────────────────────┐
│ clickhouse.ru-central1.internal │
└─────────────────────────────────┘
```

## basename {#basename}

Extracts the trailing part of a string after the last slash or backslash. This function if often used to extract the filename from a path.

``` sql
basename( expr )
```

**Parameters**

-   `expr` — Expression resulting in a [String](../../sql-reference/data-types/string.md) type value. All the backslashes must be escaped in the resulting value.

**Returned Value**

A string that contains:

-   The trailing part of a string after the last slash or backslash.

        If the input string contains a path ending with slash or backslash, for example, `/` or `c:\`, the function returns an empty string.

-   The original string if there are no slashes or backslashes.

**Example**

``` sql
SELECT 'some/long/path/to/file' AS a, basename(a)
```

``` text
┌─a──────────────────────┬─basename('some\\long\\path\\to\\file')─┐
│ some\long\path\to\file │ file                                   │
└────────────────────────┴────────────────────────────────────────┘
```

``` sql
SELECT 'some\\long\\path\\to\\file' AS a, basename(a)
```

``` text
┌─a──────────────────────┬─basename('some\\long\\path\\to\\file')─┐
│ some\long\path\to\file │ file                                   │
└────────────────────────┴────────────────────────────────────────┘
```

``` sql
SELECT 'some-file-name' AS a, basename(a)
```

``` text
┌─a──────────────┬─basename('some-file-name')─┐
│ some-file-name │ some-file-name             │
└────────────────┴────────────────────────────┘
```

## visibleWidth(x) {#visiblewidthx}

Calculates the approximate width when outputting values to the console in text format (tab-separated).
This function is used by the system for implementing Pretty formats.

`NULL` is represented as a string corresponding to `NULL` in `Pretty` formats.

``` sql
SELECT visibleWidth(NULL)
```

``` text
┌─visibleWidth(NULL)─┐
│                  4 │
└────────────────────┘
```

## toTypeName(x) {#totypenamex}

Returns a string containing the type name of the passed argument.

If `NULL` is passed to the function as input, then it returns the `Nullable(Nothing)` type, which corresponds to an internal `NULL` representation in ClickHouse.

## blockSize() {#function-blocksize}

Gets the size of the block.
In ClickHouse, queries are always run on blocks (sets of column parts). This function allows getting the size of the block that you called it for.

## materialize(x) {#materializex}

Turns a constant into a full column containing just one value.
In ClickHouse, full columns and constants are represented differently in memory. Functions work differently for constant arguments and normal arguments (different code is executed), although the result is almost always the same. This function is for debugging this behavior.

## ignore(…) {#ignore}

Accepts any arguments, including `NULL`. Always returns 0.
However, the argument is still evaluated. This can be used for benchmarks.

## sleep(seconds) {#sleepseconds}

Sleeps ‘seconds’ seconds on each data block. You can specify an integer or a floating-point number.

## sleepEachRow(seconds) {#sleepeachrowseconds}

Sleeps ‘seconds’ seconds on each row. You can specify an integer or a floating-point number.

## currentDatabase() {#currentdatabase}

Returns the name of the current database.
You can use this function in table engine parameters in a CREATE TABLE query where you need to specify the database.

## currentUser() {#other-function-currentuser}

Returns the login of current user. Login of user, that initiated query, will be returned in case distibuted query.

``` sql
SELECT currentUser();
```

Alias: `user()`, `USER()`.

**Returned values**

-   Login of current user.
-   Login of user that initiated query in case of disributed query.

Type: `String`.

**Example**

Query:

``` sql
SELECT currentUser();
```

Result:

``` text
┌─currentUser()─┐
│ default       │
└───────────────┘
```

## isConstant {#is-constant}

Checks whether the argument is a constant expression.

A constant expression means an expression whose resulting value is known at the query analysis (i.e. before execution). For example, expressions over [literals](../../sql-reference/syntax.md#literals) are constant expressions.

The function is intended for development, debugging and demonstration.

**Syntax**

``` sql
isConstant(x)
```

**Parameters**

-   `x` — Expression to check.

**Returned values**

-   `1` — `x` is constant.
-   `0` — `x` is non-constant.

Type: [UInt8](../../sql-reference/data-types/int-uint.md).

**Examples**

Query:

``` sql
SELECT isConstant(x + 1) FROM (SELECT 43 AS x)
```

Result:

``` text
┌─isConstant(plus(x, 1))─┐
│                      1 │
└────────────────────────┘
```

Query:

``` sql
WITH 3.14 AS pi SELECT isConstant(cos(pi))
```

Result:

``` text
┌─isConstant(cos(pi))─┐
│                   1 │
└─────────────────────┘
```

Query:

``` sql
SELECT isConstant(number) FROM numbers(1)
```

Result:

``` text
┌─isConstant(number)─┐
│                  0 │
└────────────────────┘
```

## isFinite(x) {#isfinitex}

Accepts Float32 and Float64 and returns UInt8 equal to 1 if the argument is not infinite and not a NaN, otherwise 0.

## isInfinite(x) {#isinfinitex}

Accepts Float32 and Float64 and returns UInt8 equal to 1 if the argument is infinite, otherwise 0. Note that 0 is returned for a NaN.

## ifNotFinite {#ifnotfinite}

Checks whether floating point value is finite.

**Syntax**

    ifNotFinite(x,y)

**Parameters**

-   `x` — Value to be checked for infinity. Type: [Float\*](../../sql-reference/data-types/float.md).
-   `y` — Fallback value. Type: [Float\*](../../sql-reference/data-types/float.md).

**Returned value**

-   `x` if `x` is finite.
-   `y` if `x` is not finite.

**Example**

Query:

    SELECT 1/0 as infimum, ifNotFinite(infimum,42)

Result:

    ┌─infimum─┬─ifNotFinite(divide(1, 0), 42)─┐
    │     inf │                            42 │
    └─────────┴───────────────────────────────┘

You can get similar result by using [ternary operator](../../sql-reference/functions/conditional-functions.md#ternary-operator): `isFinite(x) ? x : y`.

## isNaN(x) {#isnanx}

Accepts Float32 and Float64 and returns UInt8 equal to 1 if the argument is a NaN, otherwise 0.

## hasColumnInTable(\[‘hostname’\[, ‘username’\[, ‘password’\]\],\] ‘database’, ‘table’, ‘column’) {#hascolumnintablehostname-username-password-database-table-column}

Accepts constant strings: database name, table name, and column name. Returns a UInt8 constant expression equal to 1 if there is a column, otherwise 0. If the hostname parameter is set, the test will run on a remote server.
The function throws an exception if the table does not exist.
For elements in a nested data structure, the function checks for the existence of a column. For the nested data structure itself, the function returns 0.

## bar {#function-bar}

Allows building a unicode-art diagram.

`bar(x, min, max, width)` draws a band with a width proportional to `(x - min)` and equal to `width` characters when `x = max`.

Parameters:

-   `x` — Size to display.
-   `min, max` — Integer constants. The value must fit in `Int64`.
-   `width` — Constant, positive integer, can be fractional.

The band is drawn with accuracy to one eighth of a symbol.

Example:

``` sql
SELECT
    toHour(EventTime) AS h,
    count() AS c,
    bar(c, 0, 600000, 20) AS bar
FROM test.hits
GROUP BY h
ORDER BY h ASC
```

``` text
┌──h─┬──────c─┬─bar────────────────┐
│  0 │ 292907 │ █████████▋         │
│  1 │ 180563 │ ██████             │
│  2 │ 114861 │ ███▋               │
│  3 │  85069 │ ██▋                │
│  4 │  68543 │ ██▎                │
│  5 │  78116 │ ██▌                │
│  6 │ 113474 │ ███▋               │
│  7 │ 170678 │ █████▋             │
│  8 │ 278380 │ █████████▎         │
│  9 │ 391053 │ █████████████      │
│ 10 │ 457681 │ ███████████████▎   │
│ 11 │ 493667 │ ████████████████▍  │
│ 12 │ 509641 │ ████████████████▊  │
│ 13 │ 522947 │ █████████████████▍ │
│ 14 │ 539954 │ █████████████████▊ │
│ 15 │ 528460 │ █████████████████▌ │
│ 16 │ 539201 │ █████████████████▊ │
│ 17 │ 523539 │ █████████████████▍ │
│ 18 │ 506467 │ ████████████████▊  │
│ 19 │ 520915 │ █████████████████▎ │
│ 20 │ 521665 │ █████████████████▍ │
│ 21 │ 542078 │ ██████████████████ │
│ 22 │ 493642 │ ████████████████▍  │
│ 23 │ 400397 │ █████████████▎     │
└────┴────────┴────────────────────┘
```

## transform {#transform}

Transforms a value according to the explicitly defined mapping of some elements to other ones.
There are two variations of this function:

### transform(x, array\_from, array\_to, default) {#transformx-array-from-array-to-default}

`x` – What to transform.

`array_from` – Constant array of values for converting.

`array_to` – Constant array of values to convert the values in ‘from’ to.

`default` – Which value to use if ‘x’ is not equal to any of the values in ‘from’.

`array_from` and `array_to` – Arrays of the same size.

Types:

`transform(T, Array(T), Array(U), U) -> U`

`T` and `U` can be numeric, string, or Date or DateTime types.
Where the same letter is indicated (T or U), for numeric types these might not be matching types, but types that have a common type.
For example, the first argument can have the Int64 type, while the second has the Array(UInt16) type.

If the ‘x’ value is equal to one of the elements in the ‘array\_from’ array, it returns the existing element (that is numbered the same) from the ‘array\_to’ array. Otherwise, it returns ‘default’. If there are multiple matching elements in ‘array\_from’, it returns one of the matches.

Example:

``` sql
SELECT
    transform(SearchEngineID, [2, 3], ['Yandex', 'Google'], 'Other') AS title,
    count() AS c
FROM test.hits
WHERE SearchEngineID != 0
GROUP BY title
ORDER BY c DESC
```

``` text
┌─title─────┬──────c─┐
│ Yandex    │ 498635 │
│ Google    │ 229872 │
│ Other     │ 104472 │
└───────────┴────────┘
```

### transform(x, array\_from, array\_to) {#transformx-array-from-array-to}

Differs from the first variation in that the ‘default’ argument is omitted.
If the ‘x’ value is equal to one of the elements in the ‘array\_from’ array, it returns the matching element (that is numbered the same) from the ‘array\_to’ array. Otherwise, it returns ‘x’.

Types:

`transform(T, Array(T), Array(T)) -> T`

Example:

``` sql
SELECT
    transform(domain(Referer), ['yandex.ru', 'google.ru', 'vk.com'], ['www.yandex', 'example.com']) AS s,
    count() AS c
FROM test.hits
GROUP BY domain(Referer)
ORDER BY count() DESC
LIMIT 10
```

``` text
┌─s──────────────┬───────c─┐
│                │ 2906259 │
│ www.yandex     │  867767 │
│ ███████.ru     │  313599 │
│ mail.yandex.ru │  107147 │
│ ██████.ru      │  100355 │
│ █████████.ru   │   65040 │
│ news.yandex.ru │   64515 │
│ ██████.net     │   59141 │
│ example.com    │   57316 │
└────────────────┴─────────┘
```

## formatReadableSize(x) {#formatreadablesizex}

Accepts the size (number of bytes). Returns a rounded size with a suffix (KiB, MiB, etc.) as a string.

Example:

``` sql
SELECT
    arrayJoin([1, 1024, 1024*1024, 192851925]) AS filesize_bytes,
    formatReadableSize(filesize_bytes) AS filesize
```

``` text
┌─filesize_bytes─┬─filesize───┐
│              1 │ 1.00 B     │
│           1024 │ 1.00 KiB   │
│        1048576 │ 1.00 MiB   │
│      192851925 │ 183.92 MiB │
└────────────────┴────────────┘
```

## least(a, b) {#leasta-b}

Returns the smallest value from a and b.

## greatest(a, b) {#greatesta-b}

Returns the largest value of a and b.

## uptime() {#uptime}

Returns the server’s uptime in seconds.

## version() {#version}

Returns the version of the server as a string.

## timezone() {#timezone}

Returns the timezone of the server.

## blockNumber {#blocknumber}

Returns the sequence number of the data block where the row is located.

## rowNumberInBlock {#function-rownumberinblock}

Returns the ordinal number of the row in the data block. Different data blocks are always recalculated.

## rowNumberInAllBlocks() {#rownumberinallblocks}

Returns the ordinal number of the row in the data block. This function only considers the affected data blocks.

## neighbor {#neighbor}

The window function that provides access to a row at a specified offset which comes before or after the current row of a given column.

**Syntax**

``` sql
neighbor(column, offset[, default_value])
```

The result of the function depends on the affected data blocks and the order of data in the block.
If you make a subquery with ORDER BY and call the function from outside the subquery, you can get the expected result.

**Parameters**

-   `column` — A column name or scalar expression.
-   `offset` — The number of rows forwards or backwards from the current row of `column`. [Int64](../../sql-reference/data-types/int-uint.md).
-   `default_value` — Optional. The value to be returned if offset goes beyond the scope of the block. Type of data blocks affected.

**Returned values**

-   Value for `column` in `offset` distance from current row if `offset` value is not outside block bounds.
-   Default value for `column` if `offset` value is outside block bounds. If `default_value` is given, then it will be used.

Type: type of data blocks affected or default value type.

**Example**

Query:

``` sql
SELECT number, neighbor(number, 2) FROM system.numbers LIMIT 10;
```

Result:

``` text
┌─number─┬─neighbor(number, 2)─┐
│      0 │                   2 │
│      1 │                   3 │
│      2 │                   4 │
│      3 │                   5 │
│      4 │                   6 │
│      5 │                   7 │
│      6 │                   8 │
│      7 │                   9 │
│      8 │                   0 │
│      9 │                   0 │
└────────┴─────────────────────┘
```

Query:

``` sql
SELECT number, neighbor(number, 2, 999) FROM system.numbers LIMIT 10;
```

Result:

``` text
┌─number─┬─neighbor(number, 2, 999)─┐
│      0 │                        2 │
│      1 │                        3 │
│      2 │                        4 │
│      3 │                        5 │
│      4 │                        6 │
│      5 │                        7 │
│      6 │                        8 │
│      7 │                        9 │
│      8 │                      999 │
│      9 │                      999 │
└────────┴──────────────────────────┘
```

This function can be used to compute year-over-year metric value:

Query:

``` sql
WITH toDate('2018-01-01') AS start_date
SELECT
    toStartOfMonth(start_date + (number * 32)) AS month,
    toInt32(month) % 100 AS money,
    neighbor(money, -12) AS prev_year,
    round(prev_year / money, 2) AS year_over_year
FROM numbers(16)
```

Result:

``` text
┌──────month─┬─money─┬─prev_year─┬─year_over_year─┐
│ 2018-01-01 │    32 │         0 │              0 │
│ 2018-02-01 │    63 │         0 │              0 │
│ 2018-03-01 │    91 │         0 │              0 │
│ 2018-04-01 │    22 │         0 │              0 │
│ 2018-05-01 │    52 │         0 │              0 │
│ 2018-06-01 │    83 │         0 │              0 │
│ 2018-07-01 │    13 │         0 │              0 │
│ 2018-08-01 │    44 │         0 │              0 │
│ 2018-09-01 │    75 │         0 │              0 │
│ 2018-10-01 │     5 │         0 │              0 │
│ 2018-11-01 │    36 │         0 │              0 │
│ 2018-12-01 │    66 │         0 │              0 │
│ 2019-01-01 │    97 │        32 │           0.33 │
│ 2019-02-01 │    28 │        63 │           2.25 │
│ 2019-03-01 │    56 │        91 │           1.62 │
│ 2019-04-01 │    87 │        22 │           0.25 │
└────────────┴───────┴───────────┴────────────────┘
```

## runningDifference(x) {#other_functions-runningdifference}

Calculates the difference between successive row values ​​in the data block.
Returns 0 for the first row and the difference from the previous row for each subsequent row.

The result of the function depends on the affected data blocks and the order of data in the block.
If you make a subquery with ORDER BY and call the function from outside the subquery, you can get the expected result.

Example:

``` sql
SELECT
    EventID,
    EventTime,
    runningDifference(EventTime) AS delta
FROM
(
    SELECT
        EventID,
        EventTime
    FROM events
    WHERE EventDate = '2016-11-24'
    ORDER BY EventTime ASC
    LIMIT 5
)
```

``` text
┌─EventID─┬───────────EventTime─┬─delta─┐
│    1106 │ 2016-11-24 00:00:04 │     0 │
│    1107 │ 2016-11-24 00:00:05 │     1 │
│    1108 │ 2016-11-24 00:00:05 │     0 │
│    1109 │ 2016-11-24 00:00:09 │     4 │
│    1110 │ 2016-11-24 00:00:10 │     1 │
└─────────┴─────────────────────┴───────┘
```

Please note - block size affects the result. With each new block, the `runningDifference` state is reset.

``` sql
SELECT
    number,
    runningDifference(number + 1) AS diff
FROM numbers(100000)
WHERE diff != 1
```

``` text
┌─number─┬─diff─┐
│      0 │    0 │
└────────┴──────┘
┌─number─┬─diff─┐
│  65536 │    0 │
└────────┴──────┘
```

``` sql
set max_block_size=100000 -- default value is 65536!

SELECT
    number,
    runningDifference(number + 1) AS diff
FROM numbers(100000)
WHERE diff != 1
```

``` text
┌─number─┬─diff─┐
│      0 │    0 │
└────────┴──────┘
```

## runningDifferenceStartingWithFirstValue {#runningdifferencestartingwithfirstvalue}

Same as for [runningDifference](../../sql-reference/functions/other-functions.md#other_functions-runningdifference), the difference is the value of the first row, returned the value of the first row, and each subsequent row returns the difference from the previous row.

## MACNumToString(num) {#macnumtostringnum}

Accepts a UInt64 number. Interprets it as a MAC address in big endian. Returns a string containing the corresponding MAC address in the format AA:BB:CC:DD:EE:FF (colon-separated numbers in hexadecimal form).

## MACStringToNum(s) {#macstringtonums}

The inverse function of MACNumToString. If the MAC address has an invalid format, it returns 0.

## MACStringToOUI(s) {#macstringtoouis}

Accepts a MAC address in the format AA:BB:CC:DD:EE:FF (colon-separated numbers in hexadecimal form). Returns the first three octets as a UInt64 number. If the MAC address has an invalid format, it returns 0.

## getSizeOfEnumType {#getsizeofenumtype}

Returns the number of fields in [Enum](../../sql-reference/data-types/enum.md).

``` sql
getSizeOfEnumType(value)
```

**Parameters:**

-   `value` — Value of type `Enum`.

**Returned values**

-   The number of fields with `Enum` input values.
-   An exception is thrown if the type is not `Enum`.

**Example**

``` sql
SELECT getSizeOfEnumType( CAST('a' AS Enum8('a' = 1, 'b' = 2) ) ) AS x
```

``` text
┌─x─┐
│ 2 │
└───┘
```

## blockSerializedSize {#blockserializedsize}

Returns size on disk (without taking into account compression).

``` sql
blockSerializedSize(value[, value[, ...]])
```

**Parameters**

-   `value` — Any value.

**Returned values**

-   The number of bytes that will be written to disk for block of values (without compression).

**Example**

Query:

``` sql
SELECT blockSerializedSize(maxState(1)) as x
```

Result:

``` text
┌─x─┐
│ 2 │
└───┘
```

## toColumnTypeName {#tocolumntypename}

Returns the name of the class that represents the data type of the column in RAM.

``` sql
toColumnTypeName(value)
```

**Parameters:**

-   `value` — Any type of value.

**Returned values**

-   A string with the name of the class that is used for representing the `value` data type in RAM.

**Example of the difference between`toTypeName ' and ' toColumnTypeName`**

``` sql
SELECT toTypeName(CAST('2018-01-01 01:02:03' AS DateTime))
```

``` text
┌─toTypeName(CAST('2018-01-01 01:02:03', 'DateTime'))─┐
│ DateTime                                            │
└─────────────────────────────────────────────────────┘
```

``` sql
SELECT toColumnTypeName(CAST('2018-01-01 01:02:03' AS DateTime))
```

``` text
┌─toColumnTypeName(CAST('2018-01-01 01:02:03', 'DateTime'))─┐
│ Const(UInt32)                                             │
└───────────────────────────────────────────────────────────┘
```

The example shows that the `DateTime` data type is stored in memory as `Const(UInt32)`.

## dumpColumnStructure {#dumpcolumnstructure}

Outputs a detailed description of data structures in RAM

``` sql
dumpColumnStructure(value)
```

**Parameters:**

-   `value` — Any type of value.

**Returned values**

-   A string describing the structure that is used for representing the `value` data type in RAM.

**Example**

``` sql
SELECT dumpColumnStructure(CAST('2018-01-01 01:02:03', 'DateTime'))
```

``` text
┌─dumpColumnStructure(CAST('2018-01-01 01:02:03', 'DateTime'))─┐
│ DateTime, Const(size = 1, UInt32(size = 1))                  │
└──────────────────────────────────────────────────────────────┘
```

## defaultValueOfArgumentType {#defaultvalueofargumenttype}

Outputs the default value for the data type.

Does not include default values for custom columns set by the user.

``` sql
defaultValueOfArgumentType(expression)
```

**Parameters:**

-   `expression` — Arbitrary type of value or an expression that results in a value of an arbitrary type.

**Returned values**

-   `0` for numbers.
-   Empty string for strings.
-   `ᴺᵁᴸᴸ` for [Nullable](../../sql-reference/data-types/nullable.md).

**Example**

``` sql
SELECT defaultValueOfArgumentType( CAST(1 AS Int8) )
```

``` text
┌─defaultValueOfArgumentType(CAST(1, 'Int8'))─┐
│                                           0 │
└─────────────────────────────────────────────┘
```

``` sql
SELECT defaultValueOfArgumentType( CAST(1 AS Nullable(Int8) ) )
```

``` text
┌─defaultValueOfArgumentType(CAST(1, 'Nullable(Int8)'))─┐
│                                                  ᴺᵁᴸᴸ │
└───────────────────────────────────────────────────────┘
```

## replicate {#other-functions-replicate}

Creates an array with a single value.

Used for internal implementation of [arrayJoin](../../sql-reference/functions/array-join.md#functions_arrayjoin).

``` sql
SELECT replicate(x, arr);
```

**Parameters:**

-   `arr` — Original array. ClickHouse creates a new array of the same length as the original and fills it with the value `x`.
-   `x` — The value that the resulting array will be filled with.

**Returned value**

An array filled with the value `x`.

Type: `Array`.

**Example**

Query:

``` sql
SELECT replicate(1, ['a', 'b', 'c'])
```

Result:

``` text
┌─replicate(1, ['a', 'b', 'c'])─┐
│ [1,1,1]                       │
└───────────────────────────────┘
```

## filesystemAvailable {#filesystemavailable}

Returns amount of remaining space on the filesystem where the files of the databases located. It is always smaller than total free space ([filesystemFree](#filesystemfree)) because some space is reserved for OS.

**Syntax**

``` sql
filesystemAvailable()
```

**Returned value**

-   The amount of remaining space available in bytes.

Type: [UInt64](../../sql-reference/data-types/int-uint.md).

**Example**

Query:

``` sql
SELECT formatReadableSize(filesystemAvailable()) AS "Available space", toTypeName(filesystemAvailable()) AS "Type";
```

Result:

``` text
┌─Available space─┬─Type───┐
│ 30.75 GiB       │ UInt64 │
└─────────────────┴────────┘
```

## filesystemFree {#filesystemfree}

Returns total amount of the free space on the filesystem where the files of the databases located. See also `filesystemAvailable`

**Syntax**

``` sql
filesystemFree()
```

**Returned value**

-   Amount of free space in bytes.

Type: [UInt64](../../sql-reference/data-types/int-uint.md).

**Example**

Query:

``` sql
SELECT formatReadableSize(filesystemFree()) AS "Free space", toTypeName(filesystemFree()) AS "Type";
```

Result:

``` text
┌─Free space─┬─Type───┐
│ 32.39 GiB  │ UInt64 │
└────────────┴────────┘
```

## filesystemCapacity {#filesystemcapacity}

Returns the capacity of the filesystem in bytes. For evaluation, the [path](../../operations/server-configuration-parameters/settings.md#server_configuration_parameters-path) to the data directory must be configured.

**Syntax**

``` sql
filesystemCapacity()
```

**Returned value**

-   Capacity information of the filesystem in bytes.

Type: [UInt64](../../sql-reference/data-types/int-uint.md).

**Example**

Query:

``` sql
SELECT formatReadableSize(filesystemCapacity()) AS "Capacity", toTypeName(filesystemCapacity()) AS "Type"
```

Result:

``` text
┌─Capacity──┬─Type───┐
│ 39.32 GiB │ UInt64 │
└───────────┴────────┘
```

## finalizeAggregation {#function-finalizeaggregation}

Takes state of aggregate function. Returns result of aggregation (finalized state).

## runningAccumulate {#runningaccumulate}

Accumulates states of an aggregate function for each row of a data block.

!!! warning "Warning"
    The state is reset for each new data block.

**Syntax**

``` sql
runningAccumulate(agg_state[, grouping]);
```

**Parameters**

-   `agg_state` — State of the aggregate function. [AggregateFunction](../../sql-reference/data-types/aggregatefunction.md#data-type-aggregatefunction).
-   `grouping` — Grouping key. Optional. The state of the function is reset if the `grouping` value is changed. It can be any of the [supported data types](../../sql-reference/data-types/index.md) for which the equality operator is defined.

**Returned value**

-   Each resulting row contains a result of the aggregate function, accumulated for all the input rows from 0 to the current position. `runningAccumulate` resets states for each new data block or when the `grouping` value changes.

Type depends on the aggregate function used.

**Examples**

Consider how you can use `runningAccumulate` to find the cumulative sum of numbers without and with grouping.

Query:

``` sql
SELECT k, runningAccumulate(sum_k) AS res FROM (SELECT number as k, sumState(k) AS sum_k FROM numbers(10) GROUP BY k ORDER BY k);
```

Result:

``` text
┌─k─┬─res─┐
│ 0 │   0 │
│ 1 │   1 │
│ 2 │   3 │
│ 3 │   6 │
│ 4 │  10 │
│ 5 │  15 │
│ 6 │  21 │
│ 7 │  28 │
│ 8 │  36 │
│ 9 │  45 │
└───┴─────┘
```

The subquery generates `sumState` for every number from `0` to `9`. `sumState` returns the state of the [sum](../../sql-reference/aggregate-functions/reference/sum.md) function that contains the sum of a single number.

The whole query does the following:

1.  For the first row, `runningAccumulate` takes `sumState(0)` and returns `0`.
2.  For the second row, the function merges `sumState(0)` and `sumState(1)` resulting in `sumState(0 + 1)`, and returns `1` as a result.
3.  For the third row, the function merges `sumState(0 + 1)` and `sumState(2)` resulting in `sumState(0 + 1 + 2)`, and returns `3` as a result.
4.  The actions are repeated until the block ends.

The following example shows the `groupping` parameter usage:

Query:

``` sql
SELECT
    grouping,
    item,
    runningAccumulate(state, grouping) AS res
FROM
(
    SELECT
        toInt8(number / 4) AS grouping,
        number AS item,
        sumState(number) AS state
    FROM numbers(15)
    GROUP BY item
    ORDER BY item ASC
);
```

Result:

``` text
┌─grouping─┬─item─┬─res─┐
│        0 │    0 │   0 │
│        0 │    1 │   1 │
│        0 │    2 │   3 │
│        0 │    3 │   6 │
│        1 │    4 │   4 │
│        1 │    5 │   9 │
│        1 │    6 │  15 │
│        1 │    7 │  22 │
│        2 │    8 │   8 │
│        2 │    9 │  17 │
│        2 │   10 │  27 │
│        2 │   11 │  38 │
│        3 │   12 │  12 │
│        3 │   13 │  25 │
│        3 │   14 │  39 │
└──────────┴──────┴─────┘
```

As you can see, `runningAccumulate` merges states for each group of rows separately.

## joinGet {#joinget}

The function lets you extract data from the table the same way as from a [dictionary](../../sql-reference/dictionaries/index.md).

Gets data from [Join](../../engines/table-engines/special/join.md#creating-a-table) tables using the specified join key.

Only supports tables created with the `ENGINE = Join(ANY, LEFT, <join_keys>)` statement.

**Syntax**

``` sql
joinGet(join_storage_table_name, `value_column`, join_keys)
```

**Parameters**

-   `join_storage_table_name` — an [identifier](../../sql-reference/syntax.md#syntax-identifiers) indicates where search is performed. The identifier is searched in the default database (see parameter `default_database` in the config file). To override the default database, use the `USE db_name` or specify the database and the table through the separator `db_name.db_table`, see the example.
-   `value_column` — name of the column of the table that contains required data.
-   `join_keys` — list of keys.

**Returned value**

Returns list of values corresponded to list of keys.

If certain doesn’t exist in source table then `0` or `null` will be returned based on [join\_use\_nulls](../../operations/settings/settings.md#join_use_nulls) setting.

More info about `join_use_nulls` in [Join operation](../../engines/table-engines/special/join.md).

**Example**

Input table:

``` sql
CREATE DATABASE db_test
CREATE TABLE db_test.id_val(`id` UInt32, `val` UInt32) ENGINE = Join(ANY, LEFT, id) SETTINGS join_use_nulls = 1
INSERT INTO db_test.id_val VALUES (1,11)(2,12)(4,13)
```

``` text
┌─id─┬─val─┐
│  4 │  13 │
│  2 │  12 │
│  1 │  11 │
└────┴─────┘
```

Query:

``` sql
SELECT joinGet(db_test.id_val,'val',toUInt32(number)) from numbers(4) SETTINGS join_use_nulls = 1
```

Result:

``` text
┌─joinGet(db_test.id_val, 'val', toUInt32(number))─┐
│                                                0 │
│                                               11 │
│                                               12 │
│                                                0 │
└──────────────────────────────────────────────────┘
```

## modelEvaluate(model\_name, …) {#function-modelevaluate}

Evaluate external model.
Accepts a model name and model arguments. Returns Float64.

## throwIf(x\[, custom\_message\]) {#throwifx-custom-message}

Throw an exception if the argument is non zero.
custom\_message - is an optional parameter: a constant string, provides an error message

``` sql
SELECT throwIf(number = 3, 'Too many') FROM numbers(10);
```

``` text
↙ Progress: 0.00 rows, 0.00 B (0.00 rows/s., 0.00 B/s.) Received exception from server (version 19.14.1):
Code: 395. DB::Exception: Received from localhost:9000. DB::Exception: Too many.
```

## identity {#identity}

Returns the same value that was used as its argument. Used for debugging and testing, allows to cancel using index, and get the query performance of a full scan. When query is analyzed for possible use of index, the analyzer doesn’t look inside `identity` functions.

**Syntax**

``` sql
identity(x)
```

**Example**

Query:

``` sql
SELECT identity(42)
```

Result:

``` text
┌─identity(42)─┐
│           42 │
└──────────────┘
```

## randomPrintableASCII {#randomascii}

Generates a string with a random set of [ASCII](https://en.wikipedia.org/wiki/ASCII#Printable_characters) printable characters.

**Syntax**

``` sql
randomPrintableASCII(length)
```

**Parameters**

-   `length` — Resulting string length. Positive integer.

        If you pass `length < 0`, behavior of the function is undefined.

**Returned value**

-   String with a random set of [ASCII](https://en.wikipedia.org/wiki/ASCII#Printable_characters) printable characters.

Type: [String](../../sql-reference/data-types/string.md)

**Example**

``` sql
SELECT number, randomPrintableASCII(30) as str, length(str) FROM system.numbers LIMIT 3
```

``` text
┌─number─┬─str────────────────────────────┬─length(randomPrintableASCII(30))─┐
│      0 │ SuiCOSTvC0csfABSw=UcSzp2.`rv8x │                               30 │
│      1 │ 1Ag NlJ &RCN:*>HVPG;PE-nO"SUFD │                               30 │
│      2 │ /"+<"wUTh:=LjJ Vm!c&hI*m#XTfzz │                               30 │
└────────┴────────────────────────────────┴──────────────────────────────────┘
```

<<<<<<< HEAD
## randomStringUTF8 {#randomstringutf8}

Generates a random string of a specified length. Result string contains valid UTF-8 symbols.
=======
## randomString {#randomstring}

Generates a binary string of the specified length filled with random bytes (including zero bytes).
>>>>>>> 16e8c614

**Syntax**

``` sql
<<<<<<< HEAD
randomStringUTF8(length);
=======
randomString(length)
>>>>>>> 16e8c614
```

**Parameters**

<<<<<<< HEAD
-   `length` — Required length of the resulting string in code points. [UInt64](../../sql-reference/data-types/int-uint.md).

**Returned value(s)**

-   UTF-8 random string.
=======
-   `length` — String length. Positive integer.

**Returned value**

-   String filled with random bytes.
>>>>>>> 16e8c614

Type: [String](../../sql-reference/data-types/string.md).

**Example**

Query:

<<<<<<< HEAD
```sql 
SELECT randomStringUTF8(13)
=======
``` sql
SELECT randomString(30) AS str, length(str) AS len FROM numbers(2) FORMAT Vertical;
>>>>>>> 16e8c614
```

Result:

<<<<<<< HEAD
```text 
┌─randomStringUTF8(13)─┐
│ 𘤗𙉝д兠庇󡅴󱱎󦐪􂕌𔊹𓰛   │
└──────────────────────┘

```

=======
``` text
Row 1:
──────
str: 3 G  :   pT ?w тi  k aV f6
len: 30

Row 2:
──────
str: 9 ,]    ^   )  ]??  8
len: 30
```

**See Also**

-   [generateRandom](../../sql-reference/table-functions/generate.md#generaterandom)
-   [randomPrintableASCII](../../sql-reference/functions/other-functions.md#randomascii)

>>>>>>> 16e8c614
[Original article](https://clickhouse.tech/docs/en/query_language/functions/other_functions/) <!--hide--><|MERGE_RESOLUTION|>--- conflicted
+++ resolved
@@ -1303,41 +1303,71 @@
 └────────┴────────────────────────────────┴──────────────────────────────────┘
 ```
 
-<<<<<<< HEAD
+## randomString {#randomstring}
+
+Generates a binary string of the specified length filled with random bytes (including zero bytes).
+
+**Syntax**
+
+``` sql
+randomString(length)
+```
+
+**Parameters**
+
+-   `length` — String length. Positive integer.
+
+**Returned value**
+
+-   String filled with random bytes.
+
+Type: [String](../../sql-reference/data-types/string.md).
+
+**Example**
+
+Query:
+
+``` sql
+SELECT randomString(30) AS str, length(str) AS len FROM numbers(2) FORMAT Vertical;
+```
+
+Result:
+
+``` text
+Row 1:
+──────
+str: 3 G  :   pT ?w тi  k aV f6
+len: 30
+
+Row 2:
+──────
+str: 9 ,]    ^   )  ]??  8
+len: 30
+```
+
+**See Also**
+
+-   [generateRandom](../../sql-reference/table-functions/generate.md#generaterandom)
+-   [randomPrintableASCII](../../sql-reference/functions/other-functions.md#randomascii)
+
+
 ## randomStringUTF8 {#randomstringutf8}
 
 Generates a random string of a specified length. Result string contains valid UTF-8 symbols.
-=======
-## randomString {#randomstring}
-
-Generates a binary string of the specified length filled with random bytes (including zero bytes).
->>>>>>> 16e8c614
 
 **Syntax**
 
 ``` sql
-<<<<<<< HEAD
 randomStringUTF8(length);
-=======
-randomString(length)
->>>>>>> 16e8c614
 ```
 
 **Parameters**
 
-<<<<<<< HEAD
 -   `length` — Required length of the resulting string in code points. [UInt64](../../sql-reference/data-types/int-uint.md).
 
 **Returned value(s)**
 
 -   UTF-8 random string.
-=======
--   `length` — String length. Positive integer.
-
-**Returned value**
-
--   String filled with random bytes.
->>>>>>> 16e8c614
 
 Type: [String](../../sql-reference/data-types/string.md).
 
@@ -1345,18 +1375,12 @@
 
 Query:
 
-<<<<<<< HEAD
 ```sql 
 SELECT randomStringUTF8(13)
-=======
-``` sql
-SELECT randomString(30) AS str, length(str) AS len FROM numbers(2) FORMAT Vertical;
->>>>>>> 16e8c614
-```
-
-Result:
-
-<<<<<<< HEAD
+```
+
+Result:
+
 ```text 
 ┌─randomStringUTF8(13)─┐
 │ 𘤗𙉝д兠庇󡅴󱱎󦐪􂕌𔊹𓰛   │
@@ -1364,23 +1388,4 @@
 
 ```
 
-=======
-``` text
-Row 1:
-──────
-str: 3 G  :   pT ?w тi  k aV f6
-len: 30
-
-Row 2:
-──────
-str: 9 ,]    ^   )  ]??  8
-len: 30
-```
-
-**See Also**
-
--   [generateRandom](../../sql-reference/table-functions/generate.md#generaterandom)
--   [randomPrintableASCII](../../sql-reference/functions/other-functions.md#randomascii)
-
->>>>>>> 16e8c614
 [Original article](https://clickhouse.tech/docs/en/query_language/functions/other_functions/) <!--hide-->