---
toc_priority: 52
toc_title: Encoding
---

# Encoding Functions {#encoding-functions}

## char {#char}
    
Returns the string with the length as the number of passed arguments and each byte has the value of corresponding argument. Accepts multiple arguments of numeric types. If the value of argument is out of range of UInt8 data type, it is converted to UInt8 with possible rounding and overflow.

**Syntax**

``` sql
char(number_1, [number_2, ..., number_n]);
```

**Arguments**

-   `number_1, number_2, ..., number_n` — Numerical arguments interpreted as integers. Types: [Int](../../sql-reference/data-types/int-uint.md), [Float](../../sql-reference/data-types/float.md).

**Returned value**

-   a string of given bytes.

Type: `String`.

**Example**

Query:

``` sql
SELECT char(104.1, 101, 108.9, 108.9, 111) AS hello;
```

Result:

``` text
┌─hello─┐
│ hello │
└───────┘
```

You can construct a string of arbitrary encoding by passing the corresponding bytes. Here is example for UTF-8:

Query:

``` sql
SELECT char(0xD0, 0xBF, 0xD1, 0x80, 0xD0, 0xB8, 0xD0, 0xB2, 0xD0, 0xB5, 0xD1, 0x82) AS hello;
```

Result:

``` text
┌─hello──┐
│ привет │
└────────┘
```

Query:

``` sql
SELECT char(0xE4, 0xBD, 0xA0, 0xE5, 0xA5, 0xBD) AS hello;
```

Result:

``` text
┌─hello─┐
│ 你好  │
└───────┘
```

## hex {#hex}

Returns a string containing the argument’s hexadecimal representation.

Alias: `HEX`.

**Syntax**

``` sql
hex(arg)
```

The function is using uppercase letters `A-F` and not using any prefixes (like `0x`) or suffixes (like `h`).

For integer arguments, it prints hex digits (“nibbles”) from the most significant to least significant (big endian or “human readable” order). It starts with the most significant non-zero byte (leading zero bytes are omitted) but always prints both digits of every byte even if leading digit is zero.

**Example**

Query:

``` sql
SELECT hex(1);
```

Result:

``` text
01
```

Values of type `Date` and `DateTime` are formatted as corresponding integers (the number of days since Epoch for Date and the value of Unix Timestamp for DateTime).

For `String` and `FixedString`, all bytes are simply encoded as two hexadecimal numbers. Zero bytes are not omitted.

Values of floating point and Decimal types are encoded as their representation in memory. As we support little endian architecture, they are encoded in little endian. Zero leading/trailing bytes are not omitted.

**Arguments**

-   `arg` — A value to convert to hexadecimal. Types: [String](../../sql-reference/data-types/string.md), [UInt](../../sql-reference/data-types/int-uint.md), [Float](../../sql-reference/data-types/float.md), [Decimal](../../sql-reference/data-types/decimal.md), [Date](../../sql-reference/data-types/date.md) or [DateTime](../../sql-reference/data-types/datetime.md).

**Returned value**

-   A string with the hexadecimal representation of the argument.

Type: `String`.

**Example**

Query:

``` sql
SELECT hex(toFloat32(number)) as hex_presentation FROM numbers(15, 2);
```

Result:

``` text
┌─hex_presentation─┐
│ 00007041         │
│ 00008041         │
└──────────────────┘
```

Query:

``` sql
SELECT hex(toFloat64(number)) as hex_presentation FROM numbers(15, 2);
```

Result:

``` text
┌─hex_presentation─┐
│ 0000000000002E40 │
│ 0000000000003040 │
└──────────────────┘
```

## unhex {#unhexstr}

Performs the opposite operation of [hex](#hex). It interprets each pair of hexadecimal digits (in the argument) as a number and converts it to the byte represented by the number. The return value is a binary string (BLOB).

If you want to convert the result to a number, you can use the [reverse](../../sql-reference/functions/string-functions.md#reverse) and [reinterpretAs<Type>](../../sql-reference/functions/type-conversion-functions.md#type-conversion-functions) functions.

!!! note "Note"
    If `unhex` is invoked from within the `clickhouse-client`, binary strings display using UTF-8. 

Alias: `UNHEX`.

**Syntax**

``` sql
unhex(arg)
```

**Arguments**

-   `arg` — A string containing any number of hexadecimal digits. Type: [String](../../sql-reference/data-types/string.md).

Supports both uppercase and lowercase letters `A-F`. The number of hexadecimal digits does not have to be even. If it is odd, the last digit is interpreted as the least significant half of the `00-0F` byte. If the argument string contains anything other than hexadecimal digits, some implementation-defined result is returned (an exception isn’t thrown). For a numeric argument the inverse of hex(N) is not performed by unhex().

**Returned value**

-   A binary string (BLOB).

Type: [String](../../sql-reference/data-types/string.md).

**Example**

Query:
``` sql
SELECT unhex('303132'), UNHEX('4D7953514C');
```

Result:
``` text
┌─unhex('303132')─┬─unhex('4D7953514C')─┐
│ 012             │ MySQL               │
└─────────────────┴─────────────────────┘
```

Query:

``` sql
SELECT reinterpretAsUInt64(reverse(unhex('FFF'))) AS num;
```

Result:

``` text
┌──num─┐
│ 4095 │
└──────┘
```

## UUIDStringToNum(str) {#uuidstringtonumstr}

Accepts a string containing 36 characters in the format `123e4567-e89b-12d3-a456-426655440000`, and returns it as a set of bytes in a FixedString(16).

## UUIDNumToString(str) {#uuidnumtostringstr}

Accepts a FixedString(16) value. Returns a string containing 36 characters in text format.

## bitmaskToList(num) {#bitmasktolistnum}

Accepts an integer. Returns a string containing the list of powers of two that total the source number when summed. They are comma-separated without spaces in text format, in ascending order.

## bitmaskToArray(num) {#bitmasktoarraynum}

<<<<<<< HEAD
Accepts an integer. Returns an array of UInt64 numbers containing the list of powers of two that total the source number when summed. Numbers in the array are in ascending order.

## bitpositionToArray(num) {#bitpositiontoarraynum}

Accepts an integer, argument will be convert to unsigned integer. Returns an array of UInt64 numbers containing the list of positions of bit that equals 1. Numbers in the array are in ascending order.

**Syntax**

```sql
bitpositionToArray(arg)
```

**Arguments**

-   `arg` — A value can be convert to unsigned integer .Types:  [Int/UInt](../../sql-reference/data-types/int-uint.md)

**Returned value**

An array of UInt64 numbers containing the list of positions of bit that equals 1. Numbers in the array are in ascending order.

**Example**

Query:

``` sql
select bitpositionToArray(toInt8(1)) as bitposition;
```

Result:

``` text
┌─bitposition─┐
│ [0]         │
└─────────────┘
```

Query:

``` sql
select bitpositionToArray(toInt8(-1)) as bitposition;
```

Result:

``` text
┌─bitposition───────┐
│ [0,1,2,3,4,5,6,7] │
└───────────────────┘
```
=======
Accepts an integer. Returns an array of UInt64 numbers containing the list of powers of two that total the source number when summed. Numbers in the array are in ascending order.
>>>>>>> 60d220bd
<|MERGE_RESOLUTION|>--- conflicted
+++ resolved
@@ -220,7 +220,6 @@
 
 ## bitmaskToArray(num) {#bitmasktoarraynum}
 
-<<<<<<< HEAD
 Accepts an integer. Returns an array of UInt64 numbers containing the list of powers of two that total the source number when summed. Numbers in the array are in ascending order.
 
 ## bitpositionToArray(num) {#bitpositiontoarraynum}
@@ -269,7 +268,4 @@
 ┌─bitposition───────┐
 │ [0,1,2,3,4,5,6,7] │
 └───────────────────┘
-```
-=======
-Accepts an integer. Returns an array of UInt64 numbers containing the list of powers of two that total the source number when summed. Numbers in the array are in ascending order.
->>>>>>> 60d220bd
+```