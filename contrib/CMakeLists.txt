#"${folder}/CMakeLists.txt" Third-party libraries may have substandard code.

set (CMAKE_C_FLAGS "${CMAKE_C_FLAGS} -w -ffunction-sections -fdata-sections")
set (CMAKE_CXX_FLAGS "${CMAKE_CXX_FLAGS} -w -ffunction-sections -fdata-sections")

if (SANITIZE STREQUAL "undefined")
    # 3rd-party libraries usually not intended to work with UBSan.
    add_compile_options(-fno-sanitize=undefined)
endif()

set_property(DIRECTORY PROPERTY EXCLUDE_FROM_ALL 1)

# add_contrib cmake_folder[ base_folder1[, ...base_folderN]]
function(add_contrib cmake_folder)
    if (ARGN)
        set(base_folders ${ARGN})
    else()
        set(base_folders ${cmake_folder})
    endif()

    foreach (base_folder ${base_folders})
        # some typos in the code
        if (NOT IS_DIRECTORY "${CMAKE_CURRENT_SOURCE_DIR}/${base_folder}")
            message(FATAL_ERROR "No such base folder '${base_folder}' (for '${cmake_folder}' cmake folder). Typo in the base folder name?")
        endif()

        file(GLOB contrib_files "${base_folder}/*")
        if (NOT contrib_files)
            # Checking out *all* submodules takes > 5 min. Therefore, the smoke build ("FastTest") in CI initializes only the set of
            # submodules minimally needed for a build and we cannot assume here that all submodules are populated.
            message(STATUS "submodule ${base_folder} is missing or empty. to fix try run:")
            message(STATUS "    git submodule update --init")
            return()
        endif()
    endforeach()

    message(STATUS "Adding contrib module ${base_folders} (configuring with ${cmake_folder})")
    add_subdirectory (${cmake_folder})
endfunction()

# Use the original launchers for the projects that are needed for source code generation:
# protoc and llvm-tlbgen.
disable_dummy_launchers_if_needed()
# We need to add OpenSSL first so that all our projects use our own version instead of the system one.
add_contrib (openssl-cmake openssl)  # Needed for delta-lake
add_contrib (abseil-cpp-cmake abseil-cpp)
add_contrib (zlib-ng-cmake zlib-ng)
add_contrib (google-protobuf-cmake google-protobuf)
add_contrib (grpc-cmake grpc)
add_contrib (llvm-project-cmake llvm-project)
enable_dummy_launchers_if_needed()

add_contrib (miniselect-cmake miniselect)
add_contrib (pdqsort-cmake pdqsort)
add_contrib (pocketfft-cmake pocketfft)
add_contrib (crc32-vpmsum-cmake crc32-vpmsum)
add_contrib (sparsehash-c11-cmake sparsehash-c11)
add_contrib (magic-enum-cmake magic_enum)
add_contrib (boost-cmake boost)
add_contrib (cctz-cmake cctz)
add_contrib (consistent-hashing)
add_contrib (dragonbox-cmake dragonbox)
add_contrib (vectorscan-cmake vectorscan)
add_contrib (jemalloc-cmake jemalloc)
add_contrib (libcpuid-cmake libcpuid)
add_contrib (libdivide-cmake)
add_contrib (libmetrohash)
add_contrib (lz4-cmake lz4)
add_contrib (murmurhash)
add_contrib (replxx-cmake replxx)
add_contrib (capnproto-cmake capnproto)
add_contrib (yaml-cpp-cmake yaml-cpp)
add_contrib (re2-cmake re2)
add_contrib (xz-cmake xz)
add_contrib (brotli-cmake brotli)
add_contrib (double-conversion-cmake double-conversion)
add_contrib (croaring-cmake croaring)
add_contrib (zstd-cmake zstd)
add_contrib (bzip2-cmake bzip2)
add_contrib (minizip-ng-cmake minizip-ng)
add_contrib (snappy-cmake snappy)
add_contrib (thrift-cmake thrift)
# parquet/arrow/orc
add_contrib (arrow-cmake arrow) # requires: snappy, thrift, double-conversion
add_contrib (avro-cmake avro) # requires: snappy
add_contrib (openldap-cmake openldap)
add_contrib (msgpack-c-cmake msgpack-c)
add_contrib (libarchive-cmake libarchive)

add_contrib (corrosion-cmake corrosion)
add_contrib (delta-kernel-rs-cmake delta-kernel-rs)
add_contrib (chdig-cmake chdig)

if (ENABLE_FUZZING)
    add_contrib (libprotobuf-mutator-cmake libprotobuf-mutator)
endif()

add_contrib (wyhash-cmake wyhash)
add_contrib (cityhash102)
add_contrib (libfarmhash)
add_contrib (icu-cmake icu)
add_contrib (h3-cmake h3)
add_contrib (mariadb-connector-c-cmake mariadb-connector-c)
add_contrib (libfiu-cmake libfiu)

if (ENABLE_TESTS)
    add_contrib (googletest-cmake googletest)
endif()

add_contrib (libfuzzer-cmake llvm-project)
add_contrib (libxml2-cmake libxml2)

add_contrib (aws-cmake
    aws
    aws-c-auth
    aws-c-cal
    aws-c-common
    aws-c-compression
    aws-c-event-stream
    aws-c-http
    aws-c-io
    aws-c-mqtt
    aws-c-s3
    aws-c-sdkutils
    aws-checksums
    aws-crt-cpp
    aws-cmake
)

add_contrib (aklomp-base64-cmake aklomp-base64)
add_contrib (simdjson-cmake simdjson)
add_contrib (rapidjson-cmake rapidjson)
add_contrib (fastops-cmake fastops)
add_contrib (libuv-cmake libuv)
add_contrib (liburing-cmake liburing)
add_contrib (amqpcpp-cmake AMQP-CPP) # requires: libuv
add_contrib (cassandra-cmake cassandra) # requires: libuv
add_contrib (curl-cmake curl)
add_contrib (azure-cmake azure) # requires: curl
add_contrib (fmtlib-cmake fmtlib)
add_contrib (krb5-cmake krb5)
add_contrib (cyrus-sasl-cmake cyrus-sasl) # for krb5
add_contrib (libgsasl-cmake libgsasl) # requires krb5
add_contrib (librdkafka-cmake librdkafka) # requires: libgsasl
add_contrib (nats-io-cmake nats-io)
add_contrib (isa-l-cmake isa-l)
add_contrib (libhdfs3-cmake libhdfs3) # requires: google-protobuf, krb5, isa-l
add_contrib (hive-metastore-cmake hive-metastore) # requires: thrift, avro, arrow, libhdfs3
add_contrib (cppkafka-cmake cppkafka)

option(ENABLE_LIBPQXX "Enable PostgreSQL" ${ENABLE_LIBRARIES})
if (ENABLE_LIBPQXX)
    add_contrib (postgres-cmake postgres)
    add_contrib (libpqxx-cmake libpqxx)
endif()

add_contrib (rocksdb-cmake rocksdb) # requires: jemalloc, snappy, zlib, lz4, zstd, liburing
add_contrib (nuraft-cmake NuRaft)
add_contrib (fast_float-cmake fast_float)
add_contrib (idna-cmake idna)
add_contrib (datasketches-cpp-cmake datasketches-cpp)
add_contrib (incbin-cmake incbin)
add_contrib (sqids-cpp-cmake sqids-cpp)

option(USE_MONGODB "Enable MongoDB support" ${ENABLE_LIBRARIES})
if (USE_MONGODB)
    add_contrib (mongo-c-driver-cmake mongo-c-driver) # requires: zlib
    add_contrib (mongo-cxx-driver-cmake mongo-cxx-driver) # requires: libmongoc, libbson
endif()

option(ENABLE_NLP "Enable NLP functions support" ${ENABLE_LIBRARIES})
if (ENABLE_NLP)
    add_contrib (libstemmer-c-cmake libstemmer_c)
    add_contrib (wordnet-blast-cmake wordnet-blast)
    add_contrib (lemmagen-c-cmake lemmagen-c)
    add_contrib (cld2-cmake cld2)
endif()

add_contrib (sqlite-cmake sqlite-amalgamation)
add_contrib (s2geometry-cmake s2geometry)
add_contrib (c-ares-cmake c-ares)

if (OS_LINUX AND ARCH_AMD64 AND ENABLE_SSE42)
    option (ENABLE_QPL "Enable Intel® Query Processing Library (QPL)" ${ENABLE_LIBRARIES})
elseif(ENABLE_QPL)
    message (${RECONFIGURE_MESSAGE_LEVEL} "QPL library is only supported on x86_64 with SSE 4.2 or higher")
endif()
if (ENABLE_QPL)
    add_contrib (idxd-config-cmake idxd-config)
    add_contrib (qpl-cmake qpl) # requires: idxd-config
else()
    message(STATUS "Not using QPL")
endif ()

if (OS_LINUX AND ARCH_AMD64 AND NOT NO_SSE3_OR_HIGHER)
    option (ENABLE_QATLIB "Enable Intel® QuickAssist Technology Library (QATlib)" ${ENABLE_LIBRARIES})
elseif(ENABLE_QATLIB)
    message (${RECONFIGURE_MESSAGE_LEVEL} "QATLib is only supported on x86_64")
endif()
if (ENABLE_QATLIB)
    option (ENABLE_QAT_USDM_DRIVER "A User Space DMA-able Memory (USDM) component which allocates/frees DMA-able memory" OFF)
    option (ENABLE_QAT_OUT_OF_TREE_BUILD "Using out-of-tree driver, user needs to customize ICP_ROOT variable" OFF)
    set(ICP_ROOT "" CACHE STRING "ICP_ROOT variable to define the path of out-of-tree driver package")
    if (ENABLE_QAT_OUT_OF_TREE_BUILD)
        if (ICP_ROOT STREQUAL "")
            message(FATAL_ERROR "Please define the path of out-of-tree driver package with -DICP_ROOT=xxx or disable out-of-tree build with -DENABLE_QAT_OUT_OF_TREE_BUILD=OFF; \
                                 If you want out-of-tree build but have no package available, please download and build ICP package from: https://www.intel.com/content/www/us/en/download/765501.html")
        endif ()
    else()
        add_contrib (qatlib-cmake qatlib) # requires: isa-l
    endif ()
    add_contrib (QAT-ZSTD-Plugin-cmake QAT-ZSTD-Plugin)
else()
    message(STATUS "Not using QATLib")
endif ()

add_contrib (morton-nd-cmake morton-nd)
if (ARCH_S390X)
    add_contrib(crc32-s390x-cmake crc32-s390x)
endif()

option(ENABLE_USEARCH "Enable USearch" ${ENABLE_LIBRARIES})
if (ENABLE_USEARCH)
    add_contrib (FP16-cmake FP16)
    add_contrib (SimSIMD-cmake SimSIMD)
    add_contrib (usearch-cmake usearch) # requires: FP16, SimdSIMD
else ()
    message(STATUS "Not using USearch")
endif ()

add_contrib (xxHash-cmake xxHash)

add_contrib (libbcrypt-cmake libbcrypt)

add_contrib (google-benchmark-cmake google-benchmark)
add_contrib (ulid-c-cmake ulid-c)

add_contrib (libssh-cmake libssh)

add_contrib (prometheus-protobufs-cmake prometheus-protobufs prometheus-protobufs-gogo)

add_contrib (numactl-cmake numactl)

# Google Cloud Cpp
if(ENABLE_LIBRARIES AND (OS_LINUX OR OS_DARWIN OR OS_FREEBSD) AND (ARCH_AMD64 OR (ARCH_AARCH64 AND NOT NO_ARMV81_OR_HIGHER)))
    set(ENABLE_GOOGLE_CLOUD_CPP_DEFAULT ON)
else()
    set(ENABLE_GOOGLE_CLOUD_CPP_DEFAULT OFF)
endif()
option(ENABLE_GOOGLE_CLOUD_CPP "Enable Google Cloud Cpp" ${ENABLE_GOOGLE_CLOUD_CPP_DEFAULT})
if(ENABLE_GOOGLE_CLOUD_CPP)
    add_contrib (nlohmann-json-cmake nlohmann-json)
    add_contrib (crc32c-cmake crc32c)
    add_contrib (google-cloud-cpp-cmake google-cloud-cpp) # requires grpc, protobuf, absl, nlohmann's json, crc32c
else()
    message(STATUS "Not using Google Cloud Cpp")
endif()

add_contrib (jwt-cpp-cmake jwt-cpp)

add_contrib (sha3iuf-cmake SHA3IUF)

add_contrib (ai-sdk-cpp-cmake ai-sdk-cpp)

add_contrib (bech32)

<<<<<<< HEAD
add_contrib (sz3-cmake sz3)

option(ENABLE_FASTPFOR "Enable FastPFOR" ${ENABLE_LIBRARIES})
if (ENABLE_FASTPFOR)
    add_contrib(FastPFOR-cmake FastPFOR)
else ()
    message(STATUS "Not using FastPFOR")
endif ()

=======
>>>>>>> ff28bfae
# Put all targets defined here and in subdirectories under "contrib/<immediate-subdir>" folders in GUI-based IDEs.
# Some of third-party projects may override CMAKE_FOLDER or FOLDER property of their targets, so they would not appear
# in "contrib/..." as originally planned, so we workaround this by fixing FOLDER properties of all targets manually,
# instead of controlling it via CMAKE_FOLDER.

function (ensure_target_rooted_in _target _folder)
    # Skip aliases and INTERFACE library targets, since FOLDER property is not available/writable for them.
    get_target_property (_target_aliased "${_target}" ALIASED_TARGET)
    get_target_property (_target_type "${_target}" TYPE)
    if (_target_aliased OR _target_type STREQUAL "INTERFACE_LIBRARY")
        return ()
    endif ()

    # Read the original FOLDER property value, if any.
    get_target_property (_folder_prop "${_target}" FOLDER)

    # Normalize that value, so we avoid possible repetitions in folder names.

    if (NOT _folder_prop)
        set (_folder_prop "")
    endif ()

    if (CMAKE_FOLDER AND _folder_prop MATCHES "^${CMAKE_FOLDER}/(.*)\$")
        set (_folder_prop "${CMAKE_MATCH_1}")
    endif ()

    if (_folder AND _folder_prop MATCHES "^${_folder}/(.*)\$")
        set (_folder_prop "${CMAKE_MATCH_1}")
    endif ()

    if (_folder)
        set (_folder_prop "${_folder}/${_folder_prop}")
    endif ()

    if (CMAKE_FOLDER)
        set (_folder_prop "${CMAKE_FOLDER}/${_folder_prop}")
    endif ()

    # Set the updated FOLDER property value back.
    set_target_properties ("${_target}" PROPERTIES FOLDER "${_folder_prop}")
endfunction ()

function (ensure_own_targets_are_rooted_in _dir _folder)
    get_directory_property (_targets DIRECTORY "${_dir}" BUILDSYSTEM_TARGETS)
    foreach (_target IN LISTS _targets)
        ensure_target_rooted_in ("${_target}" "${_folder}")
    endforeach ()
endfunction ()

function (ensure_all_targets_are_rooted_in _dir _folder)
    ensure_own_targets_are_rooted_in ("${_dir}" "${_folder}")

    get_property (_sub_dirs DIRECTORY "${_dir}" PROPERTY SUBDIRECTORIES)
    foreach (_sub_dir IN LISTS _sub_dirs)
        ensure_all_targets_are_rooted_in ("${_sub_dir}" "${_folder}")
    endforeach ()
endfunction ()

function (organize_ide_folders_2_level _dir)
    get_filename_component (_dir_name "${_dir}" NAME)
    ensure_own_targets_are_rooted_in ("${_dir}" "${_dir_name}")

    # Note, that we respect only first two levels of nesting, we don't want to
    # reorganize target folders further within each third-party dir.

    get_property (_sub_dirs DIRECTORY "${_dir}" PROPERTY SUBDIRECTORIES)
    foreach (_sub_dir IN LISTS _sub_dirs)
        get_filename_component (_sub_dir_name "${_sub_dir}" NAME)
        ensure_all_targets_are_rooted_in ("${_sub_dir}" "${_dir_name}/${_sub_dir_name}")
    endforeach ()
endfunction ()

organize_ide_folders_2_level ("${CMAKE_CURRENT_LIST_DIR}")<|MERGE_RESOLUTION|>--- conflicted
+++ resolved
@@ -264,9 +264,6 @@
 
 add_contrib (bech32)
 
-<<<<<<< HEAD
-add_contrib (sz3-cmake sz3)
-
 option(ENABLE_FASTPFOR "Enable FastPFOR" ${ENABLE_LIBRARIES})
 if (ENABLE_FASTPFOR)
     add_contrib(FastPFOR-cmake FastPFOR)
@@ -274,8 +271,6 @@
     message(STATUS "Not using FastPFOR")
 endif ()
 
-=======
->>>>>>> ff28bfae
 # Put all targets defined here and in subdirectories under "contrib/<immediate-subdir>" folders in GUI-based IDEs.
 # Some of third-party projects may override CMAKE_FOLDER or FOLDER property of their targets, so they would not appear
 # in "contrib/..." as originally planned, so we workaround this by fixing FOLDER properties of all targets manually,
