--- conflicted
+++ resolved
@@ -39,16 +39,10 @@
     bool removeImpl(const UUID & id, bool throw_if_not_exists) override;
     bool updateImpl(const UUID & id, const UpdateFunc & update_func, bool throw_if_not_exists) override;
 
-<<<<<<< HEAD
+    bool insertWithID(const UUID & id, const AccessEntityPtr & new_entity, bool replace_if_exists, bool throw_if_exists);
     bool insertNoLock(const UUID & id, const AccessEntityPtr & entity, bool replace_if_exists, bool throw_if_exists) TSA_REQUIRES(mutex);
     bool removeNoLock(const UUID & id, bool throw_if_not_exists) TSA_REQUIRES(mutex);
     bool updateNoLock(const UUID & id, const UpdateFunc & update_func, bool throw_if_not_exists) TSA_REQUIRES(mutex);
-=======
-    bool insertWithID(const UUID & id, const AccessEntityPtr & new_entity, bool replace_if_exists, bool throw_if_exists);
-    bool insertNoLock(const UUID & id, const AccessEntityPtr & entity, bool replace_if_exists, bool throw_if_exists);
-    bool removeNoLock(const UUID & id, bool throw_if_not_exists);
-    bool updateNoLock(const UUID & id, const UpdateFunc & update_func, bool throw_if_not_exists);
->>>>>>> b5a977ad
 
     struct Entry
     {
