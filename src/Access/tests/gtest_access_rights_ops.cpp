--- conflicted
+++ resolved
@@ -288,14 +288,9 @@
               "SYSTEM REPLICATION QUEUES, SYSTEM VIRTUAL PARTS UPDATE, SYSTEM REDUCE BLOCKING PARTS, "
               "SYSTEM DROP REPLICA, SYSTEM SYNC REPLICA, SYSTEM RESTART REPLICA, "
               "SYSTEM RESTORE REPLICA, SYSTEM WAIT LOADING PARTS, SYSTEM SYNC DATABASE REPLICA, SYSTEM FLUSH DISTRIBUTED, "
-<<<<<<< HEAD
-              "SYSTEM UNLOAD PRIMARY KEY, dictGet ON db1.*, GRANT TABLE ENGINE ON db1, "
+              "SYSTEM LOAD PRIMARY KEY, SYSTEM UNLOAD PRIMARY KEY, dictGet ON db1.*, GRANT TABLE ENGINE ON db1, "
               "GRANT CREATE USER, ALTER USER, DROP USER, CREATE ROLE, ALTER ROLE, DROP ROLE, SET DEFINER ON db1, "
               "GRANT NAMED COLLECTION ADMIN ON db1");
-=======
-              "SYSTEM LOAD PRIMARY KEY, SYSTEM UNLOAD PRIMARY KEY, dictGet ON db1.*, GRANT TABLE ENGINE ON db1, "
-              "GRANT SET DEFINER ON db1, GRANT NAMED COLLECTION ADMIN ON db1");
->>>>>>> 617af1d3
 
     lhs = {};
     rhs = {};
