#pragma once

#include <utility>
#include <vector>
#include <Core/ColumnsWithTypeAndName.h>
#include <Core/NamesAndTypes.h>
#include <Core/Names.h>
#include <Common/SipHash.h>
#include <Interpreters/Context_fwd.h>

#include "config.h"

namespace DB
{

class IExecutableFunction;
using ExecutableFunctionPtr = std::shared_ptr<IExecutableFunction>;

class IFunctionBase;
using FunctionBasePtr = std::shared_ptr<const IFunctionBase>;

class IFunctionOverloadResolver;
using FunctionOverloadResolverPtr = std::shared_ptr<IFunctionOverloadResolver>;

class FunctionNode;

class IDataType;
using DataTypePtr = std::shared_ptr<const IDataType>;

namespace JSONBuilder
{
    class JSONMap;

    class IItem;
    using ItemPtr = std::unique_ptr<IItem>;
}

class SortDescription;

struct SerializedSetsRegistry;
struct DeserializedSetsRegistry;

/// Directed acyclic graph of expressions.
/// This is an intermediate representation of actions which is usually built from expression list AST.
/// Node of DAG describe calculation of a single column with known type, name, and constant value (if applicable).
///
/// DAG representation is useful in case we need to know explicit dependencies between actions.
/// It is helpful when it is needed to optimize actions, remove unused expressions, compile subexpressions,
/// split or merge parts of graph, calculate expressions on partial input.
///
/// Built DAG is used by ExpressionActions, which calculates expressions on block.
class ActionsDAG
{
public:

    enum class ActionType : uint8_t
    {
        /// Column which must be in input.
        INPUT,
        /// Constant column with known value.
        COLUMN,
        /// Another one name for column.
        ALIAS,
        /// Function arrayJoin. Specially separated because it changes the number of rows.
        ARRAY_JOIN,
        FUNCTION,
        /// Placeholder node for correlated column
        PLACEHOLDER,
    };

    struct Node;
    using NodeRawPtrs = std::vector<Node *>;
    using NodeRawConstPtrs = std::vector<const Node *>;

    struct Node
    {
        NodeRawConstPtrs children;

        ActionType type{};

        std::string result_name;
        DataTypePtr result_type;

        /// Can be used to get function signature or properties like monotonicity.
        FunctionBasePtr function_base;
        /// Prepared function which is used in function execution.
        ExecutableFunctionPtr function;
        /// If function is a compiled statement.
        bool is_function_compiled = false;

        /// It is a constant calculated from deterministic functions (See IFunction::isDeterministic).
        /// This property is kept after constant folding of non-deterministic functions like 'now', 'today'.
        bool is_deterministic_constant = true;
        /// For COLUMN node and propagated constants.
        ColumnPtr column;

        /// If result of this not is deterministic. Checks only this node, not a subtree.
        bool isDeterministic() const;
        void toTree(JSONBuilder::JSONMap & map) const;
        UInt64 getHash() const;
        void updateHash(SipHash & hash_state) const;
    };

    /// NOTE: std::list is an implementation detail.
    /// It allows to add and remove new nodes inplace without reallocation.
    /// Raw pointers to nodes remain valid.
    using Nodes = std::list<Node>;

private:
    Nodes nodes;
    NodeRawConstPtrs inputs;
    NodeRawConstPtrs outputs;

public:
    ActionsDAG() = default;
    ActionsDAG(ActionsDAG &&) = default;
    ActionsDAG(const ActionsDAG &) = delete;
    ActionsDAG & operator=(ActionsDAG &&) = default;
    ActionsDAG & operator=(const ActionsDAG &) = delete;
    explicit ActionsDAG(const NamesAndTypesList & inputs_);
    explicit ActionsDAG(const ColumnsWithTypeAndName & inputs_, bool duplicate_const_columns = true);

    const Nodes & getNodes() const { return nodes; }
    static Nodes detachNodes(ActionsDAG && dag) { return std::move(dag.nodes); }
    const NodeRawConstPtrs & getInputs() const { return inputs; }
    const NodeRawConstPtrs & getOutputs() const { return outputs; }
    /// Output nodes can contain any column returned from DAG. You may manually change it if needed.
    NodeRawConstPtrs & getOutputs() { return outputs; }

    NamesAndTypesList getRequiredColumns() const;
    Names getRequiredColumnsNames() const;
    ColumnsWithTypeAndName getResultColumns() const;
    NamesAndTypesList getNamesAndTypesList() const;

    Names getNames() const;
    std::string dumpNames() const;
    std::string dumpDAG() const;

    std::vector<const Node *> getIdToNode() const;
    std::unordered_map<const Node *, size_t> getNodeToIdMap() const;

    void serialize(WriteBuffer & out, SerializedSetsRegistry & registry) const;
    static ActionsDAG deserialize(ReadBuffer & in, DeserializedSetsRegistry & registry, const ContextPtr & context);

    const Node & addInput(std::string name, DataTypePtr type);
    const Node & addInput(ColumnWithTypeAndName column);
    const Node & addColumn(ColumnWithTypeAndName column);
    const Node & addAlias(const Node & child, std::string alias);
    const Node & addArrayJoin(const Node & child, std::string result_name);
    const Node & addFunction(
            const FunctionOverloadResolverPtr & function,
            NodeRawConstPtrs children,
            std::string result_name);
    const Node & addFunction(
        const FunctionNode & function,
        NodeRawConstPtrs children,
        std::string result_name);
    const Node & addFunction(
        const FunctionBasePtr & function_base,
        NodeRawConstPtrs children,
        std::string result_name);
    const Node & addCast(const Node & node_to_cast, const DataTypePtr & cast_type, std::string result_name);
    const Node & addPlaceholder(std::string name, DataTypePtr type);

    /// Find first column by name in output nodes. This search is linear.
    const Node & findInOutputs(const std::string & name) const;

    /// Same, but return nullptr if node not found.
    const Node * tryFindInOutputs(const std::string & name) const;

    /// Same, but for the list of names.
    NodeRawConstPtrs findInOutputs(const Names & names) const;

    /// Find first node with the same name in output nodes and replace it.
    /// If was not found, add node to outputs end.
    void addOrReplaceInOutputs(const Node & node);

    /// Call addAlias several times.
    void addAliases(const NamesWithAliases & aliases);

    /// Add alias actions. Also specify result columns order in outputs.
    void project(const NamesWithAliases & projection);

    /// Add input for every column from sample_block which is not mapped to existing input.
    void appendInputsForUnusedColumns(const Block & sample_block);

    /// If column is not in outputs, try to find it in nodes and insert back into outputs.
    bool tryRestoreColumn(const std::string & column_name);

    /// Find column in result. Remove it from outputs.
    /// If columns is in inputs and has no dependent nodes, remove it from inputs too.
    /// Return true if column was removed from inputs.
    bool removeUnusedResult(const std::string & column_name);

    /// Remove actions that are not needed to compute output nodes
    void removeUnusedActions(bool allow_remove_inputs = true, bool allow_constant_folding = true);

    /// Remove actions that are not needed to compute output nodes. Keep inputs from used_inputs.
    void removeUnusedActions(const std::unordered_set<const Node *> & used_inputs, bool allow_constant_folding = true);

    /// Remove actions that are not needed to compute output nodes with required names
    void removeUnusedActions(const Names & required_names, bool allow_remove_inputs = true, bool allow_constant_folding = true);

    /// Remove actions that are not needed to compute output nodes with required names
    void removeUnusedActions(const NameSet & required_names, bool allow_remove_inputs = true, bool allow_constant_folding = true);

    void removeAliasesForFilter(const std::string & filter_name);

    /// Transform the current DAG in a way that leaf nodes get folded into their parents. It's done
    /// because each projection can provide some columns as inputs to substitute certain sub-DAGs
    /// (expressions). Consider the following example:
    /// CREATE TABLE tbl (dt DateTime, val UInt64,
    ///                   PROJECTION p_hour (SELECT sum(val) GROUP BY toStartOfHour(dt)));
    ///
    /// Query: SELECT toStartOfHour(dt), sum(val) FROM tbl GROUP BY toStartOfHour(dt);
    ///
    /// We will have an ActionsDAG like this:
    /// FUNCTION: toStartOfHour(dt)       sum(val)
    ///                 ^                   ^
    ///                 |                   |
    /// INPUT:          dt                  val
    ///
    /// Now we traverse the DAG and see if any FUNCTION node can be replaced by projection's INPUT node.
    /// The result DAG will be:
    /// INPUT:  toStartOfHour(dt)       sum(val)
    ///
    /// We don't need aggregate columns from projection because they are matched after DAG.
    /// Currently we use canonical names of each node to find matches. It can be improved after we
    /// have a full-featured name binding system.
    ///
    /// @param required_columns should contain columns which this DAG is required to produce after folding. It used for result actions.
    /// @param projection_block_for_keys contains all key columns of given projection.
    /// @param predicate_column_name means we need to produce the predicate column after folding.
    /// @param add_missing_keys means whether to add additional missing columns to input nodes from projection key columns directly.
    /// @return required columns for this folded DAG. It's expected to be fewer than the original ones if some projection is used.
    NameSet foldActionsByProjection(
        const NameSet & required_columns,
        const Block & projection_block_for_keys,
        const String & predicate_column_name = {},
        bool add_missing_keys = true);

    /// Get an ActionsDAG in a following way:
    /// * Traverse a tree starting from required_outputs
    /// * If there is a node from new_inputs keys, replace it to INPUT
    /// * INPUT name should be taken from new_inputs mapped node name
    /// * Mapped nodes may be the same nodes, and in this case there would be a single INPUT
    /// Here want to substitute some expressions to columns from projection.
    /// This function expects that all required_outputs can be calculated from nodes in new_inputs.
    /// If not, exception will happen.
    /// This function also expects that new_inputs and required_outputs are valid nodes from the same DAG.
    /// Example:
    /// DAG:                   new_inputs:                   Result DAG
    /// a      b               c * d -> "(a + b) * d"
    /// \     /                e     -> ""
    ///  a + b
    ///     \                  required_outputs:         =>  "(a + b) * d"    e
    ///   c (alias)   d        c * d - e                              \      /
    ///       \      /                                               c * d - e
    ///        c * d       e
    ///            \      /
    ///            c * d - e
    static ActionsDAG foldActionsByProjection(
        const std::unordered_map<const Node *, const Node *> & new_inputs,
        const NodeRawConstPtrs & required_outputs);

    bool hasCorrelatedColumns() const noexcept;
    bool hasArrayJoin() const noexcept;
    bool hasStatefulFunctions() const;
    bool trivial() const noexcept; /// If actions has no functions or array join.
    void assertDeterministic() const; /// Throw if not isDeterministic.
    bool hasNonDeterministic() const;

#if USE_EMBEDDED_COMPILER
    void compileExpressions(size_t min_count_to_compile_expression, const std::unordered_set<const Node *> & lazy_executed_nodes = {});
#endif

    using NodeMapping = std::unordered_map<const Node *, const Node *>;
    ActionsDAG clone(NodeMapping & old_to_new_nodes) const;
    ActionsDAG clone() const;

    static ActionsDAG cloneSubDAG(const NodeRawConstPtrs & outputs, bool remove_aliases);
    static ActionsDAG cloneSubDAG(const NodeRawConstPtrs & outputs, NodeMapping & copy_map, bool remove_aliases);

    /// Execute actions for header. Input block must have empty columns.
    /// Result should be equal to the execution of ExpressionActions built from this DAG.
    /// Actions are not changed, no expressions are compiled.
    ///
    /// In addition, check that result constants are constants according to DAG.
    /// In case if function return constant, but arguments are not constant, materialize it.
    Block updateHeader(const Block & header) const;

    using IntermediateExecutionResult = std::unordered_map<const Node *, ColumnWithTypeAndName>;
    static ColumnsWithTypeAndName evaluatePartialResult(
        IntermediateExecutionResult & node_to_column,
        const NodeRawConstPtrs & outputs,
        size_t input_rows_count,
        bool throw_on_error);

    /// Replace all PLACEHOLDER nodes with INPUT nodes
    void decorrelate() noexcept;

    /// For apply materialize() function for every output.
    /// Also add aliases so the result names remain unchanged.
    void addMaterializingOutputActions(bool materialize_sparse);

    /// Apply materialize() function to node. Result node has the same name.
    const Node & materializeNode(const Node & node, bool materialize_sparse = true);

    enum class MatchColumnsMode : uint8_t
    {
        Position,
        /// Find columns in source by their names. Allow excessive columns in source.
        Name,
    };

    /// Create ActionsDAG which converts block structure from source to result.
    /// It is needed to convert result from different sources to the same structure, e.g. for UNION query.
    /// Conversion should be possible with only usage of CAST function and renames.
    /// @param ignore_constant_values - Do not check that constants are same. Use value from result_header.
    /// @param add_cast_columns - Create new columns with converted values instead of replacing original.
    /// @param new_names - Output parameter for new column names when add_cast_columns is used.
    static ActionsDAG makeConvertingActions(
        const ColumnsWithTypeAndName & source,
        const ColumnsWithTypeAndName & result,
        MatchColumnsMode mode,
        bool ignore_constant_values = false,
        bool add_cast_columns = false,
        NameToNameMap * new_names = nullptr);

    /// Create expression which add const column and then materialize it.
    static ActionsDAG makeAddingColumnActions(ColumnWithTypeAndName column);

    /// Create ActionsDAG which represents expression equivalent to applying first and second actions consequently.
    /// Is used to replace `(first -> second)` expression chain to single `merge(first, second)` expression.
    /// If first.settings.project_input is set, then outputs of `first` must include inputs of `second`.
    /// Otherwise, any two actions may be combined.
    static ActionsDAG merge(ActionsDAG && first, ActionsDAG && second);

    /// The result is similar to merge(*this, second);
    /// Invariant : no nodes are removed from the first (this) DAG.
    /// So that pointers to nodes are kept valid.
    void mergeInplace(ActionsDAG && second);
    void mergeInplace(ActionsDAG && second, NodeMapping & inputs_map, bool remove_dangling_inputs);

    /// Merge current nodes with specified dag nodes.
    /// *out_outputs is filled with pointers to the nodes corresponding to second.getOutputs().
    void mergeNodes(ActionsDAG && second, NodeRawConstPtrs * out_outputs = nullptr);

    /// Union current nodes with second dag without any matching of inputs and outputs.
    void unite(ActionsDAG && second);

    struct SplitResult;

    /// Split ActionsDAG into two DAGs, where first part contains all nodes from split_nodes and their children.
    /// Execution of first then second parts on block is equivalent to execution of initial DAG.
    /// Inputs and outputs of original DAG are split between the first and the second DAGs.
    /// Intermediate result can apper in first outputs and second inputs.
    /// Example:
    ///   initial DAG    : (a, b, c, d, e) -> (w, x, y, z)  | 1 a 2 b 3 c 4 d 5 e 6      ->  1 2 3 4 5 6 w x y z
    ///   split (first)  : (a, c, d) -> (i, j, k, w, y)     | 1 a 2 b 3 c 4 d 5 e 6      ->  1 2 b 3 4 5 e 6 i j k w y
    ///   split (second) : (i, j, k, y, b, e) -> (x, y, z)  | 1 2 b 3 4 5 e 6 i j k w y  ->  1 2 3 4 5 6 w x y z
    SplitResult split(std::unordered_set<const Node *> split_nodes, bool create_split_nodes_mapping = false, bool avoid_duplicate_inputs = false) const;

    /// Splits actions into two parts. Returned first half may be swapped with ARRAY JOIN.
    SplitResult splitActionsBeforeArrayJoin(const Names & array_joined_columns) const;

    /// Splits actions into two parts. First part has minimal size sufficient for calculation of column_name.
    /// Outputs of initial actions must contain column_name.
    SplitResult splitActionsForFilter(const std::string & column_name) const;

    /// Splits actions into two parts. The first part contains all the calculations required to calculate sort_columns.
    /// The second contains the rest.
    SplitResult splitActionsBySortingDescription(const NameSet & sort_columns) const;

    /** Returns true if filter DAG is always false for inputs with default values.
      *
      * @param filter_name - name of filter node in current DAG.
      * @param input_stream_header - input stream header.
      */
    bool isFilterAlwaysFalseForDefaultValueInputs(const std::string & filter_name, const Block & input_stream_header) const;

    struct ActionsForFilterPushDown;
    /// Create actions which may calculate part of filter using only available_inputs.
    /// If nothing may be calculated, returns nullptr.
    /// Otherwise, return actions which inputs are from available_inputs.
    /// Returned actions add single column which may be used for filter. Added column will be the first one.
    /// Also, replace some nodes of current inputs to constant 1 in case they are filtered.
    ///
    /// @param all_inputs should contain inputs from previous step, which will be used for result actions.
    /// It is expected that all_inputs contain columns from available_inputs.
    /// This parameter is needed to enforce result actions save columns order in block.
    /// Otherwise for some queries, e.g. with GROUP BY, columns will be mixed.
    /// Example: SELECT sum(x), y, z FROM tab WHERE z > 0 and sum(x) > 0
    /// Pushed condition: z > 0
    /// GROUP BY step will transform columns `x, y, z` -> `sum(x), y, z`
    /// If we just add filter step with actions `z -> z > 0` before GROUP BY,
    /// columns will be transformed like `x, y, z` -> `z > 0, z, x, y` -(remove filter)-> `z, x, y`.
    /// To avoid it, add inputs from `all_inputs` list,
    /// so actions `x, y, z -> z > 0, x, y, z` -(remove filter)-> `x, y, z` will not change columns order.
    std::optional<ActionsForFilterPushDown> splitActionsForFilterPushDown(
        const std::string & filter_name,
        bool removes_filter,
        const Names & available_inputs,
        const ColumnsWithTypeAndName & all_inputs,
        bool allow_non_deterministic_functions);

    struct ActionsForJOINFilterPushDown;

    /** Split actions for JOIN filter push down.
      *
      * @param filter_name - name of filter node in current DAG.
      * @param removes_filter - if filter is removed after it is applied.
      * @param left_stream_available_columns_to_push_down - columns from left stream that are safe to use in push down conditions
      * to left stream.
      * @param left_stream_header - left stream header.
      * @param right_stream_available_columns_to_push_down - columns from right stream that are safe to use in push down conditions
      * to right stream.
      * @param right_stream_header - right stream header.
      * @param equivalent_columns_to_push_down - columns from left and right streams that are safe to use in push down conditions
      * to left and right streams.
      * @param equivalent_left_stream_column_to_right_stream_column - equivalent left stream column name to right stream column map.
      * @param equivalent_right_stream_column_to_left_stream_column - equivalent right stream column name to left stream column map.
      */
    ActionsForJOINFilterPushDown splitActionsForJOINFilterPushDown(
        const std::string & filter_name,
        bool removes_filter,
        const Names & left_stream_available_columns_to_push_down,
        const Block & left_stream_header,
        const Names & right_stream_available_columns_to_push_down,
        const Block & right_stream_header,
        const Names & equivalent_columns_to_push_down,
        const std::unordered_map<std::string, ColumnWithTypeAndName> & equivalent_left_stream_column_to_right_stream_column,
        const std::unordered_map<std::string, ColumnWithTypeAndName> & equivalent_right_stream_column_to_left_stream_column);

    bool
    isSortingPreserved(const Block & input_header, const SortDescription & sort_description, const String & ignore_output_column = "") const;

    /** Build filter dag from multiple filter dags.
      *
      * If filter nodes are empty, result is nullptr.
      *
      * If filter nodes are not empty, nodes and their children are merged into single dag.
      *
      * Additionally during dag construction if node has name that exists in node_name_to_input_column map argument
      * in final dag this node is represented as INPUT node with specified column.
      *
      * If single_output_condition_node = true, result dag has single output node:
      * 1. If there is single filter node, result dag output will contain this node.
      * 2. If there are multiple filter nodes, result dag output will contain single `and` function node
      * and children of this node will be filter nodes.
      *
      * If single_output_condition_node = false, result dag has multiple output nodes.
      */
    static std::optional<ActionsDAG> buildFilterActionsDAG(
        const NodeRawConstPtrs & filter_nodes,
        const std::unordered_map<std::string, ColumnWithTypeAndName> & node_name_to_input_node_column = {},
        bool single_output_condition_node = true);

    /// Check if `predicate` is a combination of AND functions.
    /// Returns a list of nodes representing atomic predicates.
    static NodeRawConstPtrs extractConjunctionAtoms(const Node * predicate);

    /// Get a list of nodes. For every node, check if it can be computed using allowed subset of inputs.
    /// Returns only those nodes from the list which can be computed.
    static NodeRawConstPtrs filterNodesByAllowedInputs(
        NodeRawConstPtrs nodes,
        const std::unordered_set<const Node *> & allowed_inputs);

    UInt64 getHash() const;
    void updateHash(SipHash & hash_state) const;

    /* Create actions which calculate conjunction of selected nodes.
     * Conjunction nodes are assumed to be predicates that will be combined with AND if multiple.
     *
     * The resulting DAG will have:
     * - Inputs: all columns from all_inputs that are required by the conjunction
     * - Outputs: all columns from all_inputs (preserved for pipeline compatibility)
     *            plus the conjunction result (at position 0 if newly added)
     *
     * Returns nullopt if conjunction is empty, otherwise ActionsForFilterPushDown containing:
     *   - dag: the new actions
     *   - filter_pos: position of filter column in outputs
     *   - remove_filter: whether the filter column should be removed from original DAG after evaluation
     */
    static std::optional<ActionsForFilterPushDown> createActionsForConjunction(NodeRawConstPtrs conjunction, const ColumnsWithTypeAndName & all_inputs);

private:
    NodeRawConstPtrs getParents(const Node * target) const;

    Node & addNode(Node node);

    const Node & addFunctionImpl(
        const FunctionBasePtr & function_base,
        NodeRawConstPtrs children,
        ColumnsWithTypeAndName arguments,
        std::string result_name,
        DataTypePtr result_type,
        bool all_const);

#if USE_EMBEDDED_COMPILER
    void compileFunctions(size_t min_count_to_compile_expression, const std::unordered_set<const Node *> & lazy_executed_nodes = {});
#endif

<<<<<<< HEAD
    static std::optional<ActionsForFilterPushDown> createActionsForConjunction(NodeRawConstPtrs conjunction, const ColumnsWithTypeAndName & all_inputs);
    static std::optional<ActionsForFilterPushDown> createActionsForDisjunction(NodeRawConstPtrs disjunction, const ColumnsWithTypeAndName & all_inputs);

    static std::optional<ActionsForFilterPushDown> createActionsForMixed(
        NodeRawConstPtrs conjunction_nodes,
        NodeRawConstPtrs disjunction_nodes,
        const ColumnsWithTypeAndName & all_inputs);

=======
>>>>>>> 3c5b04cb
    void removeUnusedConjunctions(NodeRawConstPtrs rejected_conjunctions, Node * predicate, bool removes_filter);
};

struct ActionsDAG::SplitResult
{
    ActionsDAG first;
    ActionsDAG second;
    std::unordered_map<const Node *, const Node *> split_nodes_mapping;
};

struct ActionsDAG::ActionsForFilterPushDown
{
    ActionsDAG dag;
    size_t filter_pos;
    bool remove_filter;
};

struct ActionsDAG::ActionsForJOINFilterPushDown
{
    std::optional<ActionsDAG> left_stream_filter_to_push_down;
    bool left_stream_filter_removes_filter;
    std::optional<ActionsDAG> right_stream_filter_to_push_down;
    bool right_stream_filter_removes_filter;
};

class FindOriginalNodeForOutputName
{
    using NameToNodeIndex = std::unordered_map<std::string_view, const ActionsDAG::Node *>;

public:
    explicit FindOriginalNodeForOutputName(const ActionsDAG & actions);
    const ActionsDAG::Node * find(const String & output_name);

private:
    NameToNodeIndex index;
};

/// This is an ugly way to bypass impossibility to forward declare ActionDAG::Node.
struct ActionDAGNodes
{
    ActionsDAG::NodeRawConstPtrs nodes;
};

/// Helper for query analysis.
/// If project_input is set, all columns not found in inputs should be removed.
/// Now, we do it before adding a step to query plan by calling appendInputsForUnusedColumns.
struct ActionsAndProjectInputsFlag
{
    ActionsDAG dag;
    bool project_input = false;
};

using ActionsAndProjectInputsFlagPtr = std::shared_ptr<ActionsAndProjectInputsFlag>;

}<|MERGE_RESOLUTION|>--- conflicted
+++ resolved
@@ -501,8 +501,6 @@
     void compileFunctions(size_t min_count_to_compile_expression, const std::unordered_set<const Node *> & lazy_executed_nodes = {});
 #endif
 
-<<<<<<< HEAD
-    static std::optional<ActionsForFilterPushDown> createActionsForConjunction(NodeRawConstPtrs conjunction, const ColumnsWithTypeAndName & all_inputs);
     static std::optional<ActionsForFilterPushDown> createActionsForDisjunction(NodeRawConstPtrs disjunction, const ColumnsWithTypeAndName & all_inputs);
 
     static std::optional<ActionsForFilterPushDown> createActionsForMixed(
@@ -510,8 +508,6 @@
         NodeRawConstPtrs disjunction_nodes,
         const ColumnsWithTypeAndName & all_inputs);
 
-=======
->>>>>>> 3c5b04cb
     void removeUnusedConjunctions(NodeRawConstPtrs rejected_conjunctions, Node * predicate, bool removes_filter);
 };
 
