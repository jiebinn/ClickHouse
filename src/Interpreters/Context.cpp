#include <map>
#include <set>
#include <optional>
#include <memory>
#include <Poco/Mutex.h>
#include <Poco/UUID.h>
#include <Poco/Net/IPAddress.h>
#include <Poco/Util/Application.h>
#include <Common/Macros.h>
#include <Common/escapeForFileName.h>
#include <Common/setThreadName.h>
#include <Common/Stopwatch.h>
#include <Common/formatReadable.h>
#include <Common/Throttler.h>
#include <Common/thread_local_rng.h>
#include <Common/FieldVisitorToString.h>
#include <Coordination/KeeperStorageDispatcher.h>
#include <Compression/ICompressionCodec.h>
#include <Core/BackgroundSchedulePool.h>
#include <Formats/FormatFactory.h>
#include <Processors/Formats/InputStreamFromInputFormat.h>
#include <Databases/IDatabase.h>
#include <Storages/IStorage.h>
#include <Storages/MarkCache.h>
#include <Storages/MergeTree/MergeList.h>
#include <Storages/MergeTree/ReplicatedFetchList.h>
#include <Storages/MergeTree/MergeTreeData.h>
#include <Storages/MergeTree/MergeTreeSettings.h>
#include <Storages/CompressionCodecSelector.h>
#include <Storages/StorageS3Settings.h>
#include <Disks/DiskLocal.h>
#include <TableFunctions/TableFunctionFactory.h>
#include <Interpreters/ActionLocksManager.h>
#include <Interpreters/ExternalLoaderXMLConfigRepository.h>
#include <Core/Settings.h>
#include <Core/SettingsQuirks.h>
#include <Access/AccessControlManager.h>
#include <Access/ContextAccess.h>
#include <Access/EnabledRolesInfo.h>
#include <Access/EnabledRowPolicies.h>
#include <Access/QuotaUsage.h>
#include <Access/User.h>
#include <Access/Credentials.h>
#include <Access/SettingsProfile.h>
#include <Access/SettingsProfilesInfo.h>
#include <Access/SettingsConstraintsAndProfileIDs.h>
#include <Access/ExternalAuthenticators.h>
#include <Access/GSSAcceptor.h>
#include <Dictionaries/Embedded/GeoDictionariesLoader.h>
#include <Interpreters/EmbeddedDictionaries.h>
#include <Interpreters/ExternalDictionariesLoader.h>
#include <Interpreters/ExternalModelsLoader.h>
#include <Interpreters/ExpressionActions.h>
#include <Interpreters/ProcessList.h>
#include <Interpreters/InterserverCredentials.h>
#include <Interpreters/Cluster.h>
#include <Interpreters/InterserverIOHandler.h>
#include <Interpreters/SystemLog.h>
#include <Interpreters/Context.h>
#include <Interpreters/DDLWorker.h>
#include <Interpreters/DDLTask.h>
#include <IO/ReadBufferFromFile.h>
#include <IO/UncompressedCache.h>
#include <IO/MMappedFileCache.h>
#include <Parsers/ASTCreateQuery.h>
#include <Parsers/ParserCreateQuery.h>
#include <Parsers/parseQuery.h>
#include <Common/StackTrace.h>
#include <Common/Config/ConfigProcessor.h>
#include <Common/Config/AbstractConfigurationComparison.h>
#include <Common/ZooKeeper/ZooKeeper.h>
#include <Common/ShellCommand.h>
#include <Common/TraceCollector.h>
#include <common/logger_useful.h>
#include <Common/RemoteHostFilter.h>
#include <Interpreters/AsynchronousInsertionQueue.h>
#include <Interpreters/DatabaseCatalog.h>
#include <Interpreters/JIT/CompiledExpressionCache.h>
#include <Storages/MergeTree/BackgroundJobsExecutor.h>
#include <Storages/MergeTree/MergeTreeDataPartUUID.h>
#include <Interpreters/SynonymsExtensions.h>
#include <Interpreters/Lemmatizers.h>
#include <filesystem>


namespace fs = std::filesystem;

namespace ProfileEvents
{
    extern const Event ContextLock;
    extern const Event CompiledCacheSizeBytes;
}

namespace CurrentMetrics
{
    extern const Metric ContextLockWait;
    extern const Metric BackgroundMovePoolTask;
    extern const Metric BackgroundSchedulePoolTask;
    extern const Metric BackgroundBufferFlushSchedulePoolTask;
    extern const Metric BackgroundDistributedSchedulePoolTask;
    extern const Metric BackgroundMessageBrokerSchedulePoolTask;
}


namespace DB
{

namespace ErrorCodes
{
    extern const int BAD_ARGUMENTS;
    extern const int BAD_GET;
    extern const int UNKNOWN_DATABASE;
    extern const int UNKNOWN_TABLE;
    extern const int TABLE_ALREADY_EXISTS;
    extern const int THERE_IS_NO_SESSION;
    extern const int THERE_IS_NO_QUERY;
    extern const int NO_ELEMENTS_IN_CONFIG;
    extern const int TABLE_SIZE_EXCEEDS_MAX_DROP_SIZE_LIMIT;
    extern const int SESSION_NOT_FOUND;
    extern const int SESSION_IS_LOCKED;
    extern const int LOGICAL_ERROR;
    extern const int NOT_IMPLEMENTED;
    extern const int INVALID_SETTING_VALUE;
}


class NamedSessions
{
public:
    using Key = NamedSessionKey;

    ~NamedSessions()
    {
        try
        {
            {
                std::lock_guard lock{mutex};
                quit = true;
            }

            cond.notify_one();
            thread.join();
        }
        catch (...)
        {
            tryLogCurrentException(__PRETTY_FUNCTION__);
        }
    }

    /// Find existing session or create a new.
    std::shared_ptr<NamedSession> acquireSession(
        const String & session_id,
        ContextMutablePtr context,
        std::chrono::steady_clock::duration timeout,
        bool throw_if_not_found)
    {
        std::unique_lock lock(mutex);

        auto & user_name = context->client_info.current_user;

        if (user_name.empty())
            throw Exception("Empty user name.", ErrorCodes::LOGICAL_ERROR);

        Key key(user_name, session_id);

        auto it = sessions.find(key);
        if (it == sessions.end())
        {
            if (throw_if_not_found)
                throw Exception("Session not found.", ErrorCodes::SESSION_NOT_FOUND);

            /// Create a new session from current context.
            it = sessions.insert(std::make_pair(key, std::make_shared<NamedSession>(key, context, timeout, *this))).first;
        }
        else if (it->second->key.first != context->client_info.current_user)
        {
            throw Exception("Session belongs to a different user", ErrorCodes::SESSION_IS_LOCKED);
        }

        /// Use existing session.
        const auto & session = it->second;

        if (!session.unique())
            throw Exception("Session is locked by a concurrent client.", ErrorCodes::SESSION_IS_LOCKED);

        session->context->client_info = context->client_info;

        return session;
    }

    void releaseSession(NamedSession & session)
    {
        std::unique_lock lock(mutex);
        scheduleCloseSession(session, lock);
    }

private:
    class SessionKeyHash
    {
    public:
        size_t operator()(const Key & key) const
        {
            SipHash hash;
            hash.update(key.first);
            hash.update(key.second);
            return hash.get64();
        }
    };

    /// TODO it's very complicated. Make simple std::map with time_t or boost::multi_index.
    using Container = std::unordered_map<Key, std::shared_ptr<NamedSession>, SessionKeyHash>;
    using CloseTimes = std::deque<std::vector<Key>>;
    Container sessions;
    CloseTimes close_times;
    std::chrono::steady_clock::duration close_interval = std::chrono::seconds(1);
    std::chrono::steady_clock::time_point close_cycle_time = std::chrono::steady_clock::now();
    UInt64 close_cycle = 0;

    void scheduleCloseSession(NamedSession & session, std::unique_lock<std::mutex> &)
    {
        /// Push it on a queue of sessions to close, on a position corresponding to the timeout.
        /// (timeout is measured from current moment of time)

        const UInt64 close_index = session.timeout / close_interval + 1;
        const auto new_close_cycle = close_cycle + close_index;

        if (session.close_cycle != new_close_cycle)
        {
            session.close_cycle = new_close_cycle;
            if (close_times.size() < close_index + 1)
                close_times.resize(close_index + 1);
            close_times[close_index].emplace_back(session.key);
        }
    }

    void cleanThread()
    {
        setThreadName("SessionCleaner");
        std::unique_lock lock{mutex};

        while (true)
        {
            auto interval = closeSessions(lock);

            if (cond.wait_for(lock, interval, [this]() -> bool { return quit; }))
                break;
        }
    }

    /// Close sessions, that has been expired. Returns how long to wait for next session to be expired, if no new sessions will be added.
    std::chrono::steady_clock::duration closeSessions(std::unique_lock<std::mutex> & lock)
    {
        const auto now = std::chrono::steady_clock::now();

        /// The time to close the next session did not come
        if (now < close_cycle_time)
            return close_cycle_time - now;  /// Will sleep until it comes.

        const auto current_cycle = close_cycle;

        ++close_cycle;
        close_cycle_time = now + close_interval;

        if (close_times.empty())
            return close_interval;

        auto & sessions_to_close = close_times.front();

        for (const auto & key : sessions_to_close)
        {
            const auto session = sessions.find(key);

            if (session != sessions.end() && session->second->close_cycle <= current_cycle)
            {
                if (!session->second.unique())
                {
                    /// Skip but move it to close on the next cycle.
                    session->second->timeout = std::chrono::steady_clock::duration{0};
                    scheduleCloseSession(*session->second, lock);
                }
                else
                    sessions.erase(session);
            }
        }

        close_times.pop_front();
        return close_interval;
    }

    std::mutex mutex;
    std::condition_variable cond;
    std::atomic<bool> quit{false};
    ThreadFromGlobalPool thread{&NamedSessions::cleanThread, this};
};


void NamedSession::release()
{
    parent.releaseSession(*this);
}


/** Set of known objects (environment), that could be used in query.
  * Shared (global) part. Order of members (especially, order of destruction) is very important.
  */
struct ContextSharedPart
{
    Poco::Logger * log = &Poco::Logger::get("Context");

    /// For access of most of shared objects. Recursive mutex.
    mutable std::recursive_mutex mutex;
    /// Separate mutex for access of dictionaries. Separate mutex to avoid locks when server doing request to itself.
    mutable std::mutex embedded_dictionaries_mutex;
    mutable std::mutex external_dictionaries_mutex;
    mutable std::mutex external_models_mutex;
    /// Separate mutex for storage policies. During server startup we may
    /// initialize some important storages (system logs with MergeTree engine)
    /// under context lock.
    mutable std::mutex storage_policies_mutex;
    /// Separate mutex for re-initialization of zookeeper session. This operation could take a long time and must not interfere with another operations.
    mutable std::mutex zookeeper_mutex;

    mutable zkutil::ZooKeeperPtr zookeeper;                 /// Client for ZooKeeper.
    ConfigurationPtr zookeeper_config;                      /// Stores zookeeper configs

#if USE_NURAFT
    mutable std::mutex keeper_storage_dispatcher_mutex;
    mutable std::shared_ptr<KeeperStorageDispatcher> keeper_storage_dispatcher;
#endif
    mutable std::mutex auxiliary_zookeepers_mutex;
    mutable std::map<String, zkutil::ZooKeeperPtr> auxiliary_zookeepers;    /// Map for auxiliary ZooKeeper clients.
    ConfigurationPtr auxiliary_zookeepers_config;           /// Stores auxiliary zookeepers configs

    String interserver_io_host;                             /// The host name by which this server is available for other servers.
    UInt16 interserver_io_port = 0;                         /// and port.
    String interserver_scheme;                              /// http or https
    MultiVersion<InterserverCredentials> interserver_io_credentials;

    String path;                                            /// Path to the data directory, with a slash at the end.
    String flags_path;                                      /// Path to the directory with some control flags for server maintenance.
    String user_files_path;                                 /// Path to the directory with user provided files, usable by 'file' table function.
    String dictionaries_lib_path;                           /// Path to the directory with user provided binaries and libraries for external dictionaries.
    ConfigurationPtr config;                                /// Global configuration settings.

    String tmp_path;                                        /// Path to the temporary files that occur when processing the request.
    mutable VolumePtr tmp_volume;                           /// Volume for the the temporary files that occur when processing the request.

    mutable std::optional<EmbeddedDictionaries> embedded_dictionaries;    /// Metrica's dictionaries. Have lazy initialization.
    mutable std::optional<ExternalDictionariesLoader> external_dictionaries_loader;
    mutable std::optional<ExternalModelsLoader> external_models_loader;
    ConfigurationPtr external_models_config;
    scope_guard models_repository_guard;

    scope_guard dictionaries_xmls;

#if USE_NLP
    mutable std::optional<SynonymsExtensions> synonyms_extensions;
    mutable std::optional<Lemmatizers> lemmatizers;
#endif

    String default_profile_name;                            /// Default profile name used for default values.
    String system_profile_name;                             /// Profile used by system processes
    String buffer_profile_name;                             /// Profile used by Buffer engine for flushing to the underlying
    AccessControlManager access_control_manager;
    mutable UncompressedCachePtr uncompressed_cache;        /// The cache of decompressed blocks.
    mutable MarkCachePtr mark_cache;                        /// Cache of marks in compressed files.
    mutable MMappedFileCachePtr mmap_cache; /// Cache of mmapped files to avoid frequent open/map/unmap/close and to reuse from several threads.
    ProcessList process_list;                               /// Executing queries at the moment.
    MergeList merge_list;                                   /// The list of executable merge (for (Replicated)?MergeTree)
    ReplicatedFetchList replicated_fetch_list;
    ConfigurationPtr users_config;                          /// Config with the users, profiles and quotas sections.
    InterserverIOHandler interserver_io_handler;            /// Handler for interserver communication.

    mutable std::optional<BackgroundSchedulePool> buffer_flush_schedule_pool; /// A thread pool that can do background flush for Buffer tables.
    mutable std::optional<BackgroundSchedulePool> schedule_pool;    /// A thread pool that can run different jobs in background (used in replicated tables)
    mutable std::optional<BackgroundSchedulePool> distributed_schedule_pool; /// A thread pool that can run different jobs in background (used for distributed sends)
    mutable std::optional<BackgroundSchedulePool> message_broker_schedule_pool; /// A thread pool that can run different jobs in background (used for message brokers, like RabbitMQ and Kafka)

    mutable ThrottlerPtr replicated_fetches_throttler; /// A server-wide throttler for replicated fetches
    mutable ThrottlerPtr replicated_sends_throttler; /// A server-wide throttler for replicated sends

    MultiVersion<Macros> macros;                            /// Substitutions extracted from config.
    std::unique_ptr<DDLWorker> ddl_worker;                  /// Process ddl commands from zk.
    /// Rules for selecting the compression settings, depending on the size of the part.
    mutable std::unique_ptr<CompressionCodecSelector> compression_codec_selector;
    /// Storage disk chooser for MergeTree engines
    mutable std::shared_ptr<const DiskSelector> merge_tree_disk_selector;
    /// Storage policy chooser for MergeTree engines
    mutable std::shared_ptr<const StoragePolicySelector> merge_tree_storage_policy_selector;

    std::optional<MergeTreeSettings> merge_tree_settings;   /// Settings of MergeTree* engines.
    std::optional<MergeTreeSettings> replicated_merge_tree_settings;   /// Settings of ReplicatedMergeTree* engines.
    std::atomic_size_t max_table_size_to_drop = 50000000000lu; /// Protects MergeTree tables from accidental DROP (50GB by default)
    std::atomic_size_t max_partition_size_to_drop = 50000000000lu; /// Protects MergeTree partitions from accidental DROP (50GB by default)
    String format_schema_path;                              /// Path to a directory that contains schema files used by input formats.
    ActionLocksManagerPtr action_locks_manager;             /// Set of storages' action lockers
    std::unique_ptr<SystemLogs> system_logs;                /// Used to log queries and operations on parts
    std::optional<StorageS3Settings> storage_s3_settings;   /// Settings of S3 storage
    std::vector<String> warnings;                           /// Store warning messages about server configuration.

    RemoteHostFilter remote_host_filter; /// Allowed URL from config.xml

    std::optional<TraceCollector> trace_collector;        /// Thread collecting traces from threads executing queries
    std::optional<NamedSessions> named_sessions;        /// Controls named HTTP sessions.

    /// Clusters for distributed tables
    /// Initialized on demand (on distributed storages initialization) since Settings should be initialized
    std::shared_ptr<Clusters> clusters;
    ConfigurationPtr clusters_config;                        /// Stores updated configs
    mutable std::mutex clusters_mutex;                       /// Guards clusters and clusters_config

    std::shared_ptr<AsynchronousInsertQueue> async_insert_queue;

    bool shutdown_called = false;

    Stopwatch uptime_watch;

    Context::ApplicationType application_type = Context::ApplicationType::SERVER;

    /// vector of xdbc-bridge commands, they will be killed when Context will be destroyed
    std::vector<std::unique_ptr<ShellCommand>> bridge_commands;

    Context::ConfigReloadCallback config_reload_callback;

    ContextSharedPart()
        : macros(std::make_unique<Macros>())
    {
        /// TODO: make it singleton (?)
        static std::atomic<size_t> num_calls{0};
        if (++num_calls > 1)
        {
            std::cerr << "Attempting to create multiple ContextShared instances. Stack trace:\n" << StackTrace().toString();
            std::cerr.flush();
            std::terminate();
        }
    }


    ~ContextSharedPart()
    {
        try
        {
            shutdown();
        }
        catch (...)
        {
            tryLogCurrentException(__PRETTY_FUNCTION__);
        }
    }


    /** Perform a complex job of destroying objects in advance.
      */
    void shutdown()
    {
        if (shutdown_called)
            return;
        shutdown_called = true;

        /**  After system_logs have been shut down it is guaranteed that no system table gets created or written to.
          *  Note that part changes at shutdown won't be logged to part log.
          */

        if (system_logs)
            system_logs->shutdown();

        DatabaseCatalog::shutdown();

        std::unique_ptr<SystemLogs> delete_system_logs;
        {
            auto lock = std::lock_guard(mutex);

        /** Compiled expressions stored in cache need to be destroyed before destruction of static objects.
          * Because CHJIT instance can be static object.
          */
#if USE_EMBEDDED_COMPILER
            if (auto * cache = CompiledExpressionCacheFactory::instance().tryGetCache())
                cache->reset();
#endif

            /// Preemptive destruction is important, because these objects may have a refcount to ContextShared (cyclic reference).
            /// TODO: Get rid of this.

            /// Dictionaries may be required:
            /// - for storage shutdown (during final flush of the Buffer engine)
            /// - before storage startup (because of some streaming of, i.e. Kafka, to
            ///   the table with materialized column that has dictGet)
            ///
            /// So they should be created before any storages and preserved until storages will be terminated.
            ///
            /// But they cannot be created before storages since they may required table as a source,
            /// but at least they can be preserved for storage termination.
            dictionaries_xmls.reset();

            delete_system_logs = std::move(system_logs);
            embedded_dictionaries.reset();
            external_dictionaries_loader.reset();
            models_repository_guard.reset();
            external_models_loader.reset();
            buffer_flush_schedule_pool.reset();
            schedule_pool.reset();
            distributed_schedule_pool.reset();
            message_broker_schedule_pool.reset();
            ddl_worker.reset();

            /// Stop trace collector if any
            trace_collector.reset();
            /// Stop zookeeper connection
            zookeeper.reset();
        }

        /// Can be removed w/o context lock
        delete_system_logs.reset();
    }

    bool hasTraceCollector() const
    {
        return trace_collector.has_value();
    }

    void initializeTraceCollector(std::shared_ptr<TraceLog> trace_log)
    {
        if (!trace_log)
            return;
        if (hasTraceCollector())
            return;

        trace_collector.emplace(std::move(trace_log));
    }

    void addWarningMessage(const String & message)
    {
        /// A warning goes both: into server's log; stored to be placed in `system.warnings` table.
        log->warning(message);
        warnings.push_back(message);
    }
};


Context::Context() = default;
Context::Context(const Context &) = default;
Context & Context::operator=(const Context &) = default;

SharedContextHolder::SharedContextHolder(SharedContextHolder &&) noexcept = default;
SharedContextHolder & SharedContextHolder::operator=(SharedContextHolder &&) = default;
SharedContextHolder::SharedContextHolder() = default;
SharedContextHolder::~SharedContextHolder() = default;
SharedContextHolder::SharedContextHolder(std::unique_ptr<ContextSharedPart> shared_context)
    : shared(std::move(shared_context)) {}

void SharedContextHolder::reset() { shared.reset(); }

ContextMutablePtr Context::createGlobal(ContextSharedPart * shared)
{
    auto res = std::shared_ptr<Context>(new Context);
    res->shared = shared;
    return res;
}

void Context::initGlobal()
{
    DatabaseCatalog::init(shared_from_this());
}

SharedContextHolder Context::createShared()
{
    return SharedContextHolder(std::make_unique<ContextSharedPart>());
}

ContextMutablePtr Context::createCopy(const ContextPtr & other)
{
    return std::shared_ptr<Context>(new Context(*other));
}

ContextMutablePtr Context::createCopy(const ContextWeakPtr & other)
{
    auto ptr = other.lock();
    if (!ptr) throw Exception("Can't copy an expired context", ErrorCodes::LOGICAL_ERROR);
    return createCopy(ptr);
}

ContextMutablePtr Context::createCopy(const ContextMutablePtr & other)
{
    return createCopy(std::const_pointer_cast<const Context>(other));
}

Context::~Context() = default;


InterserverIOHandler & Context::getInterserverIOHandler() { return shared->interserver_io_handler; }

std::unique_lock<std::recursive_mutex> Context::getLock() const
{
    ProfileEvents::increment(ProfileEvents::ContextLock);
    CurrentMetrics::Increment increment{CurrentMetrics::ContextLockWait};
    return std::unique_lock(shared->mutex);
}

ProcessList & Context::getProcessList() { return shared->process_list; }
const ProcessList & Context::getProcessList() const { return shared->process_list; }
MergeList & Context::getMergeList() { return shared->merge_list; }
const MergeList & Context::getMergeList() const { return shared->merge_list; }
ReplicatedFetchList & Context::getReplicatedFetchList() { return shared->replicated_fetch_list; }
const ReplicatedFetchList & Context::getReplicatedFetchList() const { return shared->replicated_fetch_list; }


void Context::enableNamedSessions()
{
    shared->named_sessions.emplace();
}

std::shared_ptr<NamedSession>
Context::acquireNamedSession(const String & session_id, std::chrono::steady_clock::duration timeout, bool session_check)
{
    if (!shared->named_sessions)
        throw Exception("Support for named sessions is not enabled", ErrorCodes::NOT_IMPLEMENTED);

    return shared->named_sessions->acquireSession(session_id, shared_from_this(), timeout, session_check);
}

String Context::resolveDatabase(const String & database_name) const
{
    String res = database_name.empty() ? getCurrentDatabase() : database_name;
    if (res.empty())
        throw Exception("Default database is not selected", ErrorCodes::UNKNOWN_DATABASE);
    return res;
}

String Context::getPath() const
{
    auto lock = getLock();
    return shared->path;
}

String Context::getFlagsPath() const
{
    auto lock = getLock();
    return shared->flags_path;
}

String Context::getUserFilesPath() const
{
    auto lock = getLock();
    return shared->user_files_path;
}

String Context::getDictionariesLibPath() const
{
    auto lock = getLock();
    return shared->dictionaries_lib_path;
}

std::vector<String> Context::getWarnings() const
{
    auto lock = getLock();
    return shared->warnings;
}

VolumePtr Context::getTemporaryVolume() const
{
    auto lock = getLock();
    return shared->tmp_volume;
}

void Context::setPath(const String & path)
{
    auto lock = getLock();

    shared->path = path;

    if (shared->tmp_path.empty() && !shared->tmp_volume)
        shared->tmp_path = shared->path + "tmp/";

    if (shared->flags_path.empty())
        shared->flags_path = shared->path + "flags/";

    if (shared->user_files_path.empty())
        shared->user_files_path = shared->path + "user_files/";

    if (shared->dictionaries_lib_path.empty())
        shared->dictionaries_lib_path = shared->path + "dictionaries_lib/";
}

VolumePtr Context::setTemporaryStorage(const String & path, const String & policy_name)
{
    std::lock_guard lock(shared->storage_policies_mutex);

    if (policy_name.empty())
    {
        shared->tmp_path = path;
        if (!shared->tmp_path.ends_with('/'))
            shared->tmp_path += '/';

        auto disk = std::make_shared<DiskLocal>("_tmp_default", shared->tmp_path, 0);
        shared->tmp_volume = std::make_shared<SingleDiskVolume>("_tmp_default", disk, 0);
    }
    else
    {
        StoragePolicyPtr tmp_policy = getStoragePolicySelector(lock)->get(policy_name);
        if (tmp_policy->getVolumes().size() != 1)
             throw Exception("Policy " + policy_name + " is used temporary files, such policy should have exactly one volume",
                             ErrorCodes::NO_ELEMENTS_IN_CONFIG);
        shared->tmp_volume = tmp_policy->getVolume(0);
    }

    if (shared->tmp_volume->getDisks().empty())
         throw Exception("No disks volume for temporary files", ErrorCodes::NO_ELEMENTS_IN_CONFIG);

    return shared->tmp_volume;
}

void Context::setFlagsPath(const String & path)
{
    auto lock = getLock();
    shared->flags_path = path;
}

void Context::setUserFilesPath(const String & path)
{
    auto lock = getLock();
    shared->user_files_path = path;
}

void Context::setDictionariesLibPath(const String & path)
{
    auto lock = getLock();
    shared->dictionaries_lib_path = path;
}

void Context::addWarningMessage(const String & msg)
{
    auto lock = getLock();
    shared->addWarningMessage(msg);
}

void Context::setConfig(const ConfigurationPtr & config)
{
    auto lock = getLock();
    shared->config = config;
    shared->access_control_manager.setExternalAuthenticatorsConfig(*shared->config);
}

const Poco::Util::AbstractConfiguration & Context::getConfigRef() const
{
    auto lock = getLock();
    return shared->config ? *shared->config : Poco::Util::Application::instance().config();
}


AccessControlManager & Context::getAccessControlManager()
{
    return shared->access_control_manager;
}

const AccessControlManager & Context::getAccessControlManager() const
{
    return shared->access_control_manager;
}

void Context::setExternalAuthenticatorsConfig(const Poco::Util::AbstractConfiguration & config)
{
    auto lock = getLock();
    shared->access_control_manager.setExternalAuthenticatorsConfig(config);
}

std::unique_ptr<GSSAcceptorContext> Context::makeGSSAcceptorContext() const
{
    auto lock = getLock();
    return std::make_unique<GSSAcceptorContext>(shared->access_control_manager.getExternalAuthenticators().getKerberosParams());
}

void Context::setUsersConfig(const ConfigurationPtr & config)
{
    auto lock = getLock();
    shared->users_config = config;
    shared->access_control_manager.setUsersConfig(*shared->users_config);
}

ConfigurationPtr Context::getUsersConfig()
{
    auto lock = getLock();
    return shared->users_config;
}


void Context::setUser(const Credentials & credentials, const Poco::Net::SocketAddress & address)
{
    auto lock = getLock();

    client_info.current_user = credentials.getUserName();
    client_info.current_address = address;

#if defined(ARCADIA_BUILD)
    /// This is harmful field that is used only in foreign "Arcadia" build.
    client_info.current_password.clear();
    if (const auto * basic_credentials = dynamic_cast<const BasicCredentials *>(&credentials))
        client_info.current_password = basic_credentials->getPassword();
#endif

    /// Find a user with such name and check the credentials.
    auto new_user_id = getAccessControlManager().login(credentials, address.host());
    auto new_access = getAccessControlManager().getContextAccess(
        new_user_id, /* current_roles = */ {}, /* use_default_roles = */ true,
        settings, current_database, client_info);

    user_id = new_user_id;
    access = std::move(new_access);

    auto user = access->getUser();
    current_roles = std::make_shared<std::vector<UUID>>(user->granted_roles.findGranted(user->default_roles));

    if (!user->default_database.empty())
        setCurrentDatabase(user->default_database);

    auto default_profile_info = access->getDefaultProfileInfo();
    settings_constraints_and_current_profiles = default_profile_info->getConstraintsAndProfileIDs();
    applySettingsChanges(default_profile_info->settings);
}

void Context::setUser(const String & name, const String & password, const Poco::Net::SocketAddress & address)
{
    setUser(BasicCredentials(name, password), address);
}

void Context::setUserWithoutCheckingPassword(const String & name, const Poco::Net::SocketAddress & address)
{
    setUser(AlwaysAllowCredentials(name), address);
}

std::shared_ptr<const User> Context::getUser() const
{
    return getAccess()->getUser();
}

void Context::setQuotaKey(String quota_key_)
{
    auto lock = getLock();
    client_info.quota_key = std::move(quota_key_);
}

String Context::getUserName() const
{
    return getAccess()->getUserName();
}

std::optional<UUID> Context::getUserID() const
{
    auto lock = getLock();
    return user_id;
}


void Context::setCurrentRoles(const std::vector<UUID> & current_roles_)
{
    auto lock = getLock();
    if (current_roles ? (*current_roles == current_roles_) : current_roles_.empty())
       return;
    current_roles = std::make_shared<std::vector<UUID>>(current_roles_);
    calculateAccessRights();
}

void Context::setCurrentRolesDefault()
{
    auto user = getUser();
    setCurrentRoles(user->granted_roles.findGranted(user->default_roles));
}

boost::container::flat_set<UUID> Context::getCurrentRoles() const
{
    return getRolesInfo()->current_roles;
}

boost::container::flat_set<UUID> Context::getEnabledRoles() const
{
    return getRolesInfo()->enabled_roles;
}

std::shared_ptr<const EnabledRolesInfo> Context::getRolesInfo() const
{
    return getAccess()->getRolesInfo();
}


void Context::calculateAccessRights()
{
    auto lock = getLock();
    if (user_id)
        access = getAccessControlManager().getContextAccess(
            *user_id,
            current_roles ? *current_roles : std::vector<UUID>{},
            /* use_default_roles = */ false,
            settings,
            current_database,
            client_info);
}


template <typename... Args>
void Context::checkAccessImpl(const Args &... args) const
{
    return getAccess()->checkAccess(args...);
}

void Context::checkAccess(const AccessFlags & flags) const { return checkAccessImpl(flags); }
void Context::checkAccess(const AccessFlags & flags, const std::string_view & database) const { return checkAccessImpl(flags, database); }
void Context::checkAccess(const AccessFlags & flags, const std::string_view & database, const std::string_view & table) const { return checkAccessImpl(flags, database, table); }
void Context::checkAccess(const AccessFlags & flags, const std::string_view & database, const std::string_view & table, const std::string_view & column) const { return checkAccessImpl(flags, database, table, column); }
void Context::checkAccess(const AccessFlags & flags, const std::string_view & database, const std::string_view & table, const std::vector<std::string_view> & columns) const { return checkAccessImpl(flags, database, table, columns); }
void Context::checkAccess(const AccessFlags & flags, const std::string_view & database, const std::string_view & table, const Strings & columns) const { return checkAccessImpl(flags, database, table, columns); }
void Context::checkAccess(const AccessFlags & flags, const StorageID & table_id) const { checkAccessImpl(flags, table_id.getDatabaseName(), table_id.getTableName()); }
void Context::checkAccess(const AccessFlags & flags, const StorageID & table_id, const std::string_view & column) const { checkAccessImpl(flags, table_id.getDatabaseName(), table_id.getTableName(), column); }
void Context::checkAccess(const AccessFlags & flags, const StorageID & table_id, const std::vector<std::string_view> & columns) const { checkAccessImpl(flags, table_id.getDatabaseName(), table_id.getTableName(), columns); }
void Context::checkAccess(const AccessFlags & flags, const StorageID & table_id, const Strings & columns) const { checkAccessImpl(flags, table_id.getDatabaseName(), table_id.getTableName(), columns); }
void Context::checkAccess(const AccessRightsElement & element) const { return checkAccessImpl(element); }
void Context::checkAccess(const AccessRightsElements & elements) const { return checkAccessImpl(elements); }


std::shared_ptr<const ContextAccess> Context::getAccess() const
{
    auto lock = getLock();
    return access ? access : ContextAccess::getFullAccess();
}

ASTPtr Context::getRowPolicyCondition(const String & database, const String & table_name, RowPolicy::ConditionType type) const
{
    auto lock = getLock();
    auto initial_condition = initial_row_policy ? initial_row_policy->getCondition(database, table_name, type) : nullptr;
    return getAccess()->getRowPolicyCondition(database, table_name, type, initial_condition);
}

void Context::setInitialRowPolicy()
{
    auto lock = getLock();
    auto initial_user_id = getAccessControlManager().find<User>(client_info.initial_user);
    initial_row_policy = nullptr;
    if (initial_user_id)
        initial_row_policy = getAccessControlManager().getEnabledRowPolicies(*initial_user_id, {});
}


std::shared_ptr<const EnabledQuota> Context::getQuota() const
{
    return getAccess()->getQuota();
}


std::optional<QuotaUsage> Context::getQuotaUsage() const
{
    return getAccess()->getQuotaUsage();
}


void Context::setCurrentProfile(const String & profile_name)
{
    auto lock = getLock();
    try
    {
        UUID profile_id = getAccessControlManager().getID<SettingsProfile>(profile_name);
        setCurrentProfile(profile_id);
    }
    catch (Exception & e)
    {
        e.addMessage(", while trying to set settings profile {}", profile_name);
        throw;
    }
}

void Context::setCurrentProfile(const UUID & profile_id)
{
    auto lock = getLock();
    auto profile_info = getAccessControlManager().getSettingsProfileInfo(profile_id);
    checkSettingsConstraints(profile_info->settings);
    applySettingsChanges(profile_info->settings);
    settings_constraints_and_current_profiles = profile_info->getConstraintsAndProfileIDs(settings_constraints_and_current_profiles);
}


std::vector<UUID> Context::getCurrentProfiles() const
{
    auto lock = getLock();
    return settings_constraints_and_current_profiles->current_profiles;
}

std::vector<UUID> Context::getEnabledProfiles() const
{
    auto lock = getLock();
    return settings_constraints_and_current_profiles->enabled_profiles;
}


const Scalars & Context::getScalars() const
{
    return scalars;
}


const Block & Context::getScalar(const String & name) const
{
    auto it = scalars.find(name);
    if (scalars.end() == it)
    {
        // This should be a logical error, but it fails the sql_fuzz test too
        // often, so 'bad arguments' for now.
        throw Exception("Scalar " + backQuoteIfNeed(name) + " doesn't exist (internal bug)", ErrorCodes::BAD_ARGUMENTS);
    }
    return it->second;
}

const Block * Context::tryGetLocalScalar(const String & name) const
{
    auto it = local_scalars.find(name);
    if (local_scalars.end() == it)
        return nullptr;
    return &it->second;
}

Tables Context::getExternalTables() const
{
    assert(!isGlobalContext() || getApplicationType() == ApplicationType::LOCAL);
    auto lock = getLock();

    Tables res;
    for (const auto & table : external_tables_mapping)
        res[table.first] = table.second->getTable();

    auto query_context_ptr = query_context.lock();
    auto session_context_ptr = session_context.lock();
    if (query_context_ptr && query_context_ptr.get() != this)
    {
        Tables buf = query_context_ptr->getExternalTables();
        res.insert(buf.begin(), buf.end());
    }
    else if (session_context_ptr && session_context_ptr.get() != this)
    {
        Tables buf = session_context_ptr->getExternalTables();
        res.insert(buf.begin(), buf.end());
    }
    return res;
}


void Context::addExternalTable(const String & table_name, TemporaryTableHolder && temporary_table)
{
    assert(!isGlobalContext() || getApplicationType() == ApplicationType::LOCAL);
    auto lock = getLock();
    if (external_tables_mapping.end() != external_tables_mapping.find(table_name))
        throw Exception("Temporary table " + backQuoteIfNeed(table_name) + " already exists.", ErrorCodes::TABLE_ALREADY_EXISTS);
    external_tables_mapping.emplace(table_name, std::make_shared<TemporaryTableHolder>(std::move(temporary_table)));
}


std::shared_ptr<TemporaryTableHolder> Context::removeExternalTable(const String & table_name)
{
    assert(!isGlobalContext() || getApplicationType() == ApplicationType::LOCAL);
    std::shared_ptr<TemporaryTableHolder> holder;
    {
        auto lock = getLock();
        auto iter = external_tables_mapping.find(table_name);
        if (iter == external_tables_mapping.end())
            return {};
        holder = iter->second;
        external_tables_mapping.erase(iter);
    }
    return holder;
}


void Context::addScalar(const String & name, const Block & block)
{
    assert(!isGlobalContext() || getApplicationType() == ApplicationType::LOCAL);
    scalars[name] = block;
}


void Context::addLocalScalar(const String & name, const Block & block)
{
    assert(!isGlobalContext() || getApplicationType() == ApplicationType::LOCAL);
    local_scalars[name] = block;
}


bool Context::hasScalar(const String & name) const
{
    assert(!isGlobalContext() || getApplicationType() == ApplicationType::LOCAL);
    return scalars.count(name);
}


void Context::addQueryAccessInfo(
    const String & quoted_database_name, const String & full_quoted_table_name, const Names & column_names, const String & projection_name)
{
    assert(!isGlobalContext() || getApplicationType() == ApplicationType::LOCAL);
    std::lock_guard<std::mutex> lock(query_access_info.mutex);
    query_access_info.databases.emplace(quoted_database_name);
    query_access_info.tables.emplace(full_quoted_table_name);
    for (const auto & column_name : column_names)
        query_access_info.columns.emplace(full_quoted_table_name + "." + backQuoteIfNeed(column_name));
    if (!projection_name.empty())
        query_access_info.projections.emplace(full_quoted_table_name + "." + backQuoteIfNeed(projection_name));
}


void Context::addQueryFactoriesInfo(QueryLogFactories factory_type, const String & created_object) const
{
    assert(!isGlobalContext() || getApplicationType() == ApplicationType::LOCAL);
    auto lock = getLock();

    switch (factory_type)
    {
        case QueryLogFactories::AggregateFunction:
            query_factories_info.aggregate_functions.emplace(created_object);
            break;
        case QueryLogFactories::AggregateFunctionCombinator:
            query_factories_info.aggregate_function_combinators.emplace(created_object);
            break;
        case QueryLogFactories::Database:
            query_factories_info.database_engines.emplace(created_object);
            break;
        case QueryLogFactories::DataType:
            query_factories_info.data_type_families.emplace(created_object);
            break;
        case QueryLogFactories::Dictionary:
            query_factories_info.dictionaries.emplace(created_object);
            break;
        case QueryLogFactories::Format:
            query_factories_info.formats.emplace(created_object);
            break;
        case QueryLogFactories::Function:
            query_factories_info.functions.emplace(created_object);
            break;
        case QueryLogFactories::Storage:
            query_factories_info.storages.emplace(created_object);
            break;
        case QueryLogFactories::TableFunction:
            query_factories_info.table_functions.emplace(created_object);
    }
}


StoragePtr Context::executeTableFunction(const ASTPtr & table_expression)
{
    /// Slightly suboptimal.
    auto hash = table_expression->getTreeHash();
    String key = toString(hash.first) + '_' + toString(hash.second);

    StoragePtr & res = table_function_results[key];

    if (!res)
    {
        TableFunctionPtr table_function_ptr = TableFunctionFactory::instance().get(table_expression, shared_from_this());

        /// Run it and remember the result
        res = table_function_ptr->execute(table_expression, shared_from_this(), table_function_ptr->getName());
    }

    return res;
}


void Context::addViewSource(const StoragePtr & storage)
{
    if (view_source)
        throw Exception(
            "Temporary view source storage " + backQuoteIfNeed(view_source->getName()) + " already exists.", ErrorCodes::TABLE_ALREADY_EXISTS);
    view_source = storage;
}


StoragePtr Context::getViewSource() const
{
    return view_source;
}

Settings Context::getSettings() const
{
    auto lock = getLock();
    return settings;
}


void Context::setSettings(const Settings & settings_)
{
    auto lock = getLock();
    auto old_readonly = settings.readonly;
    auto old_allow_ddl = settings.allow_ddl;
    auto old_allow_introspection_functions = settings.allow_introspection_functions;

    settings = settings_;

    if ((settings.readonly != old_readonly) || (settings.allow_ddl != old_allow_ddl) || (settings.allow_introspection_functions != old_allow_introspection_functions))
        calculateAccessRights();
}


void Context::setSetting(const StringRef & name, const String & value)
{
    auto lock = getLock();
    if (name == "profile")
    {
        setCurrentProfile(value);
        return;
    }
    settings.set(std::string_view{name}, value);

    if (name == "readonly" || name == "allow_ddl" || name == "allow_introspection_functions")
        calculateAccessRights();
}


void Context::setSetting(const StringRef & name, const Field & value)
{
    auto lock = getLock();
    if (name == "profile")
    {
        setCurrentProfile(value.safeGet<String>());
        return;
    }
    settings.set(std::string_view{name}, value);

    if (name == "readonly" || name == "allow_ddl" || name == "allow_introspection_functions")
        calculateAccessRights();
}


void Context::applySettingChange(const SettingChange & change)
{
    try
    {
        setSetting(change.name, change.value);
    }
    catch (Exception & e)
    {
        e.addMessage(fmt::format("in attempt to set the value of setting '{}' to {}",
                                 change.name, applyVisitor(FieldVisitorToString(), change.value)));
        throw;
    }
}


void Context::applySettingsChanges(const SettingsChanges & changes)
{
    auto lock = getLock();
    for (const SettingChange & change : changes)
        applySettingChange(change);
    applySettingsQuirks(settings);
}


void Context::checkSettingsConstraints(const SettingChange & change) const
{
    getSettingsConstraintsAndCurrentProfiles()->constraints.check(settings, change);
}

void Context::checkSettingsConstraints(const SettingsChanges & changes) const
{
    getSettingsConstraintsAndCurrentProfiles()->constraints.check(settings, changes);
}

void Context::checkSettingsConstraints(SettingsChanges & changes) const
{
    getSettingsConstraintsAndCurrentProfiles()->constraints.check(settings, changes);
}

void Context::clampToSettingsConstraints(SettingsChanges & changes) const
{
    getSettingsConstraintsAndCurrentProfiles()->constraints.clamp(settings, changes);
}

std::shared_ptr<const SettingsConstraintsAndProfileIDs> Context::getSettingsConstraintsAndCurrentProfiles() const
{
    auto lock = getLock();
    if (settings_constraints_and_current_profiles)
        return settings_constraints_and_current_profiles;
    static auto no_constraints_or_profiles = std::make_shared<SettingsConstraintsAndProfileIDs>(getAccessControlManager());
    return no_constraints_or_profiles;
}


String Context::getCurrentDatabase() const
{
    auto lock = getLock();
    return current_database;
}


String Context::getInitialQueryId() const
{
    return client_info.initial_query_id;
}


void Context::setCurrentDatabaseNameInGlobalContext(const String & name)
{
    if (!isGlobalContext())
        throw Exception("Cannot set current database for non global context, this method should be used during server initialization",
                        ErrorCodes::LOGICAL_ERROR);
    auto lock = getLock();

    if (!current_database.empty())
        throw Exception("Default database name cannot be changed in global context without server restart",
                        ErrorCodes::LOGICAL_ERROR);

    current_database = name;
}

void Context::setCurrentDatabase(const String & name)
{
    DatabaseCatalog::instance().assertDatabaseExists(name);
    auto lock = getLock();
    current_database = name;
    calculateAccessRights();
}

void Context::setCurrentQueryId(const String & query_id)
{
    /// Generate random UUID, but using lower quality RNG,
    ///  because Poco::UUIDGenerator::generateRandom method is using /dev/random, that is very expensive.
    /// NOTE: Actually we don't need to use UUIDs for query identifiers.
    /// We could use any suitable string instead.
    union
    {
        char bytes[16];
        struct
        {
            UInt64 a;
            UInt64 b;
        } words;
        UUID uuid{};
    } random;

    random.words.a = thread_local_rng(); //-V656
    random.words.b = thread_local_rng(); //-V656

    if (client_info.client_trace_context.trace_id != UUID())
    {
        // Use the OpenTelemetry trace context we received from the client, and
        // create a new span for the query.
        query_trace_context = client_info.client_trace_context;
        query_trace_context.span_id = thread_local_rng();
    }
    else if (client_info.query_kind == ClientInfo::QueryKind::INITIAL_QUERY)
    {
        // If this is an initial query without any parent OpenTelemetry trace, we
        // might start the trace ourselves, with some configurable probability.
        std::bernoulli_distribution should_start_trace{
            settings.opentelemetry_start_trace_probability};

        if (should_start_trace(thread_local_rng))
        {
            // Use the randomly generated default query id as the new trace id.
            query_trace_context.trace_id = random.uuid;
            query_trace_context.span_id = thread_local_rng();
            // Mark this trace as sampled in the flags.
            query_trace_context.trace_flags = 1;
        }
    }

    String query_id_to_set = query_id;
    if (query_id_to_set.empty())    /// If the user did not submit his query_id, then we generate it ourselves.
    {
        /// Use protected constructor.
        struct QueryUUID : Poco::UUID
        {
            QueryUUID(const char * bytes, Poco::UUID::Version version)
                : Poco::UUID(bytes, version) {}
        };

        query_id_to_set = QueryUUID(random.bytes, Poco::UUID::UUID_RANDOM).toString();
    }

    client_info.current_query_id = query_id_to_set;
}

void Context::killCurrentQuery()
{
    if (process_list_elem)
    {
        process_list_elem->cancelQuery(true);
    }
};

String Context::getDefaultFormat() const
{
    return default_format.empty() ? "TabSeparated" : default_format;
}


void Context::setDefaultFormat(const String & name)
{
    default_format = name;
}

MultiVersion<Macros>::Version Context::getMacros() const
{
    return shared->macros.get();
}

void Context::setMacros(std::unique_ptr<Macros> && macros)
{
    shared->macros.set(std::move(macros));
}

ContextMutablePtr Context::getQueryContext() const
{
    auto ptr = query_context.lock();
    if (!ptr) throw Exception("There is no query or query context has expired", ErrorCodes::THERE_IS_NO_QUERY);
    return ptr;
}

bool Context::isInternalSubquery() const
{
    auto ptr = query_context.lock();
    return ptr && ptr.get() != this;
}

ContextMutablePtr Context::getSessionContext() const
{
    auto ptr = session_context.lock();
    if (!ptr) throw Exception("There is no session or session context has expired", ErrorCodes::THERE_IS_NO_SESSION);
    return ptr;
}

ContextMutablePtr Context::getGlobalContext() const
{
    auto ptr = global_context.lock();
    if (!ptr) throw Exception("There is no global context or global context has expired", ErrorCodes::LOGICAL_ERROR);
    return ptr;
}

ContextMutablePtr Context::getBufferContext() const
{
    if (!buffer_context) throw Exception("There is no buffer context", ErrorCodes::LOGICAL_ERROR);
    return buffer_context;
}


const EmbeddedDictionaries & Context::getEmbeddedDictionaries() const
{
    return getEmbeddedDictionariesImpl(false);
}

EmbeddedDictionaries & Context::getEmbeddedDictionaries()
{
    return getEmbeddedDictionariesImpl(false);
}


const ExternalDictionariesLoader & Context::getExternalDictionariesLoader() const
{
    return const_cast<Context *>(this)->getExternalDictionariesLoader();
}

ExternalDictionariesLoader & Context::getExternalDictionariesLoader()
{
    std::lock_guard lock(shared->external_dictionaries_mutex);
    if (!shared->external_dictionaries_loader)
        shared->external_dictionaries_loader.emplace(getGlobalContext());
    return *shared->external_dictionaries_loader;
}


const ExternalModelsLoader & Context::getExternalModelsLoader() const
{
    return const_cast<Context *>(this)->getExternalModelsLoader();
}

ExternalModelsLoader & Context::getExternalModelsLoader()
{
    std::lock_guard lock(shared->external_models_mutex);
    return getExternalModelsLoaderUnlocked();
}

ExternalModelsLoader & Context::getExternalModelsLoaderUnlocked()
{
    if (!shared->external_models_loader)
        shared->external_models_loader.emplace(getGlobalContext());
    return *shared->external_models_loader;
}

void Context::setExternalModelsConfig(const ConfigurationPtr & config, const std::string & config_name)
{
    std::lock_guard lock(shared->external_models_mutex);

    if (shared->external_models_config && isSameConfigurationWithMultipleKeys(*config, *shared->external_models_config, "", config_name))
        return;

    shared->external_models_config = config;
    shared->models_repository_guard .reset();
    shared->models_repository_guard = getExternalModelsLoaderUnlocked().addConfigRepository(
        std::make_unique<ExternalLoaderXMLConfigRepository>(*config, config_name));
}


EmbeddedDictionaries & Context::getEmbeddedDictionariesImpl(const bool throw_on_error) const
{
    std::lock_guard lock(shared->embedded_dictionaries_mutex);

    if (!shared->embedded_dictionaries)
    {
        auto geo_dictionaries_loader = std::make_unique<GeoDictionariesLoader>();

        shared->embedded_dictionaries.emplace(
            std::move(geo_dictionaries_loader),
            getGlobalContext(),
            throw_on_error);
    }

    return *shared->embedded_dictionaries;
}


void Context::tryCreateEmbeddedDictionaries() const
{
    static_cast<void>(getEmbeddedDictionariesImpl(true));
}

void Context::loadDictionaries(const Poco::Util::AbstractConfiguration & config)
{
    if (!config.getBool("dictionaries_lazy_load", true))
    {
        tryCreateEmbeddedDictionaries();
        getExternalDictionariesLoader().enableAlwaysLoadEverything(true);
    }
    shared->dictionaries_xmls = getExternalDictionariesLoader().addConfigRepository(
        std::make_unique<ExternalLoaderXMLConfigRepository>(config, "dictionaries_config"));
}

#if USE_NLP

SynonymsExtensions & Context::getSynonymsExtensions() const
{
    auto lock = getLock();

    if (!shared->synonyms_extensions)
        shared->synonyms_extensions.emplace(getConfigRef());

    return *shared->synonyms_extensions;
}

Lemmatizers & Context::getLemmatizers() const
{
    auto lock = getLock();

    if (!shared->lemmatizers)
        shared->lemmatizers.emplace(getConfigRef());

    return *shared->lemmatizers;
}
#endif

void Context::setProgressCallback(ProgressCallback callback)
{
    /// Callback is set to a session or to a query. In the session, only one query is processed at a time. Therefore, the lock is not needed.
    progress_callback = callback;
}

ProgressCallback Context::getProgressCallback() const
{
    return progress_callback;
}


void Context::setProcessListElement(ProcessList::Element * elem)
{
    /// Set to a session or query. In the session, only one query is processed at a time. Therefore, the lock is not needed.
    process_list_elem = elem;
}

ProcessList::Element * Context::getProcessListElement() const
{
    return process_list_elem;
}


void Context::setUncompressedCache(size_t max_size_in_bytes)
{
    auto lock = getLock();

    if (shared->uncompressed_cache)
        throw Exception("Uncompressed cache has been already created.", ErrorCodes::LOGICAL_ERROR);

    shared->uncompressed_cache = std::make_shared<UncompressedCache>(max_size_in_bytes);
}


UncompressedCachePtr Context::getUncompressedCache() const
{
    auto lock = getLock();
    return shared->uncompressed_cache;
}


void Context::dropUncompressedCache() const
{
    auto lock = getLock();
    if (shared->uncompressed_cache)
        shared->uncompressed_cache->reset();
}


void Context::setMarkCache(size_t cache_size_in_bytes)
{
    auto lock = getLock();

    if (shared->mark_cache)
        throw Exception("Mark cache has been already created.", ErrorCodes::LOGICAL_ERROR);

    shared->mark_cache = std::make_shared<MarkCache>(cache_size_in_bytes);
}

MarkCachePtr Context::getMarkCache() const
{
    auto lock = getLock();
    return shared->mark_cache;
}

void Context::dropMarkCache() const
{
    auto lock = getLock();
    if (shared->mark_cache)
        shared->mark_cache->reset();
}


void Context::setMMappedFileCache(size_t cache_size_in_num_entries)
{
    auto lock = getLock();

    if (shared->mmap_cache)
        throw Exception("Mapped file cache has been already created.", ErrorCodes::LOGICAL_ERROR);

    shared->mmap_cache = std::make_shared<MMappedFileCache>(cache_size_in_num_entries);
}

MMappedFileCachePtr Context::getMMappedFileCache() const
{
    auto lock = getLock();
    return shared->mmap_cache;
}

void Context::dropMMappedFileCache() const
{
    auto lock = getLock();
    if (shared->mmap_cache)
        shared->mmap_cache->reset();
}


void Context::dropCaches() const
{
    auto lock = getLock();

    if (shared->uncompressed_cache)
        shared->uncompressed_cache->reset();

    if (shared->mark_cache)
        shared->mark_cache->reset();

    if (shared->mmap_cache)
        shared->mmap_cache->reset();
}

BackgroundSchedulePool & Context::getBufferFlushSchedulePool() const
{
    auto lock = getLock();
    if (!shared->buffer_flush_schedule_pool)
        shared->buffer_flush_schedule_pool.emplace(
            settings.background_buffer_flush_schedule_pool_size,
            CurrentMetrics::BackgroundBufferFlushSchedulePoolTask,
            "BgBufSchPool");
    return *shared->buffer_flush_schedule_pool;
}

BackgroundTaskSchedulingSettings Context::getBackgroundProcessingTaskSchedulingSettings() const
{
    BackgroundTaskSchedulingSettings task_settings;

    const auto & config = getConfigRef();
    task_settings.thread_sleep_seconds = config.getDouble("background_processing_pool_thread_sleep_seconds", 10);
    task_settings.thread_sleep_seconds_random_part = config.getDouble("background_processing_pool_thread_sleep_seconds_random_part", 1.0);
    task_settings.thread_sleep_seconds_if_nothing_to_do = config.getDouble("background_processing_pool_thread_sleep_seconds_if_nothing_to_do", 0.1);
    task_settings.task_sleep_seconds_when_no_work_min = config.getDouble("background_processing_pool_task_sleep_seconds_when_no_work_min", 10);
    task_settings.task_sleep_seconds_when_no_work_max = config.getDouble("background_processing_pool_task_sleep_seconds_when_no_work_max", 600);
    task_settings.task_sleep_seconds_when_no_work_multiplier = config.getDouble("background_processing_pool_task_sleep_seconds_when_no_work_multiplier", 1.1);
    task_settings.task_sleep_seconds_when_no_work_random_part = config.getDouble("background_processing_pool_task_sleep_seconds_when_no_work_random_part", 1.0);
    return task_settings;
}

BackgroundTaskSchedulingSettings Context::getBackgroundMoveTaskSchedulingSettings() const
{
    BackgroundTaskSchedulingSettings task_settings;

    const auto & config = getConfigRef();
    task_settings.thread_sleep_seconds = config.getDouble("background_move_processing_pool_thread_sleep_seconds", 10);
    task_settings.thread_sleep_seconds_random_part = config.getDouble("background_move_processing_pool_thread_sleep_seconds_random_part", 1.0);
    task_settings.thread_sleep_seconds_if_nothing_to_do = config.getDouble("background_move_processing_pool_thread_sleep_seconds_if_nothing_to_do", 0.1);
    task_settings.task_sleep_seconds_when_no_work_min = config.getDouble("background_move_processing_pool_task_sleep_seconds_when_no_work_min", 10);
    task_settings.task_sleep_seconds_when_no_work_max = config.getDouble("background_move_processing_pool_task_sleep_seconds_when_no_work_max", 600);
    task_settings.task_sleep_seconds_when_no_work_multiplier = config.getDouble("background_move_processing_pool_task_sleep_seconds_when_no_work_multiplier", 1.1);
    task_settings.task_sleep_seconds_when_no_work_random_part = config.getDouble("background_move_processing_pool_task_sleep_seconds_when_no_work_random_part", 1.0);

    return task_settings;
}

BackgroundSchedulePool & Context::getSchedulePool() const
{
    auto lock = getLock();
    if (!shared->schedule_pool)
        shared->schedule_pool.emplace(
            settings.background_schedule_pool_size,
            CurrentMetrics::BackgroundSchedulePoolTask,
            "BgSchPool");
    return *shared->schedule_pool;
}

BackgroundSchedulePool & Context::getDistributedSchedulePool() const
{
    auto lock = getLock();
    if (!shared->distributed_schedule_pool)
        shared->distributed_schedule_pool.emplace(
            settings.background_distributed_schedule_pool_size,
            CurrentMetrics::BackgroundDistributedSchedulePoolTask,
            "BgDistSchPool");
    return *shared->distributed_schedule_pool;
}

BackgroundSchedulePool & Context::getMessageBrokerSchedulePool() const
{
    auto lock = getLock();
    if (!shared->message_broker_schedule_pool)
        shared->message_broker_schedule_pool.emplace(
            settings.background_message_broker_schedule_pool_size,
            CurrentMetrics::BackgroundDistributedSchedulePoolTask,
            "BgMBSchPool");
    return *shared->message_broker_schedule_pool;
}

ThrottlerPtr Context::getReplicatedFetchesThrottler() const
{
    auto lock = getLock();
    if (!shared->replicated_fetches_throttler)
        shared->replicated_fetches_throttler = std::make_shared<Throttler>(
            settings.max_replicated_fetches_network_bandwidth_for_server);

    return shared->replicated_fetches_throttler;
}

ThrottlerPtr Context::getReplicatedSendsThrottler() const
{
    auto lock = getLock();
    if (!shared->replicated_sends_throttler)
        shared->replicated_sends_throttler = std::make_shared<Throttler>(
            settings.max_replicated_sends_network_bandwidth_for_server);

    return shared->replicated_sends_throttler;
}

bool Context::hasDistributedDDL() const
{
    return getConfigRef().has("distributed_ddl");
}

void Context::setDDLWorker(std::unique_ptr<DDLWorker> ddl_worker)
{
    auto lock = getLock();
    if (shared->ddl_worker)
        throw Exception("DDL background thread has already been initialized", ErrorCodes::LOGICAL_ERROR);
    ddl_worker->startup();
    shared->ddl_worker = std::move(ddl_worker);
}

DDLWorker & Context::getDDLWorker() const
{
    auto lock = getLock();
    if (!shared->ddl_worker)
    {
        if (!hasZooKeeper())
            throw Exception("There is no Zookeeper configuration in server config", ErrorCodes::NO_ELEMENTS_IN_CONFIG);

        if (!hasDistributedDDL())
            throw Exception("There is no DistributedDDL configuration in server config", ErrorCodes::NO_ELEMENTS_IN_CONFIG);

        throw Exception("DDL background thread is not initialized", ErrorCodes::NO_ELEMENTS_IN_CONFIG);
    }
    return *shared->ddl_worker;
}

zkutil::ZooKeeperPtr Context::getZooKeeper() const
{
    std::lock_guard lock(shared->zookeeper_mutex);

    const auto & config = shared->zookeeper_config ? *shared->zookeeper_config : getConfigRef();
    if (!shared->zookeeper)
        shared->zookeeper = std::make_shared<zkutil::ZooKeeper>(config, "zookeeper", getZooKeeperLog());
    else if (shared->zookeeper->expired())
        shared->zookeeper = shared->zookeeper->startNewSession();

    return shared->zookeeper;
}

void Context::setSystemZooKeeperLogAfterInitializationIfNeeded()
{
    /// It can be nearly impossible to understand in which order global objects are initialized on server startup.
    /// If getZooKeeper() is called before initializeSystemLogs(), then zkutil::ZooKeeper gets nullptr
    /// instead of pointer to system table and it logs nothing.
    /// This method explicitly sets correct pointer to system log after its initialization.
    /// TODO get rid of this if possible

    std::lock_guard lock(shared->zookeeper_mutex);
    if (!shared->system_logs || !shared->system_logs->zookeeper_log)
        return;

    if (shared->zookeeper)
        shared->zookeeper->setZooKeeperLog(shared->system_logs->zookeeper_log);

    for (auto & zk : shared->auxiliary_zookeepers)
        zk.second->setZooKeeperLog(shared->system_logs->zookeeper_log);
}

void Context::initializeKeeperStorageDispatcher() const
{
#if USE_NURAFT
    std::lock_guard lock(shared->keeper_storage_dispatcher_mutex);

    if (shared->keeper_storage_dispatcher)
        throw Exception(ErrorCodes::LOGICAL_ERROR, "Trying to initialize Keeper multiple times");

    const auto & config = getConfigRef();
    if (config.has("keeper_server"))
    {
        shared->keeper_storage_dispatcher = std::make_shared<KeeperStorageDispatcher>();
        shared->keeper_storage_dispatcher->initialize(config, getApplicationType() == ApplicationType::KEEPER);
    }
#endif
}

#if USE_NURAFT
std::shared_ptr<KeeperStorageDispatcher> & Context::getKeeperStorageDispatcher() const
{
    std::lock_guard lock(shared->keeper_storage_dispatcher_mutex);
    if (!shared->keeper_storage_dispatcher)
        throw Exception(ErrorCodes::LOGICAL_ERROR, "Keeper must be initialized before requests");

    return shared->keeper_storage_dispatcher;
}
#endif

void Context::shutdownKeeperStorageDispatcher() const
{
#if USE_NURAFT
    std::lock_guard lock(shared->keeper_storage_dispatcher_mutex);
    if (shared->keeper_storage_dispatcher)
    {
        shared->keeper_storage_dispatcher->shutdown();
        shared->keeper_storage_dispatcher.reset();
    }
#endif
}


zkutil::ZooKeeperPtr Context::getAuxiliaryZooKeeper(const String & name) const
{
    std::lock_guard lock(shared->auxiliary_zookeepers_mutex);

    auto zookeeper = shared->auxiliary_zookeepers.find(name);
    if (zookeeper == shared->auxiliary_zookeepers.end())
    {
        const auto & config = shared->auxiliary_zookeepers_config ? *shared->auxiliary_zookeepers_config : getConfigRef();
        if (!config.has("auxiliary_zookeepers." + name))
            throw Exception(
                ErrorCodes::BAD_ARGUMENTS,
                "Unknown auxiliary ZooKeeper name '{}'. If it's required it can be added to the section <auxiliary_zookeepers> in "
                "config.xml",
                name);

        zookeeper = shared->auxiliary_zookeepers.emplace(name,
                        std::make_shared<zkutil::ZooKeeper>(config, "auxiliary_zookeepers." + name, getZooKeeperLog())).first;
    }
    else if (zookeeper->second->expired())
        zookeeper->second = zookeeper->second->startNewSession();

    return zookeeper->second;
}

void Context::resetZooKeeper() const
{
    std::lock_guard lock(shared->zookeeper_mutex);
    shared->zookeeper.reset();
}

static void reloadZooKeeperIfChangedImpl(const ConfigurationPtr & config, const std::string & config_name, zkutil::ZooKeeperPtr & zk,
                                         std::shared_ptr<ZooKeeperLog> zk_log)
{
    if (!zk || zk->configChanged(*config, config_name))
    {
        if (zk)
            zk->finalize();

        zk = std::make_shared<zkutil::ZooKeeper>(*config, config_name, std::move(zk_log));
    }
}

void Context::reloadZooKeeperIfChanged(const ConfigurationPtr & config) const
{
    std::lock_guard lock(shared->zookeeper_mutex);
    shared->zookeeper_config = config;
    reloadZooKeeperIfChangedImpl(config, "zookeeper", shared->zookeeper, getZooKeeperLog());
}

void Context::reloadAuxiliaryZooKeepersConfigIfChanged(const ConfigurationPtr & config)
{
    std::lock_guard lock(shared->auxiliary_zookeepers_mutex);

    shared->auxiliary_zookeepers_config = config;

    for (auto it = shared->auxiliary_zookeepers.begin(); it != shared->auxiliary_zookeepers.end();)
    {
        if (!config->has("auxiliary_zookeepers." + it->first))
            it = shared->auxiliary_zookeepers.erase(it);
        else
        {
            reloadZooKeeperIfChangedImpl(config, "auxiliary_zookeepers." + it->first, it->second, getZooKeeperLog());
            ++it;
        }
    }
}


bool Context::hasZooKeeper() const
{
    return getConfigRef().has("zookeeper");
}

bool Context::hasAuxiliaryZooKeeper(const String & name) const
{
    return getConfigRef().has("auxiliary_zookeepers." + name);
}

InterserverCredentialsPtr Context::getInterserverCredentials()
{
    return shared->interserver_io_credentials.get();
}

void Context::updateInterserverCredentials(const Poco::Util::AbstractConfiguration & config)
{
    auto credentials = InterserverCredentials::make(config, "interserver_http_credentials");
    shared->interserver_io_credentials.set(std::move(credentials));
}

void Context::setInterserverIOAddress(const String & host, UInt16 port)
{
    shared->interserver_io_host = host;
    shared->interserver_io_port = port;
}

std::pair<String, UInt16> Context::getInterserverIOAddress() const
{
    if (shared->interserver_io_host.empty() || shared->interserver_io_port == 0)
        throw Exception("Parameter 'interserver_http(s)_port' required for replication is not specified in configuration file.",
                        ErrorCodes::NO_ELEMENTS_IN_CONFIG);

    return { shared->interserver_io_host, shared->interserver_io_port };
}

void Context::setInterserverScheme(const String & scheme)
{
    shared->interserver_scheme = scheme;
}

String Context::getInterserverScheme() const
{
    return shared->interserver_scheme;
}

void Context::setRemoteHostFilter(const Poco::Util::AbstractConfiguration & config)
{
    shared->remote_host_filter.setValuesFromConfig(config);
}

const RemoteHostFilter & Context::getRemoteHostFilter() const
{
    return shared->remote_host_filter;
}

UInt16 Context::getTCPPort() const
{
    auto lock = getLock();

    const auto & config = getConfigRef();
    return config.getInt("tcp_port", DBMS_DEFAULT_PORT);
}

std::optional<UInt16> Context::getTCPPortSecure() const
{
    auto lock = getLock();

    const auto & config = getConfigRef();
    if (config.has("tcp_port_secure"))
        return config.getInt("tcp_port_secure");
    return {};
}

std::shared_ptr<Cluster> Context::getCluster(const std::string & cluster_name) const
{
    auto res = getClusters()->getCluster(cluster_name);
    if (res)
        return res;

    res = tryGetReplicatedDatabaseCluster(cluster_name);
    if (res)
        return res;

    throw Exception("Requested cluster '" + cluster_name + "' not found", ErrorCodes::BAD_GET);
}


std::shared_ptr<Cluster> Context::tryGetCluster(const std::string & cluster_name) const
{
    return getClusters()->getCluster(cluster_name);
}


void Context::reloadClusterConfig() const
{
    while (true)
    {
        ConfigurationPtr cluster_config;
        {
            std::lock_guard lock(shared->clusters_mutex);
            cluster_config = shared->clusters_config;
        }

        const auto & config = cluster_config ? *cluster_config : getConfigRef();
        auto new_clusters = std::make_shared<Clusters>(config, settings);

        {
            std::lock_guard lock(shared->clusters_mutex);
            if (shared->clusters_config.get() == cluster_config.get())
            {
                shared->clusters = std::move(new_clusters);
                return;
            }

            // Clusters config has been suddenly changed, recompute clusters
        }
    }
}


std::shared_ptr<Clusters> Context::getClusters() const
{
    std::lock_guard lock(shared->clusters_mutex);
    if (!shared->clusters)
    {
        const auto & config = shared->clusters_config ? *shared->clusters_config : getConfigRef();
        shared->clusters = std::make_shared<Clusters>(config, settings);
    }

    return shared->clusters;
}


/// On repeating calls updates existing clusters and adds new clusters, doesn't delete old clusters
void Context::setClustersConfig(const ConfigurationPtr & config, const String & config_name)
{
    std::lock_guard lock(shared->clusters_mutex);

    /// Do not update clusters if this part of config wasn't changed.
    if (shared->clusters && isSameConfiguration(*config, *shared->clusters_config, config_name))
        return;

    auto old_clusters_config = shared->clusters_config;
    shared->clusters_config = config;

    if (!shared->clusters)
        shared->clusters = std::make_unique<Clusters>(*shared->clusters_config, settings, config_name);
    else
        shared->clusters->updateClusters(*shared->clusters_config, settings, config_name, old_clusters_config);
}


void Context::setCluster(const String & cluster_name, const std::shared_ptr<Cluster> & cluster)
{
    std::lock_guard lock(shared->clusters_mutex);

    if (!shared->clusters)
        throw Exception("Clusters are not set", ErrorCodes::LOGICAL_ERROR);

    shared->clusters->setCluster(cluster_name, cluster);
}


void Context::initializeSystemLogs()
{
    auto lock = getLock();
    shared->system_logs = std::make_unique<SystemLogs>(getGlobalContext(), getConfigRef());
}

void Context::initializeTraceCollector()
{
    shared->initializeTraceCollector(getTraceLog());
}

bool Context::hasTraceCollector() const
{
    return shared->hasTraceCollector();
}


std::shared_ptr<QueryLog> Context::getQueryLog() const
{
    auto lock = getLock();

    if (!shared->system_logs)
        return {};

    return shared->system_logs->query_log;
}


std::shared_ptr<QueryThreadLog> Context::getQueryThreadLog() const
{
    auto lock = getLock();

    if (!shared->system_logs)
        return {};

    return shared->system_logs->query_thread_log;
}


std::shared_ptr<PartLog> Context::getPartLog(const String & part_database) const
{
    auto lock = getLock();

    /// No part log or system logs are shutting down.
    if (!shared->system_logs)
        return {};

    /// Will not log operations on system tables (including part_log itself).
    /// It doesn't make sense and not allow to destruct PartLog correctly due to infinite logging and flushing,
    /// and also make troubles on startup.
    if (part_database == DatabaseCatalog::SYSTEM_DATABASE)
        return {};

    return shared->system_logs->part_log;
}


std::shared_ptr<TraceLog> Context::getTraceLog() const
{
    auto lock = getLock();

    if (!shared->system_logs)
        return {};

    return shared->system_logs->trace_log;
}


std::shared_ptr<TextLog> Context::getTextLog() const
{
    auto lock = getLock();

    if (!shared->system_logs)
        return {};

    return shared->system_logs->text_log;
}


std::shared_ptr<MetricLog> Context::getMetricLog() const
{
    auto lock = getLock();

    if (!shared->system_logs)
        return {};

    return shared->system_logs->metric_log;
}


std::shared_ptr<AsynchronousMetricLog> Context::getAsynchronousMetricLog() const
{
    auto lock = getLock();

    if (!shared->system_logs)
        return {};

    return shared->system_logs->asynchronous_metric_log;
}


std::shared_ptr<OpenTelemetrySpanLog> Context::getOpenTelemetrySpanLog() const
{
    auto lock = getLock();

    if (!shared->system_logs)
        return {};

    return shared->system_logs->opentelemetry_span_log;
}


std::shared_ptr<ZooKeeperLog> Context::getZooKeeperLog() const
{
    auto lock = getLock();

    if (!shared->system_logs)
        return {};

    return shared->system_logs->zookeeper_log;
}


CompressionCodecPtr Context::chooseCompressionCodec(size_t part_size, double part_size_ratio) const
{
    auto lock = getLock();

    if (!shared->compression_codec_selector)
    {
        constexpr auto config_name = "compression";
        const auto & config = getConfigRef();

        if (config.has(config_name))
            shared->compression_codec_selector = std::make_unique<CompressionCodecSelector>(config, "compression");
        else
            shared->compression_codec_selector = std::make_unique<CompressionCodecSelector>();
    }

    return shared->compression_codec_selector->choose(part_size, part_size_ratio);
}


DiskPtr Context::getDisk(const String & name) const
{
    std::lock_guard lock(shared->storage_policies_mutex);

    auto disk_selector = getDiskSelector(lock);

    return disk_selector->get(name);
}

StoragePolicyPtr Context::getStoragePolicy(const String & name) const
{
    std::lock_guard lock(shared->storage_policies_mutex);

    auto policy_selector = getStoragePolicySelector(lock);

    return policy_selector->get(name);
}


DisksMap Context::getDisksMap() const
{
    std::lock_guard lock(shared->storage_policies_mutex);
    return getDiskSelector(lock)->getDisksMap();
}

StoragePoliciesMap Context::getPoliciesMap() const
{
    std::lock_guard lock(shared->storage_policies_mutex);
    return getStoragePolicySelector(lock)->getPoliciesMap();
}

DiskSelectorPtr Context::getDiskSelector(std::lock_guard<std::mutex> & /* lock */) const
{
    if (!shared->merge_tree_disk_selector)
    {
        constexpr auto config_name = "storage_configuration.disks";
        const auto & config = getConfigRef();

        shared->merge_tree_disk_selector = std::make_shared<DiskSelector>(config, config_name, shared_from_this());
    }
    return shared->merge_tree_disk_selector;
}

StoragePolicySelectorPtr Context::getStoragePolicySelector(std::lock_guard<std::mutex> & lock) const
{
    if (!shared->merge_tree_storage_policy_selector)
    {
        constexpr auto config_name = "storage_configuration.policies";
        const auto & config = getConfigRef();

        shared->merge_tree_storage_policy_selector = std::make_shared<StoragePolicySelector>(config, config_name, getDiskSelector(lock));
    }
    return shared->merge_tree_storage_policy_selector;
}


void Context::updateStorageConfiguration(const Poco::Util::AbstractConfiguration & config)
{
    std::lock_guard lock(shared->storage_policies_mutex);

    if (shared->merge_tree_disk_selector)
        shared->merge_tree_disk_selector
            = shared->merge_tree_disk_selector->updateFromConfig(config, "storage_configuration.disks", shared_from_this());

    if (shared->merge_tree_storage_policy_selector)
    {
        try
        {
            shared->merge_tree_storage_policy_selector = shared->merge_tree_storage_policy_selector->updateFromConfig(
                config, "storage_configuration.policies", shared->merge_tree_disk_selector);
        }
        catch (Exception & e)
        {
            LOG_ERROR(
                shared->log, "An error has occurred while reloading storage policies, storage policies were not applied: {}", e.message());
        }
    }

#if !defined(ARCADIA_BUILD)
    if (shared->storage_s3_settings)
    {
        shared->storage_s3_settings->loadFromConfig("s3", config);
    }
#endif
}


const MergeTreeSettings & Context::getMergeTreeSettings() const
{
    auto lock = getLock();

    if (!shared->merge_tree_settings)
    {
        const auto & config = getConfigRef();
        MergeTreeSettings mt_settings;
        mt_settings.loadFromConfig("merge_tree", config);
        shared->merge_tree_settings.emplace(mt_settings);
    }

    return *shared->merge_tree_settings;
}

const MergeTreeSettings & Context::getReplicatedMergeTreeSettings() const
{
    auto lock = getLock();

    if (!shared->replicated_merge_tree_settings)
    {
        const auto & config = getConfigRef();
        MergeTreeSettings mt_settings;
        mt_settings.loadFromConfig("merge_tree", config);
        mt_settings.loadFromConfig("replicated_merge_tree", config);
        shared->replicated_merge_tree_settings.emplace(mt_settings);
    }

    return *shared->replicated_merge_tree_settings;
}

const StorageS3Settings & Context::getStorageS3Settings() const
{
#if !defined(ARCADIA_BUILD)
    auto lock = getLock();

    if (!shared->storage_s3_settings)
    {
        const auto & config = getConfigRef();
        shared->storage_s3_settings.emplace().loadFromConfig("s3", config);
    }

    return *shared->storage_s3_settings;
#else
    throw Exception("S3 is unavailable in Arcadia", ErrorCodes::NOT_IMPLEMENTED);
#endif
}

void Context::checkCanBeDropped(const String & database, const String & table, const size_t & size, const size_t & max_size_to_drop) const
{
    if (!max_size_to_drop || size <= max_size_to_drop)
        return;

    fs::path force_file(getFlagsPath() + "force_drop_table");
    bool force_file_exists = fs::exists(force_file);

    if (force_file_exists)
    {
        try
        {
            fs::remove(force_file);
            return;
        }
        catch (...)
        {
            /// User should recreate force file on each drop, it shouldn't be protected
            tryLogCurrentException("Drop table check", "Can't remove force file to enable table or partition drop");
        }
    }

    String size_str = formatReadableSizeWithDecimalSuffix(size);
    String max_size_to_drop_str = formatReadableSizeWithDecimalSuffix(max_size_to_drop);
    throw Exception(ErrorCodes::TABLE_SIZE_EXCEEDS_MAX_DROP_SIZE_LIMIT,
                    "Table or Partition in {}.{} was not dropped.\nReason:\n"
                    "1. Size ({}) is greater than max_[table/partition]_size_to_drop ({})\n"
                    "2. File '{}' intended to force DROP {}\n"
                    "How to fix this:\n"
                    "1. Either increase (or set to zero) max_[table/partition]_size_to_drop in server config\n"
                    "2. Either create forcing file {} and make sure that ClickHouse has write permission for it.\n"
                    "Example:\nsudo touch '{}' && sudo chmod 666 '{}'",
                    backQuoteIfNeed(database), backQuoteIfNeed(table),
                    size_str, max_size_to_drop_str,
                    force_file.string(), force_file_exists ? "exists but not writeable (could not be removed)" : "doesn't exist",
                    force_file.string(),
                    force_file.string(), force_file.string());
}


void Context::setMaxTableSizeToDrop(size_t max_size)
{
    // Is initialized at server startup and updated at config reload
    shared->max_table_size_to_drop.store(max_size, std::memory_order_relaxed);
}


void Context::checkTableCanBeDropped(const String & database, const String & table, const size_t & table_size) const
{
    size_t max_table_size_to_drop = shared->max_table_size_to_drop.load(std::memory_order_relaxed);

    checkCanBeDropped(database, table, table_size, max_table_size_to_drop);
}


void Context::setMaxPartitionSizeToDrop(size_t max_size)
{
    // Is initialized at server startup and updated at config reload
    shared->max_partition_size_to_drop.store(max_size, std::memory_order_relaxed);
}


void Context::checkPartitionCanBeDropped(const String & database, const String & table, const size_t & partition_size) const
{
    size_t max_partition_size_to_drop = shared->max_partition_size_to_drop.load(std::memory_order_relaxed);

    checkCanBeDropped(database, table, partition_size, max_partition_size_to_drop);
}


BlockInputStreamPtr Context::getInputFormat(const String & name, ReadBuffer & buf, const Block & sample, UInt64 max_block_size) const
{
    return std::make_shared<InputStreamFromInputFormat>(
        FormatFactory::instance().getInput(name, buf, sample, shared_from_this(), max_block_size));
}

BlockOutputStreamPtr Context::getOutputStreamParallelIfPossible(const String & name, WriteBuffer & buf, const Block & sample) const
{
    return FormatFactory::instance().getOutputStreamParallelIfPossible(name, buf, sample, shared_from_this());
}

BlockOutputStreamPtr Context::getOutputStream(const String & name, WriteBuffer & buf, const Block & sample) const
{
    return FormatFactory::instance().getOutputStream(name, buf, sample, shared_from_this());
}

OutputFormatPtr Context::getOutputFormatParallelIfPossible(const String & name, WriteBuffer & buf, const Block & sample) const
{
    return FormatFactory::instance().getOutputFormatParallelIfPossible(name, buf, sample, shared_from_this());
}


time_t Context::getUptimeSeconds() const
{
    auto lock = getLock();
    return shared->uptime_watch.elapsedSeconds();
}


void Context::setConfigReloadCallback(ConfigReloadCallback && callback)
{
    /// Is initialized at server startup, so lock isn't required. Otherwise use mutex.
    shared->config_reload_callback = std::move(callback);
}

void Context::reloadConfig() const
{
    /// Use mutex if callback may be changed after startup.
    if (!shared->config_reload_callback)
        throw Exception("Can't reload config because config_reload_callback is not set.", ErrorCodes::LOGICAL_ERROR);

    shared->config_reload_callback();
}


void Context::shutdown()
{
    // Disk selector might not be initialized if there was some error during
    // its initialization. Don't try to initialize it again on shutdown.
    if (shared->merge_tree_disk_selector)
    {
        for (auto & [disk_name, disk] : getDisksMap())
        {
            LOG_INFO(shared->log, "Shutdown disk {}", disk_name);
            disk->shutdown();
        }
    }

    shared->shutdown();
}


Context::ApplicationType Context::getApplicationType() const
{
    return shared->application_type;
}

void Context::setApplicationType(ApplicationType type)
{
    /// Lock isn't required, you should set it at start
    shared->application_type = type;
}

void Context::setDefaultProfiles(const Poco::Util::AbstractConfiguration & config)
{
    shared->default_profile_name = config.getString("default_profile", "default");
    getAccessControlManager().setDefaultProfileName(shared->default_profile_name);

    shared->system_profile_name = config.getString("system_profile", shared->default_profile_name);
    setCurrentProfile(shared->system_profile_name);

    applySettingsQuirks(settings, &Poco::Logger::get("SettingsQuirks"));

    shared->buffer_profile_name = config.getString("buffer_profile", shared->system_profile_name);
    buffer_context = Context::createCopy(shared_from_this());
    buffer_context->setCurrentProfile(shared->buffer_profile_name);
}

String Context::getDefaultProfileName() const
{
    return shared->default_profile_name;
}

String Context::getSystemProfileName() const
{
    return shared->system_profile_name;
}

String Context::getFormatSchemaPath() const
{
    return shared->format_schema_path;
}

void Context::setFormatSchemaPath(const String & path)
{
    shared->format_schema_path = path;
}

Context::SampleBlockCache & Context::getSampleBlockCache() const
{
    return getQueryContext()->sample_block_cache;
}


bool Context::hasQueryParameters() const
{
    return !query_parameters.empty();
}


const NameToNameMap & Context::getQueryParameters() const
{
    return query_parameters;
}


void Context::setQueryParameter(const String & name, const String & value)
{
    if (!query_parameters.emplace(name, value).second)
        throw Exception("Duplicate name " + backQuote(name) + " of query parameter", ErrorCodes::BAD_ARGUMENTS);
}


void Context::addBridgeCommand(std::unique_ptr<ShellCommand> cmd) const
{
    auto lock = getLock();
    shared->bridge_commands.emplace_back(std::move(cmd));
}


IHostContextPtr & Context::getHostContext()
{
    return host_context;
}


const IHostContextPtr & Context::getHostContext() const
{
    return host_context;
}


std::shared_ptr<ActionLocksManager> Context::getActionLocksManager()
{
    auto lock = getLock();

    if (!shared->action_locks_manager)
        shared->action_locks_manager = std::make_shared<ActionLocksManager>(shared_from_this());

    return shared->action_locks_manager;
}


void Context::setExternalTablesInitializer(ExternalTablesInitializer && initializer)
{
    if (external_tables_initializer_callback)
        throw Exception("External tables initializer is already set", ErrorCodes::LOGICAL_ERROR);

    external_tables_initializer_callback = std::move(initializer);
}

void Context::initializeExternalTablesIfSet()
{
    if (external_tables_initializer_callback)
    {
        external_tables_initializer_callback(shared_from_this());
        /// Reset callback
        external_tables_initializer_callback = {};
    }
}


void Context::setInputInitializer(InputInitializer && initializer)
{
    if (input_initializer_callback)
        throw Exception("Input initializer is already set", ErrorCodes::LOGICAL_ERROR);

    input_initializer_callback = std::move(initializer);
}


void Context::initializeInput(const StoragePtr & input_storage)
{
    if (!input_initializer_callback)
        throw Exception("Input initializer is not set", ErrorCodes::LOGICAL_ERROR);

    input_initializer_callback(shared_from_this(), input_storage);
    /// Reset callback
    input_initializer_callback = {};
}


void Context::setInputBlocksReaderCallback(InputBlocksReader && reader)
{
    if (input_blocks_reader)
        throw Exception("Input blocks reader is already set", ErrorCodes::LOGICAL_ERROR);

    input_blocks_reader = std::move(reader);
}


InputBlocksReader Context::getInputBlocksReaderCallback() const
{
    return input_blocks_reader;
}


void Context::resetInputCallbacks()
{
    if (input_initializer_callback)
        input_initializer_callback = {};

    if (input_blocks_reader)
        input_blocks_reader = {};
}


StorageID Context::resolveStorageID(StorageID storage_id, StorageNamespace where) const
{
    if (storage_id.uuid != UUIDHelpers::Nil)
        return storage_id;

    StorageID resolved = StorageID::createEmpty();
    std::optional<Exception> exc;
    {
        auto lock = getLock();
        resolved = resolveStorageIDImpl(std::move(storage_id), where, &exc);
    }
    if (exc)
        throw Exception(*exc);
    if (!resolved.hasUUID() && resolved.database_name != DatabaseCatalog::TEMPORARY_DATABASE)
        resolved.uuid = DatabaseCatalog::instance().getDatabase(resolved.database_name)->tryGetTableUUID(resolved.table_name);
    return resolved;
}

StorageID Context::tryResolveStorageID(StorageID storage_id, StorageNamespace where) const
{
    if (storage_id.uuid != UUIDHelpers::Nil)
        return storage_id;

    StorageID resolved = StorageID::createEmpty();
    {
        auto lock = getLock();
        resolved = resolveStorageIDImpl(std::move(storage_id), where, nullptr);
    }
    if (resolved && !resolved.hasUUID() && resolved.database_name != DatabaseCatalog::TEMPORARY_DATABASE)
    {
        auto db = DatabaseCatalog::instance().tryGetDatabase(resolved.database_name);
        if (db)
            resolved.uuid = db->tryGetTableUUID(resolved.table_name);
    }
    return resolved;
}

StorageID Context::resolveStorageIDImpl(StorageID storage_id, StorageNamespace where, std::optional<Exception> * exception) const
{
    if (storage_id.uuid != UUIDHelpers::Nil)
        return storage_id;

    if (!storage_id)
    {
        if (exception)
            exception->emplace("Both table name and UUID are empty", ErrorCodes::UNKNOWN_TABLE);
        return storage_id;
    }

    bool look_for_external_table = where & StorageNamespace::ResolveExternal;
    bool in_current_database = where & StorageNamespace::ResolveCurrentDatabase;
    bool in_specified_database = where & StorageNamespace::ResolveGlobal;

    if (!storage_id.database_name.empty())
    {
        if (in_specified_database)
            return storage_id;     /// NOTE There is no guarantees that table actually exists in database.
        if (exception)
            exception->emplace("External and temporary tables have no database, but " +
                        storage_id.database_name + " is specified", ErrorCodes::UNKNOWN_TABLE);
        return StorageID::createEmpty();
    }

    /// Database name is not specified. It's temporary table or table in current database.

    if (look_for_external_table)
    {
        /// Global context should not contain temporary tables
        assert(!isGlobalContext() || getApplicationType() == ApplicationType::LOCAL);

        auto resolved_id = StorageID::createEmpty();
        auto try_resolve = [&](ContextPtr context) -> bool
        {
            const auto & tables = context->external_tables_mapping;
            auto it = tables.find(storage_id.getTableName());
            if (it == tables.end())
                return false;
            resolved_id = it->second->getGlobalTableID();
            return true;
        };

        /// Firstly look for temporary table in current context
        if (try_resolve(shared_from_this()))
            return resolved_id;

        /// If not found and current context was created from some query context, look for temporary table in query context
        auto query_context_ptr = query_context.lock();
        bool is_local_context = query_context_ptr && query_context_ptr.get() != this;
        if (is_local_context && try_resolve(query_context_ptr))
            return resolved_id;

        /// If not found and current context was created from some session context, look for temporary table in session context
        auto session_context_ptr = session_context.lock();
        bool is_local_or_query_context = session_context_ptr && session_context_ptr.get() != this;
        if (is_local_or_query_context && try_resolve(session_context_ptr))
            return resolved_id;
    }

    /// Temporary table not found. It's table in current database.

    if (in_current_database)
    {
        if (current_database.empty())
        {
            if (exception)
                exception->emplace("Default database is not selected", ErrorCodes::UNKNOWN_DATABASE);
            return StorageID::createEmpty();
        }
        storage_id.database_name = current_database;
        /// NOTE There is no guarantees that table actually exists in database.
        return storage_id;
    }

    if (exception)
        exception->emplace("Cannot resolve database name for table " + storage_id.getNameForLogs(), ErrorCodes::UNKNOWN_TABLE);
    return StorageID::createEmpty();
}

void Context::initZooKeeperMetadataTransaction(ZooKeeperMetadataTransactionPtr txn, [[maybe_unused]] bool attach_existing)
{
    assert(!metadata_transaction);
    assert(attach_existing || query_context.lock().get() == this);
    metadata_transaction = std::move(txn);
}

ZooKeeperMetadataTransactionPtr Context::getZooKeeperMetadataTransaction() const
{
    assert(!metadata_transaction || hasQueryContext());
    return metadata_transaction;
}

PartUUIDsPtr Context::getPartUUIDs() const
{
    auto lock = getLock();
    if (!part_uuids)
        /// For context itself, only this initialization is not const.
        /// We could have done in constructor.
        /// TODO: probably, remove this from Context.
        const_cast<PartUUIDsPtr &>(part_uuids) = std::make_shared<PartUUIDs>();

    return part_uuids;
}


ReadTaskCallback Context::getReadTaskCallback() const
{
    if (!next_task_callback.has_value())
        throw Exception(fmt::format("Next task callback is not set for query {}", getInitialQueryId()), ErrorCodes::LOGICAL_ERROR);
    return next_task_callback.value();
}


void Context::setReadTaskCallback(ReadTaskCallback && callback)
{
    next_task_callback = callback;
}

PartUUIDsPtr Context::getIgnoredPartUUIDs() const
{
    auto lock = getLock();
    if (!ignored_part_uuids)
        const_cast<PartUUIDsPtr &>(ignored_part_uuids) = std::make_shared<PartUUIDs>();

    return ignored_part_uuids;
}

<<<<<<< HEAD
=======
AsynchronousInsertQueue * Context::getAsynchronousInsertQueue() const
{
    return shared->async_insert_queue.get();
}

void Context::setAsynchronousInsertQueue(const std::shared_ptr<AsynchronousInsertQueue> & ptr)
{
    using namespace std::chrono;

    if (std::chrono::seconds(settings.async_insert_busy_timeout) == 0s)
        throw Exception("Setting async_insert_busy_timeout can't be zero", ErrorCodes::INVALID_SETTING_VALUE);

    shared->async_insert_queue = ptr;
}

void Context::setMySQLProtocolContext(MySQLWireContext * mysql_context)
{
    assert(session_context.lock().get() == this);
    assert(!mysql_protocol_context);
    assert(mysql_context);
    mysql_protocol_context = mysql_context;
}

MySQLWireContext * Context::getMySQLProtocolContext() const
{
    assert(!mysql_protocol_context || session_context.lock().get());
    return mysql_protocol_context;
}

>>>>>>> 69e7f082
}<|MERGE_RESOLUTION|>--- conflicted
+++ resolved
@@ -2830,8 +2830,6 @@
     return ignored_part_uuids;
 }
 
-<<<<<<< HEAD
-=======
 AsynchronousInsertQueue * Context::getAsynchronousInsertQueue() const
 {
     return shared->async_insert_queue.get();
@@ -2847,19 +2845,4 @@
     shared->async_insert_queue = ptr;
 }
 
-void Context::setMySQLProtocolContext(MySQLWireContext * mysql_context)
-{
-    assert(session_context.lock().get() == this);
-    assert(!mysql_protocol_context);
-    assert(mysql_context);
-    mysql_protocol_context = mysql_context;
-}
-
-MySQLWireContext * Context::getMySQLProtocolContext() const
-{
-    assert(!mysql_protocol_context || session_context.lock().get());
-    return mysql_protocol_context;
-}
-
->>>>>>> 69e7f082
 }