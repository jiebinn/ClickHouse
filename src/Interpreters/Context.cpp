--- conflicted
+++ resolved
@@ -818,15 +818,8 @@
         /// Waiting for current backups/restores to be finished. This must be done before shutting down DatabaseCatalog.
         SHUTDOWN(log, "backups worker", backups_worker, shutdown());
 
-<<<<<<< HEAD
-        /**  After system_logs have been shut down it is guaranteed that no system table gets created or written to.
-          *  Note that part changes won't be logged to part log and zookeeper connection changes won't be logged to zookeeper connection log at shutdown.
-          */
-        SHUTDOWN(log, "system logs", system_logs, flushAndShutdown());
-=======
         LOG_TRACE(log, "Shutting down object storage queue streaming");
         ObjectStorageQueueFactory::instance().shutdown();
->>>>>>> 2fc6e38d
 
         LOG_TRACE(log, "Shutting down database catalog");
         DatabaseCatalog::shutdown([this]()
