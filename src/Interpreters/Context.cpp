#include <map>
#include <set>
#include <optional>
#include <memory>
#include <Poco/UUID.h>
#include <Poco/Util/Application.h>
#include <Common/ISlotControl.h>
#include <Common/Scheduler/IResourceManager.h>
#include <Common/AsyncLoader.h>
#include <Common/CgroupsMemoryUsageObserver.h>
#include <Common/PoolId.h>
#include <Common/SensitiveDataMasker.h>
#include <Common/Macros.h>
#include <Common/EventNotifier.h>
#include <Common/getNumberOfCPUCoresToUse.h>
#include <Common/Stopwatch.h>
#include <Common/formatReadable.h>
#include <Common/Throttler.h>
#include <Common/thread_local_rng.h>
#include <Common/FieldVisitorToString.h>
#include <Common/getMultipleKeysFromConfig.h>
#include <Common/callOnce.h>
#include <Common/SharedLockGuard.h>
#include <Common/PageCache.h>
#include <Common/NamedCollections/NamedCollectionsFactory.h>
#include <Common/isLocalAddress.h>
#include <Common/ConcurrencyControl.h>
#include <Coordination/KeeperDispatcher.h>
#include <Core/BackgroundSchedulePool.h>
#include <Core/Settings.h>
#include <Formats/FormatFactory.h>
#include <Databases/IDatabase.h>
#include <Server/ServerType.h>
#include <Storages/MarkCache.h>
#include <Storages/MergeTree/MergeList.h>
#include <Storages/MergeTree/MovesList.h>
#include <Storages/MergeTree/ReplicatedFetchList.h>
#include <Storages/MergeTree/MergeTreeData.h>
#include <Storages/MergeTree/MergeTreeSettings.h>
#include <Storages/MergeTree/PrimaryIndexCache.h>
#include <Storages/ObjectStorage/DataLakes/Iceberg/IcebergMetadataFilesCache.h>
#include <Storages/ObjectStorageQueue/ObjectStorageQueueMetadataFactory.h>
#include <Storages/MergeTree/VectorSimilarityIndexCache.h>
#include <Storages/Distributed/DistributedSettings.h>
#include <Storages/CompressionCodecSelector.h>
#include <IO/S3Settings.h>
#include <Disks/ObjectStorages/AzureBlobStorage/AzureBlobStorageCommon.h>
#include <Disks/DiskLocal.h>
#include <Disks/ObjectStorages/DiskObjectStorage.h>
#include <Disks/ObjectStorages/IObjectStorage.h>
#include <Disks/SingleDiskVolume.h>
#include <Disks/StoragePolicy.h>
#include <Disks/IO/IOUringReader.h>
#include <Disks/IO/getIOUringReader.h>
#include <IO/SynchronousReader.h>
#include <TableFunctions/TableFunctionFactory.h>
#include <Interpreters/ActionLocksManager.h>
#include <Interpreters/ExternalLoaderXMLConfigRepository.h>
#include <Interpreters/TemporaryDataOnDisk.h>
#include <Interpreters/Cache/FileCacheFactory.h>
#include <Interpreters/Cache/FileCache.h>
#include <Interpreters/Cache/QueryConditionCache.h>
#include <Interpreters/Cache/QueryResultCache.h>
#include <Interpreters/SessionTracker.h>
#include <Core/ServerSettings.h>
#include <Interpreters/PreparedSets.h>
#include <Core/SettingsQuirks.h>
#include <Access/AccessControl.h>
#include <Access/ContextAccess.h>
#include <Access/EnabledRolesInfo.h>
#include <Access/EnabledRowPolicies.h>
#include <Access/QuotaUsage.h>
#include <Access/User.h>
#include <Access/Role.h>
#include <Access/SettingsProfile.h>
#include <Access/SettingsProfilesInfo.h>
#include <Access/SettingsConstraintsAndProfileIDs.h>
#include <Access/ExternalAuthenticators.h>
#include <Access/GSSAcceptor.h>
#include <Backups/BackupsWorker.h>
#include <Dictionaries/Embedded/GeoDictionariesLoader.h>
#include <Interpreters/EmbeddedDictionaries.h>
#include <Interpreters/ExternalDictionariesLoader.h>
#include <Functions/UserDefined/ExternalUserDefinedExecutableFunctionsLoader.h>
#include <Functions/UserDefined/IUserDefinedSQLObjectsStorage.h>
#include <Functions/UserDefined/createUserDefinedSQLObjectsStorage.h>
#include <Interpreters/ProcessList.h>
#include <Interpreters/InterserverCredentials.h>
#include <Interpreters/Cluster.h>
#include <Interpreters/InterserverIOHandler.h>
#include <Interpreters/Context.h>
#include <Interpreters/DDLWorker.h>
#include <Interpreters/DDLTask.h>
#include <Interpreters/Session.h>
#include <Interpreters/TraceCollector.h>
#include <IO/AsyncReadCounters.h>
#include <IO/ReadBufferFromFile.h>
#include <IO/ReadWriteBufferFromHTTP.h>
#include <IO/UncompressedCache.h>
#include <IO/MMappedFileCache.h>
#include <IO/WriteSettings.h>
#include <Parsers/ASTCreateQuery.h>
#include <Parsers/ASTAsterisk.h>
#include <Parsers/ASTIdentifier.h>
#include <Common/Scheduler/createResourceManager.h>
#include <Common/Scheduler/Workload/createWorkloadEntityStorage.h>
#include <Common/StackTrace.h>
#include <Common/Config/ConfigHelper.h>
#include <Common/Config/ConfigProcessor.h>
#include <Common/Config/ConfigReloader.h>
#include <Common/Config/AbstractConfigurationComparison.h>
#include <Common/ZooKeeper/ZooKeeper.h>
#include <Common/ShellCommand.h>
#include <Common/logger_useful.h>
#include <Common/RemoteHostFilter.h>
#include <Common/HTTPHeaderFilter.h>
#include <Interpreters/StorageID.h>
#include <Interpreters/SystemLog.h>
#include <Interpreters/InterpreterSelectQueryAnalyzer.h>
#include <Interpreters/AsynchronousInsertQueue.h>
#include <Interpreters/DatabaseCatalog.h>
#include <Interpreters/JIT/CompiledExpressionCache.h>
#include <Storages/MergeTree/BackgroundJobsAssignee.h>
#include <Storages/MergeTree/MergeTreeDataPartUUID.h>
#include <Storages/MaterializedView/RefreshSet.h>
#include <Interpreters/SynonymsExtensions.h>
#include <Interpreters/Lemmatizers.h>
#include <Interpreters/ClusterDiscovery.h>
#include <Interpreters/TransactionLog.h>
#include <filesystem>
#include <re2/re2.h>
#include <Storages/StorageView.h>
#include <Parsers/ASTFunction.h>
#include <Parsers/FunctionParameterValuesVisitor.h>
#include <Parsers/ASTSelectWithUnionQuery.h>
#include <Interpreters/InterpreterSelectWithUnionQuery.h>
#include <base/defines.h>

namespace fs = std::filesystem;

namespace ProfileEvents
{
    extern const Event ContextLock;
    extern const Event ContextLockWaitMicroseconds;
    extern const Event LocalReadThrottlerBytes;
    extern const Event LocalReadThrottlerSleepMicroseconds;
    extern const Event LocalWriteThrottlerBytes;
    extern const Event LocalWriteThrottlerSleepMicroseconds;
    extern const Event RemoteReadThrottlerBytes;
    extern const Event RemoteReadThrottlerSleepMicroseconds;
    extern const Event RemoteWriteThrottlerBytes;
    extern const Event RemoteWriteThrottlerSleepMicroseconds;
    extern const Event QueryLocalReadThrottlerBytes;
    extern const Event QueryLocalReadThrottlerSleepMicroseconds;
    extern const Event QueryLocalWriteThrottlerBytes;
    extern const Event QueryLocalWriteThrottlerSleepMicroseconds;
    extern const Event QueryRemoteReadThrottlerBytes;
    extern const Event QueryRemoteReadThrottlerSleepMicroseconds;
    extern const Event QueryRemoteWriteThrottlerBytes;
    extern const Event QueryRemoteWriteThrottlerSleepMicroseconds;
}

namespace CurrentMetrics
{
    extern const Metric ContextLockWait;
    extern const Metric BackgroundMovePoolTask;
    extern const Metric BackgroundMovePoolSize;
    extern const Metric BackgroundSchedulePoolTask;
    extern const Metric BackgroundSchedulePoolSize;
    extern const Metric BackgroundBufferFlushSchedulePoolTask;
    extern const Metric BackgroundBufferFlushSchedulePoolSize;
    extern const Metric BackgroundDistributedSchedulePoolTask;
    extern const Metric BackgroundDistributedSchedulePoolSize;
    extern const Metric BackgroundMessageBrokerSchedulePoolTask;
    extern const Metric BackgroundMessageBrokerSchedulePoolSize;
    extern const Metric BackgroundMergesAndMutationsPoolTask;
    extern const Metric BackgroundMergesAndMutationsPoolSize;
    extern const Metric BackgroundFetchesPoolTask;
    extern const Metric BackgroundFetchesPoolSize;
    extern const Metric BackgroundCommonPoolTask;
    extern const Metric BackgroundCommonPoolSize;
    extern const Metric MarksLoaderThreads;
    extern const Metric MarksLoaderThreadsActive;
    extern const Metric MarksLoaderThreadsScheduled;
    extern const Metric IOPrefetchThreads;
    extern const Metric IOPrefetchThreadsActive;
    extern const Metric IOPrefetchThreadsScheduled;
    extern const Metric IOWriterThreads;
    extern const Metric IOWriterThreadsActive;
    extern const Metric TablesLoaderBackgroundThreads;
    extern const Metric TablesLoaderBackgroundThreadsActive;
    extern const Metric TablesLoaderBackgroundThreadsScheduled;
    extern const Metric TablesLoaderForegroundThreads;
    extern const Metric TablesLoaderForegroundThreadsActive;
    extern const Metric TablesLoaderForegroundThreadsScheduled;
    extern const Metric IOWriterThreadsScheduled;
    extern const Metric BuildVectorSimilarityIndexThreads;
    extern const Metric BuildVectorSimilarityIndexThreadsActive;
    extern const Metric BuildVectorSimilarityIndexThreadsScheduled;
    extern const Metric AttachedTable;
    extern const Metric AttachedView;
    extern const Metric AttachedDictionary;
    extern const Metric AttachedDatabase;
    extern const Metric PartsActive;
    extern const Metric IcebergCatalogThreads;
    extern const Metric IcebergCatalogThreadsActive;
    extern const Metric IcebergCatalogThreadsScheduled;
}


namespace DB
{
namespace Setting
{
    extern const SettingsUInt64 allow_experimental_parallel_reading_from_replicas;
    extern const SettingsMilliseconds async_insert_poll_timeout_ms;
    extern const SettingsBool azure_allow_parallel_part_upload;
    extern const SettingsString cluster_for_parallel_replicas;
    extern const SettingsBool enable_filesystem_cache;
    extern const SettingsBool enable_filesystem_cache_log;
    extern const SettingsBool enable_filesystem_cache_on_write_operations;
    extern const SettingsBool enable_filesystem_read_prefetches_log;
    extern const SettingsBool enable_blob_storage_log;
    extern const SettingsUInt64 filesystem_cache_max_download_size;
    extern const SettingsUInt64 filesystem_cache_reserve_space_wait_lock_timeout_milliseconds;
    extern const SettingsUInt64 filesystem_cache_segments_batch_size;
    extern const SettingsBool filesystem_cache_enable_background_download_for_metadata_files_in_packed_storage;
    extern const SettingsBool filesystem_cache_enable_background_download_during_fetch;
    extern const SettingsBool filesystem_cache_prefer_bigger_buffer_size;
    extern const SettingsBool http_make_head_request;
    extern const SettingsUInt64 http_max_fields;
    extern const SettingsUInt64 http_max_field_name_size;
    extern const SettingsUInt64 http_max_field_value_size;
    extern const SettingsUInt64 http_max_tries;
    extern const SettingsUInt64 http_max_uri_size;
    extern const SettingsSeconds http_receive_timeout;
    extern const SettingsUInt64 http_retry_initial_backoff_ms;
    extern const SettingsUInt64 http_retry_max_backoff_ms;
    extern const SettingsSeconds http_send_timeout;
    extern const SettingsBool http_skip_not_found_url_for_globs;
    extern const SettingsUInt64 hsts_max_age;
    extern const SettingsString local_filesystem_read_method;
    extern const SettingsBool local_filesystem_read_prefetch;
    extern const SettingsBool load_marks_asynchronously;
    extern const SettingsUInt64 max_backup_bandwidth;
    extern const SettingsUInt64 max_local_read_bandwidth;
    extern const SettingsUInt64 max_local_write_bandwidth;
    extern const SettingsNonZeroUInt64 max_parallel_replicas;
    extern const SettingsNonZeroUInt64 max_read_buffer_size;
    extern const SettingsUInt64 max_read_buffer_size_local_fs;
    extern const SettingsUInt64 max_read_buffer_size_remote_fs;
    extern const SettingsUInt64 max_remote_read_network_bandwidth;
    extern const SettingsUInt64 max_remote_write_network_bandwidth;
    extern const SettingsUInt64 min_bytes_to_use_direct_io;
    extern const SettingsUInt64 min_bytes_to_use_mmap_io;
    extern const SettingsBool page_cache_inject_eviction;
    extern const SettingsParallelReplicasMode parallel_replicas_mode;
    extern const SettingsString parallel_replicas_custom_key;
    extern const SettingsUInt64 prefetch_buffer_size;
    extern const SettingsBool read_from_filesystem_cache_if_exists_otherwise_bypass_cache;
    extern const SettingsBool read_from_page_cache_if_exists_otherwise_bypass_cache;
    extern const SettingsUInt64 page_cache_block_size;
    extern const SettingsUInt64 page_cache_lookahead_blocks;
    extern const SettingsInt64 read_priority;
    extern const SettingsString remote_filesystem_read_method;
    extern const SettingsBool remote_filesystem_read_prefetch;
    extern const SettingsUInt64 remote_fs_read_max_backoff_ms;
    extern const SettingsUInt64 remote_fs_read_backoff_max_tries;
    extern const SettingsUInt64 remote_read_min_bytes_for_seek;
    extern const SettingsBool throw_on_error_from_cache_on_write_operations;
    extern const SettingsBool filesystem_cache_skip_download_if_exceeds_per_query_cache_write_limit;
    extern const SettingsBool s3_allow_parallel_part_upload;
    extern const SettingsBool use_page_cache_for_disks_without_file_cache;
    extern const SettingsBool use_page_cache_with_distributed_cache;
    extern const SettingsUInt64 use_structure_from_insertion_table_in_table_functions;
    extern const SettingsString workload;
    extern const SettingsString compatibility;
    extern const SettingsBool allow_experimental_analyzer;
    extern const SettingsBool parallel_replicas_only_with_analyzer;
    extern const SettingsBool enable_hdfs_pread;
}

namespace MergeTreeSetting
{
    extern const MergeTreeSettingsString merge_workload;
    extern const MergeTreeSettingsString mutation_workload;
}

namespace ServerSetting
{
    extern const ServerSettingsUInt64 background_buffer_flush_schedule_pool_size;
    extern const ServerSettingsUInt64 background_common_pool_size;
    extern const ServerSettingsUInt64 background_distributed_schedule_pool_size;
    extern const ServerSettingsUInt64 background_fetches_pool_size;
    extern const ServerSettingsFloat background_merges_mutations_concurrency_ratio;
    extern const ServerSettingsString background_merges_mutations_scheduling_policy;
    extern const ServerSettingsUInt64 background_message_broker_schedule_pool_size;
    extern const ServerSettingsUInt64 background_move_pool_size;
    extern const ServerSettingsUInt64 background_pool_size;
    extern const ServerSettingsUInt64 background_schedule_pool_size;
    extern const ServerSettingsBool display_secrets_in_show_and_select;
    extern const ServerSettingsUInt64 max_backup_bandwidth_for_server;
    extern const ServerSettingsUInt64 max_build_vector_similarity_index_thread_pool_size;
    extern const ServerSettingsUInt64 max_local_read_bandwidth_for_server;
    extern const ServerSettingsUInt64 max_local_write_bandwidth_for_server;
    extern const ServerSettingsUInt64 max_merges_bandwidth_for_server;
    extern const ServerSettingsUInt64 max_mutations_bandwidth_for_server;
    extern const ServerSettingsUInt64 max_remote_read_network_bandwidth_for_server;
    extern const ServerSettingsUInt64 max_remote_write_network_bandwidth_for_server;
    extern const ServerSettingsUInt64 max_replicated_fetches_network_bandwidth_for_server;
    extern const ServerSettingsUInt64 max_replicated_sends_network_bandwidth_for_server;
    extern const ServerSettingsBool s3queue_disable_streaming;
    extern const ServerSettingsUInt64 tables_loader_background_pool_size;
    extern const ServerSettingsUInt64 tables_loader_foreground_pool_size;
    extern const ServerSettingsUInt64 prefetch_threadpool_pool_size;
    extern const ServerSettingsUInt64 prefetch_threadpool_queue_size;
    extern const ServerSettingsUInt64 load_marks_threadpool_pool_size;
    extern const ServerSettingsUInt64 load_marks_threadpool_queue_size;
    extern const ServerSettingsNonZeroUInt64 threadpool_writer_pool_size;
    extern const ServerSettingsUInt64 threadpool_writer_queue_size;
    extern const ServerSettingsUInt64 iceberg_catalog_threadpool_pool_size;
    extern const ServerSettingsUInt64 iceberg_catalog_threadpool_queue_size;
    extern const ServerSettingsBool dictionaries_lazy_load;
}

namespace ErrorCodes
{
    extern const int BAD_ARGUMENTS;
    extern const int UNKNOWN_DATABASE;
    extern const int UNKNOWN_TABLE;
    extern const int TABLE_ALREADY_EXISTS;
    extern const int THERE_IS_NO_SESSION;
    extern const int THERE_IS_NO_QUERY;
    extern const int NO_ELEMENTS_IN_CONFIG;
    extern const int TABLE_SIZE_EXCEEDS_MAX_DROP_SIZE_LIMIT;
    extern const int LOGICAL_ERROR;
    extern const int INVALID_SETTING_VALUE;
    extern const int NOT_IMPLEMENTED;
    extern const int UNKNOWN_FUNCTION;
    extern const int ILLEGAL_COLUMN;
    extern const int NUMBER_OF_COLUMNS_DOESNT_MATCH;
    extern const int CLUSTER_DOESNT_EXIST;
    extern const int SET_NON_GRANTED_ROLE;
    extern const int UNKNOWN_DISK;
    extern const int UNKNOWN_READ_METHOD;
}

#define SHUTDOWN(log, desc, ptr, method) do             \
{                                                       \
    if (ptr)                                            \
    {                                                   \
        LOG_DEBUG(log, "Shutting down " desc);          \
        (ptr)->method;                                  \
    }                                                   \
} while (false)                                         \

/** Set of known objects (environment), that could be used in query.
  * Shared (global) part. Order of members (especially, order of destruction) is very important.
  */
struct ContextSharedPart : boost::noncopyable
{
    LoggerPtr log = getLogger("Context");

    /// For access of most of shared objects.
    mutable ContextSharedMutex mutex;
    /// Separate mutex for access of dictionaries. Separate mutex to avoid locks when server doing request to itself.
    mutable std::mutex embedded_dictionaries_mutex;
    mutable std::mutex external_dictionaries_mutex;
    mutable std::mutex external_user_defined_executable_functions_mutex;
    /// Separate mutex for storage policies. During server startup we may
    /// initialize some important storages (system logs with MergeTree engine)
    /// under context lock.
    mutable std::mutex storage_policies_mutex;
    /// Separate mutex for re-initialization of zookeeper session. This operation could take a long time and must not interfere with another operations.
    mutable std::mutex zookeeper_mutex;

    mutable zkutil::ZooKeeperPtr zookeeper TSA_GUARDED_BY(zookeeper_mutex);                 /// Client for ZooKeeper.
    ConfigurationPtr zookeeper_config TSA_GUARDED_BY(zookeeper_mutex);                      /// Stores zookeeper configs

    ConfigurationPtr sensitive_data_masker_config;

    mutable std::mutex auxiliary_zookeepers_mutex;
    mutable std::map<String, zkutil::ZooKeeperPtr> auxiliary_zookeepers TSA_GUARDED_BY(auxiliary_zookeepers_mutex);    /// Map for auxiliary ZooKeeper clients.
    ConfigurationPtr auxiliary_zookeepers_config TSA_GUARDED_BY(auxiliary_zookeepers_mutex);           /// Stores auxiliary zookeepers configs

    /// No lock required for interserver_io_host, interserver_io_port, interserver_scheme modified only during initialization
    String interserver_io_host;                             /// The host name by which this server is available for other servers.
    UInt16 interserver_io_port = 0;                         /// and port.
    String interserver_scheme;                              /// http or https
    MultiVersion<InterserverCredentials> interserver_io_credentials;

    String path TSA_GUARDED_BY(mutex);                       /// Path to the data directory, with a slash at the end.
    String flags_path TSA_GUARDED_BY(mutex);                 /// Path to the directory with some control flags for server maintenance.
    String user_files_path TSA_GUARDED_BY(mutex);            /// Path to the directory with user provided files, usable by 'file' table function.
    String dictionaries_lib_path TSA_GUARDED_BY(mutex);      /// Path to the directory with user provided binaries and libraries for external dictionaries.
    String user_scripts_path TSA_GUARDED_BY(mutex);          /// Path to the directory with user provided scripts.
    String filesystem_caches_path TSA_GUARDED_BY(mutex);     /// Path to the directory with filesystem caches.
    String filesystem_cache_user TSA_GUARDED_BY(mutex);
    ConfigurationPtr config TSA_GUARDED_BY(mutex);           /// Global configuration settings.
    String tmp_path TSA_GUARDED_BY(mutex);                   /// Path to the temporary files that occur when processing the request.

    /// The default disk storing metadata files for databases: database metadata files and table metadata files.
    /// For DBs which have `disk` setting in the create query, the table metadata files of these DBs are stored on that disk.
    /// However, the DB metadata files are still stored on this `default_db_disk`. So the instance can load its DBs during starting up.
    std::shared_ptr<IDisk> default_db_disk TSA_GUARDED_BY(mutex);

    /// All temporary files that occur when processing the requests accounted here.
    /// Child scopes for more fine-grained accounting are created per user/query/etc.
    /// Initialized once during server startup.
    TemporaryDataOnDiskScopePtr root_temp_data_on_disk TSA_GUARDED_BY(mutex);
    /// TODO: remove, use only root_temp_data_on_disk
    VolumePtr temporary_volume_legacy;

    mutable OnceFlag async_loader_initialized;
    mutable std::unique_ptr<AsyncLoader> async_loader; /// Thread pool for asynchronous initialization of arbitrary DAG of `LoadJob`s (used for tables loading)

    mutable std::unique_ptr<EmbeddedDictionaries> embedded_dictionaries TSA_GUARDED_BY(embedded_dictionaries_mutex);    /// Metrica's dictionaries. Have lazy initialization.
    mutable std::unique_ptr<ExternalDictionariesLoader> external_dictionaries_loader TSA_GUARDED_BY(external_dictionaries_mutex);

    ExternalLoaderXMLConfigRepository * external_dictionaries_config_repository TSA_GUARDED_BY(external_dictionaries_mutex) = nullptr;
    scope_guard dictionaries_xmls TSA_GUARDED_BY(external_dictionaries_mutex);

    mutable std::unique_ptr<ExternalUserDefinedExecutableFunctionsLoader> external_user_defined_executable_functions_loader TSA_GUARDED_BY(external_user_defined_executable_functions_mutex);
    ExternalLoaderXMLConfigRepository * user_defined_executable_functions_config_repository TSA_GUARDED_BY(external_user_defined_executable_functions_mutex) = nullptr;
    scope_guard user_defined_executable_functions_xmls TSA_GUARDED_BY(external_user_defined_executable_functions_mutex);

    mutable OnceFlag user_defined_sql_objects_storage_initialized;
    mutable std::unique_ptr<IUserDefinedSQLObjectsStorage> user_defined_sql_objects_storage;

    mutable OnceFlag workload_entity_storage_initialized;
    mutable std::unique_ptr<IWorkloadEntityStorage> workload_entity_storage;

#if USE_NLP
    mutable OnceFlag synonyms_extensions_initialized;
    mutable std::optional<SynonymsExtensions> synonyms_extensions;

    mutable OnceFlag lemmatizers_initialized;
    mutable std::optional<Lemmatizers> lemmatizers;
#endif

    mutable OnceFlag backups_worker_initialized;
    std::optional<BackupsWorker> backups_worker;

    /// No lock required for default_profile_name, system_profile_name, buffer_profile_name modified only during initialization
    String default_profile_name;                                /// Default profile name used for default values.
    String system_profile_name;                                 /// Profile used by system processes
    String buffer_profile_name;                                 /// Profile used by Buffer engine for flushing to the underlying
    String merge_workload TSA_GUARDED_BY(mutex);                /// Workload setting value that is used by all merges
    String mutation_workload TSA_GUARDED_BY(mutex);             /// Workload setting value that is used by all mutations
    bool throw_on_unknown_workload TSA_GUARDED_BY(mutex) = false;
    UInt64 concurrent_threads_soft_limit_num TSA_GUARDED_BY(mutex) = 0;
    UInt64 concurrent_threads_soft_limit_ratio_to_cores TSA_GUARDED_BY(mutex) = 0;
    String concurrent_threads_scheduler TSA_GUARDED_BY(mutex);
    std::unique_ptr<AccessControl> access_control TSA_GUARDED_BY(mutex);
    mutable OnceFlag resource_manager_initialized;
    mutable ResourceManagerPtr resource_manager;
    mutable UncompressedCachePtr uncompressed_cache TSA_GUARDED_BY(mutex);            /// The cache of decompressed blocks.
    mutable MarkCachePtr mark_cache TSA_GUARDED_BY(mutex);                            /// Cache of marks in compressed files.
    mutable PrimaryIndexCachePtr primary_index_cache TSA_GUARDED_BY(mutex);
    mutable OnceFlag load_marks_threadpool_initialized;
    mutable std::unique_ptr<ThreadPool> load_marks_threadpool;  /// Threadpool for loading marks cache.
    mutable OnceFlag prefetch_threadpool_initialized;
    mutable std::unique_ptr<ThreadPool> prefetch_threadpool;    /// Threadpool for loading marks cache.
    mutable std::unique_ptr<ThreadPool> iceberg_catalog_threadpool;
    mutable OnceFlag iceberg_catalog_threadpool_initialized;
    mutable OnceFlag build_vector_similarity_index_threadpool_initialized;
    mutable std::unique_ptr<ThreadPool> build_vector_similarity_index_threadpool; /// Threadpool for vector-similarity index creation.
    mutable UncompressedCachePtr index_uncompressed_cache TSA_GUARDED_BY(mutex);      /// The cache of decompressed blocks for MergeTree indices.
    mutable VectorSimilarityIndexCachePtr vector_similarity_index_cache TSA_GUARDED_BY(mutex);         /// Cache of deserialized secondary index granules.
    mutable QueryConditionCachePtr query_condition_cache TSA_GUARDED_BY(mutex);       /// Cache of matching marks for predicates
    mutable QueryResultCachePtr query_result_cache TSA_GUARDED_BY(mutex);             /// Cache of query results.
    mutable MarkCachePtr index_mark_cache TSA_GUARDED_BY(mutex);                      /// Cache of marks in compressed files of MergeTree indices.
    mutable MMappedFileCachePtr mmap_cache TSA_GUARDED_BY(mutex);                     /// Cache of mmapped files to avoid frequent open/map/unmap/close and to reuse from several threads.
#if USE_AVRO
    mutable IcebergMetadataFilesCachePtr iceberg_metadata_files_cache TSA_GUARDED_BY(mutex);   /// Cache of deserialized iceberg metadata files.
#endif
    AsynchronousMetrics * asynchronous_metrics TSA_GUARDED_BY(mutex) = nullptr;       /// Points to asynchronous metrics
    mutable PageCachePtr page_cache TSA_GUARDED_BY(mutex);                            /// Userspace page cache.
    ProcessList process_list;                                   /// Executing queries at the moment.
    SessionTracker session_tracker;
    GlobalOvercommitTracker global_overcommit_tracker;
    MergeList merge_list;                                       /// The list of executable merge (for (Replicated)?MergeTree)
    MovesList moves_list;                                       /// The list of executing moves (for (Replicated)?MergeTree)
    ReplicatedFetchList replicated_fetch_list;
    RefreshSet refresh_set;                                 /// The list of active refreshes (for MaterializedView)
    ConfigurationPtr users_config TSA_GUARDED_BY(mutex);                              /// Config with the users, profiles and quotas sections.
    InterserverIOHandler interserver_io_handler;                /// Handler for interserver communication.

    OnceFlag buffer_flush_schedule_pool_initialized;
    mutable BackgroundSchedulePoolPtr buffer_flush_schedule_pool; /// A thread pool that can do background flush for Buffer tables.
    OnceFlag schedule_pool_initialized;
    mutable BackgroundSchedulePoolPtr schedule_pool;    /// A thread pool that can run different jobs in background (used in replicated tables)
    OnceFlag distributed_schedule_pool_initialized;
    mutable BackgroundSchedulePoolPtr distributed_schedule_pool; /// A thread pool that can run different jobs in background (used for distributed sends)
    OnceFlag message_broker_schedule_pool_initialized;
    mutable BackgroundSchedulePoolPtr message_broker_schedule_pool; /// A thread pool that can run different jobs in background (used for message brokers, like RabbitMQ and Kafka)

    mutable OnceFlag readers_initialized;
    mutable std::unique_ptr<IAsynchronousReader> asynchronous_remote_fs_reader;
    mutable std::unique_ptr<IAsynchronousReader> asynchronous_local_fs_reader;
    mutable std::unique_ptr<IAsynchronousReader> synchronous_local_fs_reader;

    mutable OnceFlag threadpool_writer_initialized;
    mutable std::unique_ptr<ThreadPool> threadpool_writer;

#if USE_LIBURING
    mutable OnceFlag io_uring_reader_initialized;
    mutable std::unique_ptr<IOUringReader> io_uring_reader;
#endif

    mutable ThrottlerPtr replicated_fetches_throttler;      /// A server-wide throttler for replicated fetches
    mutable ThrottlerPtr replicated_sends_throttler;        /// A server-wide throttler for replicated sends

    mutable ThrottlerPtr remote_read_throttler;             /// A server-wide throttler for remote IO reads
    mutable ThrottlerPtr remote_write_throttler;            /// A server-wide throttler for remote IO writes

    mutable ThrottlerPtr local_read_throttler;              /// A server-wide throttler for local IO reads
    mutable ThrottlerPtr local_write_throttler;             /// A server-wide throttler for local IO writes

    mutable ThrottlerPtr backups_server_throttler;          /// A server-wide throttler for BACKUPs

    mutable ThrottlerPtr mutations_throttler;               /// A server-wide throttler for mutations
    mutable ThrottlerPtr merges_throttler;                  /// A server-wide throttler for merges

    MultiVersion<Macros> macros;                            /// Substitutions extracted from config.
    std::unique_ptr<DDLWorker> ddl_worker TSA_GUARDED_BY(mutex); /// Process ddl commands from zk.
    LoadTaskPtr ddl_worker_startup_task;                         /// To postpone `ddl_worker->startup()` after all tables startup
    /// Rules for selecting the compression settings, depending on the size of the part.
    mutable std::unique_ptr<CompressionCodecSelector> compression_codec_selector TSA_GUARDED_BY(mutex);
    /// Storage disk chooser for MergeTree engines
    mutable std::shared_ptr<const DiskSelector> merge_tree_disk_selector TSA_GUARDED_BY(storage_policies_mutex);
    /// Storage policy chooser for MergeTree engines
    mutable std::shared_ptr<const StoragePolicySelector> merge_tree_storage_policy_selector TSA_GUARDED_BY(storage_policies_mutex);

    ServerSettings server_settings;

    std::optional<MergeTreeSettings> merge_tree_settings TSA_GUARDED_BY(mutex);   /// Settings of MergeTree* engines.
    std::optional<MergeTreeSettings> replicated_merge_tree_settings TSA_GUARDED_BY(mutex);   /// Settings of ReplicatedMergeTree* engines.
    std::optional<DistributedSettings> distributed_settings TSA_GUARDED_BY(mutex);
    std::atomic_size_t max_table_size_to_drop = 50000000000lu; /// Protects MergeTree tables from accidental DROP (50GB by default)
    std::atomic_size_t max_partition_size_to_drop = 50000000000lu; /// Protects MergeTree partitions from accidental DROP (50GB by default)
    /// No lock required for format_schema_path modified only during initialization
    std::atomic_size_t max_database_num_to_warn = 1000lu;
    std::atomic_size_t max_table_num_to_warn = 5000lu;
    std::atomic_size_t max_view_num_to_warn = 10000lu;
    std::atomic_size_t max_dictionary_num_to_warn = 1000lu;
    std::atomic_size_t max_part_num_to_warn = 100000lu;
    // these variables are used in inserting warning message into system.warning table based on asynchronous metrics
    size_t max_pending_mutations_to_warn = 500lu;
    size_t max_pending_mutations_execution_time_to_warn = 86400lu;
    /// Only for system.server_settings, actually value stored in reloader itself
    std::atomic_size_t config_reload_interval_ms = ConfigReloader::DEFAULT_RELOAD_INTERVAL.count();

    double min_os_cpu_wait_time_ratio_to_drop_connection = 15.0;
    double max_os_cpu_wait_time_ratio_to_drop_connection = 30.0;

    String format_schema_path;                              /// Path to a directory that contains schema files used by input formats.
    String google_protos_path; /// Path to a directory that contains the proto files for the well-known Protobuf types.
    mutable OnceFlag action_locks_manager_initialized;
    ActionLocksManagerPtr action_locks_manager;             /// Set of storages' action lockers
    OnceFlag system_logs_initialized;
    std::unique_ptr<SystemLogs> system_logs TSA_GUARDED_BY(mutex);                /// Used to log queries and operations on parts

    mutable std::mutex dashboard_mutex;
    std::optional<Context::Dashboards> dashboards;

    std::optional<S3SettingsByEndpoint> storage_s3_settings TSA_GUARDED_BY(mutex);   /// Settings of S3 storage
    std::optional<AzureSettingsByEndpoint> storage_azure_settings TSA_GUARDED_BY(mutex);   /// Settings of AzureBlobStorage
    std::unordered_map<Context::WarningType, PreformattedMessage> warnings TSA_GUARDED_BY(mutex); /// Store warning messages about server.

    /// Background executors for *MergeTree tables
    /// Has background executors for MergeTree tables been initialized?
    mutable ContextSharedMutex background_executors_mutex;
    bool are_background_executors_initialized TSA_GUARDED_BY(background_executors_mutex) = false;
    MergeMutateBackgroundExecutorPtr merge_mutate_executor TSA_GUARDED_BY(background_executors_mutex);
    OrdinaryBackgroundExecutorPtr moves_executor TSA_GUARDED_BY(background_executors_mutex);
    OrdinaryBackgroundExecutorPtr fetch_executor TSA_GUARDED_BY(background_executors_mutex);
    OrdinaryBackgroundExecutorPtr common_executor TSA_GUARDED_BY(background_executors_mutex);

    RemoteHostFilter remote_host_filter;                    /// Allowed URL from config.xml
    HTTPHeaderFilter http_header_filter;                    /// Forbidden HTTP headers from config.xml

    /// No lock required for trace_collector modified only during initialization
    std::optional<TraceCollector> trace_collector;          /// Thread collecting traces from threads executing queries

    /// Clusters for distributed tables
    /// Initialized on demand (on distributed storages initialization) since Settings should be initialized
    mutable std::mutex clusters_mutex;                       /// Guards clusters, clusters_config and cluster_discovery
    std::shared_ptr<Clusters> clusters TSA_GUARDED_BY(clusters_mutex);
    ConfigurationPtr clusters_config TSA_GUARDED_BY(clusters_mutex);                        /// Stores updated configs
    std::unique_ptr<ClusterDiscovery> cluster_discovery TSA_GUARDED_BY(clusters_mutex);
    size_t clusters_version TSA_GUARDED_BY(clusters_mutex) = 0;

    /// No lock required for async_insert_queue modified only during initialization
    std::shared_ptr<AsynchronousInsertQueue> async_insert_queue;

    std::map<String, UInt16> server_ports;

    std::atomic<bool> shutdown_called = false;

    Stopwatch uptime_watch TSA_GUARDED_BY(mutex);

    /// No lock required for application_type modified only during initialization
    Context::ApplicationType application_type = Context::ApplicationType::SERVER;

    /// No lock required for config_reload_callback, start_servers_callback, stop_servers_callback modified only during initialization
    Context::ConfigReloadCallback config_reload_callback;
    Context::StartStopServersCallback start_servers_callback;
    Context::StartStopServersCallback stop_servers_callback;

    bool is_server_completely_started TSA_GUARDED_BY(mutex) = false;

#if USE_NURAFT
    mutable std::mutex keeper_dispatcher_mutex;
    mutable std::shared_ptr<KeeperDispatcher> keeper_dispatcher TSA_GUARDED_BY(keeper_dispatcher_mutex);
#endif

    ContextSharedPart()
        : access_control(std::make_unique<AccessControl>()), global_overcommit_tracker(&process_list), macros(std::make_unique<Macros>())
    {
        /// TODO: make it singleton (?)
        static std::atomic<size_t> num_calls{0};
        if (++num_calls > 1)
        {
            std::cerr << "Attempting to create multiple ContextShared instances. Stack trace:\n" << StackTrace().toString();
            std::cerr.flush();
            std::terminate();
        }
    }

    ~ContextSharedPart()
    {
#if USE_NURAFT
        if (keeper_dispatcher)
        {
            try
            {
                keeper_dispatcher->shutdown();
            }
            catch (...)
            {
                tryLogCurrentException(__PRETTY_FUNCTION__);
            }
        }
#endif

        /// Wait for thread pool for background reads and writes,
        /// since it may use per-user MemoryTracker which will be destroyed here.
        if (asynchronous_remote_fs_reader)
        {
            try
            {
                LOG_DEBUG(log, "Destructing remote fs threadpool reader");
                asynchronous_remote_fs_reader->wait();
                asynchronous_remote_fs_reader.reset();
            }
            catch (...)
            {
                tryLogCurrentException(__PRETTY_FUNCTION__);
            }
        }

        if (asynchronous_local_fs_reader)
        {
            try
            {
                LOG_DEBUG(log, "Destructing local fs threadpool reader");
                asynchronous_local_fs_reader->wait();
                asynchronous_local_fs_reader.reset();
            }
            catch (...)
            {
                tryLogCurrentException(__PRETTY_FUNCTION__);
            }
        }

        if (synchronous_local_fs_reader)
        {
            try
            {
                LOG_DEBUG(log, "Destructing local fs threadpool reader");
                synchronous_local_fs_reader->wait();
                synchronous_local_fs_reader.reset();
            }
            catch (...)
            {
                tryLogCurrentException(__PRETTY_FUNCTION__);
            }
        }

        if (threadpool_writer)
        {
            try
            {
                LOG_DEBUG(log, "Destructing threadpool writer");
                threadpool_writer->wait();
                threadpool_writer.reset();
            }
            catch (...)
            {
                tryLogCurrentException(__PRETTY_FUNCTION__);
            }
        }

        if (load_marks_threadpool)
        {
            try
            {
                LOG_DEBUG(log, "Destructing marks loader");
                load_marks_threadpool->wait();
                load_marks_threadpool.reset();
            }
            catch (...)
            {
                tryLogCurrentException(__PRETTY_FUNCTION__);
            }
        }

        if (prefetch_threadpool)
        {
            try
            {
                LOG_DEBUG(log, "Destructing prefetch threadpool");
                prefetch_threadpool->wait();
                prefetch_threadpool.reset();
            }
            catch (...)
            {
                tryLogCurrentException(__PRETTY_FUNCTION__);
            }
        }

        try
        {
            shutdown();
        }
        catch (...)
        {
            tryLogCurrentException(__PRETTY_FUNCTION__);
        }
    }

    void setConfig(const ConfigurationPtr & config_value)
    {
        if (!config_value)
            throw Exception(ErrorCodes::LOGICAL_ERROR, "Set nullptr config is invalid");

        std::lock_guard lock(mutex);
        config = config_value;
        access_control->setExternalAuthenticatorsConfig(*config_value);
    }

    const Poco::Util::AbstractConfiguration & getConfigRefWithLock(const std::lock_guard<ContextSharedMutex> &) const TSA_REQUIRES(this->mutex)
    {
        return config ? *config : Poco::Util::Application::instance().config();
    }

    const Poco::Util::AbstractConfiguration & getConfigRef() const
    {
        SharedLockGuard lock(mutex);
        return config ? *config : Poco::Util::Application::instance().config();
    }

    /** Perform a complex job of destroying objects in advance.
      */
    void shutdown() TSA_NO_THREAD_SAFETY_ANALYSIS
    {
        bool is_shutdown_called = shutdown_called.exchange(true);
        if (is_shutdown_called)
            return;

        /// Need to flush the async insert queue before shutting down the database catalog
        std::shared_ptr<AsynchronousInsertQueue> delete_async_insert_queue;
        {
            std::lock_guard lock(mutex);
            delete_async_insert_queue = std::move(async_insert_queue);
        }
        if (delete_async_insert_queue)
            delete_async_insert_queue->flushAndShutdown();

        /// Stop periodic reloading of the configuration files.
        /// This must be done first because otherwise the reloading may pass a changed config
        /// to some destroyed parts of ContextSharedPart.

        SHUTDOWN(log, "dictionaries loader", external_dictionaries_loader, enablePeriodicUpdates(false));
        SHUTDOWN(log, "UDFs loader", external_user_defined_executable_functions_loader, enablePeriodicUpdates(false));
        SHUTDOWN(log, "another UDFs storage", user_defined_sql_objects_storage, stopWatching());
        SHUTDOWN(log, "workload entity storage", workload_entity_storage, stopWatching());

        LOG_TRACE(log, "Shutting down named sessions");
        Session::shutdownNamedSessions();

        /// Waiting for current backups/restores to be finished. This must be done before `DatabaseCatalog::shutdown()`.
        SHUTDOWN(log, "backups worker", backups_worker, shutdown());

        LOG_TRACE(log, "Shutting down object storage queue streaming");
        ObjectStorageQueueFactory::instance().shutdown();

        LOG_TRACE(log, "Shutting down database catalog");
        DatabaseCatalog::shutdown([this]()
        {
            SHUTDOWN(log, "system logs", TSA_SUPPRESS_WARNING_FOR_READ(system_logs), flushAndShutdown());
        });

        NamedCollectionFactory::instance().shutdown();

        delete_async_insert_queue.reset();

        SHUTDOWN(log, "merges executor", merge_mutate_executor, wait());
        SHUTDOWN(log, "fetches executor", fetch_executor, wait());
        SHUTDOWN(log, "moves executor", moves_executor, wait());
        SHUTDOWN(log, "common executor", common_executor, wait());

        TransactionLog::shutdownIfAny();

        std::unique_ptr<SystemLogs> delete_system_logs;
        std::unique_ptr<EmbeddedDictionaries> delete_embedded_dictionaries;
        std::unique_ptr<ExternalDictionariesLoader> delete_external_dictionaries_loader;
        std::unique_ptr<ExternalUserDefinedExecutableFunctionsLoader> delete_external_user_defined_executable_functions_loader;
        std::unique_ptr<IUserDefinedSQLObjectsStorage> delete_user_defined_sql_objects_storage;
        std::unique_ptr<IWorkloadEntityStorage> delete_workload_entity_storage;
        BackgroundSchedulePoolPtr delete_buffer_flush_schedule_pool;
        BackgroundSchedulePoolPtr delete_schedule_pool;
        BackgroundSchedulePoolPtr delete_distributed_schedule_pool;
        BackgroundSchedulePoolPtr delete_message_broker_schedule_pool;
        std::unique_ptr<DDLWorker> delete_ddl_worker;
        std::unique_ptr<AccessControl> delete_access_control;

        /// Delete DDLWorker before zookeeper.
        /// Cause it can call Context::getZooKeeper and resurrect it.

        {
            std::lock_guard lock(mutex);
            delete_ddl_worker = std::move(ddl_worker);
        }

        /// DDLWorker should be deleted without lock, cause its internal thread can
        /// take it as well, which will cause deadlock.
        LOG_TRACE(log, "Shutting down DDLWorker");
        delete_ddl_worker.reset();

        /// Background operations in cache use background schedule pool.
        /// Deactivate them before destructing it.
        LOG_TRACE(log, "Shutting down caches");
        const auto & caches = FileCacheFactory::instance().getAll();
        for (const auto & [_, cache] : caches)
            cache->cache->deactivateBackgroundOperations();
        FileCacheFactory::instance().clear();

        {
            std::lock_guard lock(clusters_mutex);
            if (cluster_discovery)
            {
                LOG_TRACE(log, "Shutting down ClusterDiscovery");
                /// Reset cluster_discovery if any.
                /// Some classes (such as ZooKeeper, ReplicatedAccessStorage) will finalize the keeper session while deconstructing,
                /// which will trigger the callback and make ClusterDiscovery reconnect to keeper again (unnecessary).
                cluster_discovery.reset();
            }
        }

        {
            // Disk selector might not be initialized if there was some error during
            // its initialization. Don't try to initialize it again on shutdown.
            if (merge_tree_disk_selector)
            {
                for (const auto & [disk_name, disk] : merge_tree_disk_selector->getDisksMap())
                {
                    LOG_INFO(log, "Shutdown disk {}", disk_name);
                    disk->shutdown();
                }
            }

            /// Special volumes might also use disks that require shutdown.
            if (temporary_volume_legacy)
            {
                auto & disks = temporary_volume_legacy->getDisks();
                for (auto & disk : disks)
                    disk->shutdown();
            }
        }

        LOG_TRACE(log, "Shutting down AccessControl");
        access_control->shutdown();

        {
            std::lock_guard lock(mutex);

            /** Compiled expressions stored in cache need to be destroyed before destruction of static objects.
              * Because CHJIT instance can be static object.
              */
#if USE_EMBEDDED_COMPILER
            if (auto * cache = CompiledExpressionCacheFactory::instance().tryGetCache())
                cache->clear();
#endif

            /// Preemptive destruction is important, because these objects may have a refcount to ContextShared (cyclic reference).
            /// TODO: Get rid of this.

            /// Dictionaries may be required:
            /// - for storage shutdown (during final flush of the Buffer engine)
            /// - before storage startup (because of some streaming of, i.e. Kafka, to
            ///   the table with materialized column that has dictGet)
            ///
            /// So they should be created before any storages and preserved until storages will be terminated.
            ///
            /// But they cannot be created before storages since they may required table as a source,
            /// but at least they can be preserved for storage termination.
            dictionaries_xmls.reset();
            user_defined_executable_functions_xmls.reset();

            delete_system_logs = std::move(system_logs);
            delete_embedded_dictionaries = std::move(embedded_dictionaries);
            delete_external_dictionaries_loader = std::move(external_dictionaries_loader);
            delete_external_user_defined_executable_functions_loader = std::move(external_user_defined_executable_functions_loader);
            delete_user_defined_sql_objects_storage = std::move(user_defined_sql_objects_storage);
            delete_workload_entity_storage = std::move(workload_entity_storage);
            delete_buffer_flush_schedule_pool = std::move(buffer_flush_schedule_pool);
            delete_schedule_pool = std::move(schedule_pool);
            delete_distributed_schedule_pool = std::move(distributed_schedule_pool);
            delete_message_broker_schedule_pool = std::move(message_broker_schedule_pool);
            delete_access_control = std::move(access_control);

            /// Stop trace collector if any
            trace_collector.reset();
            /// Stop zookeeper connection
            zookeeper.reset();
        }

        /// Can be removed without context lock
        delete_system_logs.reset();
        delete_embedded_dictionaries.reset();
        delete_external_dictionaries_loader.reset();
        delete_external_user_defined_executable_functions_loader.reset();
        delete_user_defined_sql_objects_storage.reset();
        delete_workload_entity_storage.reset();
        delete_ddl_worker.reset();
        delete_buffer_flush_schedule_pool.reset();
        delete_schedule_pool.reset();
        delete_distributed_schedule_pool.reset();
        delete_message_broker_schedule_pool.reset();
        delete_access_control.reset();

        total_memory_tracker.resetOvercommitTracker();
        total_memory_tracker.resetPageCache();
    }

    bool hasTraceCollector() const
    {
        return trace_collector.has_value();
    }

    void initializeTraceCollector(std::shared_ptr<TraceLog> trace_log)
    {
        if (!trace_collector.has_value())
            throw Exception(ErrorCodes::LOGICAL_ERROR, "TraceCollector needs to be first created before initialization");

        trace_collector->initialize(trace_log);
    }

    void createTraceCollector()
    {
        if (hasTraceCollector())
            return;

        trace_collector.emplace();
    }

    void addOrUpdateWarningMessage(Context::WarningType warning, const PreformattedMessage & message) TSA_REQUIRES(mutex)
    {
        /// A warning goes both: into server's log; stored to be placed in `system.warnings` table.
        LOG_WARNING(log, "{}", message.text);
        warnings[warning] = message;
    }

    void removeAllWarnings() TSA_REQUIRES(mutex)
    {
        warnings.clear();
    }

    void removeWarningMessage(Context::WarningType warning) TSA_REQUIRES(mutex)
    {
        if (warnings.contains(warning))
        {
            /// While removing the warning, log it with INFO level before it's removed from the `system.warnings` table.
            LOG_INFO(log, "Removing warning {}", warnings[warning].text);
            warnings.erase(warning);
        }
    }

    void configureServerWideThrottling()
    {
        if (auto bandwidth = server_settings[ServerSetting::max_replicated_fetches_network_bandwidth_for_server])
            replicated_fetches_throttler = std::make_shared<Throttler>(bandwidth);

        if (auto bandwidth = server_settings[ServerSetting::max_replicated_sends_network_bandwidth_for_server])
            replicated_sends_throttler = std::make_shared<Throttler>(bandwidth);

        if (auto bandwidth = server_settings[ServerSetting::max_remote_read_network_bandwidth_for_server])
            remote_read_throttler = std::make_shared<Throttler>(bandwidth, ProfileEvents::RemoteReadThrottlerBytes, ProfileEvents::RemoteReadThrottlerSleepMicroseconds);

        if (auto bandwidth = server_settings[ServerSetting::max_remote_write_network_bandwidth_for_server])
            remote_write_throttler = std::make_shared<Throttler>(bandwidth, ProfileEvents::RemoteWriteThrottlerBytes, ProfileEvents::RemoteWriteThrottlerSleepMicroseconds);

        if (auto bandwidth = server_settings[ServerSetting::max_local_read_bandwidth_for_server])
            local_read_throttler = std::make_shared<Throttler>(bandwidth, ProfileEvents::LocalReadThrottlerBytes, ProfileEvents::LocalReadThrottlerSleepMicroseconds);

        if (auto bandwidth = server_settings[ServerSetting::max_local_write_bandwidth_for_server])
            local_write_throttler = std::make_shared<Throttler>(bandwidth, ProfileEvents::LocalWriteThrottlerBytes, ProfileEvents::LocalWriteThrottlerSleepMicroseconds);

        if (auto bandwidth = server_settings[ServerSetting::max_backup_bandwidth_for_server])
            backups_server_throttler = std::make_shared<Throttler>(bandwidth);

        if (auto bandwidth = server_settings[ServerSetting::max_mutations_bandwidth_for_server])
            mutations_throttler = std::make_shared<Throttler>(bandwidth);

        if (auto bandwidth = server_settings[ServerSetting::max_merges_bandwidth_for_server])
            merges_throttler = std::make_shared<Throttler>(bandwidth);
    }
};

void ContextSharedMutex::lockImpl()
{
    ProfileEvents::increment(ProfileEvents::ContextLock);
    CurrentMetrics::Increment increment{CurrentMetrics::ContextLockWait};
    Stopwatch watch;
    Base::lockImpl();
    ProfileEvents::increment(ProfileEvents::ContextLockWaitMicroseconds, watch.elapsedMicroseconds());
}

void ContextSharedMutex::lockSharedImpl()
{
    ProfileEvents::increment(ProfileEvents::ContextLock);
    CurrentMetrics::Increment increment{CurrentMetrics::ContextLockWait};
    Stopwatch watch;
    Base::lockSharedImpl();
    ProfileEvents::increment(ProfileEvents::ContextLockWaitMicroseconds, watch.elapsedMicroseconds());
}

ContextData::ContextData()
{
    settings = std::make_unique<Settings>();
}

ContextData::ContextData(const ContextData &o) :
    shared(o.shared),
    client_info(o.client_info),
    external_tables_initializer_callback(o.external_tables_initializer_callback),
    input_initializer_callback(o.input_initializer_callback),
    input_blocks_reader(o.input_blocks_reader),
    user_id(o.user_id),
    current_roles(o.current_roles),
    settings_constraints_and_current_profiles(o.settings_constraints_and_current_profiles),
    access(o.access),
    need_recalculate_access(o.need_recalculate_access),
    current_database(o.current_database),
    settings(std::make_unique<Settings>(*o.settings)),
    progress_callback(o.progress_callback),
    file_progress_callback(o.file_progress_callback),
    process_list_elem(o.process_list_elem),
    has_process_list_elem(o.has_process_list_elem),
    insertion_table_info(o.insertion_table_info),
    is_distributed(o.is_distributed),
    default_format(o.default_format),
    insert_format(o.insert_format),
    external_tables_mapping(o.external_tables_mapping),
    scalars(o.scalars),
    special_scalars(o.special_scalars),
    next_task_callback(o.next_task_callback),
    merge_tree_read_task_callback(o.merge_tree_read_task_callback),
    merge_tree_all_ranges_callback(o.merge_tree_all_ranges_callback),
    parallel_replicas_group_uuid(o.parallel_replicas_group_uuid),
    block_marshalling_callback(o.block_marshalling_callback),
    is_under_restore(o.is_under_restore),
    client_protocol_version(o.client_protocol_version),
    partition_id_to_max_block(o.partition_id_to_max_block),
    query_access_info(std::make_shared<QueryAccessInfo>(*o.query_access_info)),
    query_factories_info(o.query_factories_info),
    query_privileges_info(o.query_privileges_info),
    async_read_counters(o.async_read_counters),
    view_source(o.view_source),
    table_function_results(o.table_function_results),
    query_context(o.query_context),
    session_context(o.session_context),
    global_context(o.global_context),
    buffer_context(o.buffer_context),
    is_internal_query(o.is_internal_query),
    temp_data_on_disk(o.temp_data_on_disk),
    classifier(o.classifier),
    prepared_sets_cache(o.prepared_sets_cache),
    offset_parallel_replicas_enabled(o.offset_parallel_replicas_enabled),
    kitchen_sink(o.kitchen_sink),
    part_uuids(o.part_uuids),
    ignored_part_uuids(o.ignored_part_uuids),
    query_parameters(o.query_parameters),
    host_context(o.host_context),
    metadata_transaction(o.metadata_transaction),
    merge_tree_transaction(o.merge_tree_transaction),
    merge_tree_transaction_holder(o.merge_tree_transaction_holder),
    remote_read_query_throttler(o.remote_read_query_throttler),
    remote_write_query_throttler(o.remote_write_query_throttler),
    local_read_query_throttler(o.local_read_query_throttler),
    local_write_query_throttler(o.local_write_query_throttler),
    backups_query_throttler(o.backups_query_throttler)
{
}

void ContextData::resetSharedContext()
{
    std::lock_guard<std::mutex> lock(mutex_shared_context);
    shared = nullptr;
}

Context::Context() = default;
Context::Context(const Context & rhs) : ContextData(rhs), std::enable_shared_from_this<Context>(rhs) {}

SharedContextHolder::SharedContextHolder(SharedContextHolder &&) noexcept = default;
SharedContextHolder & SharedContextHolder::operator=(SharedContextHolder &&) noexcept = default;
SharedContextHolder::SharedContextHolder() = default;
SharedContextHolder::~SharedContextHolder() = default;
SharedContextHolder::SharedContextHolder(std::unique_ptr<ContextSharedPart> shared_context)
    : shared(std::move(shared_context)) {}

void SharedContextHolder::reset() { shared.reset(); }

ContextMutablePtr Context::createGlobal(ContextSharedPart * shared_part)
{
    auto res = std::shared_ptr<Context>(new Context);
    res->shared = shared_part;
    res->query_access_info = std::make_shared<QueryAccessInfo>();
    res->query_privileges_info = std::make_shared<QueryPrivilegesInfo>();
    res->async_read_counters = std::make_shared<AsyncReadCounters>();
    return res;
}

SharedContextHolder Context::createShared()
{
    return SharedContextHolder(std::make_unique<ContextSharedPart>());
}

ContextMutablePtr Context::createCopy(const ContextPtr & other)
{
    SharedLockGuard lock(other->mutex);
    auto new_context = std::shared_ptr<Context>(new Context(*other));
    return new_context;
}

ContextMutablePtr Context::createCopy(const ContextWeakPtr & other)
{
    auto ptr = other.lock();
    if (!ptr)
        throw Exception(ErrorCodes::LOGICAL_ERROR, "Can't copy an expired context");
    return createCopy(ptr);
}

ContextMutablePtr Context::createCopy(const ContextMutablePtr & other)
{
    return createCopy(std::const_pointer_cast<const Context>(other));
}

Context::~Context() = default;

InterserverIOHandler & Context::getInterserverIOHandler() { return shared->interserver_io_handler; }
const InterserverIOHandler & Context::getInterserverIOHandler() const { return shared->interserver_io_handler; }

ProcessList & Context::getProcessList() { return shared->process_list; }
const ProcessList & Context::getProcessList() const { return shared->process_list; }
OvercommitTracker * Context::getGlobalOvercommitTracker() const { return &shared->global_overcommit_tracker; }

SessionTracker & Context::getSessionTracker() { return shared->session_tracker; }

MergeList & Context::getMergeList() { return shared->merge_list; }
const MergeList & Context::getMergeList() const { return shared->merge_list; }
MovesList & Context::getMovesList() { return shared->moves_list; }
const MovesList & Context::getMovesList() const { return shared->moves_list; }
ReplicatedFetchList & Context::getReplicatedFetchList() { return shared->replicated_fetch_list; }
const ReplicatedFetchList & Context::getReplicatedFetchList() const { return shared->replicated_fetch_list; }
RefreshSet & Context::getRefreshSet() { return shared->refresh_set; }
const RefreshSet & Context::getRefreshSet() const { return shared->refresh_set; }

String Context::resolveDatabase(const String & database_name) const
{
    String res = database_name.empty() ? getCurrentDatabase() : database_name;
    if (res.empty())
        throw Exception(ErrorCodes::UNKNOWN_DATABASE, "Default database is not selected");
    return res;
}

String Context::getPath() const
{
    SharedLockGuard lock(shared->mutex);
    return shared->path;
}

String Context::getFlagsPath() const
{
    SharedLockGuard lock(shared->mutex);
    return shared->flags_path;
}

String Context::getUserFilesPath() const
{
    SharedLockGuard lock(shared->mutex);
    return shared->user_files_path;
}

String Context::getDictionariesLibPath() const
{
    SharedLockGuard lock(shared->mutex);
    return shared->dictionaries_lib_path;
}

String Context::getUserScriptsPath() const
{
    SharedLockGuard lock(shared->mutex);
    return shared->user_scripts_path;
}

String Context::getFilesystemCachesPath() const
{
    SharedLockGuard lock(shared->mutex);
    return shared->filesystem_caches_path;
}

std::shared_ptr<IDisk> Context::getDatabaseDisk() const
{
    {
        SharedLockGuard lock(shared->mutex);
        if (shared->default_db_disk)
            return shared->default_db_disk;
    }

    // This is called first time early during the initialization.
    // Even if multiple threads try to get target_db_disk, only the first one will initialize the disks as there is another mutex in `getDiskMap()`
    // It is not necessary to introduce a mutex here.
    auto target_db_disk = [&]() -> std::shared_ptr<IDisk>
    {
        const auto & config = shared->getConfigRef();
        const auto & disk_map = getDisksMap();
        auto disk_name = config.getString("database_disk.disk", DiskSelector::DEFAULT_DISK_NAME);

        LOG_INFO(shared->log, "Database disk name: {}", disk_name);

        auto it = disk_map.find(disk_name);
        if (it == disk_map.end())
            throw Exception(ErrorCodes::UNKNOWN_DISK, "No disk {}", backQuote(disk_name));

        chassert(it->second);

        LOG_INFO(shared->log, "Database disk name: {}, path: {}", disk_name, it->second->getPath());
        return it->second;
    }();

    std::lock_guard lock(shared->mutex);
    if (shared->default_db_disk)
        return shared->default_db_disk;

    return shared->default_db_disk = target_db_disk;
}

String Context::getFilesystemCacheUser() const
{
    SharedLockGuard lock(shared->mutex);
    return shared->filesystem_cache_user;
}

std::unordered_map<Context::WarningType, PreformattedMessage> Context::getWarnings() const
{
    std::unordered_map<Context::WarningType, PreformattedMessage> common_warnings;
    {
        SharedLockGuard lock(shared->mutex);
        common_warnings = shared->warnings;
        if (CurrentMetrics::get(CurrentMetrics::AttachedTable) > static_cast<Int64>(shared->max_table_num_to_warn))
            common_warnings[Context::WarningType::MAX_ATTACHED_TABLES] = PreformattedMessage::create("The number of attached tables is more than {}.", shared->max_table_num_to_warn.load());
        if (CurrentMetrics::get(CurrentMetrics::AttachedView) > static_cast<Int64>(shared->max_view_num_to_warn))
            common_warnings[Context::WarningType::MAX_ATTACHED_VIEWS] =  PreformattedMessage::create("The number of attached views is more than {}.", shared->max_view_num_to_warn.load());
        if (CurrentMetrics::get(CurrentMetrics::AttachedDictionary) > static_cast<Int64>(shared->max_dictionary_num_to_warn))
            common_warnings[Context::WarningType::MAX_ATTACHED_DICTIONARIES] =  PreformattedMessage::create("The number of attached dictionaries is more than {}.", shared->max_dictionary_num_to_warn.load());
        if (CurrentMetrics::get(CurrentMetrics::AttachedDatabase) > static_cast<Int64>(shared->max_database_num_to_warn))
            common_warnings[Context::WarningType::MAX_ATTACHED_DATABASES] = PreformattedMessage::create("The number of attached databases is more than {}.", shared->max_database_num_to_warn.load());
        if (CurrentMetrics::get(CurrentMetrics::PartsActive) > static_cast<Int64>(shared->max_part_num_to_warn))
            common_warnings[Context::WarningType::MAX_ACTIVE_PARTS] = PreformattedMessage::create("The number of active parts is more than {}.", shared->max_part_num_to_warn.load());
    }
    /// Make setting's name ordered
    auto obsolete_settings = settings->getChangedAndObsoleteNames();

    if (!obsolete_settings.empty())
    {
        bool single_element = obsolete_settings.size() == 1;
        constexpr auto message_format_string
            = "Obsolete setting{} [{}]{} changed. Please check 'SELECT * FROM system.settings WHERE changed AND is_obsolete' and read the "
              "changelog at https://github.com/ClickHouse/ClickHouse/blob/master/CHANGELOG.md";
        String settings_list = fmt::format("'{}'", fmt::join(obsolete_settings, "', '"));
        common_warnings[Context::WarningType::OBSOLETE_SETTINGS]
            = PreformattedMessage::create(message_format_string, single_element ? "" : "s", settings_list, single_element ? " is" : " are");
    }

    return common_warnings;
}

/// TODO: remove, use `getTempDataOnDisk`
VolumePtr Context::getGlobalTemporaryVolume() const
{
    SharedLockGuard lock(shared->mutex);
    /// Calling this method we just bypass the `temp_data_on_disk` and write to the file on the volume directly.
    /// Volume is the same for `root_temp_data_on_disk` (always set) and `temp_data_on_disk` (if it's set).
    if (shared->temporary_volume_legacy)
        return shared->temporary_volume_legacy;
    return nullptr;
}

TemporaryDataOnDiskScopePtr Context::getTempDataOnDisk() const
{
    if (temp_data_on_disk)
        return temp_data_on_disk;

    SharedLockGuard lock(shared->mutex);
    return shared->root_temp_data_on_disk;
}

TemporaryDataOnDiskScopePtr Context::getSharedTempDataOnDisk() const
{
    SharedLockGuard lock(shared->mutex);
    return shared->root_temp_data_on_disk;
}

void Context::setTempDataOnDisk(TemporaryDataOnDiskScopePtr temp_data_on_disk_)
{
    /// It's set from `ProcessList::insert` in `executeQueryImpl` before query execution
    /// so no races with `getTempDataOnDisk` which is called from query execution.
    this->temp_data_on_disk = std::move(temp_data_on_disk_);
}

void Context::setPath(const String & path)
{
    std::lock_guard lock(shared->mutex);

    shared->path = path;

    if (shared->tmp_path.empty() && !shared->root_temp_data_on_disk)
        shared->tmp_path = shared->path + "tmp/";

    if (shared->flags_path.empty())
        shared->flags_path = shared->path + "flags/";

    if (shared->user_files_path.empty())
        shared->user_files_path = shared->path + "user_files/";

    if (shared->dictionaries_lib_path.empty())
        shared->dictionaries_lib_path = shared->path + "dictionaries_lib/";

    if (shared->user_scripts_path.empty())
        shared->user_scripts_path = shared->path + "user_scripts/";
}

void Context::setFilesystemCachesPath(const String & path)
{
    std::lock_guard lock(shared->mutex);

    if (getApplicationType() != ApplicationType::LOCAL && !fs::path(path).is_absolute())
        throw Exception(ErrorCodes::BAD_ARGUMENTS, "Filesystem caches path must be absolute: {}", path);

    shared->filesystem_caches_path = path;
}

void Context::setFilesystemCacheUser(const String & user)
{
    std::lock_guard lock(shared->mutex);
    shared->filesystem_cache_user = user;
}

static void setupTmpPath(LoggerPtr log, const std::string & path)
try
{
    LOG_DEBUG(log, "Setting up {} to store temporary data in it", path);

    if (fs::exists(path))
    {
        /// Clearing old temporary files.
        fs::directory_iterator dir_end;
        for (fs::directory_iterator it(path); it != dir_end; ++it)
        {
            if (it->is_regular_file())
            {
                if (startsWith(it->path().filename(), "tmp"))
                {
                    LOG_DEBUG(log, "Removing old temporary file {}", it->path().string());
                    fs::remove(it->path());
                }
                else
                    LOG_DEBUG(log, "Found unknown file in temporary path {}", it->path().string());
            }
            /// We skip directories (for example, 'http_buffers' - it's used for buffering of the results) and all other file types.
        }
    }
    else
    {
        fs::create_directories(path);
    }
}
catch (...)
{
    DB::tryLogCurrentException(log, fmt::format(
        "Caught exception while setting up temporary path: {}. "
        "It is ok to skip this exception as cleaning old temporary files is not necessary", path));
}

static VolumePtr createLocalSingleDiskVolume(const std::string & path, const Poco::Util::AbstractConfiguration & config_)
{
    auto disk = std::make_shared<DiskLocal>("_tmp_default", path, 0, config_, "storage_configuration.disks._tmp_default");
    VolumePtr volume = std::make_shared<SingleDiskVolume>("_tmp_default", disk, 0);
    return volume;
}

void Context::setTemporaryStoragePath(const String & path, size_t max_size)
{
    std::lock_guard lock(shared->mutex);

    if (shared->root_temp_data_on_disk)
        throw Exception(ErrorCodes::LOGICAL_ERROR, "Temporary storage is already set");

    shared->tmp_path = path;
    if (!shared->tmp_path.ends_with('/'))
        shared->tmp_path += '/';

    VolumePtr volume = createLocalSingleDiskVolume(shared->tmp_path, shared->getConfigRefWithLock(lock));

    for (const auto & disk : volume->getDisks())
        setupTmpPath(shared->log, disk->getPath());

    TemporaryDataOnDiskSettings temporary_data_on_disk_settings;
    temporary_data_on_disk_settings.max_size_on_disk = max_size;
    shared->root_temp_data_on_disk = std::make_shared<TemporaryDataOnDiskScope>(volume, std::move(temporary_data_on_disk_settings));
    shared->temporary_volume_legacy = volume;
}

void Context::setTemporaryStoragePolicy(const String & policy_name, size_t max_size)
{
    StoragePolicyPtr tmp_policy;
    {
        /// lock in required only for accessing `shared->merge_tree_storage_policy_selector`
        /// StoragePolicy itself is immutable.
        std::lock_guard storage_policies_lock(shared->storage_policies_mutex);
        tmp_policy = getStoragePolicySelector(storage_policies_lock)->get(policy_name);
    }

    if (tmp_policy->getVolumes().size() != 1)
        throw Exception(ErrorCodes::NO_ELEMENTS_IN_CONFIG,
            "Policy '{}' is used temporary files, such policy should have exactly one volume", policy_name);

    VolumePtr volume = tmp_policy->getVolume(0);

    if (volume->getDisks().empty())
        throw Exception(ErrorCodes::NO_ELEMENTS_IN_CONFIG, "No disks volume for temporary files");

    for (const auto & disk : volume->getDisks())
    {
        if (!disk)
            throw Exception(ErrorCodes::NO_ELEMENTS_IN_CONFIG, "Temporary disk is null");

        /// Check that underlying disk is local (can be wrapped in decorator)
        DiskPtr disk_ptr = disk;

        if (dynamic_cast<const DiskLocal *>(disk_ptr.get()) == nullptr)
        {
            const auto * disk_raw_ptr = disk_ptr.get();
            throw Exception(ErrorCodes::NO_ELEMENTS_IN_CONFIG,
                "Disk '{}' ({}) is not local and can't be used for temporary files",
                disk_ptr->getName(), typeid(*disk_raw_ptr).name());
        }

        setupTmpPath(shared->log, disk->getPath());
    }

    std::lock_guard lock(shared->mutex);

    if (shared->root_temp_data_on_disk)
        throw Exception(ErrorCodes::LOGICAL_ERROR, "Temporary storage is already set");

    TemporaryDataOnDiskSettings temporary_data_on_disk_settings;
    temporary_data_on_disk_settings.max_size_on_disk = max_size;
    shared->root_temp_data_on_disk = std::make_shared<TemporaryDataOnDiskScope>(volume, std::move(temporary_data_on_disk_settings));
    shared->temporary_volume_legacy = volume;
}

void Context::setTemporaryStorageInCache(const String & cache_disk_name, size_t max_size)
{
    auto disk_ptr = getDisk(cache_disk_name);
    if (!disk_ptr)
        throw Exception(ErrorCodes::NO_ELEMENTS_IN_CONFIG, "Disk '{}' is not found", cache_disk_name);

    std::lock_guard lock(shared->mutex);
    if (shared->root_temp_data_on_disk)
        throw Exception(ErrorCodes::LOGICAL_ERROR, "Temporary storage is already set");

    auto file_cache = FileCacheFactory::instance().getByName(disk_ptr->getCacheName())->cache;
    if (!file_cache)
        throw Exception(ErrorCodes::NO_ELEMENTS_IN_CONFIG, "Cache '{}' is not found", disk_ptr->getCacheName());

    LOG_DEBUG(shared->log, "Using file cache ({}) for temporary files", file_cache->getBasePath());

    shared->tmp_path = file_cache->getBasePath();
    VolumePtr volume = createLocalSingleDiskVolume(shared->tmp_path, shared->getConfigRefWithLock(lock));

    TemporaryDataOnDiskSettings temporary_data_on_disk_settings;
    temporary_data_on_disk_settings.max_size_on_disk = max_size;
    shared->root_temp_data_on_disk = std::make_shared<TemporaryDataOnDiskScope>(file_cache.get(), std::move(temporary_data_on_disk_settings));
    shared->temporary_volume_legacy = volume;
}

void Context::setFlagsPath(const String & path)
{
    std::lock_guard lock(shared->mutex);
    shared->flags_path = path;
}

void Context::setUserFilesPath(const String & path)
{
    std::lock_guard lock(shared->mutex);
    shared->user_files_path = path;
}

void Context::setDictionariesLibPath(const String & path)
{
    std::lock_guard lock(shared->mutex);
    shared->dictionaries_lib_path = path;
}

void Context::setUserScriptsPath(const String & path)
{
    std::lock_guard lock(shared->mutex);
    shared->user_scripts_path = path;
}

void Context::addOrUpdateWarningMessage(WarningType warning, const PreformattedMessage & message) const
{
    std::lock_guard lock(shared->mutex);
    auto suppress_re = shared->getConfigRefWithLock(lock).getString("warning_supress_regexp", "");

    bool is_supressed = !suppress_re.empty() && re2::RE2::PartialMatch(message.text, suppress_re);
    if (!is_supressed)
        shared->addOrUpdateWarningMessage(warning, message);
}

void Context::addWarningMessageAboutDatabaseOrdinary(const String & database_name) const
{
    std::lock_guard lock(shared->mutex);

    /// We would like to report only about the first database with engine Ordinary
    static std::atomic_bool is_called = false;
    if (is_called.exchange(true))
        return;

    /// We don't use getFlagsPath method, because it takes a shared lock.
    auto convert_databases_flag = fs::path(shared->flags_path) / "convert_ordinary_to_atomic";
    constexpr auto message_format_string
        = "Server has databases (for example `{}`) with Ordinary engine, which was deprecated. "
          "To convert this database to the new Atomic engine, create a flag {} and make sure that ClickHouse has write permission for it. "
          "Example: sudo touch '{}' && sudo chmod 666 '{}'";
    shared->addOrUpdateWarningMessage(
        Context::WarningType::DB_ORDINARY_DEPRECATED,
        PreformattedMessage::create(
            message_format_string,
            database_name,
            convert_databases_flag.string(),
            convert_databases_flag.string(),
            convert_databases_flag.string()));
}

void Context::removeWarningMessage(WarningType warning) const
{
    std::lock_guard lock(shared->mutex);
    shared->removeWarningMessage(warning);
}

void Context::removeAllWarnings() const
{
    std::lock_guard lock(shared->mutex);
    shared->removeAllWarnings();
}

void Context::setConfig(const ConfigurationPtr & config)
{
    shared->setConfig(config);
}

const Poco::Util::AbstractConfiguration & Context::getConfigRef() const
{
    return shared->getConfigRef();
}

AccessControl & Context::getAccessControl()
{
    SharedLockGuard lock(shared->mutex);
    return *shared->access_control;
}

const AccessControl & Context::getAccessControl() const
{
    SharedLockGuard lock(shared->mutex);
    return *shared->access_control;
}

void Context::setExternalAuthenticatorsConfig(const Poco::Util::AbstractConfiguration & config)
{
    std::lock_guard lock(shared->mutex);
    shared->access_control->setExternalAuthenticatorsConfig(config);
}

std::unique_ptr<GSSAcceptorContext> Context::makeGSSAcceptorContext() const
{
    SharedLockGuard lock(shared->mutex);
    return std::make_unique<GSSAcceptorContext>(shared->access_control->getExternalAuthenticators().getKerberosParams());
}

void Context::setUsersConfig(const ConfigurationPtr & config)
{
    std::lock_guard lock(shared->mutex);
    shared->users_config = config;
    shared->access_control->setUsersConfig(*shared->users_config);
}

ConfigurationPtr Context::getUsersConfig()
{
    SharedLockGuard lock(shared->mutex);
    return shared->users_config;
}

void Context::setUser(const UUID & user_id_, const std::vector<UUID> & external_roles_)
{
    /// Prepare lists of user's profiles, constraints, settings, roles.
    /// NOTE: AccessControl::read<User>() and other AccessControl's functions may require some IO work,
    /// so Context::getLocalLock() and Context::getGlobalLock() must be unlocked while we're doing this.

    auto & access_control = getAccessControl();
    auto user = access_control.read<User>(user_id_);

    auto default_roles = user->granted_roles.findGranted(user->default_roles);
    auto enabled_roles = access_control.getEnabledRolesInfo(default_roles, {});
    auto enabled_profiles = access_control.getEnabledSettingsInfo(user_id_, user->settings, enabled_roles->enabled_roles, enabled_roles->settings_from_enabled_roles);
    const auto & database = user->default_database;

    /// Apply user's profiles, constraints, settings, roles.
    std::lock_guard lock(mutex);

    setUserIDWithLock(user_id_, lock);

    /// A profile can specify a value and a readonly constraint for same setting at the same time,
    /// so we shouldn't check constraints here.
    setCurrentProfilesWithLock(*enabled_profiles, /* check_constraints= */ false, lock);

    setCurrentRolesWithLock(default_roles, lock);
    setExternalRolesWithLock(external_roles_, lock);

    /// It's optional to specify the DEFAULT DATABASE in the user's definition.
    if (!database.empty())
        setCurrentDatabaseWithLock(database, lock);
}

std::shared_ptr<const User> Context::getUser() const
{
    return getAccess()->getUser();
}

String Context::getUserName() const
{
    return getAccess()->getUserName();
}

void Context::setUserIDWithLock(const UUID & user_id_, const std::lock_guard<ContextSharedMutex> &)
{
    user_id = user_id_;
    need_recalculate_access = true;
}

void Context::setUserID(const UUID & user_id_)
{
    std::lock_guard lock(mutex);
    setUserIDWithLock(user_id_, lock);
}

std::optional<UUID> Context::getUserID() const
{
    SharedLockGuard lock(mutex);
    return user_id;
}

void Context::setCurrentRolesWithLock(const std::vector<UUID> & new_current_roles, const std::lock_guard<ContextSharedMutex> &)
{
    if (new_current_roles.empty())
        current_roles = nullptr;
    else
        current_roles = std::make_shared<std::vector<UUID>>(new_current_roles);
    need_recalculate_access = true;
}

void Context::setExternalRolesWithLock(const std::vector<UUID> & new_external_roles, const std::lock_guard<ContextSharedMutex> &)
{
    // External roles are roles received from other node, current roles is a collection of roles that were assigned locally
    if (!new_external_roles.empty())
    {
        if (external_roles)
            external_roles->insert(external_roles->end(), new_external_roles.begin(), new_external_roles.end());
        else
            external_roles = std::make_shared<std::vector<UUID>>(new_external_roles);
        need_recalculate_access = true;
    }
}

void Context::setCurrentRolesImpl(const std::vector<UUID> & new_current_roles, bool throw_if_not_granted, bool skip_if_not_granted, const std::shared_ptr<const User> & user)
{
    if (skip_if_not_granted)
    {
        auto filtered_role_ids = user->granted_roles.findGranted(new_current_roles);
        std::lock_guard lock{mutex};
        setCurrentRolesWithLock(filtered_role_ids, lock);
        return;
    }
    if (throw_if_not_granted)
    {
        for (const auto & role_id : new_current_roles)
        {
            if (!user->granted_roles.isGranted(role_id))
            {
                auto role_name = getAccessControl().tryReadName(role_id);
                throw Exception(ErrorCodes::SET_NON_GRANTED_ROLE, "Role {} should be granted to set as a current", role_name.value_or(toString(role_id)));
            }
        }
    }
    std::lock_guard lock2{mutex};
    setCurrentRolesWithLock(new_current_roles, lock2);
}

void Context::setCurrentRoles(const std::vector<UUID> & new_current_roles, bool check_grants)
{
    setCurrentRolesImpl(new_current_roles, /* throw_if_not_granted= */ check_grants, /* skip_if_not_granted= */ !check_grants, getUser());
}

void Context::setCurrentRoles(const RolesOrUsersSet & new_current_roles, bool check_grants)
{
    if (new_current_roles.all)
    {
        auto user = getUser();
        setCurrentRolesImpl(user->granted_roles.findGranted(new_current_roles), /* throw_if_not_granted= */ false, /* skip_if_not_granted= */ false, user);
    }
    else
    {
        setCurrentRoles(new_current_roles.getMatchingIDs(), check_grants);
    }
}

void Context::setCurrentRoles(const Strings & new_current_roles, bool check_grants)
{
    setCurrentRoles(getAccessControl().getIDs<Role>(new_current_roles), check_grants);
}

void Context::setCurrentRolesDefault()
{
    auto user = getUser();
    setCurrentRolesImpl(user->granted_roles.findGranted(user->default_roles), /* throw_if_not_granted= */ false, /* skip_if_not_granted= */ false, user);
}

std::vector<UUID> Context::getCurrentRoles() const
{
    return getRolesInfo()->getCurrentRoles();
}

std::vector<UUID> Context::getEnabledRoles() const
{
    return getRolesInfo()->getEnabledRoles();
}

std::shared_ptr<const EnabledRolesInfo> Context::getRolesInfo() const
{
    return getAccess()->getRolesInfo();
}

namespace
{
ALWAYS_INLINE inline void
contextSanityClampSettingsWithLock(const Context & context, Settings & settings, const std::lock_guard<ContextSharedMutex> &)
{
    const auto type = context.getApplicationType();
    if (type == Context::ApplicationType::LOCAL || type == Context::ApplicationType::SERVER)
        doSettingsSanityCheckClamp(settings, getLogger("SettingsSanity"));
}

ALWAYS_INLINE inline void contextSanityClampSettings(const Context & context, Settings & settings)
{
    const auto type = context.getApplicationType();
    if (type == Context::ApplicationType::LOCAL || type == Context::ApplicationType::SERVER)
        doSettingsSanityCheckClamp(settings, getLogger("SettingsSanity"));
}
}

template <typename... Args>
void Context::checkAccessImpl(const Args &... args) const
{
    return getAccess()->checkAccess(args...);
}

void Context::checkAccess(const AccessFlags & flags) const { checkAccessImpl(flags); }
void Context::checkAccess(const AccessFlags & flags, std::string_view database) const { checkAccessImpl(flags, database); }
void Context::checkAccess(const AccessFlags & flags, std::string_view database, std::string_view table) const { checkAccessImpl(flags, database, table); }
void Context::checkAccess(const AccessFlags & flags, std::string_view database, std::string_view table, std::string_view column) const { checkAccessImpl(flags, database, table, column); }
void Context::checkAccess(const AccessFlags & flags, std::string_view database, std::string_view table, const std::vector<std::string_view> & columns) const { checkAccessImpl(flags, database, table, columns); }
void Context::checkAccess(const AccessFlags & flags, std::string_view database, std::string_view table, const Strings & columns) const { checkAccessImpl(flags, database, table, columns); }
void Context::checkAccess(const AccessFlags & flags, const StorageID & table_id) const { checkAccessImpl(flags, table_id.getDatabaseName(), table_id.getTableName()); }
void Context::checkAccess(const AccessFlags & flags, const StorageID & table_id, std::string_view column) const { checkAccessImpl(flags, table_id.getDatabaseName(), table_id.getTableName(), column); }
void Context::checkAccess(const AccessFlags & flags, const StorageID & table_id, const std::vector<std::string_view> & columns) const { checkAccessImpl(flags, table_id.getDatabaseName(), table_id.getTableName(), columns); }
void Context::checkAccess(const AccessFlags & flags, const StorageID & table_id, const Strings & columns) const { checkAccessImpl(flags, table_id.getDatabaseName(), table_id.getTableName(), columns); }
void Context::checkAccess(const AccessRightsElement & element) const { checkAccessImpl(element); }
void Context::checkAccess(const AccessRightsElements & elements) const { checkAccessImpl(elements); }

std::shared_ptr<const ContextAccessWrapper> Context::getAccess() const
{
    /// A helper function to collect parameters for calculating access rights, called with Context::getLocalSharedLock() acquired.
    auto get_params = [this]()
    {
        /// If setUserID() was never called then this must be the global context with the full access.
        bool full_access = !user_id;

        return ContextAccessParams{
            user_id, full_access, /* use_default_roles= */ false, current_roles, external_roles, *settings, current_database, client_info};
    };

    /// Check if the current access rights are still valid, otherwise get parameters for recalculating access rights.
    std::optional<ContextAccessParams> params;

    {
        SharedLockGuard lock(mutex);
        if (access && !need_recalculate_access)
            return std::make_shared<const ContextAccessWrapper>(access, shared_from_this()); /// No need to recalculate access rights.

        params.emplace(get_params());

        if (access && (access->getParams() == *params))
        {
            need_recalculate_access = false;
            return std::make_shared<const ContextAccessWrapper>(access, shared_from_this()); /// No need to recalculate access rights.
        }
    }

    /// Calculate new access rights according to the collected parameters.
    /// NOTE: AccessControl::getContextAccess() may require some IO work, so Context::getLocalLock()
    ///       and Context::getGlobalLock() must be unlocked while we're doing this.
    auto res = getAccessControl().getContextAccess(*params);

    {
        /// If the parameters of access rights were not changed while we were calculated them
        /// then we store the new access rights in the Context to allow reusing it later.
        std::lock_guard lock(mutex);
        if (get_params() == *params)
        {
            access = res;
            need_recalculate_access = false;
        }
    }

    return std::make_shared<const ContextAccessWrapper>(res, shared_from_this());
}

RowPolicyFilterPtr Context::getRowPolicyFilter(const String & database, const String & table_name, RowPolicyFilterType filter_type) const
{
    return getAccess()->getRowPolicyFilter(database, table_name, filter_type);
}


std::shared_ptr<const EnabledQuota> Context::getQuota() const
{
    return getAccess()->getQuota();
}


std::optional<QuotaUsage> Context::getQuotaUsage() const
{
    return getAccess()->getQuotaUsage();
}

void Context::setCurrentProfileWithLock(const String & profile_name, bool check_constraints, const std::lock_guard<ContextSharedMutex> & lock)
{
    try
    {
        UUID profile_id = getAccessControl().getID<SettingsProfile>(profile_name);
        setCurrentProfileWithLock(profile_id, check_constraints, lock);
    }
    catch (Exception & e)
    {
        e.addMessage(", while trying to set settings profile {}", profile_name);
        throw;
    }
}

void Context::setCurrentProfileWithLock(const UUID & profile_id, bool check_constraints, const std::lock_guard<ContextSharedMutex> & lock)
{
    auto profile_info = getAccessControl().getSettingsProfileInfo(profile_id);
    setCurrentProfilesWithLock(*profile_info, check_constraints, lock);
}

void Context::setCurrentProfilesWithLock(const SettingsProfilesInfo & profiles_info, bool check_constraints, const std::lock_guard<ContextSharedMutex> & lock)
{
    if (check_constraints)
        checkSettingsConstraintsWithLock(profiles_info.settings, SettingSource::PROFILE);
    applySettingsChangesWithLock(profiles_info.settings, lock);
    settings_constraints_and_current_profiles = profiles_info.getConstraintsAndProfileIDs(settings_constraints_and_current_profiles);
    contextSanityClampSettingsWithLock(*this, *settings, lock);
}

void Context::setCurrentProfile(const String & profile_name, bool check_constraints)
{
    std::lock_guard lock(mutex);
    setCurrentProfileWithLock(profile_name, check_constraints, lock);
}

void Context::setCurrentProfile(const UUID & profile_id, bool check_constraints)
{
    std::lock_guard lock(mutex);
    setCurrentProfileWithLock(profile_id, check_constraints, lock);
}

void Context::setCurrentProfiles(const SettingsProfilesInfo & profiles_info, bool check_constraints)
{
    std::lock_guard lock(mutex);
    setCurrentProfilesWithLock(profiles_info, check_constraints, lock);
}

std::vector<UUID> Context::getCurrentProfiles() const
{
    SharedLockGuard lock(mutex);
    if (!settings_constraints_and_current_profiles)
        return {};
    return settings_constraints_and_current_profiles->current_profiles;
}

std::vector<UUID> Context::getEnabledProfiles() const
{
    SharedLockGuard lock(mutex);
    if (!settings_constraints_and_current_profiles)
        return {};
    return settings_constraints_and_current_profiles->enabled_profiles;
}


ResourceManagerPtr Context::getResourceManager() const
{
    callOnce(shared->resource_manager_initialized, [&] {
        shared->resource_manager = createResourceManager(getGlobalContext());
    });

    return shared->resource_manager;
}

ClassifierPtr Context::getWorkloadClassifier() const
{
    ClassifierSettings settings{.throw_on_unknown_workload = getThrowOnUnknownWorkload()}; // to avoid locking shared mutex under `mutex`
    std::lock_guard lock(mutex);
    // NOTE: Workload cannot be changed after query start, and getWorkloadClassifier() should not be called before proper `workload` is set
    if (!classifier)
        classifier = getResourceManager()->acquire(getSettingsRef()[Setting::workload], settings);
    return classifier;
}

String Context::getMergeWorkload() const
{
    SharedLockGuard lock(shared->mutex);
    return shared->merge_workload;
}

void Context::setMergeWorkload(const String & value)
{
    std::lock_guard lock(shared->mutex);
    shared->merge_workload = value;
}

String Context::getMutationWorkload() const
{
    SharedLockGuard lock(shared->mutex);
    return shared->mutation_workload;
}

void Context::setMutationWorkload(const String & value)
{
    std::lock_guard lock(shared->mutex);
    shared->mutation_workload = value;
}

bool Context::getThrowOnUnknownWorkload() const
{
    SharedLockGuard lock(shared->mutex);
    return shared->throw_on_unknown_workload;
}

void Context::setThrowOnUnknownWorkload(bool value)
{
    std::lock_guard lock(shared->mutex);
    shared->throw_on_unknown_workload = value;
}

UInt64 Context::getConcurrentThreadsSoftLimitNum() const
{
    std::lock_guard lock(shared->mutex);
    return shared->concurrent_threads_soft_limit_num;
}

UInt64 Context::getConcurrentThreadsSoftLimitRatioToCores() const
{
    std::lock_guard lock(shared->mutex);
    return shared->concurrent_threads_soft_limit_ratio_to_cores;
}

String Context::getConcurrentThreadsScheduler() const
{
    std::lock_guard lock(shared->mutex);
    return shared->concurrent_threads_scheduler;
}

std::pair<UInt64, String> Context::setConcurrentThreadsSoftLimit(UInt64 num, UInt64 ratio_to_cores, const String & scheduler)
{
    std::lock_guard lock(shared->mutex);

    // Set the scheduler
    bool ok = ConcurrencyControl::instance().setScheduler(scheduler);
    if (ok)
        shared->concurrent_threads_scheduler = scheduler;
    else
        LOG_ERROR(shared->log, "Invalid value '{}' is set for the server setting 'concurrent_threads_scheduler'. Scheduler was not changed.", scheduler);

    // Set the limit
    SlotCount concurrent_threads_soft_limit = UnlimitedSlots;
    if (num > 0 && num < concurrent_threads_soft_limit)
        concurrent_threads_soft_limit = num;
    if (ratio_to_cores > 0)
    {
        auto value = ratio_to_cores * getNumberOfCPUCoresToUse();
        if (value > 0 && value < concurrent_threads_soft_limit)
            concurrent_threads_soft_limit = value;
    }
    ConcurrencyControl::instance().setMaxConcurrency(concurrent_threads_soft_limit);
    shared->concurrent_threads_soft_limit_num = num;
    shared->concurrent_threads_soft_limit_ratio_to_cores = ratio_to_cores;
    return { concurrent_threads_soft_limit, ConcurrencyControl::instance().getScheduler() };
}


Scalars Context::getScalars() const
{
    std::lock_guard lock(mutex);
    return scalars;
}


Block Context::getScalar(const String & name) const
{
    std::lock_guard lock(mutex);

    auto it = scalars.find(name);
    if (scalars.end() == it)
    {
        // This should be a logical error, but it fails the sql_fuzz test too
        // often, so 'bad arguments' for now.
        throw Exception(ErrorCodes::BAD_ARGUMENTS, "Scalar {} doesn't exist (internal bug)", backQuoteIfNeed(name));
    }
    return it->second;
}

std::optional<Block> Context::tryGetSpecialScalar(const String & name) const
{
    std::lock_guard lock(mutex);
    auto it = special_scalars.find(name);
    if (special_scalars.end() == it)
        return std::nullopt;
    return it->second;
}

Tables Context::getExternalTables() const
{
    if (isGlobalContext())
        throw Exception(ErrorCodes::LOGICAL_ERROR, "Global context cannot have external tables");

    SharedLockGuard lock(mutex);

    Tables res;
    for (const auto & table : external_tables_mapping)
        res[table.first] = table.second->getTable();

    auto query_context_ptr = query_context.lock();
    auto session_context_ptr = session_context.lock();
    if (query_context_ptr && query_context_ptr.get() != this)
    {
        Tables buf = query_context_ptr->getExternalTables();
        res.insert(buf.begin(), buf.end());
    }
    else if (session_context_ptr && session_context_ptr.get() != this)
    {
        Tables buf = session_context_ptr->getExternalTables();
        res.insert(buf.begin(), buf.end());
    }
    return res;
}


void Context::addExternalTable(const String & table_name, TemporaryTableHolder && temporary_table)
{
    addExternalTable(table_name, std::make_shared<TemporaryTableHolder>(std::move(temporary_table)));
}

void Context::updateExternalTable(const String & table_name, TemporaryTableHolder && temporary_table)
{
    updateExternalTable(table_name, std::make_shared<TemporaryTableHolder>(std::move(temporary_table)));
}

void Context::addOrUpdateExternalTable(const String & table_name, TemporaryTableHolder && temporary_table)
{
    addOrUpdateExternalTable(table_name, std::make_shared<TemporaryTableHolder>(std::move(temporary_table)));
}

void Context::addExternalTable(const String & table_name, std::shared_ptr<TemporaryTableHolder> temporary_table)
{
    if (isGlobalContext())
        throw Exception(ErrorCodes::LOGICAL_ERROR, "Global context cannot have external tables");

    std::lock_guard lock(mutex);
    if (external_tables_mapping.end() != external_tables_mapping.find(table_name))
        throw Exception(ErrorCodes::TABLE_ALREADY_EXISTS, "Temporary table {} already exists", backQuoteIfNeed(table_name));

    external_tables_mapping.emplace(table_name, std::move(temporary_table));
}

void Context::updateExternalTable(const String & table_name, std::shared_ptr<TemporaryTableHolder> temporary_table)
{
    if (isGlobalContext())
        throw Exception(ErrorCodes::LOGICAL_ERROR, "Global context cannot have external tables");

    std::lock_guard lock(mutex);
    auto it = external_tables_mapping.find(table_name);
    if (it == external_tables_mapping.end())
        throw Exception(ErrorCodes::TABLE_ALREADY_EXISTS, "Temporary table {} does not exist", backQuoteIfNeed(table_name));

    it->second = std::move(temporary_table);
}

void Context::addOrUpdateExternalTable(const String & table_name, std::shared_ptr<TemporaryTableHolder> temporary_table)
{
    if (isGlobalContext())
        throw Exception(ErrorCodes::LOGICAL_ERROR, "Global context cannot have external tables");

    std::lock_guard lock(mutex);
    auto [it, inserted] = external_tables_mapping.emplace(table_name, temporary_table);
    if (!inserted)
        it->second = std::move(temporary_table);
}

std::shared_ptr<TemporaryTableHolder> Context::findExternalTable(const String & table_name) const
{
    if (isGlobalContext())
        throw Exception(ErrorCodes::LOGICAL_ERROR, "Global context cannot have external tables");

    std::shared_ptr<TemporaryTableHolder> holder;
    {
        SharedLockGuard lock(mutex);
        auto iter = external_tables_mapping.find(table_name);
        if (iter == external_tables_mapping.end())
            return {};
        holder = iter->second;
    }
    return holder;
}

std::shared_ptr<TemporaryTableHolder> Context::removeExternalTable(const String & table_name)
{
    if (isGlobalContext())
        throw Exception(ErrorCodes::LOGICAL_ERROR, "Global context cannot have external tables");

    std::shared_ptr<TemporaryTableHolder> holder;
    {
        std::lock_guard lock(mutex);
        auto iter = external_tables_mapping.find(table_name);
        if (iter == external_tables_mapping.end())
            return {};
        holder = iter->second;
        external_tables_mapping.erase(iter);
    }
    return holder;
}


void Context::addScalar(const String & name, const Block & block)
{
    if (isGlobalContext())
        throw Exception(ErrorCodes::LOGICAL_ERROR, "Global context cannot have scalars");

    std::lock_guard lock(mutex);
    scalars[name] = block;
}


void Context::addSpecialScalar(const String & name, const Block & block)
{
    if (isGlobalContext())
        throw Exception(ErrorCodes::LOGICAL_ERROR, "Global context cannot have local scalars");

    std::lock_guard lock(mutex);
    special_scalars[name] = block;
}


bool Context::hasScalar(const String & name) const
{
    if (isGlobalContext())
        throw Exception(ErrorCodes::LOGICAL_ERROR, "Global context cannot have scalars");

    std::lock_guard lock(mutex);
    return scalars.contains(name);
}

void Context::addQueryAccessInfo(
    const StorageID & table_id,
    const Names & column_names)
{
    addQueryAccessInfo(backQuoteIfNeed(table_id.getDatabaseName()), table_id.getFullTableName(), column_names);
}

void Context::addQueryAccessInfo(
    const String & quoted_database_name,
    const String & full_quoted_table_name,
    const Names & column_names)
{
    if (isGlobalContext())
        throw Exception(ErrorCodes::LOGICAL_ERROR, "Global context cannot have query access info");

    std::lock_guard lock(query_access_info->mutex);
    query_access_info->databases.emplace(quoted_database_name);
    query_access_info->tables.emplace(full_quoted_table_name);

    for (const auto & column_name : column_names)
        query_access_info->columns.emplace(full_quoted_table_name + "." + backQuoteIfNeed(column_name));
}

void Context::addQueryAccessInfo(const Names & partition_names)
{
    if (isGlobalContext())
        throw Exception(ErrorCodes::LOGICAL_ERROR, "Global context cannot have query access info");

    std::lock_guard<std::mutex> lock(query_access_info->mutex);
    for (const auto & partition_name : partition_names)
        query_access_info->partitions.emplace(partition_name);
}

void Context::addViewAccessInfo(const String & view_name)
{
    if (isGlobalContext())
        throw Exception(ErrorCodes::LOGICAL_ERROR, "Global context cannot have query access info");

    std::lock_guard<std::mutex> lock(query_access_info->mutex);
    query_access_info->views.emplace(view_name);
}

void Context::addQueryAccessInfo(const QualifiedProjectionName & qualified_projection_name)
{
    if (!qualified_projection_name)
        return;

    if (isGlobalContext())
        throw Exception(ErrorCodes::LOGICAL_ERROR, "Global context cannot have query access info");

    std::lock_guard<std::mutex> lock(query_access_info->mutex);
    query_access_info->projections.emplace(fmt::format(
        "{}.{}", qualified_projection_name.storage_id.getFullTableName(), backQuoteIfNeed(qualified_projection_name.projection_name)));
}

Context::QueryFactoriesInfo Context::getQueryFactoriesInfo() const
{
    return query_factories_info;
}

void Context::addQueryFactoriesInfo(QueryLogFactories factory_type, const String & created_object) const
{
    if (isGlobalContext())
        throw Exception(ErrorCodes::LOGICAL_ERROR, "Global context cannot have query factories info");

    std::lock_guard lock(query_factories_info.mutex);

    switch (factory_type)
    {
        case QueryLogFactories::AggregateFunction:
            query_factories_info.aggregate_functions.emplace(created_object);
            break;
        case QueryLogFactories::AggregateFunctionCombinator:
            query_factories_info.aggregate_function_combinators.emplace(created_object);
            break;
        case QueryLogFactories::Database:
            query_factories_info.database_engines.emplace(created_object);
            break;
        case QueryLogFactories::DataType:
            query_factories_info.data_type_families.emplace(created_object);
            break;
        case QueryLogFactories::Dictionary:
            query_factories_info.dictionaries.emplace(created_object);
            break;
        case QueryLogFactories::Format:
            query_factories_info.formats.emplace(created_object);
            break;
        case QueryLogFactories::Function:
            query_factories_info.functions.emplace(created_object);
            break;
        case QueryLogFactories::Storage:
            query_factories_info.storages.emplace(created_object);
            break;
        case QueryLogFactories::TableFunction:
            query_factories_info.table_functions.emplace(created_object);
            break;
        case QueryLogFactories::ExecutableUserDefinedFunction:
            query_factories_info.executable_user_defined_functions.emplace(created_object);
            break;
        case QueryLogFactories::SQLUserDefinedFunction:
            query_factories_info.sql_user_defined_functions.emplace(created_object);
    }
}

void Context::addQueryPrivilegesInfo(const String & privilege, bool granted) const
{
    std::lock_guard lock(query_privileges_info->mutex);
    if (granted)
        query_privileges_info->used_privileges.emplace(privilege);
    else
        query_privileges_info->missing_privileges.emplace(privilege);
}

static bool findIdentifier(const ASTFunction * function)
{
    if (!function || !function->arguments)
        return false;
    if (const auto * arguments = function->arguments->as<ASTExpressionList>())
    {
        for (const auto & argument : arguments->children)
        {
            if (argument->as<ASTIdentifier>())
                return true;
            if (const auto * f = argument->as<ASTFunction>(); f && findIdentifier(f))
                return true;
        }
    }
    return false;
}

StoragePtr Context::executeTableFunction(const ASTPtr & table_expression, const ASTSelectQuery * select_query_hint)
{
    ASTFunction * function = assert_cast<ASTFunction *>(table_expression.get());
    String database_name = getCurrentDatabase();
    String table_name = function->name;

    if (function->is_compound_name)
    {
        std::vector<std::string> parts;
        splitInto<'.'>(parts, function->name);

        if (parts.size() == 2)
        {
            database_name = parts[0];
            table_name = parts[1];
        }
    }

    StoragePtr table = DatabaseCatalog::instance().tryGetTable({database_name, table_name}, getQueryContext());
    if (table)
    {
        if (table.get()->isView() && table->as<StorageView>() && table->as<StorageView>()->isParameterizedView())
        {
            auto query = table->getInMemoryMetadataPtr()->getSelectQuery().inner_query->clone();
            NameToNameMap parameterized_view_values = analyzeFunctionParamValues(table_expression, getQueryContext());
            StorageView::replaceQueryParametersIfParameterizedView(query, parameterized_view_values);

            ASTCreateQuery create;
            create.select = query->as<ASTSelectWithUnionQuery>();
            auto sample_block = InterpreterSelectWithUnionQuery::getSampleBlock(query, getQueryContext());
            auto res = std::make_shared<StorageView>(StorageID(database_name, table_name),
                                                     create,
                                                     ColumnsDescription(sample_block.getNamesAndTypesList()),
                                                     /* comment */ "",
                                                     /* is_parameterized_view */ true);
            res->startup();
            function->prefer_subquery_to_function_formatting = true;
            return res;
        }
    }
    auto hash = table_expression->getTreeHash(/*ignore_aliases=*/ true);
    auto key = toString(hash);
    StoragePtr & res = table_function_results[key];
    if (!res)
    {
        TableFunctionPtr table_function_ptr;
        try
        {
            table_function_ptr = TableFunctionFactory::instance().get(table_expression, shared_from_this());
        }
        catch (Exception & e)
        {
            if (e.code() == ErrorCodes::UNKNOWN_FUNCTION)
            {
                e.addMessage(" or incorrect parameterized view");
            }
            throw;
        }

        uint64_t use_structure_from_insertion_table_in_table_functions
            = getSettingsRef()[Setting::use_structure_from_insertion_table_in_table_functions];
        if (select_query_hint && use_structure_from_insertion_table_in_table_functions && table_function_ptr->needStructureHint()
            && hasInsertionTable())
        {
            const auto & insert_columns = DatabaseCatalog::instance()
                                              .getTable(getInsertionTable(), shared_from_this())
                                              ->getInMemoryMetadataPtr()
                                              ->getColumns();

            const auto & insert_column_names = hasInsertionTableColumnNames() ? *getInsertionTableColumnNames() : insert_columns.getOrdinary().getNames();
            DB::ColumnsDescription structure_hint;

            bool use_columns_from_insert_query = true;

            /// Insert table matches columns against SELECT expression by position, so we want to map
            /// insert table columns to table function columns through names from SELECT expression.

            auto insert_column_name_it = insert_column_names.begin();
            auto insert_column_names_end = insert_column_names.end();  /// end iterator of the range covered by possible asterisk
            auto virtual_column_names = table_function_ptr->getVirtualsToCheckBeforeUsingStructureHint();
            bool asterisk = false;
            const auto & expression_list = select_query_hint->select()->as<ASTExpressionList>()->children;
            const auto * expression = expression_list.begin();

            /// We want to go through SELECT expression list and correspond each expression to column in insert table
            /// which type will be used as a hint for the file structure inference.
            for (; expression != expression_list.end() && insert_column_name_it != insert_column_names_end; ++expression)
            {
                if (auto * identifier = (*expression)->as<ASTIdentifier>())
                {
                    if (!virtual_column_names.contains(identifier->name()))
                    {
                        if (asterisk)
                        {
                            if (use_structure_from_insertion_table_in_table_functions == 1)
                                throw Exception(ErrorCodes::ILLEGAL_COLUMN, "Asterisk cannot be mixed with column list in INSERT SELECT query.");

                            use_columns_from_insert_query = false;
                            break;
                        }

                        ColumnDescription column = insert_columns.get(*insert_column_name_it);
                        column.name = identifier->name();
                        /// Change ephemeral columns to default columns.
                        column.default_desc.kind = ColumnDefaultKind::Default;
                        structure_hint.add(std::move(column));
                    }

                    /// Once we hit asterisk we want to find end of the range covered by asterisk
                    /// contributing every further SELECT expression to the tail of insert structure
                    if (asterisk)
                        --insert_column_names_end;
                    else
                        ++insert_column_name_it;
                }
                else if ((*expression)->as<ASTAsterisk>())
                {
                    if (asterisk)
                    {
                        if (use_structure_from_insertion_table_in_table_functions == 1)
                            throw Exception(ErrorCodes::ILLEGAL_COLUMN, "Only one asterisk can be used in INSERT SELECT query.");

                        use_columns_from_insert_query = false;
                        break;
                    }
                    if (!structure_hint.empty())
                    {
                        if (use_structure_from_insertion_table_in_table_functions == 1)
                            throw Exception(ErrorCodes::ILLEGAL_COLUMN, "Asterisk cannot be mixed with column list in INSERT SELECT query.");

                        use_columns_from_insert_query = false;
                        break;
                    }

                    asterisk = true;
                }
                else if (auto * func = (*expression)->as<ASTFunction>())
                {
                    if (use_structure_from_insertion_table_in_table_functions == 2 && findIdentifier(func))
                    {
                        use_columns_from_insert_query = false;
                        break;
                    }

                    /// Once we hit asterisk we want to find end of the range covered by asterisk
                    /// contributing every further SELECT expression to the tail of insert structure
                    if (asterisk)
                        --insert_column_names_end;
                    else
                        ++insert_column_name_it;
                }
                else
                {
                    /// Once we hit asterisk we want to find end of the range covered by asterisk
                    /// contributing every further SELECT expression to the tail of insert structure
                    if (asterisk)
                        --insert_column_names_end;
                    else
                        ++insert_column_name_it;
                }
            }

            if (use_structure_from_insertion_table_in_table_functions == 2 && !asterisk)
            {
                /// For input function we should check if input format supports reading subset of columns.
                if (table_function_ptr->getName() == "input")
                    use_columns_from_insert_query = FormatFactory::instance().checkIfFormatSupportsSubsetOfColumns(getInsertFormat(), shared_from_this());
                else
                    use_columns_from_insert_query = table_function_ptr->supportsReadingSubsetOfColumns(shared_from_this());
            }

            if (use_columns_from_insert_query)
            {
                if (expression == expression_list.end())
                {
                    /// Append tail of insert structure to the hint
                    if (asterisk)
                    {
                        for (; insert_column_name_it != insert_column_names_end; ++insert_column_name_it)
                        {
                            ColumnDescription column = insert_columns.get(*insert_column_name_it);
                            /// Change ephemeral columns to default columns.
                            column.default_desc.kind = ColumnDefaultKind::Default;

                            structure_hint.add(std::move(column));
                        }
                    }

                    if (!structure_hint.empty())
                        table_function_ptr->setStructureHint(structure_hint);
                }
                else if (use_structure_from_insertion_table_in_table_functions == 1)
                    throw Exception(ErrorCodes::NUMBER_OF_COLUMNS_DOESNT_MATCH, "Number of columns in insert table less than required by SELECT expression.");
            }
        }

        res = table_function_ptr->execute(table_expression, shared_from_this(), table_function_ptr->getName());

        /// Since ITableFunction::parseArguments() may change table_expression, i.e.:
        ///
        ///     remote('127.1', system.one) -> remote('127.1', 'system.one'),
        ///
        auto new_hash = table_expression->getTreeHash(/*ignore_aliases=*/ true);
        if (hash != new_hash)
        {
            key = toString(new_hash);
            table_function_results[key] = res;
        }
    }
    return res;
}

StoragePtr Context::executeTableFunction(const ASTPtr & table_expression, const TableFunctionPtr & table_function_ptr)
{
    const auto hash = table_expression->getTreeHash(/*ignore_aliases=*/ true);
    const auto key = toString(hash);
    StoragePtr & res = table_function_results[key];

    if (!res)
    {
        res = table_function_ptr->execute(table_expression, shared_from_this(), table_function_ptr->getName());
    }

    return res;
}


StoragePtr Context::buildParameterizedViewStorage(const String & database_name, const String & table_name, const NameToNameMap & param_values)
{
    if (table_name.empty())
        return nullptr;

    StoragePtr original_view = DatabaseCatalog::instance().tryGetTable({database_name, table_name}, getQueryContext());
    if (!original_view || !original_view->isView())
        return nullptr;
    auto * storage_view = original_view->as<StorageView>();
    if (!storage_view || !storage_view->isParameterizedView())
        return nullptr;

    auto original_view_metadata = original_view->getInMemoryMetadataPtr();
    auto query = original_view_metadata->getSelectQuery().inner_query->clone();
    StorageView::replaceQueryParametersIfParameterizedView(query, param_values);

    ASTCreateQuery create;
    create.select = query->as<ASTSelectWithUnionQuery>();

    auto sql_security = std::make_shared<ASTSQLSecurity>();
    sql_security->type = original_view_metadata->sql_security_type;
    if (original_view_metadata->definer)
        sql_security->definer = std::make_shared<ASTUserNameWithHost>(*original_view_metadata->definer);
    create.sql_security = sql_security;

    auto view_context = original_view_metadata->getSQLSecurityOverriddenContext(shared_from_this());
    auto sample_block = InterpreterSelectQueryAnalyzer::getSampleBlock(query, view_context);
    auto res = std::make_shared<StorageView>(StorageID(database_name, table_name),
                                                create,
                                                ColumnsDescription(sample_block.getNamesAndTypesList()),
            /* comment */ "",
            /* is_parameterized_view */ true);
    res->startup();
    return res;
}


void Context::addViewSource(const StoragePtr & storage)
{
    if (view_source)
        throw Exception(ErrorCodes::TABLE_ALREADY_EXISTS, "Temporary view source storage {} already exists.",
            backQuoteIfNeed(view_source->getName()));
    view_source = storage;
}


StoragePtr Context::getViewSource() const
{
    return view_source;
}

bool Context::displaySecretsInShowAndSelect() const
{
    return shared->server_settings[ServerSetting::display_secrets_in_show_and_select];
}

Settings Context::getSettingsCopy() const
{
    SharedLockGuard lock(mutex);
    return *settings;
}

void Context::setSettings(const Settings & settings_)
{
    std::lock_guard lock(mutex);
    *settings = settings_;
    need_recalculate_access = true;
    contextSanityClampSettings(*this, *settings);
}

void Context::setSettingWithLock(std::string_view name, const String & value, const std::lock_guard<ContextSharedMutex> & lock)
{
    if (name == "profile")
    {
        setCurrentProfileWithLock(value, true /*check_constraints*/, lock);
        return;
    }
    settings->set(name, value);
    if (ContextAccessParams::dependsOnSettingName(name))
        need_recalculate_access = true;
    contextSanityClampSettingsWithLock(*this, *settings, lock);
}

void Context::setSettingWithLock(std::string_view name, const Field & value, const std::lock_guard<ContextSharedMutex> & lock)
{
    if (name == "profile")
    {
        setCurrentProfileWithLock(value.safeGet<String>(), true /*check_constraints*/, lock);
        return;
    }
    settings->set(name, value);
    if (ContextAccessParams::dependsOnSettingName(name))
        need_recalculate_access = true;
}

void Context::applySettingChangeWithLock(const SettingChange & change, const std::lock_guard<ContextSharedMutex> & lock)
{
    try
    {
        setSettingWithLock(change.name, change.value, lock);
        contextSanityClampSettingsWithLock(*this, *settings, lock);
    }
    catch (Exception & e)
    {
        e.addMessage(fmt::format(
                         "in attempt to set the value of setting '{}' to {}",
                         change.name, applyVisitor(FieldVisitorToString(), change.value)));
        throw;
    }
}

void Context::applySettingsChangesWithLock(const SettingsChanges & changes, const std::lock_guard<ContextSharedMutex>& lock)
{
    for (const SettingChange & change : changes)
        applySettingChangeWithLock(change, lock);
    applySettingsQuirks(*settings);
}

void Context::setSetting(std::string_view name, const String & value)
{
    std::lock_guard lock(mutex);
    setSettingWithLock(name, value, lock);
}

void Context::setSetting(std::string_view name, const Field & value)
{
    std::lock_guard lock(mutex);
    setSettingWithLock(name, value, lock);
    contextSanityClampSettingsWithLock(*this, *settings, lock);
}

void Context::setServerSetting(std::string_view name, const Field & value)
{
    std::lock_guard lock(mutex);
    shared->server_settings.set(name, value);
}

void Context::applySettingChange(const SettingChange & change)
{
    try
    {
        setSetting(change.name, change.value);
    }
    catch (Exception & e)
    {
        e.addMessage(fmt::format(
                         "in attempt to set the value of setting '{}' to {}",
                         change.name, applyVisitor(FieldVisitorToString(), change.value)));
        throw;
    }
}


void Context::applySettingsChanges(const SettingsChanges & changes)
{
    std::lock_guard lock(mutex);
    applySettingsChangesWithLock(changes, lock);
}

void Context::checkSettingsConstraintsWithLock(const AlterSettingsProfileElements & profile_elements, SettingSource source)
{
    getSettingsConstraintsAndCurrentProfilesWithLock()->constraints.check(*settings, profile_elements, source);
    if (getApplicationType() == ApplicationType::LOCAL || getApplicationType() == ApplicationType::SERVER)
        doSettingsSanityCheckClamp(*settings, getLogger("SettingsSanity"));
}

void Context::checkSettingsConstraintsWithLock(const SettingChange & change, SettingSource source)
{
    getSettingsConstraintsAndCurrentProfilesWithLock()->constraints.check(*settings, change, source);
    if (getApplicationType() == ApplicationType::LOCAL || getApplicationType() == ApplicationType::SERVER)
        doSettingsSanityCheckClamp(*settings, getLogger("SettingsSanity"));
}

void Context::checkSettingsConstraintsWithLock(const SettingsChanges & changes, SettingSource source)
{
    getSettingsConstraintsAndCurrentProfilesWithLock()->constraints.check(*settings, changes, source);
    if (getApplicationType() == ApplicationType::LOCAL || getApplicationType() == ApplicationType::SERVER)
        doSettingsSanityCheckClamp(*settings, getLogger("SettingsSanity"));
}

void Context::checkSettingsConstraintsWithLock(SettingsChanges & changes, SettingSource source)
{
    getSettingsConstraintsAndCurrentProfilesWithLock()->constraints.check(*settings, changes, source);
    if (getApplicationType() == ApplicationType::LOCAL || getApplicationType() == ApplicationType::SERVER)
        doSettingsSanityCheckClamp(*settings, getLogger("SettingsSanity"));
}

void Context::clampToSettingsConstraintsWithLock(SettingsChanges & changes, SettingSource source)
{
    getSettingsConstraintsAndCurrentProfilesWithLock()->constraints.clamp(*settings, changes, source);
    if (getApplicationType() == ApplicationType::LOCAL || getApplicationType() == ApplicationType::SERVER)
        doSettingsSanityCheckClamp(*settings, getLogger("SettingsSanity"));
}

void Context::checkMergeTreeSettingsConstraintsWithLock(const MergeTreeSettings & merge_tree_settings, const SettingsChanges & changes) const
{
    getSettingsConstraintsAndCurrentProfilesWithLock()->constraints.check(merge_tree_settings, changes);
}

void Context::checkSettingsConstraints(const AlterSettingsProfileElements & profile_elements, SettingSource source)
{
    SharedLockGuard lock(mutex);
    checkSettingsConstraintsWithLock(profile_elements, source);
}

void Context::checkSettingsConstraints(const SettingChange & change, SettingSource source)
{
    SharedLockGuard lock(mutex);
    checkSettingsConstraintsWithLock(change, source);
}

void Context::checkSettingsConstraints(const SettingsChanges & changes, SettingSource source)
{
    SharedLockGuard lock(mutex);
    getSettingsConstraintsAndCurrentProfilesWithLock()->constraints.check(*settings, changes, source);
    doSettingsSanityCheckClamp(*settings, getLogger("SettingsSanity"));
}

void Context::checkSettingsConstraints(SettingsChanges & changes, SettingSource source)
{
    SharedLockGuard lock(mutex);
    checkSettingsConstraintsWithLock(changes, source);
}

void Context::clampToSettingsConstraints(SettingsChanges & changes, SettingSource source)
{
    SharedLockGuard lock(mutex);
    clampToSettingsConstraintsWithLock(changes, source);
}

void Context::checkMergeTreeSettingsConstraints(const MergeTreeSettings & merge_tree_settings, const SettingsChanges & changes) const
{
    SharedLockGuard lock(mutex);
    checkMergeTreeSettingsConstraintsWithLock(merge_tree_settings, changes);
}

void Context::resetSettingsToDefaultValue(const std::vector<String> & names)
{
    std::lock_guard lock(mutex);
    for (const String & name: names)
        settings->setDefaultValue(name);
}

std::shared_ptr<const SettingsConstraintsAndProfileIDs> Context::getSettingsConstraintsAndCurrentProfilesWithLock() const
{
    if (settings_constraints_and_current_profiles)
        return settings_constraints_and_current_profiles;
    static auto no_constraints_or_profiles = std::make_shared<SettingsConstraintsAndProfileIDs>(getAccessControl());
    return no_constraints_or_profiles;
}

std::shared_ptr<const SettingsConstraintsAndProfileIDs> Context::getSettingsConstraintsAndCurrentProfiles() const
{
    SharedLockGuard lock(mutex);
    return getSettingsConstraintsAndCurrentProfilesWithLock();
}

String Context::getCurrentDatabase() const
{
    SharedLockGuard lock(mutex);
    return current_database;
}


String Context::getInitialQueryId() const
{
    return client_info.initial_query_id;
}


void Context::setCurrentDatabaseNameInGlobalContext(const String & name)
{
    if (name.empty())
        throw Exception(ErrorCodes::LOGICAL_ERROR, "Database name cannot be empty");

    if (!isGlobalContext())
        throw Exception(ErrorCodes::LOGICAL_ERROR,
                        "Cannot set current database for non global context, this method should "
                        "be used during server initialization");
    std::lock_guard lock(mutex);

    if (!current_database.empty())
        throw Exception(ErrorCodes::LOGICAL_ERROR, "Default database name cannot be changed in global context without server restart");

    current_database = name;
}

void Context::setCurrentDatabaseWithLock(const String & name, const std::lock_guard<ContextSharedMutex> &)
{
    if (name.empty())
        throw Exception(ErrorCodes::LOGICAL_ERROR, "Database name cannot be empty");

    DatabaseCatalog::instance().assertDatabaseExists(name);
    current_database = name;
    need_recalculate_access = true;
}

void Context::setCurrentDatabase(const String & name)
{
    std::lock_guard lock(mutex);
    setCurrentDatabaseWithLock(name, lock);
}

void Context::setCurrentQueryId(const String & query_id)
{
    /// Generate random UUID, but using lower quality RNG,
    ///  because Poco::UUIDGenerator::generateRandom method is using /dev/random, that is very expensive.
    /// NOTE: Actually we don't need to use UUIDs for query identifiers.
    /// We could use any suitable string instead.
    union
    {
        char bytes[16];
        struct
        {
            UInt64 a;
            UInt64 b;
        } words;
        UUID uuid{};
    } random;

    random.words.a = thread_local_rng();
    random.words.b = thread_local_rng();


    String query_id_to_set = query_id;
    if (query_id_to_set.empty())    /// If the user did not submit his query_id, then we generate it ourselves.
    {
        /// Use protected constructor.
        struct QueryUUID : Poco::UUID
        {
            QueryUUID(const char * bytes, Poco::UUID::Version version)
                : Poco::UUID(bytes, version) {}
        };

        query_id_to_set = QueryUUID(random.bytes, Poco::UUID::UUID_RANDOM).toString();
    }

    client_info.current_query_id = query_id_to_set;

    if (client_info.query_kind == ClientInfo::QueryKind::INITIAL_QUERY)
        client_info.initial_query_id = client_info.current_query_id;
}

void Context::setBackgroundOperationTypeForContext(ClientInfo::BackgroundOperationType background_operation)
{
    chassert(background_operation != ClientInfo::BackgroundOperationType::NOT_A_BACKGROUND_OPERATION);
    client_info.background_operation_type = background_operation;
}

bool Context::isBackgroundOperationContext() const
{
    return client_info.background_operation_type != ClientInfo::BackgroundOperationType::NOT_A_BACKGROUND_OPERATION;
}

void Context::killCurrentQuery() const
{
    if (auto elem = getProcessListElement())
        elem->cancelQuery(CancelReason::CANCELLED_BY_USER);
}

bool Context::isCurrentQueryKilled() const
{
    /// Here getProcessListElementSafe is used, not getProcessListElement call
    /// getProcessListElement requires that process list exists
    /// In the most cases it is true, because process list exists during the query execution time.
    /// That is valid for all operations with parts, like read and write operations.
    /// However that Context::isCurrentQueryKilled call could be used on the edges
    /// when query is starting or finishing, in such edges context still exist but process list already expired
    if (auto elem = getProcessListElementSafe())
        return elem->isKilled();

    return false;
}


String Context::getDefaultFormat() const
{
    return default_format.empty() ? "TabSeparated" : default_format;
}

void Context::setDefaultFormat(const String & name)
{
    default_format = name;
}

String Context::getInsertFormat() const
{
    return insert_format;
}

void Context::setInsertFormat(const String & name)
{
    insert_format = name;
}

MultiVersion<Macros>::Version Context::getMacros() const
{
    return shared->macros.get();
}

void Context::setMacros(std::unique_ptr<Macros> && macros)
{
    shared->macros.set(std::move(macros));
}

ContextMutablePtr Context::getQueryContext() const
{
    auto ptr = query_context.lock();
    if (!ptr)
        throw Exception(ErrorCodes::THERE_IS_NO_QUERY, "There is no query or query context has expired");
    return ptr;
}

bool Context::isInternalSubquery() const
{
    auto ptr = query_context.lock();
    return ptr && ptr.get() != this;
}

ContextMutablePtr Context::getSessionContext() const
{
    auto ptr = session_context.lock();
    if (!ptr) throw Exception(ErrorCodes::THERE_IS_NO_SESSION, "There is no session or session context has expired");
    return ptr;
}

ContextMutablePtr Context::getGlobalContext() const
{
    auto ptr = global_context.lock();
    if (!ptr) throw Exception(ErrorCodes::LOGICAL_ERROR, "There is no global context or global context has expired");
    return ptr;
}

ContextMutablePtr Context::getBufferContext() const
{
    if (!buffer_context) throw Exception(ErrorCodes::LOGICAL_ERROR, "There is no buffer context");
    return buffer_context;
}

void Context::makeQueryContext()
{
    query_context = shared_from_this();

    /// Throttling should not be inherited, otherwise if you will set
    /// throttling for default profile you will not able to overwrite it
    /// per-user/query.
    ///
    /// Note, that if you need to set it server-wide, you should use
    /// per-server settings, i.e.:
    /// - max_backup_bandwidth_for_server
    /// - max_remote_read_network_bandwidth_for_server
    /// - max_remote_write_network_bandwidth_for_server
    /// - max_local_read_bandwidth_for_server
    /// - max_local_write_bandwidth_for_server
    remote_read_query_throttler.reset();
    remote_write_query_throttler.reset();
    local_read_query_throttler.reset();
    local_write_query_throttler.reset();
    backups_query_throttler.reset();
    query_privileges_info = std::make_shared<QueryPrivilegesInfo>(*query_privileges_info);
    async_read_counters = std::make_shared<AsyncReadCounters>();
}

void Context::makeQueryContextForMerge(const MergeTreeSettings & merge_tree_settings)
{
    makeQueryContext();
    classifier.reset(); // It is assumed that there are no active queries running using this classifier, otherwise this will lead to crashes
    (*settings)[Setting::workload] = merge_tree_settings[MergeTreeSetting::merge_workload].value.empty() ? getMergeWorkload() : merge_tree_settings[MergeTreeSetting::merge_workload];
}

void Context::makeQueryContextForMutate(const MergeTreeSettings & merge_tree_settings)
{
    makeQueryContext();
    classifier.reset(); // It is assumed that there are no active queries running using this classifier, otherwise this will lead to crashes
    (*settings)[Setting::workload]
        = merge_tree_settings[MergeTreeSetting::mutation_workload].value.empty() ? getMutationWorkload() : merge_tree_settings[MergeTreeSetting::mutation_workload];
}

void Context::makeSessionContext()
{
    session_context = shared_from_this();
}

void Context::makeGlobalContext()
{
    assert(!global_context_instance);
    global_context_instance = shared_from_this();
    DatabaseCatalog::init(shared_from_this());
    EventNotifier::init();

    global_context = shared_from_this();
}

const EmbeddedDictionaries & Context::getEmbeddedDictionaries() const
{
    return getEmbeddedDictionariesImpl(false);
}

EmbeddedDictionaries & Context::getEmbeddedDictionaries()
{
    return getEmbeddedDictionariesImpl(false);
}

AsyncLoader & Context::getAsyncLoader() const
{
    callOnce(shared->async_loader_initialized, [&] {
        shared->async_loader = std::make_unique<AsyncLoader>(std::vector<AsyncLoader::PoolInitializer>{
                // IMPORTANT: Pool declaration order should match the order in `PoolId.h` to get the indices right.
                { // TablesLoaderForegroundPoolId
                    "ForegroundLoad",
                    CurrentMetrics::TablesLoaderForegroundThreads,
                    CurrentMetrics::TablesLoaderForegroundThreadsActive,
                    CurrentMetrics::TablesLoaderForegroundThreadsScheduled,
                    shared->server_settings[ServerSetting::tables_loader_foreground_pool_size],
                    TablesLoaderForegroundPriority
                },
                { // TablesLoaderBackgroundLoadPoolId
                    "BackgroundLoad",
                    CurrentMetrics::TablesLoaderBackgroundThreads,
                    CurrentMetrics::TablesLoaderBackgroundThreadsActive,
                    CurrentMetrics::TablesLoaderBackgroundThreadsScheduled,
                    shared->server_settings[ServerSetting::tables_loader_background_pool_size],
                    TablesLoaderBackgroundLoadPriority
                },
                { // TablesLoaderBackgroundStartupPoolId
                    "BackgrndStartup",
                    CurrentMetrics::TablesLoaderBackgroundThreads,
                    CurrentMetrics::TablesLoaderBackgroundThreadsActive,
                    CurrentMetrics::TablesLoaderBackgroundThreadsScheduled,
                    shared->server_settings[ServerSetting::tables_loader_background_pool_size],
                    TablesLoaderBackgroundStartupPriority
                }
            },
            /* log_failures = */ true,
            /* log_progress = */ true,
            /* log_events = */ true);
    });

    return *shared->async_loader;
}


const ExternalDictionariesLoader & Context::getExternalDictionariesLoader() const
{
    return const_cast<Context *>(this)->getExternalDictionariesLoader();
}

ExternalDictionariesLoader & Context::getExternalDictionariesLoader()
{
    std::lock_guard lock(shared->external_dictionaries_mutex);
    return getExternalDictionariesLoaderWithLock(lock);
}

ExternalDictionariesLoader & Context::getExternalDictionariesLoaderWithLock(const std::lock_guard<std::mutex> &) TSA_REQUIRES(shared->external_dictionaries_mutex)
{
    if (!shared->external_dictionaries_loader)
        shared->external_dictionaries_loader =
            std::make_unique<ExternalDictionariesLoader>(getGlobalContext());
    return *shared->external_dictionaries_loader;
}

const ExternalUserDefinedExecutableFunctionsLoader & Context::getExternalUserDefinedExecutableFunctionsLoader() const
{
    return const_cast<Context *>(this)->getExternalUserDefinedExecutableFunctionsLoader();
}

ExternalUserDefinedExecutableFunctionsLoader & Context::getExternalUserDefinedExecutableFunctionsLoader()
{
    std::lock_guard lock(shared->external_user_defined_executable_functions_mutex);
    return getExternalUserDefinedExecutableFunctionsLoaderWithLock(lock);
}

ExternalUserDefinedExecutableFunctionsLoader &
Context::getExternalUserDefinedExecutableFunctionsLoaderWithLock(const std::lock_guard<std::mutex> &) TSA_REQUIRES(shared->external_user_defined_executable_functions_mutex)
{
    if (!shared->external_user_defined_executable_functions_loader)
        shared->external_user_defined_executable_functions_loader =
            std::make_unique<ExternalUserDefinedExecutableFunctionsLoader>(getGlobalContext());
    return *shared->external_user_defined_executable_functions_loader;
}

EmbeddedDictionaries & Context::getEmbeddedDictionariesImpl(const bool throw_on_error) const
{
    std::lock_guard lock(shared->embedded_dictionaries_mutex);

    if (!shared->embedded_dictionaries)
    {
        auto geo_dictionaries_loader = std::make_unique<GeoDictionariesLoader>();

        shared->embedded_dictionaries = std::make_unique<EmbeddedDictionaries>(
            std::move(geo_dictionaries_loader),
            getGlobalContext(),
            throw_on_error);
    }

    return *shared->embedded_dictionaries;
}


void Context::tryCreateEmbeddedDictionaries() const
{
    if (!shared->server_settings[ServerSetting::dictionaries_lazy_load])
        static_cast<void>(getEmbeddedDictionariesImpl(true));
}

void Context::loadOrReloadDictionaries(const Poco::Util::AbstractConfiguration & config)
{
    bool dictionaries_lazy_load = shared->server_settings[ServerSetting::dictionaries_lazy_load];
    auto patterns_values = getMultipleValuesFromConfig(config, "", "dictionaries_config");
    std::unordered_set<std::string> patterns(patterns_values.begin(), patterns_values.end());

    std::lock_guard lock(shared->external_dictionaries_mutex);

    auto & external_dictionaries_loader = getExternalDictionariesLoaderWithLock(lock);
    external_dictionaries_loader.enableAlwaysLoadEverything(!dictionaries_lazy_load);

    if (shared->external_dictionaries_config_repository)
    {
        shared->external_dictionaries_config_repository->updatePatterns(patterns);
        external_dictionaries_loader.reloadConfig(shared->external_dictionaries_config_repository->getName());
        return;
    }

    auto app_path = getPath();
    auto config_path = getConfigRef().getString("config-file", "config.xml");
    auto repository = std::make_unique<ExternalLoaderXMLConfigRepository>(app_path, config_path, patterns);
    shared->external_dictionaries_config_repository = repository.get();
    shared->dictionaries_xmls = external_dictionaries_loader.addConfigRepository(std::move(repository));
}

void Context::waitForDictionariesLoad() const
{
    LOG_INFO(shared->log, "Waiting for dictionaries to be loaded");
    auto results = getExternalDictionariesLoader().tryLoadAll<ExternalLoader::LoadResults>();
    bool all_dictionaries_loaded = true;
    for (const auto & result : results)
    {
        if ((result.status != ExternalLoaderStatus::LOADED) && (result.status != ExternalLoaderStatus::LOADED_AND_RELOADING))
        {
            LOG_WARNING(shared->log, "Dictionary {} was not loaded ({})", result.name, result.status);
            all_dictionaries_loaded = false;
        }
    }
    if (all_dictionaries_loaded)
        LOG_INFO(shared->log, "All dictionaries have been loaded");
    else
        LOG_INFO(shared->log, "Some dictionaries were not loaded");
}

void Context::loadOrReloadUserDefinedExecutableFunctions(const Poco::Util::AbstractConfiguration & config)
{
    auto patterns_values = getMultipleValuesFromConfig(config, "", "user_defined_executable_functions_config");
    std::unordered_set<std::string> patterns(patterns_values.begin(), patterns_values.end());

    std::lock_guard lock(shared->external_user_defined_executable_functions_mutex);

    auto & external_user_defined_executable_functions_loader = getExternalUserDefinedExecutableFunctionsLoaderWithLock(lock);

    if (shared->user_defined_executable_functions_config_repository)
    {
        shared->user_defined_executable_functions_config_repository->updatePatterns(patterns);
        external_user_defined_executable_functions_loader.reloadConfig(shared->user_defined_executable_functions_config_repository->getName());
        return;
    }

    auto app_path = getPath();
    auto config_path = getConfigRef().getString("config-file", "config.xml");
    auto repository = std::make_unique<ExternalLoaderXMLConfigRepository>(app_path, config_path, patterns);
    shared->user_defined_executable_functions_config_repository = repository.get();
    shared->user_defined_executable_functions_xmls = external_user_defined_executable_functions_loader.addConfigRepository(std::move(repository));
}

const IUserDefinedSQLObjectsStorage & Context::getUserDefinedSQLObjectsStorage() const
{
    callOnce(shared->user_defined_sql_objects_storage_initialized, [&] {
        shared->user_defined_sql_objects_storage = createUserDefinedSQLObjectsStorage(getGlobalContext());
    });

    SharedLockGuard lock(shared->mutex);
    return *shared->user_defined_sql_objects_storage;
}

IUserDefinedSQLObjectsStorage & Context::getUserDefinedSQLObjectsStorage()
{
    callOnce(shared->user_defined_sql_objects_storage_initialized, [&] {
        shared->user_defined_sql_objects_storage = createUserDefinedSQLObjectsStorage(getGlobalContext());
    });

    std::lock_guard lock(shared->mutex);
    return *shared->user_defined_sql_objects_storage;
}

void Context::setUserDefinedSQLObjectsStorage(std::unique_ptr<IUserDefinedSQLObjectsStorage> storage)
{
    std::lock_guard lock(shared->mutex);
    shared->user_defined_sql_objects_storage = std::move(storage);
}

IWorkloadEntityStorage & Context::getWorkloadEntityStorage() const
{
    callOnce(shared->workload_entity_storage_initialized, [&] {
        shared->workload_entity_storage = createWorkloadEntityStorage(getGlobalContext());
    });

    std::lock_guard lock(shared->mutex);
    return *shared->workload_entity_storage;
}

#if USE_NLP

SynonymsExtensions & Context::getSynonymsExtensions() const
{
    callOnce(shared->synonyms_extensions_initialized, [&] {
        shared->synonyms_extensions.emplace(getConfigRef());
    });

    return *shared->synonyms_extensions;
}

Lemmatizers & Context::getLemmatizers() const
{
    callOnce(shared->lemmatizers_initialized, [&] {
        shared->lemmatizers.emplace(getConfigRef());
    });

    return *shared->lemmatizers;
}
#endif

BackupsWorker & Context::getBackupsWorker() const
{
    callOnce(shared->backups_worker_initialized, [&] {
        const auto & config = getConfigRef();
        Poco::UInt64 max_threads_max_value = 256 * getNumberOfCPUCoresToUse(); /// Limit to something unreasonable
        size_t backup_threads = std::min(max_threads_max_value, std::max(Poco::UInt64{1}, config.getUInt64("backup_threads", 16)));
        size_t restore_threads = std::min(max_threads_max_value, std::max(Poco::UInt64{1}, config.getUInt64("restore_threads", 16)));

        shared->backups_worker.emplace(getGlobalContext(), backup_threads, restore_threads);
    });

    return *shared->backups_worker;
}

void Context::waitAllBackupsAndRestores() const
{
    if (shared->backups_worker)
        shared->backups_worker->waitAll();
}

BackupsInMemoryHolder & Context::getBackupsInMemory()
{
    return backups_in_memory;
}

const BackupsInMemoryHolder & Context::getBackupsInMemory() const
{
    return backups_in_memory;
}


void Context::setProgressCallback(ProgressCallback callback)
{
    /// Callback is set to a session or to a query. In the session, only one query is processed at a time. Therefore, the lock is not needed.
    progress_callback = callback;
}

ProgressCallback Context::getProgressCallback() const
{
    return progress_callback;
}


void Context::setProcessListElement(QueryStatusPtr elem)
{
    if (isGlobalContext())
        throw Exception(ErrorCodes::LOGICAL_ERROR, "Global context cannot have process list element");

    /// Set to a session or query. In the session, only one query is processed at a time. Therefore, the lock is not needed.
    process_list_elem = elem;
    has_process_list_elem = elem.get();
}

QueryStatusPtr Context::getProcessListElement() const
{
    if (!has_process_list_elem)
        return {};
    if (auto res = process_list_elem.lock())
        return res;
    throw Exception(ErrorCodes::LOGICAL_ERROR, "Weak pointer to process_list_elem expired during query execution, it's a bug");
}

QueryStatusPtr Context::getProcessListElementSafe() const
{
    if (!has_process_list_elem)
        return {};
    if (auto res = process_list_elem.lock())
        return res;
    return {};
}

void Context::setUncompressedCache(const String & cache_policy, size_t max_size_in_bytes, double size_ratio)
{
    std::lock_guard lock(shared->mutex);

    if (shared->uncompressed_cache)
        throw Exception(ErrorCodes::LOGICAL_ERROR, "Uncompressed cache has been already created.");

    shared->uncompressed_cache = std::make_shared<UncompressedCache>(cache_policy, max_size_in_bytes, size_ratio);
}

void Context::updateUncompressedCacheConfiguration(const Poco::Util::AbstractConfiguration & config)
{
    std::lock_guard lock(shared->mutex);

    if (!shared->uncompressed_cache)
        throw Exception(ErrorCodes::LOGICAL_ERROR, "Uncompressed cache was not created yet.");

    size_t max_size_in_bytes = config.getUInt64("uncompressed_cache_size", DEFAULT_UNCOMPRESSED_CACHE_MAX_SIZE);
    shared->uncompressed_cache->setMaxSizeInBytes(max_size_in_bytes);
}

UncompressedCachePtr Context::getUncompressedCache() const
{
    SharedLockGuard lock(shared->mutex);
    return shared->uncompressed_cache;
}

void Context::clearUncompressedCache() const
{
    UncompressedCachePtr cache = getUncompressedCache();

    /// Clear the cache without holding context mutex to avoid blocking context for a long time
    if (cache)
        cache->clear();
}

void Context::setPageCache(std::chrono::milliseconds history_window,
    const String & cache_policy, double size_ratio, size_t min_size_in_bytes, size_t max_size_in_bytes,
    double free_memory_ratio, size_t num_shards)
{
    std::lock_guard lock(shared->mutex);

    if (shared->page_cache)
        throw Exception(ErrorCodes::LOGICAL_ERROR, "Page cache has been already created.");

    shared->page_cache = std::make_shared<PageCache>(
        history_window, cache_policy, size_ratio,
        min_size_in_bytes, max_size_in_bytes, free_memory_ratio, num_shards);
}

PageCachePtr Context::getPageCache() const
{
    SharedLockGuard lock(shared->mutex);
    return shared->page_cache;
}

void Context::clearPageCache() const
{
    PageCachePtr cache;
    {
        SharedLockGuard lock(shared->mutex);
        cache = shared->page_cache;
    }
    if (cache)
        cache->clear();
}

void Context::setMarkCache(const String & cache_policy, size_t max_cache_size_in_bytes, double size_ratio)
{
    std::lock_guard lock(shared->mutex);

    if (shared->mark_cache)
        throw Exception(ErrorCodes::LOGICAL_ERROR, "Mark cache has been already created.");

    shared->mark_cache = std::make_shared<MarkCache>(cache_policy, max_cache_size_in_bytes, size_ratio);
}

void Context::updateMarkCacheConfiguration(const Poco::Util::AbstractConfiguration & config)
{
    std::lock_guard lock(shared->mutex);

    if (!shared->mark_cache)
        throw Exception(ErrorCodes::LOGICAL_ERROR, "Mark cache was not created yet.");

    size_t max_size_in_bytes = config.getUInt64("mark_cache_size", DEFAULT_MARK_CACHE_MAX_SIZE);
    shared->mark_cache->setMaxSizeInBytes(max_size_in_bytes);
}

MarkCachePtr Context::getMarkCache() const
{
    SharedLockGuard lock(shared->mutex);
    return shared->mark_cache;
}

void Context::clearMarkCache() const
{
    MarkCachePtr cache = getMarkCache();

    /// Clear the cache without holding context mutex to avoid blocking context for a long time
    if (cache)
        cache->clear();
}

ThreadPool & Context::getLoadMarksThreadpool() const
{
    callOnce(shared->load_marks_threadpool_initialized, [&] {
        auto pool_size = shared->server_settings[ServerSetting::load_marks_threadpool_pool_size];
        auto queue_size = shared->server_settings[ServerSetting::load_marks_threadpool_queue_size];
        shared->load_marks_threadpool = std::make_unique<ThreadPool>(
            CurrentMetrics::MarksLoaderThreads, CurrentMetrics::MarksLoaderThreadsActive, CurrentMetrics::MarksLoaderThreadsScheduled, pool_size, pool_size, queue_size);
    });

    return *shared->load_marks_threadpool;
}

ThreadPool & Context::getIcebergCatalogThreadpool() const
{
    callOnce(shared->iceberg_catalog_threadpool_initialized, [&]
    {
        auto pool_size = shared->server_settings[ServerSetting::iceberg_catalog_threadpool_pool_size];
        auto queue_size = shared->server_settings[ServerSetting::iceberg_catalog_threadpool_queue_size];

        shared->iceberg_catalog_threadpool = std::make_unique<ThreadPool>(
            CurrentMetrics::IcebergCatalogThreads,
            CurrentMetrics::IcebergCatalogThreadsActive,
            CurrentMetrics::IcebergCatalogThreadsScheduled,
            pool_size, pool_size, queue_size);
    });

    return *shared->iceberg_catalog_threadpool;
}

void Context::setPrimaryIndexCache(const String & cache_policy, size_t max_cache_size_in_bytes, double size_ratio)
{
    std::lock_guard lock(shared->mutex);

    if (shared->primary_index_cache)
        throw Exception(ErrorCodes::LOGICAL_ERROR, "Primary index cache has been already created.");

    shared->primary_index_cache = std::make_shared<PrimaryIndexCache>(cache_policy, max_cache_size_in_bytes, size_ratio);
}

void Context::updatePrimaryIndexCacheConfiguration(const Poco::Util::AbstractConfiguration & config)
{
    std::lock_guard lock(shared->mutex);

    if (!shared->primary_index_cache)
        throw Exception(ErrorCodes::LOGICAL_ERROR, "Primary index cache was not created yet.");

    size_t max_size_in_bytes = config.getUInt64("primary_index_cache_size", DEFAULT_PRIMARY_INDEX_CACHE_MAX_SIZE);
    shared->primary_index_cache->setMaxSizeInBytes(max_size_in_bytes);
}

PrimaryIndexCachePtr Context::getPrimaryIndexCache() const
{
    SharedLockGuard lock(shared->mutex);
    return shared->primary_index_cache;
}

void Context::clearPrimaryIndexCache() const
{
    PrimaryIndexCachePtr cache = getPrimaryIndexCache();

    /// Clear the cache without holding context mutex to avoid blocking context for a long time
    if (cache)
        cache->clear();
}

void Context::setIndexUncompressedCache(const String & cache_policy, size_t max_size_in_bytes, double size_ratio)
{
    std::lock_guard lock(shared->mutex);

    if (shared->index_uncompressed_cache)
        throw Exception(ErrorCodes::LOGICAL_ERROR, "Index uncompressed cache has been already created.");

    shared->index_uncompressed_cache = std::make_shared<UncompressedCache>(cache_policy, max_size_in_bytes, size_ratio);
}

void Context::updateIndexUncompressedCacheConfiguration(const Poco::Util::AbstractConfiguration & config)
{
    std::lock_guard lock(shared->mutex);

    if (!shared->index_uncompressed_cache)
        throw Exception(ErrorCodes::LOGICAL_ERROR, "Index uncompressed cache was not created yet.");

    size_t max_size_in_bytes = config.getUInt64("index_uncompressed_cache_size", DEFAULT_INDEX_UNCOMPRESSED_CACHE_MAX_SIZE);
    shared->index_uncompressed_cache->setMaxSizeInBytes(max_size_in_bytes);
}

UncompressedCachePtr Context::getIndexUncompressedCache() const
{
    SharedLockGuard lock(shared->mutex);
    return shared->index_uncompressed_cache;
}

void Context::clearIndexUncompressedCache() const
{
    UncompressedCachePtr cache = getIndexUncompressedCache();

    /// Clear the cache without holding context mutex to avoid blocking context for a long time
    if (cache)
        cache->clear();
}

void Context::setIndexMarkCache(const String & cache_policy, size_t max_cache_size_in_bytes, double size_ratio)
{
    std::lock_guard lock(shared->mutex);

    if (shared->index_mark_cache)
        throw Exception(ErrorCodes::LOGICAL_ERROR, "Index mark cache has been already created.");

    shared->index_mark_cache = std::make_shared<MarkCache>(cache_policy, max_cache_size_in_bytes, size_ratio);
}

void Context::updateIndexMarkCacheConfiguration(const Poco::Util::AbstractConfiguration & config)
{
    std::lock_guard lock(shared->mutex);

    if (!shared->index_mark_cache)
        throw Exception(ErrorCodes::LOGICAL_ERROR, "Index mark cache was not created yet.");

    size_t max_size_in_bytes = config.getUInt64("index_mark_cache_size", DEFAULT_INDEX_MARK_CACHE_MAX_SIZE);
    shared->index_mark_cache->setMaxSizeInBytes(max_size_in_bytes);
}

MarkCachePtr Context::getIndexMarkCache() const
{
    SharedLockGuard lock(shared->mutex);
    return shared->index_mark_cache;
}

void Context::clearIndexMarkCache() const
{
    MarkCachePtr cache = getIndexMarkCache();

    /// Clear the cache without holding context mutex to avoid blocking context for a long time
    if (cache)
        cache->clear();
}

void Context::setVectorSimilarityIndexCache(const String & cache_policy, size_t max_size_in_bytes, size_t max_entries, double size_ratio)
{
    std::lock_guard lock(shared->mutex);

    if (shared->vector_similarity_index_cache)
        throw Exception(ErrorCodes::LOGICAL_ERROR, "Vector similarity index cache has been already created.");

    shared->vector_similarity_index_cache = std::make_shared<VectorSimilarityIndexCache>(cache_policy, max_size_in_bytes, max_entries, size_ratio);
}

void Context::updateVectorSimilarityIndexCacheConfiguration(const Poco::Util::AbstractConfiguration & config)
{
    std::lock_guard lock(shared->mutex);

    if (!shared->vector_similarity_index_cache)
        throw Exception(ErrorCodes::LOGICAL_ERROR, "Vector similarity index cache was not created yet.");

    size_t max_size_in_bytes = config.getUInt64("vector_similarity_index_cache_size", DEFAULT_VECTOR_SIMILARITY_INDEX_CACHE_MAX_SIZE);
    size_t max_entries = config.getUInt64("vector_similarity_index_cache_max_entries", DEFAULT_VECTOR_SIMILARITY_INDEX_CACHE_MAX_ENTRIES);
    shared->vector_similarity_index_cache->setMaxSizeInBytes(max_size_in_bytes);
    shared->vector_similarity_index_cache->setMaxCount(max_entries);
}

VectorSimilarityIndexCachePtr Context::getVectorSimilarityIndexCache() const
{
    SharedLockGuard lock(shared->mutex);
    return shared->vector_similarity_index_cache;
}

void Context::clearVectorSimilarityIndexCache() const
{
    std::lock_guard lock(shared->mutex);

    if (shared->vector_similarity_index_cache)
        shared->vector_similarity_index_cache->clear();
}

void Context::setMMappedFileCache(size_t max_cache_size_in_num_entries)
{
    std::lock_guard lock(shared->mutex);

    if (shared->mmap_cache)
        throw Exception(ErrorCodes::LOGICAL_ERROR, "Mapped file cache has been already created.");

    shared->mmap_cache = std::make_shared<MMappedFileCache>(max_cache_size_in_num_entries);
}

void Context::updateMMappedFileCacheConfiguration(const Poco::Util::AbstractConfiguration & config)
{
    std::lock_guard lock(shared->mutex);

    if (!shared->mmap_cache)
        throw Exception(ErrorCodes::LOGICAL_ERROR, "Mapped file cache was not created yet.");

    size_t max_size_in_bytes = config.getUInt64("mmap_cache_size", DEFAULT_MMAP_CACHE_MAX_SIZE);
    shared->mmap_cache->setMaxSizeInBytes(max_size_in_bytes);
}

MMappedFileCachePtr Context::getMMappedFileCache() const
{
    SharedLockGuard lock(shared->mutex);
    return shared->mmap_cache;
}

void Context::clearMMappedFileCache() const
{
    MMappedFileCachePtr cache = getMMappedFileCache();

    /// Clear the cache without holding context mutex to avoid blocking context for a long time
    if (cache)
        cache->clear();
}

#if USE_AVRO
void Context::setIcebergMetadataFilesCache(const String & cache_policy, size_t max_size_in_bytes, size_t max_entries, double size_ratio)
{
    std::lock_guard lock(shared->mutex);

    if (shared->iceberg_metadata_files_cache)
        throw Exception(ErrorCodes::LOGICAL_ERROR, "Iceberg metadata cache has been already created.");

    shared->iceberg_metadata_files_cache = std::make_shared<IcebergMetadataFilesCache>(cache_policy, max_size_in_bytes, max_entries, size_ratio);
}

void Context::updateIcebergMetadataFilesCacheConfiguration(const Poco::Util::AbstractConfiguration & config)
{
    std::lock_guard lock(shared->mutex);

    if (!shared->iceberg_metadata_files_cache)
        throw Exception(ErrorCodes::LOGICAL_ERROR, "Iceberg metadata cache was not created yet.");

    size_t max_size_in_bytes = config.getUInt64("iceberg_metadata_files_cache_size", DEFAULT_ICEBERG_METADATA_CACHE_MAX_SIZE);
    size_t max_entries = config.getUInt64("iceberg_metadata_files_cache_max_entries", DEFAULT_ICEBERG_METADATA_CACHE_MAX_ENTRIES);
    shared->iceberg_metadata_files_cache->setMaxSizeInBytes(max_size_in_bytes);
    shared->iceberg_metadata_files_cache->setMaxCount(max_entries);
}

std::shared_ptr<IcebergMetadataFilesCache> Context::getIcebergMetadataFilesCache() const
{
    std::lock_guard lock(shared->mutex);
    return shared->iceberg_metadata_files_cache;
}

void Context::clearIcebergMetadataFilesCache() const
{
    auto cache = getIcebergMetadataFilesCache();

    /// Clear the cache without holding context mutex to avoid blocking context for a long time
    if (cache)
        cache->clear();
}
#endif

void Context::setQueryConditionCache(const String & cache_policy, size_t max_size_in_bytes, double size_ratio)
{
    std::lock_guard lock(shared->mutex);

    if (shared->query_condition_cache)
        throw Exception(ErrorCodes::LOGICAL_ERROR, "Mark filter cache has been already create.");

    shared->query_condition_cache = std::make_shared<QueryConditionCache>(cache_policy, max_size_in_bytes, size_ratio);
}

QueryConditionCachePtr Context::getQueryConditionCache() const
{
    SharedLockGuard lock(shared->mutex);
    return shared->query_condition_cache;
}

void Context::updateQueryConditionCacheConfiguration(const Poco::Util::AbstractConfiguration & config)
{
    std::lock_guard lock(shared->mutex);

    if (!shared->query_condition_cache)
        throw Exception(ErrorCodes::LOGICAL_ERROR, "Query condition cache was not created yet.");

    size_t max_size_in_bytes = config.getUInt64("query_condition_cache_size", DEFAULT_QUERY_CONDITION_CACHE_MAX_SIZE);
    shared->query_condition_cache->setMaxSizeInBytes(max_size_in_bytes);
}

void Context::clearQueryConditionCache() const
{
    std::lock_guard lock(shared->mutex);

    if (shared->query_condition_cache)
        shared->query_condition_cache->clear();
}


void Context::setQueryResultCache(size_t max_size_in_bytes, size_t max_entries, size_t max_entry_size_in_bytes, size_t max_entry_size_in_rows)
{
    std::lock_guard lock(shared->mutex);

    if (shared->query_result_cache)
        throw Exception(ErrorCodes::LOGICAL_ERROR, "Query cache has been already created.");

    shared->query_result_cache = std::make_shared<QueryResultCache>(max_size_in_bytes, max_entries, max_entry_size_in_bytes, max_entry_size_in_rows);
}

void Context::updateQueryResultCacheConfiguration(const Poco::Util::AbstractConfiguration & config)
{
    std::lock_guard lock(shared->mutex);

    if (!shared->query_result_cache)
        throw Exception(ErrorCodes::LOGICAL_ERROR, "Query cache was not created yet.");

    size_t max_size_in_bytes = config.getUInt64("query_cache.max_size_in_bytes", DEFAULT_QUERY_RESULT_CACHE_MAX_SIZE);
    size_t max_entries = config.getUInt64("query_cache.max_entries", DEFAULT_QUERY_RESULT_CACHE_MAX_ENTRIES);
    size_t max_entry_size_in_bytes = config.getUInt64("query_cache.max_entry_size_in_bytes", DEFAULT_QUERY_RESULT_CACHE_MAX_ENTRY_SIZE_IN_BYTES);
    size_t max_entry_size_in_rows = config.getUInt64("query_cache.max_entry_rows_in_rows", DEFAULT_QUERY_RESULT_CACHE_MAX_ENTRY_SIZE_IN_ROWS);
    shared->query_result_cache->updateConfiguration(max_size_in_bytes, max_entries, max_entry_size_in_bytes, max_entry_size_in_rows);
}

QueryResultCachePtr Context::getQueryResultCache() const
{
    SharedLockGuard lock(shared->mutex);
    return shared->query_result_cache;
}

void Context::clearQueryResultCache(const std::optional<String> & tag) const
{
    QueryResultCachePtr cache = getQueryResultCache();

    /// Clear the cache without holding context mutex to avoid blocking context for a long time
    if (cache)
        cache->clear(tag);
}

void Context::clearCaches() const
{
    std::lock_guard lock(shared->mutex);

    if (!shared->uncompressed_cache)
        throw Exception(ErrorCodes::LOGICAL_ERROR, "Uncompressed cache was not created yet.");
    shared->uncompressed_cache->clear();

    if (!shared->mark_cache)
        throw Exception(ErrorCodes::LOGICAL_ERROR, "Mark cache was not created yet.");
    shared->mark_cache->clear();

    if (!shared->primary_index_cache)
        throw Exception(ErrorCodes::LOGICAL_ERROR, "Primary index cache was not created yet.");
    shared->primary_index_cache->clear();

    if (!shared->index_uncompressed_cache)
        throw Exception(ErrorCodes::LOGICAL_ERROR, "Index uncompressed cache was not created yet.");
    shared->index_uncompressed_cache->clear();

    if (!shared->index_mark_cache)
        throw Exception(ErrorCodes::LOGICAL_ERROR, "Index mark cache was not created yet.");
    shared->index_mark_cache->clear();

    if (!shared->vector_similarity_index_cache)
        throw Exception(ErrorCodes::LOGICAL_ERROR, "Vector similarity index cache was not created yet.");
    shared->vector_similarity_index_cache->clear();

    if (!shared->mmap_cache)
        throw Exception(ErrorCodes::LOGICAL_ERROR, "Mmapped file cache was not created yet.");
    shared->mmap_cache->clear();

    if (!shared->query_condition_cache)
        throw Exception(ErrorCodes::LOGICAL_ERROR, "Query condition cache was not created yet.");
    shared->query_condition_cache->clear();

    /// Intentionally not clearing the query result cache which is transactionally inconsistent by design.
}

void Context::setAsynchronousMetrics(AsynchronousMetrics * asynchronous_metrics_)
{
    std::lock_guard lock(shared->mutex);
    shared->asynchronous_metrics = asynchronous_metrics_;
}

AsynchronousMetrics * Context::getAsynchronousMetrics() const
{
    SharedLockGuard lock(shared->mutex);
    return shared->asynchronous_metrics;
}

ThreadPool & Context::getPrefetchThreadpool() const
{
    callOnce(shared->prefetch_threadpool_initialized, [&] {
        auto pool_size = shared->server_settings[ServerSetting::prefetch_threadpool_pool_size];
        auto queue_size = shared->server_settings[ServerSetting::prefetch_threadpool_queue_size];

        shared->prefetch_threadpool = std::make_unique<ThreadPool>(
            CurrentMetrics::IOPrefetchThreads, CurrentMetrics::IOPrefetchThreadsActive, CurrentMetrics::IOPrefetchThreadsScheduled, pool_size, pool_size, queue_size);
    });

    return *shared->prefetch_threadpool;
}

size_t Context::getPrefetchThreadpoolSize() const
{
    return shared->server_settings[ServerSetting::prefetch_threadpool_pool_size];
}

ThreadPool & Context::getBuildVectorSimilarityIndexThreadPool() const
{
    callOnce(
        shared->build_vector_similarity_index_threadpool_initialized,
        [&]
        {
            size_t pool_size = shared->server_settings[ServerSetting::max_build_vector_similarity_index_thread_pool_size] > 0
                ? shared->server_settings[ServerSetting::max_build_vector_similarity_index_thread_pool_size]
                : getNumberOfCPUCoresToUse();
            shared->build_vector_similarity_index_threadpool = std::make_unique<ThreadPool>(
                CurrentMetrics::BuildVectorSimilarityIndexThreads,
                CurrentMetrics::BuildVectorSimilarityIndexThreadsActive,
                CurrentMetrics::BuildVectorSimilarityIndexThreadsScheduled,
                pool_size);
        });
    return *shared->build_vector_similarity_index_threadpool;
}

BackgroundSchedulePool & Context::getBufferFlushSchedulePool() const
{
    callOnce(shared->buffer_flush_schedule_pool_initialized, [&] {
        shared->buffer_flush_schedule_pool = BackgroundSchedulePool::create(
            shared->server_settings[ServerSetting::background_buffer_flush_schedule_pool_size],
            CurrentMetrics::BackgroundBufferFlushSchedulePoolTask,
            CurrentMetrics::BackgroundBufferFlushSchedulePoolSize,
            "BgBufSchPool");
    });

    return *shared->buffer_flush_schedule_pool;
}

BackgroundTaskSchedulingSettings Context::getBackgroundProcessingTaskSchedulingSettings() const
{
    BackgroundTaskSchedulingSettings task_settings;

    const auto & config = getConfigRef();
    task_settings.thread_sleep_seconds = config.getDouble("background_processing_pool_thread_sleep_seconds", 10);
    task_settings.thread_sleep_seconds_random_part = config.getDouble("background_processing_pool_thread_sleep_seconds_random_part", 1.0);
    task_settings.thread_sleep_seconds_if_nothing_to_do = config.getDouble("background_processing_pool_thread_sleep_seconds_if_nothing_to_do", 0.1);
    task_settings.task_sleep_seconds_when_no_work_min = config.getDouble("background_processing_pool_task_sleep_seconds_when_no_work_min", 10);
    task_settings.task_sleep_seconds_when_no_work_max = config.getDouble("background_processing_pool_task_sleep_seconds_when_no_work_max", 600);
    task_settings.task_sleep_seconds_when_no_work_multiplier = config.getDouble("background_processing_pool_task_sleep_seconds_when_no_work_multiplier", 1.1);
    task_settings.task_sleep_seconds_when_no_work_random_part = config.getDouble("background_processing_pool_task_sleep_seconds_when_no_work_random_part", 1.0);
    return task_settings;
}

BackgroundTaskSchedulingSettings Context::getBackgroundMoveTaskSchedulingSettings() const
{
    BackgroundTaskSchedulingSettings task_settings;

    const auto & config = getConfigRef();
    task_settings.thread_sleep_seconds = config.getDouble("background_move_processing_pool_thread_sleep_seconds", 10);
    task_settings.thread_sleep_seconds_random_part = config.getDouble("background_move_processing_pool_thread_sleep_seconds_random_part", 1.0);
    task_settings.thread_sleep_seconds_if_nothing_to_do = config.getDouble("background_move_processing_pool_thread_sleep_seconds_if_nothing_to_do", 0.1);
    task_settings.task_sleep_seconds_when_no_work_min = config.getDouble("background_move_processing_pool_task_sleep_seconds_when_no_work_min", 10);
    task_settings.task_sleep_seconds_when_no_work_max = config.getDouble("background_move_processing_pool_task_sleep_seconds_when_no_work_max", 600);
    task_settings.task_sleep_seconds_when_no_work_multiplier = config.getDouble("background_move_processing_pool_task_sleep_seconds_when_no_work_multiplier", 1.1);
    task_settings.task_sleep_seconds_when_no_work_random_part = config.getDouble("background_move_processing_pool_task_sleep_seconds_when_no_work_random_part", 1.0);

    return task_settings;
}

BackgroundSchedulePool & Context::getSchedulePool() const
{
    callOnce(shared->schedule_pool_initialized, [&] {
        shared->schedule_pool = BackgroundSchedulePool::create(
            shared->server_settings[ServerSetting::background_schedule_pool_size],
            CurrentMetrics::BackgroundSchedulePoolTask,
            CurrentMetrics::BackgroundSchedulePoolSize,
            "BgSchPool");
    });

    return *shared->schedule_pool;
}

BackgroundSchedulePool & Context::getDistributedSchedulePool() const
{
    callOnce(shared->distributed_schedule_pool_initialized, [&] {
        shared->distributed_schedule_pool = BackgroundSchedulePool::create(
            shared->server_settings[ServerSetting::background_distributed_schedule_pool_size],
            CurrentMetrics::BackgroundDistributedSchedulePoolTask,
            CurrentMetrics::BackgroundDistributedSchedulePoolSize,
            "BgDistSchPool");
    });

    return *shared->distributed_schedule_pool;
}

BackgroundSchedulePool & Context::getMessageBrokerSchedulePool() const
{
    callOnce(shared->message_broker_schedule_pool_initialized, [&] {
        shared->message_broker_schedule_pool = BackgroundSchedulePool::create(
            shared->server_settings[ServerSetting::background_message_broker_schedule_pool_size],
            CurrentMetrics::BackgroundMessageBrokerSchedulePoolTask,
            CurrentMetrics::BackgroundMessageBrokerSchedulePoolSize,
            "BgMBSchPool");
    });

    return *shared->message_broker_schedule_pool;
}

ThrottlerPtr Context::getReplicatedFetchesThrottler() const
{
    return shared->replicated_fetches_throttler;
}

ThrottlerPtr Context::getReplicatedSendsThrottler() const
{
    return shared->replicated_sends_throttler;
}

ThrottlerPtr Context::getRemoteReadThrottler() const
{
    ThrottlerPtr throttler;
    {
        std::lock_guard lock(shared->mutex);
        throttler = shared->remote_read_throttler;
    }

    if (auto bandwidth = getSettingsRef()[Setting::max_remote_read_network_bandwidth])
    {
        std::lock_guard lock(mutex);
        if (!remote_read_query_throttler)
            remote_read_query_throttler = std::make_shared<Throttler>(bandwidth, throttler, ProfileEvents::QueryRemoteReadThrottlerBytes, ProfileEvents::QueryRemoteReadThrottlerSleepMicroseconds);
        throttler = remote_read_query_throttler;
    }
    return throttler;
}

ThrottlerPtr Context::getRemoteWriteThrottler() const
{
    ThrottlerPtr throttler;
    {
        std::lock_guard lock(shared->mutex);
        throttler = shared->remote_write_throttler;
    }

    if (auto bandwidth = getSettingsRef()[Setting::max_remote_write_network_bandwidth])
    {
        std::lock_guard lock(mutex);
        if (!remote_write_query_throttler)
            remote_write_query_throttler = std::make_shared<Throttler>(bandwidth, throttler, ProfileEvents::QueryRemoteWriteThrottlerBytes, ProfileEvents::QueryRemoteWriteThrottlerSleepMicroseconds);
        throttler = remote_write_query_throttler;
    }
    return throttler;
}

ThrottlerPtr Context::getLocalReadThrottler() const
{
    ThrottlerPtr throttler;
    {
        std::lock_guard lock(shared->mutex);
        throttler = shared->local_read_throttler;
    }

    if (auto bandwidth = getSettingsRef()[Setting::max_local_read_bandwidth])
    {
        std::lock_guard lock(mutex);
        if (!local_read_query_throttler)
            local_read_query_throttler = std::make_shared<Throttler>(bandwidth, throttler, ProfileEvents::QueryLocalReadThrottlerBytes, ProfileEvents::QueryLocalReadThrottlerSleepMicroseconds);
        throttler = local_read_query_throttler;
    }
    return throttler;
}

ThrottlerPtr Context::getLocalWriteThrottler() const
{
    ThrottlerPtr throttler;
    {
        std::lock_guard lock(shared->mutex);
        throttler = shared->local_write_throttler;
    }

    if (auto bandwidth = getSettingsRef()[Setting::max_local_write_bandwidth])
    {
        std::lock_guard lock(mutex);
        if (!local_write_query_throttler)
            local_write_query_throttler = std::make_shared<Throttler>(bandwidth, throttler, ProfileEvents::QueryLocalWriteThrottlerBytes, ProfileEvents::QueryLocalWriteThrottlerSleepMicroseconds);
        throttler = local_write_query_throttler;
    }
    return throttler;
}

ThrottlerPtr Context::getBackupsThrottler() const
{
    ThrottlerPtr throttler = shared->backups_server_throttler;
    if (auto bandwidth = getSettingsRef()[Setting::max_backup_bandwidth])
    {
        std::lock_guard lock(mutex);
         if (!backups_query_throttler)
            backups_query_throttler = std::make_shared<Throttler>(bandwidth, throttler);
        throttler = backups_query_throttler;
    }
    return throttler;
}

ThrottlerPtr Context::getMutationsThrottler() const
{
    return shared->mutations_throttler;
}

ThrottlerPtr Context::getMergesThrottler() const
{
    return shared->merges_throttler;
}

void Context::reloadRemoteThrottlerConfig(size_t read_bandwidth, size_t write_bandwidth) const
{
    if (read_bandwidth)
    {
        std::lock_guard lock(shared->mutex);
        if (!shared->remote_read_throttler)
            shared->remote_read_throttler = std::make_shared<Throttler>(read_bandwidth, ProfileEvents::RemoteReadThrottlerBytes, ProfileEvents::RemoteReadThrottlerSleepMicroseconds);
    }

    if (shared->remote_read_throttler)
        std::static_pointer_cast<Throttler>(shared->remote_read_throttler)->setMaxSpeed(read_bandwidth);

    if (write_bandwidth)
    {
        std::lock_guard lock(shared->mutex);
        if (!shared->remote_write_throttler)
            shared->remote_write_throttler = std::make_shared<Throttler>(write_bandwidth, ProfileEvents::RemoteWriteThrottlerBytes, ProfileEvents::RemoteWriteThrottlerSleepMicroseconds);
    }

    if (shared->remote_write_throttler)
        std::static_pointer_cast<Throttler>(shared->remote_write_throttler)->setMaxSpeed(write_bandwidth);
}

void Context::reloadLocalThrottlerConfig(size_t read_bandwidth, size_t write_bandwidth) const
{
    if (read_bandwidth)
    {
        std::lock_guard lock(shared->mutex);
        if (!shared->local_read_throttler)
            shared->local_read_throttler = std::make_shared<Throttler>(read_bandwidth);
    }

    if (shared->local_read_throttler)
        std::static_pointer_cast<Throttler>(shared->local_read_throttler)->setMaxSpeed(read_bandwidth);

    if (write_bandwidth)
    {
        std::lock_guard lock(shared->mutex);
        if (!shared->local_write_throttler)
            shared->local_write_throttler = std::make_shared<Throttler>(write_bandwidth);
    }

    if (shared->local_write_throttler)
        std::static_pointer_cast<Throttler>(shared->local_write_throttler)->setMaxSpeed(write_bandwidth);
}

bool Context::hasDistributedDDL() const
{
    return getConfigRef().has("distributed_ddl");
}

void Context::setDDLWorker(std::unique_ptr<DDLWorker> ddl_worker, const LoadTaskPtrs & startup_after)
{
    std::lock_guard lock(shared->mutex);
    if (shared->ddl_worker)
        throw Exception(ErrorCodes::LOGICAL_ERROR, "DDL background thread has already been initialized");

    shared->ddl_worker = std::move(ddl_worker);

    auto job = makeLoadJob(
        getGoals(startup_after),
        TablesLoaderBackgroundStartupPoolId,
        "startup ddl worker",
        [this] (AsyncLoader &, const LoadJobPtr &)
        {
            std::lock_guard lock2(shared->mutex);
            shared->ddl_worker->startup();
        });

    shared->ddl_worker_startup_task = makeLoadTask(getAsyncLoader(), {job});
    shared->ddl_worker_startup_task->schedule();
}

DDLWorker & Context::getDDLWorker() const
{
    // We have to ensure that DDL worker will not interfere with async loading of tables.
    // For example to prevent creation of a table that already exists, but has not been yet loaded.
    // So we have to wait for all tables to be loaded before starting up DDL worker.
    // NOTE: Possible improvement: above requirement can be loosen by waiting for specific tables to load.
    if (shared->ddl_worker_startup_task)
        waitLoad(shared->ddl_worker_startup_task); // Just wait and do not prioritize, because it depends on all load and startup tasks

    {
        /// Only acquire the lock for reading ddl_worker field.
        /// hasZooKeeper() and hasDistributedDDL() acquire the same lock as well and double acquisition of the lock in shared mode can lead
        /// to a deadlock if an exclusive lock attempt is made in the meantime by another thread.
        SharedLockGuard lock(shared->mutex);
        if (shared->ddl_worker)
            return *shared->ddl_worker;
    }

    if (!hasZooKeeper())
        throw Exception(ErrorCodes::NO_ELEMENTS_IN_CONFIG, "There is no Zookeeper configuration in server config");

    if (!hasDistributedDDL())
        throw Exception(ErrorCodes::NO_ELEMENTS_IN_CONFIG, "There is no DistributedDDL configuration in server config");

    throw Exception(ErrorCodes::NO_ELEMENTS_IN_CONFIG, "DDL background thread is not initialized");
}

zkutil::ZooKeeperPtr Context::getZooKeeper() const
{
    std::lock_guard lock(shared->zookeeper_mutex);

    const auto & config = shared->zookeeper_config ? *shared->zookeeper_config : getConfigRef();
    if (!shared->zookeeper)
        shared->zookeeper = zkutil::ZooKeeper::create(config, zkutil::getZooKeeperConfigName(config), getZooKeeperLog());

    if (shared->zookeeper->expired())
    {
        Stopwatch watch;
        LOG_DEBUG(shared->log, "Trying to establish a new connection with ZooKeeper");
        shared->zookeeper = shared->zookeeper->startNewSession();
        if (isServerCompletelyStarted())
            shared->zookeeper->setServerCompletelyStarted();
        LOG_DEBUG(shared->log, "Establishing a new connection with ZooKeeper took {} ms", watch.elapsedMilliseconds());
    }

    return shared->zookeeper;
}

namespace
{

bool checkZooKeeperConfigIsLocal(const Poco::Util::AbstractConfiguration & config, const std::string & config_name)
{
    Poco::Util::AbstractConfiguration::Keys keys;
    config.keys(config_name, keys);

    for (const auto & key : keys)
    {
        if (startsWith(key, "node"))
        {
            String host = config.getString(config_name + "." + key + ".host");
            if (isLocalAddress(DNSResolver::instance().resolveHostAllInOriginOrder(host).front()))
                return true;
        }
    }
    return false;
}

}


bool Context::tryCheckClientConnectionToMyKeeperCluster() const
{
    try
    {
        const auto config_name = zkutil::getZooKeeperConfigName(getConfigRef());
        /// If our server is part of main Keeper cluster
        if (config_name == "keeper_server" || checkZooKeeperConfigIsLocal(getConfigRef(), config_name))
        {
            LOG_DEBUG(shared->log, "Keeper server is participant of the main zookeeper cluster, will try to connect to it");
            getZooKeeper();
            /// Connected, return true
            return true;
        }

        Poco::Util::AbstractConfiguration::Keys keys;
        getConfigRef().keys("auxiliary_zookeepers", keys);

        /// If our server is part of some auxiliary_zookeeper
        for (const auto & aux_zk_name : keys)
        {
            if (checkZooKeeperConfigIsLocal(getConfigRef(), "auxiliary_zookeepers." + aux_zk_name))
            {
                LOG_DEBUG(shared->log, "Our Keeper server is participant of the auxiliary zookeeper cluster ({}), will try to connect to it", aux_zk_name);
                getAuxiliaryZooKeeper(aux_zk_name);
                /// Connected, return true
                return true;
            }
        }

        /// Our server doesn't depend on our Keeper cluster
        return true;
    }
    catch (...)
    {
        return false;
    }
}

UInt32 Context::getZooKeeperSessionUptime() const
{
    std::lock_guard lock(shared->zookeeper_mutex);
    if (!shared->zookeeper || shared->zookeeper->expired())
        return 0;
    return shared->zookeeper->getSessionUptime();
}

void Context::setSystemZooKeeperLogAfterInitializationIfNeeded()
{
    /// It can be nearly impossible to understand in which order global objects are initialized on server startup.
    /// If getZooKeeper() is called before initializeSystemLogs(), then zkutil::ZooKeeper gets nullptr
    /// instead of pointer to system table and it logs nothing.
    /// This method explicitly sets correct pointer to system log after its initialization.
    /// TODO get rid of this if possible

    std::shared_ptr<ZooKeeperLog> zookeeper_log;
    {
        SharedLockGuard lock(shared->mutex);
        if (!shared->system_logs)
            return;

        zookeeper_log = shared->system_logs->zookeeper_log;
    }

    if (!zookeeper_log)
        return;

    {
        std::lock_guard lock(shared->zookeeper_mutex);
        if (shared->zookeeper)
            shared->zookeeper->setZooKeeperLog(zookeeper_log);
    }

    {
        std::lock_guard lock_auxiliary_zookeepers(shared->auxiliary_zookeepers_mutex);
        for (auto & zk : shared->auxiliary_zookeepers)
            zk.second->setZooKeeperLog(zookeeper_log);
    }
}

void Context::initializeKeeperDispatcher([[maybe_unused]] bool start_async) const
{
#if USE_NURAFT
    std::lock_guard lock(shared->keeper_dispatcher_mutex);

    if (shared->keeper_dispatcher)
        throw Exception(ErrorCodes::LOGICAL_ERROR, "Trying to initialize Keeper multiple times");

    const auto & config = getConfigRef();
    if (config.has("keeper_server"))
    {
        bool is_standalone_app = getApplicationType() == ApplicationType::KEEPER;
        if (start_async)
        {
            assert(!is_standalone_app);
            LOG_INFO(shared->log, "Connected to ZooKeeper (or Keeper) before internal Keeper start or we don't depend on our Keeper cluster, "
                     "will wait for Keeper asynchronously");
        }
        else
        {
            LOG_INFO(shared->log, "Cannot connect to ZooKeeper (or Keeper) before internal Keeper start, "
                     "will wait for Keeper synchronously");
        }

        shared->keeper_dispatcher = std::make_shared<KeeperDispatcher>();
        shared->keeper_dispatcher->initialize(config, is_standalone_app, start_async, getMacros());
    }
#endif
}

#if USE_NURAFT
std::shared_ptr<KeeperDispatcher> Context::getKeeperDispatcher() const
{
    std::lock_guard lock(shared->keeper_dispatcher_mutex);
    if (!shared->keeper_dispatcher)
        throw Exception(ErrorCodes::LOGICAL_ERROR, "Keeper must be initialized before requests");

    return shared->keeper_dispatcher;
}

std::shared_ptr<KeeperDispatcher> Context::tryGetKeeperDispatcher() const
{
    std::lock_guard lock(shared->keeper_dispatcher_mutex);
    return shared->keeper_dispatcher;
}
#endif

void Context::shutdownKeeperDispatcher() const
{
#if USE_NURAFT
    std::lock_guard lock(shared->keeper_dispatcher_mutex);
    if (shared->keeper_dispatcher)
    {
        shared->keeper_dispatcher->shutdown();
        shared->keeper_dispatcher.reset();
    }
#endif
}


void Context::updateKeeperConfiguration([[maybe_unused]] const Poco::Util::AbstractConfiguration & config)
{
#if USE_NURAFT
    std::lock_guard lock(shared->keeper_dispatcher_mutex);
    if (!shared->keeper_dispatcher)
        return;

    shared->keeper_dispatcher->updateConfiguration(config, getMacros());
#endif
}


zkutil::ZooKeeperPtr Context::getAuxiliaryZooKeeper(const String & name) const
{
    std::lock_guard lock(shared->auxiliary_zookeepers_mutex);

    auto zookeeper = shared->auxiliary_zookeepers.find(name);
    if (zookeeper == shared->auxiliary_zookeepers.end())
    {
        if (name.contains(':') || name.contains('/'))
            throw Exception(ErrorCodes::BAD_ARGUMENTS, "Invalid auxiliary ZooKeeper name {}: ':' and '/' are not allowed", name);

        const auto & config = shared->auxiliary_zookeepers_config ? *shared->auxiliary_zookeepers_config : getConfigRef();
        if (!config.has("auxiliary_zookeepers." + name))
            throw Exception(
                ErrorCodes::BAD_ARGUMENTS,
                "Unknown auxiliary ZooKeeper name '{}'. If it's required it can be added to the section <auxiliary_zookeepers> in "
                "config.xml",
                name);

        zookeeper = shared->auxiliary_zookeepers.emplace(name,
                        zkutil::ZooKeeper::create(config, "auxiliary_zookeepers." + name, getZooKeeperLog())).first;
    }
    else if (zookeeper->second->expired())
        zookeeper->second = zookeeper->second->startNewSession();

    return zookeeper->second;
}

std::shared_ptr<zkutil::ZooKeeper> Context::getDefaultOrAuxiliaryZooKeeper(const String & name) const
{
    return name == zkutil::DEFAULT_ZOOKEEPER_NAME ? getZooKeeper() : getAuxiliaryZooKeeper(name);
}


std::map<String, zkutil::ZooKeeperPtr> Context::getAuxiliaryZooKeepers() const
{
    std::lock_guard lock(shared->auxiliary_zookeepers_mutex);
    return shared->auxiliary_zookeepers;
}

void Context::resetZooKeeper() const
{
    std::lock_guard lock(shared->zookeeper_mutex);
    shared->zookeeper.reset();
}

static void reloadZooKeeperIfChangedImpl(
    const ConfigurationPtr & config,
    const std::string & config_name,
    zkutil::ZooKeeperPtr & zk,
    std::shared_ptr<ZooKeeperLog> zk_log,
    bool server_started)
{
    if (!zk || zk->configChanged(*config, config_name))
    {
        if (zk)
            zk->finalize("Config changed");

        zk = zkutil::ZooKeeper::create(*config, config_name, std::move(zk_log));
        if (server_started)
            zk->setServerCompletelyStarted();
    }
}

void Context::reloadZooKeeperIfChanged(const ConfigurationPtr & config) const
{
    bool server_started = isServerCompletelyStarted();
    std::lock_guard lock(shared->zookeeper_mutex);
    shared->zookeeper_config = config;
    reloadZooKeeperIfChangedImpl(config, zkutil::getZooKeeperConfigName(*config), shared->zookeeper, getZooKeeperLog(), server_started);
}

void Context::reloadAuxiliaryZooKeepersConfigIfChanged(const ConfigurationPtr & config)
{
    bool server_started = isServerCompletelyStarted();
    std::lock_guard lock(shared->auxiliary_zookeepers_mutex);

    shared->auxiliary_zookeepers_config = config;

    for (auto it = shared->auxiliary_zookeepers.begin(); it != shared->auxiliary_zookeepers.end();)
    {
        if (!config->has("auxiliary_zookeepers." + it->first))
            it = shared->auxiliary_zookeepers.erase(it);
        else
        {
            reloadZooKeeperIfChangedImpl(config, "auxiliary_zookeepers." + it->first, it->second, getZooKeeperLog(), server_started);
            ++it;
        }
    }
}


bool Context::hasZooKeeper() const
{
    return zkutil::hasZooKeeperConfig(getConfigRef());
}

bool Context::hasAuxiliaryZooKeeper(const String & name) const
{
    return getConfigRef().has("auxiliary_zookeepers." + name);
}

void Context::reloadQueryMaskingRulesIfChanged(const ConfigurationPtr & config) const
{
    const auto old_config = shared->sensitive_data_masker_config;
    if (old_config && isSameConfiguration(*config, *old_config, "query_masking_rules"))
        return;

    SensitiveDataMasker::setInstance(std::make_unique<SensitiveDataMasker>(*config, "query_masking_rules"));
    shared->sensitive_data_masker_config = config;
}

InterserverCredentialsPtr Context::getInterserverCredentials() const
{
    return shared->interserver_io_credentials.get();
}

void Context::updateInterserverCredentials(const Poco::Util::AbstractConfiguration & config)
{
    auto credentials = InterserverCredentials::make(config, "interserver_http_credentials");
    shared->interserver_io_credentials.set(std::move(credentials));
}

void Context::setInterserverIOAddress(const String & host, UInt16 port)
{
    shared->interserver_io_host = host;
    shared->interserver_io_port = port;
}

std::pair<String, UInt16> Context::getInterserverIOAddress() const
{
    if (shared->interserver_io_host.empty() || shared->interserver_io_port == 0)
        throw Exception(ErrorCodes::NO_ELEMENTS_IN_CONFIG,
                        "Parameter 'interserver_http(s)_port' required for replication is not specified "
                        "in configuration file.");

    return { shared->interserver_io_host, shared->interserver_io_port };
}

void Context::setInterserverScheme(const String & scheme)
{
    shared->interserver_scheme = scheme;
}

String Context::getInterserverScheme() const
{
    return shared->interserver_scheme;
}

void Context::setRemoteHostFilter(const Poco::Util::AbstractConfiguration & config)
{
    shared->remote_host_filter.setValuesFromConfig(config);
}

const RemoteHostFilter & Context::getRemoteHostFilter() const
{
    return shared->remote_host_filter;
}

void Context::setHTTPHeaderFilter(const Poco::Util::AbstractConfiguration & config)
{
    shared->http_header_filter.setValuesFromConfig(config);
}

const HTTPHeaderFilter & Context::getHTTPHeaderFilter() const
{
    return shared->http_header_filter;
}

UInt16 Context::getTCPPort() const
{
    const auto & config = getConfigRef();
    return config.getInt("tcp_port", DBMS_DEFAULT_PORT);
}

std::optional<UInt16> Context::getTCPPortSecure() const
{
    const auto & config = getConfigRef();
    if (config.has("tcp_port_secure"))
        return config.getInt("tcp_port_secure");
    return {};
}

void Context::registerServerPort(String port_name, UInt16 port)
{
    shared->server_ports.emplace(std::move(port_name), port);
}

UInt16 Context::getServerPort(const String & port_name) const
{
    auto it = shared->server_ports.find(port_name);
    if (it == shared->server_ports.end())
        throw Exception(ErrorCodes::CLUSTER_DOESNT_EXIST, "There is no port named {}", port_name);
    return it->second;
}

size_t Context::getMaxPendingMutationsToWarn() const
{
    SharedLockGuard lock(shared->mutex);
    return shared->max_pending_mutations_to_warn;
}

size_t Context::getMaxPendingMutationsExecutionTimeToWarn() const
{
    SharedLockGuard lock(shared->mutex);
    return shared->max_pending_mutations_execution_time_to_warn;
}

size_t Context::getMaxPartNumToWarn() const
{
    SharedLockGuard lock(shared->mutex);
    return shared->max_part_num_to_warn;
}

size_t Context::getMaxTableNumToWarn() const
{
    SharedLockGuard lock(shared->mutex);
    return shared->max_table_num_to_warn;
}

size_t Context::getMaxViewNumToWarn() const
{
    SharedLockGuard lock(shared->mutex);
    return shared->max_view_num_to_warn;
}

size_t Context::getMaxDictionaryNumToWarn() const
{
    SharedLockGuard lock(shared->mutex);
    return shared->max_dictionary_num_to_warn;
}

size_t Context::getMaxDatabaseNumToWarn() const
{
    SharedLockGuard lock(shared->mutex);
    return shared->max_database_num_to_warn;
}

void Context::setMaxPendingMutationsToWarn(size_t max_pending_mutations_to_warn)
{
    SharedLockGuard lock(shared->mutex);
    shared->max_pending_mutations_to_warn = max_pending_mutations_to_warn;
}

void Context::setMaxPendingMutationsExecutionTimeToWarn(size_t max_pending_mutations_execution_time_to_warn)
{
    SharedLockGuard lock(shared->mutex);
    shared->max_pending_mutations_execution_time_to_warn = max_pending_mutations_execution_time_to_warn;
}

void Context::setMaxPartNumToWarn(size_t max_part_to_warn)
{
    SharedLockGuard lock(shared->mutex);
    shared->max_part_num_to_warn = max_part_to_warn;
}

void Context::setMaxTableNumToWarn(size_t max_table_to_warn)
{
    SharedLockGuard lock(shared->mutex);
    shared->max_table_num_to_warn = max_table_to_warn;
}

void Context::setMaxViewNumToWarn(size_t max_view_to_warn)
{
    SharedLockGuard lock(shared->mutex);
    shared->max_view_num_to_warn = max_view_to_warn;
}

void Context::setMaxDictionaryNumToWarn(size_t max_dictionary_to_warn)
{
    SharedLockGuard lock(shared->mutex);
    shared->max_dictionary_num_to_warn = max_dictionary_to_warn;
}

void Context::setMaxDatabaseNumToWarn(size_t max_database_to_warn)
{
    SharedLockGuard lock(shared->mutex);
    shared->max_database_num_to_warn = max_database_to_warn;
}

double Context::getMinOSCPUWaitTimeRatioToDropConnection() const
{
    SharedLockGuard lock(shared->mutex);
    return shared->min_os_cpu_wait_time_ratio_to_drop_connection;
}

double Context::getMaxOSCPUWaitTimeRatioToDropConnection() const
{
    SharedLockGuard lock(shared->mutex);
    return shared->max_os_cpu_wait_time_ratio_to_drop_connection;
}

void Context::setOSCPUOverloadSettings(double min_os_cpu_wait_time_ratio_to_drop_connection, double max_os_cpu_wait_time_ratio_to_drop_connection)
{
    SharedLockGuard lock(shared->mutex);
    shared->min_os_cpu_wait_time_ratio_to_drop_connection = min_os_cpu_wait_time_ratio_to_drop_connection;
    shared->max_os_cpu_wait_time_ratio_to_drop_connection = max_os_cpu_wait_time_ratio_to_drop_connection;
}

<<<<<<< HEAD
=======
bool Context::getS3QueueDisableStreaming() const
{
    SharedLockGuard lock(shared->mutex);
    return shared->server_settings[ServerSetting::s3queue_disable_streaming];
}

void Context::setS3QueueDisableStreaming(bool s3queue_disable_streaming) const
{
    std::lock_guard lock(shared->mutex);
    shared->server_settings.set("s3queue_disable_streaming", s3queue_disable_streaming);
}

>>>>>>> bdae49ab
std::shared_ptr<Cluster> Context::getCluster(const std::string & cluster_name) const
{
    if (auto res = tryGetCluster(cluster_name))
        return res;
    throw Exception(ErrorCodes::CLUSTER_DOESNT_EXIST, "Requested cluster '{}' not found", cluster_name);
}


std::shared_ptr<Cluster> Context::tryGetCluster(const std::string & cluster_name) const
{
    std::shared_ptr<Cluster> res = nullptr;

    {
        std::lock_guard lock(shared->clusters_mutex);
        res = getClustersImpl(lock)->getCluster(cluster_name);

        if (res == nullptr && shared->cluster_discovery)
            res = shared->cluster_discovery->getCluster(cluster_name);
    }

    if (res == nullptr && !cluster_name.empty())
        res = tryGetReplicatedDatabaseCluster(cluster_name);

    return res;
}


void Context::reloadClusterConfig() const
{
    while (true)
    {
        ConfigurationPtr cluster_config;
        {
            std::lock_guard lock(shared->clusters_mutex);
            cluster_config = shared->clusters_config;
        }

        const auto & config = cluster_config ? *cluster_config : getConfigRef();
        auto new_clusters = std::make_shared<Clusters>(config, *settings, getMacros());

        {
            std::lock_guard lock(shared->clusters_mutex);
            if (shared->clusters_config.get() == cluster_config.get())
            {
                shared->clusters = std::move(new_clusters);
                return;
            }

            // Clusters config has been suddenly changed, recompute clusters
        }
    }
}

std::map<String, ClusterPtr> Context::getClusters() const
{
    std::lock_guard lock(shared->clusters_mutex);

    auto clusters = getClustersImpl(lock)->getContainer();

    if (shared->cluster_discovery)
    {
        const auto & cluster_discovery_map = shared->cluster_discovery->getClusters();
        for (const auto & [name, cluster] : cluster_discovery_map)
            clusters.emplace(name, cluster);
    }
    return clusters;
}

std::shared_ptr<Clusters> Context::getClustersImpl(std::lock_guard<std::mutex> & /* lock */) const TSA_REQUIRES(shared->clusters_mutex)
{
    if (!shared->clusters)
    {
        const auto & config = shared->clusters_config ? *shared->clusters_config : getConfigRef();
        shared->clusters = std::make_shared<Clusters>(config, *settings, getMacros());
    }

    return shared->clusters;
}

void Context::startClusterDiscovery()
{
    std::lock_guard lock(shared->clusters_mutex);
    if (!shared->cluster_discovery)
        return;
    shared->cluster_discovery->start();
}


/// On repeating calls updates existing clusters and adds new clusters, doesn't delete old clusters
void Context::setClustersConfig(const ConfigurationPtr & config, bool enable_discovery, const String & config_name)
{
    std::lock_guard lock(shared->clusters_mutex);
    if (ConfigHelper::getBool(*config, "allow_experimental_cluster_discovery") && enable_discovery && !shared->cluster_discovery)
    {
        shared->cluster_discovery = std::make_unique<ClusterDiscovery>(*config, getGlobalContext(), getMacros());
    }

    /// Do not update clusters if this part of config wasn't changed.
    if (shared->clusters && isSameConfiguration(*config, *shared->clusters_config, config_name))
        return;

    auto old_clusters_config = shared->clusters_config;
    shared->clusters_config = config;

    if (!shared->clusters)
        shared->clusters = std::make_shared<Clusters>(*shared->clusters_config, *settings, getMacros(), config_name);
    else
        shared->clusters->updateClusters(*shared->clusters_config, *settings, config_name, old_clusters_config);

    ++shared->clusters_version;
}

size_t Context::getClustersVersion() const
{
    std::lock_guard lock(shared->clusters_mutex);
    return shared->clusters_version;
}


void Context::setCluster(const String & cluster_name, const std::shared_ptr<Cluster> & cluster)
{
    std::lock_guard lock(shared->clusters_mutex);

    if (!shared->clusters)
        throw Exception(ErrorCodes::LOGICAL_ERROR, "Clusters are not set");

    shared->clusters->setCluster(cluster_name, cluster);
}


void Context::initializeSystemLogs()
{
    /// It is required, because the initialization of system logs can be also
    /// triggered from another thread, that is launched while initializing the system logs,
    /// for example, system.filesystem_cache_log will be triggered by parts loading
    /// of any other table if it is stored on a disk with cache.
    callOnce(shared->system_logs_initialized, [&] {
        auto system_logs = std::make_unique<SystemLogs>(getGlobalContext(), getConfigRef());
        std::lock_guard lock(shared->mutex);
        shared->system_logs = std::move(system_logs);
    });
}

void Context::createTraceCollector()
{
    shared->createTraceCollector();
}

void Context::initializeTraceCollector()
{
    shared->initializeTraceCollector(getTraceLog());
}

/// Call after unexpected crash happen.
void Context::handleCrash() const
{
    std::lock_guard<std::mutex> lock(mutex_shared_context);
    if (!shared)
        return;

    SharedLockGuard lock2(shared->mutex);
    if (shared->system_logs)
        shared->system_logs->handleCrash();
}

bool Context::hasTraceCollector() const
{
    return shared->hasTraceCollector();
}


std::shared_ptr<QueryLog> Context::getQueryLog() const
{
    SharedLockGuard lock(shared->mutex);

    if (!shared->system_logs)
        return {};

    return shared->system_logs->query_log;
}

std::shared_ptr<QueryMetricLog> Context::getQueryMetricLog() const
{
    SharedLockGuard lock(shared->mutex);

    if (!shared->system_logs)
        return {};

    return shared->system_logs->query_metric_log;
}

std::shared_ptr<QueryThreadLog> Context::getQueryThreadLog() const
{
    SharedLockGuard lock(shared->mutex);

    if (!shared->system_logs)
        return {};

    return shared->system_logs->query_thread_log;
}

std::shared_ptr<QueryViewsLog> Context::getQueryViewsLog() const
{
    SharedLockGuard lock(shared->mutex);
    if (!shared->system_logs)
        return {};

    return shared->system_logs->query_views_log;
}

std::shared_ptr<PartLog> Context::getPartLog(const String & part_database) const
{
    SharedLockGuard lock(shared->mutex);

    /// No part log or system logs are shutting down.
    if (!shared->system_logs)
        return {};

    /// Will not log operations on system tables (including part_log itself).
    /// It doesn't make sense and not allow to destruct PartLog correctly due to infinite logging and flushing,
    /// and also make troubles on startup.
    if (part_database == DatabaseCatalog::SYSTEM_DATABASE)
        return {};

    return shared->system_logs->part_log;
}


std::shared_ptr<TraceLog> Context::getTraceLog() const
{
    SharedLockGuard lock(shared->mutex);

    if (!shared->system_logs)
        return {};

    return shared->system_logs->trace_log;
}


std::shared_ptr<TextLog> Context::getTextLog() const
{
    SharedLockGuard lock(shared->mutex);

    if (!shared->system_logs)
        return {};

    return shared->system_logs->text_log;
}


std::shared_ptr<MetricLog> Context::getMetricLog() const
{
    SharedLockGuard lock(shared->mutex);

    if (!shared->system_logs)
        return {};

    return shared->system_logs->metric_log;
}

std::shared_ptr<TransposedMetricLog> Context::getTransposedMetricLog() const
{
     SharedLockGuard lock(shared->mutex);

    if (!shared->system_logs)
        return {};

    return shared->system_logs->transposed_metric_log;
}


std::shared_ptr<LatencyLog> Context::getLatencyLog() const
{
    SharedLockGuard lock(shared->mutex);

    if (!shared->system_logs)
        return {};

    return shared->system_logs->latency_log;
}


std::shared_ptr<AsynchronousMetricLog> Context::getAsynchronousMetricLog() const
{
    SharedLockGuard lock(shared->mutex);

    if (!shared->system_logs)
        return {};

    return shared->system_logs->asynchronous_metric_log;
}


std::shared_ptr<OpenTelemetrySpanLog> Context::getOpenTelemetrySpanLog() const
{
    SharedLockGuard lock(shared->mutex);

    if (!shared->system_logs)
        return {};

    return shared->system_logs->opentelemetry_span_log;
}

std::shared_ptr<SessionLog> Context::getSessionLog() const
{
    SharedLockGuard lock(shared->mutex);

    if (!shared->system_logs)
        return {};

    return shared->system_logs->session_log;
}


std::shared_ptr<ZooKeeperLog> Context::getZooKeeperLog() const
{
    SharedLockGuard lock(shared->mutex);

    if (!shared->system_logs)
        return {};

    return shared->system_logs->zookeeper_log;
}


std::shared_ptr<TransactionsInfoLog> Context::getTransactionsInfoLog() const
{
    SharedLockGuard lock(shared->mutex);

    if (!shared->system_logs)
        return {};

    return shared->system_logs->transactions_info_log;
}


std::shared_ptr<ProcessorsProfileLog> Context::getProcessorsProfileLog() const
{
    SharedLockGuard lock(shared->mutex);

    if (!shared->system_logs)
        return {};

    return shared->system_logs->processors_profile_log;
}

std::shared_ptr<FilesystemCacheLog> Context::getFilesystemCacheLog() const
{
    SharedLockGuard lock(shared->mutex);
    if (!shared->system_logs)
        return {};

    return shared->system_logs->filesystem_cache_log;
}

std::shared_ptr<ObjectStorageQueueLog> Context::getS3QueueLog() const
{
    SharedLockGuard lock(shared->mutex);
    if (!shared->system_logs)
        return {};

    return shared->system_logs->s3queue_log;
}

std::shared_ptr<ObjectStorageQueueLog> Context::getAzureQueueLog() const
{
    SharedLockGuard lock(shared->mutex);
    if (!shared->system_logs)
        return {};

    return shared->system_logs->azure_queue_log;
}

std::shared_ptr<FilesystemReadPrefetchesLog> Context::getFilesystemReadPrefetchesLog() const
{
    SharedLockGuard lock(shared->mutex);
    if (!shared->system_logs)
        return {};

    return shared->system_logs->filesystem_read_prefetches_log;
}

std::shared_ptr<AsynchronousInsertLog> Context::getAsynchronousInsertLog() const
{
    SharedLockGuard lock(shared->mutex);

    if (!shared->system_logs)
        return {};

    return shared->system_logs->asynchronous_insert_log;
}

std::shared_ptr<BackupLog> Context::getBackupLog() const
{
    SharedLockGuard lock(shared->mutex);

    if (!shared->system_logs)
        return {};

    return shared->system_logs->backup_log;
}

std::shared_ptr<BlobStorageLog> Context::getBlobStorageLog() const
{
    bool enable_blob_storage_log = getSettingsRef()[Setting::enable_blob_storage_log];
    if (hasQueryContext())
        enable_blob_storage_log = getQueryContext()->getSettingsRef()[Setting::enable_blob_storage_log];

    if (!enable_blob_storage_log)
        return {};

    SharedLockGuard lock(shared->mutex);

    if (!shared->system_logs)
        return {};
    return shared->system_logs->blob_storage_log;
}

SystemLogs Context::getSystemLogs() const
{
    SharedLockGuard lock(shared->mutex);

    if (!shared->system_logs)
        return {};
    return *shared->system_logs;
}

std::optional<Context::Dashboards> Context::getDashboards() const
{
    std::lock_guard lock(shared->dashboard_mutex);

    if (!shared->dashboards)
        return {};
    return shared->dashboards;
}

namespace
{

String trim(const String & text)
{
    std::string_view view(text);
    ::trim(view, '\n');
    return String(view);
}

}

void Context::setDashboardsConfig(const ConfigurationPtr & config)
{
    Poco::Util::AbstractConfiguration::Keys keys;
    config->keys("dashboards", keys);

    Dashboards dashboards;
    for (const auto & key : keys)
    {
        const auto & prefix = "dashboards." + key + ".";
        dashboards.push_back({
            { "dashboard", config->getString(prefix + "dashboard") },
            { "title",     config->getString(prefix + "title") },
            { "query",     trim(config->getString(prefix + "query")) },
        });
    }

    {
        std::lock_guard lock(shared->dashboard_mutex);
        if (!dashboards.empty())
            shared->dashboards.emplace(std::move(dashboards));
        else
            shared->dashboards.reset();
    }
}

CompressionCodecPtr Context::chooseCompressionCodec(size_t part_size, double part_size_ratio) const
{
    std::lock_guard lock(shared->mutex);

    if (!shared->compression_codec_selector)
    {
        constexpr auto config_name = "compression";
        const auto & config = shared->getConfigRefWithLock(lock);

        if (config.has(config_name))
            shared->compression_codec_selector = std::make_unique<CompressionCodecSelector>(config, "compression");
        else
            shared->compression_codec_selector = std::make_unique<CompressionCodecSelector>();
    }

    return shared->compression_codec_selector->choose(part_size, part_size_ratio);
}


DiskPtr Context::getDisk(const String & name) const
{
    std::lock_guard lock(shared->storage_policies_mutex);

    auto disk_selector = getDiskSelector(lock);

    return disk_selector->get(name);
}

DiskPtr Context::getOrCreateDisk(const String & name, DiskCreator creator) const
{
    std::lock_guard lock(shared->storage_policies_mutex);

    auto disk_selector = getDiskSelector(lock);

    auto disk = disk_selector->tryGet(name);
    if (!disk)
    {
        disk = creator(getDisksMap(lock));
        const_cast<DiskSelector *>(disk_selector.get())->addToDiskMap(name, disk);
    }

    return disk;
}

StoragePolicyPtr Context::getStoragePolicy(const String & name) const
{
    std::lock_guard lock(shared->storage_policies_mutex);

    auto policy_selector = getStoragePolicySelector(lock);

    return policy_selector->get(name);
}

StoragePolicyPtr Context::getStoragePolicyFromDisk(const String & disk_name) const
{
    std::lock_guard lock(shared->storage_policies_mutex);

    const std::string storage_policy_name = StoragePolicySelector::TMP_STORAGE_POLICY_PREFIX + disk_name;
    auto storage_policy_selector = getStoragePolicySelector(lock);
    StoragePolicyPtr storage_policy = storage_policy_selector->tryGet(storage_policy_name);

    if (!storage_policy)
    {
        auto disk_selector = getDiskSelector(lock);
        auto disk = disk_selector->get(disk_name);
        auto volume = std::make_shared<SingleDiskVolume>("_volume_" + disk_name, disk);

        static const auto move_factor_for_single_disk_volume = 0.0;
        storage_policy = std::make_shared<StoragePolicy>(storage_policy_name, Volumes{volume}, move_factor_for_single_disk_volume);
        const_cast<StoragePolicySelector *>(storage_policy_selector.get())->add(storage_policy);
    }
    /// Note: it is important to put storage policy into disk selector (and not recreate it on each call)
    /// because in some places there are checks that storage policy pointers are the same from different tables.
    /// (We can assume that tables with the same `disk` setting are on the same storage policy).

    return storage_policy;
}

StoragePolicyPtr Context::getOrCreateStoragePolicy(const String & name, StoragePolicyCreator creator) const
{
    std::lock_guard lock(shared->storage_policies_mutex);

    auto storage_policy_selector = getStoragePolicySelector(lock);

    auto storage_policy = storage_policy_selector->tryGet(name);
    if (!storage_policy)
    {
        storage_policy = creator(storage_policy_selector->getPoliciesMap());
        const_cast<StoragePolicySelector *>(storage_policy_selector.get())->add(storage_policy);
    }

    return storage_policy;
}

DisksMap Context::getDisksMap() const
{
    std::lock_guard lock(shared->storage_policies_mutex);
    return getDisksMap(lock);
}

DisksMap Context::getDisksMap(std::lock_guard<std::mutex> & lock) const
{
    return getDiskSelector(lock)->getDisksMap();
}

StoragePoliciesMap Context::getPoliciesMap() const
{
    std::lock_guard lock(shared->storage_policies_mutex);
    return getStoragePolicySelector(lock)->getPoliciesMap();
}

DiskSelectorPtr Context::getDiskSelector(std::lock_guard<std::mutex> & /* lock */) const TSA_REQUIRES(shared->storage_policies_mutex)
{
    if (!shared->merge_tree_disk_selector)
    {
        constexpr auto config_name = "storage_configuration.disks";
        const auto & config = getConfigRef();
        auto disk_selector = std::make_shared<DiskSelector>();
        disk_selector->initialize(config, config_name, shared_from_this());
        shared->merge_tree_disk_selector = disk_selector;
    }

    return shared->merge_tree_disk_selector;
}

StoragePolicySelectorPtr Context::getStoragePolicySelector(std::lock_guard<std::mutex> & lock) const TSA_REQUIRES(shared->storage_policies_mutex)
{
    if (!shared->merge_tree_storage_policy_selector)
    {
        constexpr auto config_name = "storage_configuration.policies";
        const auto & config = getConfigRef();
        shared->merge_tree_storage_policy_selector = std::make_shared<StoragePolicySelector>(config, config_name, getDiskSelector(lock));
    }

    return shared->merge_tree_storage_policy_selector;
}


void Context::updateStorageConfiguration(const Poco::Util::AbstractConfiguration & config)
{
    {
        std::lock_guard lock(shared->storage_policies_mutex);
        Strings disks_to_reinit;
        if (shared->merge_tree_disk_selector)
            shared->merge_tree_disk_selector
                = shared->merge_tree_disk_selector->updateFromConfig(config, "storage_configuration.disks", shared_from_this());

        if (shared->merge_tree_storage_policy_selector)
        {
            try
            {
                shared->merge_tree_storage_policy_selector = shared->merge_tree_storage_policy_selector->updateFromConfig(
                    config, "storage_configuration.policies", shared->merge_tree_disk_selector, disks_to_reinit);
            }
            catch (Exception & e)
            {
                LOG_ERROR(
                    shared->log, "An error has occurred while reloading storage policies, storage policies were not applied: {}", e.message());
            }
        }

        if (!disks_to_reinit.empty())
        {
            LOG_INFO(shared->log, "Initializing disks: ({}) for all tables", fmt::join(disks_to_reinit, ", "));
            DatabaseCatalog::instance().triggerReloadDisksTask(disks_to_reinit);
        }
    }

    {
        std::lock_guard lock(shared->mutex);
        if (shared->storage_s3_settings)
            shared->storage_s3_settings->loadFromConfig(config, /* config_prefix */"s3", getSettingsRef());
    }

    {
        std::lock_guard lock(shared->mutex);
        if (shared->storage_azure_settings)
            shared->storage_azure_settings->loadFromConfig(config, /* config_prefix */"configuration.disks.", getSettingsRef());
    }

}


const MergeTreeSettings & Context::getMergeTreeSettings() const
{
    std::lock_guard lock(shared->mutex);

    if (!shared->merge_tree_settings)
    {
        const auto & config = shared->getConfigRefWithLock(lock);
        MergeTreeSettings mt_settings;

        /// Respect compatibility setting from the default profile.
        /// First, we apply compatibility values, and only after apply changes from the config.
        mt_settings.applyCompatibilitySetting((*settings)[Setting::compatibility]);

        mt_settings.loadFromConfig("merge_tree", config);
        shared->merge_tree_settings.emplace(mt_settings);
    }

    return *shared->merge_tree_settings;
}

const MergeTreeSettings & Context::getReplicatedMergeTreeSettings() const
{
    std::lock_guard lock(shared->mutex);

    if (!shared->replicated_merge_tree_settings)
    {
        const auto & config = shared->getConfigRefWithLock(lock);
        MergeTreeSettings mt_settings;

        /// Respect compatibility setting from the default profile.
        /// First, we apply compatibility values, and only after apply changes from the config.
        mt_settings.applyCompatibilitySetting((*settings)[Setting::compatibility]);

        mt_settings.loadFromConfig("merge_tree", config);
        mt_settings.loadFromConfig("replicated_merge_tree", config);
        shared->replicated_merge_tree_settings.emplace(mt_settings);
    }

    return *shared->replicated_merge_tree_settings;
}

const DistributedSettings & Context::getDistributedSettings() const
{
    std::lock_guard lock(shared->mutex);

    if (!shared->distributed_settings)
    {
        const auto & config = shared->getConfigRefWithLock(lock);
        DistributedSettings distributed_settings;
        distributed_settings.loadFromConfig("distributed", config);
        shared->distributed_settings.emplace(distributed_settings);
    }

    return *shared->distributed_settings;
}

const S3SettingsByEndpoint & Context::getStorageS3Settings() const
{
    std::lock_guard lock(shared->mutex);

    if (!shared->storage_s3_settings)
    {
        const auto & config = shared->getConfigRefWithLock(lock);
        shared->storage_s3_settings.emplace().loadFromConfig(config, "s3", getSettingsRef());
    }

    return *shared->storage_s3_settings;
}

const AzureSettingsByEndpoint & Context::getStorageAzureSettings() const
{
    std::lock_guard lock(shared->mutex);

    if (!shared->storage_azure_settings)
    {
        const auto & config = shared->getConfigRefWithLock(lock);
        shared->storage_azure_settings.emplace().loadFromConfig(config, "storage_configuration.disks", getSettingsRef());
    }

    return *shared->storage_azure_settings;
}

void Context::checkCanBeDropped(const String & database, const String & table, const size_t & size, const size_t & max_size_to_drop) const
{
    if (!max_size_to_drop || size <= max_size_to_drop)
        return;

    fs::path force_file(getFlagsPath() + "force_drop_table");
    bool force_file_exists = fs::exists(force_file);

    if (force_file_exists)
    {
        try
        {
            fs::remove(force_file);
            return;
        }
        catch (...)
        {
            /// User should recreate force file on each drop, it shouldn't be protected
            tryLogCurrentException("Drop table check", "Can't remove force file to enable table or partition drop");
        }
    }

    String size_str = formatReadableSizeWithDecimalSuffix(size);
    String max_size_to_drop_str = formatReadableSizeWithDecimalSuffix(max_size_to_drop);
    throw Exception(ErrorCodes::TABLE_SIZE_EXCEEDS_MAX_DROP_SIZE_LIMIT,
                    "Table or Partition in {}.{} was not dropped.\nReason:\n"
                    "1. Size ({}) is greater than max_[table/partition]_size_to_drop ({})\n"
                    "2. File '{}' intended to force DROP {}\n"
                    "How to fix this:\n"
                    "1. Either increase (or set to zero) max_[table/partition]_size_to_drop in server config\n"
                    "2. Either pass a bigger (or set to zero) max_[table/partition]_size_to_drop through query settings\n"
                    "3. Either create forcing file {} and make sure that ClickHouse has write permission for it.\n"
                    "Example:\nsudo touch '{}' && sudo chmod 666 '{}'",
                    backQuoteIfNeed(database), backQuoteIfNeed(table),
                    size_str, max_size_to_drop_str,
                    force_file.string(), force_file_exists ? "exists but not writeable (could not be removed)" : "doesn't exist",
                    force_file.string(),
                    force_file.string(), force_file.string());
}


void Context::setMaxTableSizeToDrop(size_t max_size)
{
    // Is initialized at server startup and updated at config reload
    shared->max_table_size_to_drop.store(max_size, std::memory_order_relaxed);
}

size_t Context::getMaxTableSizeToDrop() const
{
    return shared->max_table_size_to_drop.load();
}

void Context::checkTableCanBeDropped(const String & database, const String & table, const size_t & table_size) const
{
    size_t max_table_size_to_drop = shared->max_table_size_to_drop.load();

    checkCanBeDropped(database, table, table_size, max_table_size_to_drop);
}

void Context::checkTableCanBeDropped(const String & database, const String & table, const size_t & table_size, const size_t & max_table_size_to_drop) const
{
    checkCanBeDropped(database, table, table_size, max_table_size_to_drop);
}

void Context::setMaxPartitionSizeToDrop(size_t max_size)
{
    // Is initialized at server startup and updated at config reload
    shared->max_partition_size_to_drop.store(max_size, std::memory_order_relaxed);
}

size_t Context::getMaxPartitionSizeToDrop() const
{
    return shared->max_partition_size_to_drop.load();
}

void Context::checkPartitionCanBeDropped(const String & database, const String & table, const size_t & partition_size) const
{
    size_t max_partition_size_to_drop = shared->max_partition_size_to_drop.load();

    checkCanBeDropped(database, table, partition_size, max_partition_size_to_drop);
}

void Context::checkPartitionCanBeDropped(const String & database, const String & table, const size_t & partition_size, const size_t & max_partition_size_to_drop) const
{
    checkCanBeDropped(database, table, partition_size, max_partition_size_to_drop);
}

void Context::setConfigReloaderInterval(size_t value_ms)
{
    shared->config_reload_interval_ms.store(value_ms, std::memory_order_relaxed);
}

size_t Context::getConfigReloaderInterval() const
{
    return shared->config_reload_interval_ms.load(std::memory_order_relaxed);
}

InputFormatPtr Context::getInputFormat(const String & name, ReadBuffer & buf, const Block & sample, UInt64 max_block_size, const std::optional<FormatSettings> & format_settings) const
{
    return FormatFactory::instance().getInput(name, buf, sample, shared_from_this(), max_block_size, format_settings);
}

OutputFormatPtr Context::getOutputFormat(const String & name, WriteBuffer & buf, const Block & sample, const std::optional<FormatSettings> & format_settings) const
{
    return FormatFactory::instance().getOutputFormat(name, buf, sample, shared_from_this(), format_settings);
}

OutputFormatPtr Context::getOutputFormatParallelIfPossible(const String & name, WriteBuffer & buf, const Block & sample, const std::optional<FormatSettings> & format_settings) const
{
    return FormatFactory::instance().getOutputFormatParallelIfPossible(name, buf, sample, shared_from_this(), format_settings);
}


double Context::getUptimeSeconds() const
{
    SharedLockGuard lock(shared->mutex);
    return shared->uptime_watch.elapsedSeconds();
}


void Context::setConfigReloadCallback(ConfigReloadCallback && callback)
{
    /// Is initialized at server startup, so lock isn't required. Otherwise use mutex.
    shared->config_reload_callback = std::move(callback);
}

void Context::reloadConfig() const
{
    /// Use mutex if callback may be changed after startup.
    if (!shared->config_reload_callback)
        throw Exception(ErrorCodes::LOGICAL_ERROR, "Can't reload config because config_reload_callback is not set.");

    shared->config_reload_callback();
}

void Context::setStartServersCallback(StartStopServersCallback && callback)
{
    /// Is initialized at server startup, so lock isn't required. Otherwise use mutex.
    shared->start_servers_callback = std::move(callback);
}

void Context::setStopServersCallback(StartStopServersCallback && callback)
{
    /// Is initialized at server startup, so lock isn't required. Otherwise use mutex.
    shared->stop_servers_callback = std::move(callback);
}

void Context::startServers(const ServerType & server_type) const
{
    /// Use mutex if callback may be changed after startup.
    if (!shared->start_servers_callback)
        throw Exception(ErrorCodes::LOGICAL_ERROR, "Can't start servers because start_servers_callback is not set.");

    shared->start_servers_callback(server_type);
}

void Context::stopServers(const ServerType & server_type) const
{
    /// Use mutex if callback may be changed after startup.
    if (!shared->stop_servers_callback)
        throw Exception(ErrorCodes::LOGICAL_ERROR, "Can't stop servers because stop_servers_callback is not set.");

    shared->stop_servers_callback(server_type);
}


void Context::shutdown() TSA_NO_THREAD_SAFETY_ANALYSIS
{
    shared->shutdown();
}


Context::ApplicationType Context::getApplicationType() const
{
    return shared->application_type;
}

void Context::setApplicationType(ApplicationType type)
{
    /// Lock isn't required, you should set it at start
    shared->application_type = type;

    if (type == ApplicationType::LOCAL || type == ApplicationType::SERVER || type == ApplicationType::DISKS)
        shared->server_settings.loadSettingsFromConfig(Poco::Util::Application::instance().config());

    if (type == ApplicationType::SERVER)
        shared->configureServerWideThrottling();
}

void Context::setDefaultProfiles(const Poco::Util::AbstractConfiguration & config)
{
    shared->default_profile_name = config.getString("default_profile", "default");
    getAccessControl().setDefaultProfileName(shared->default_profile_name);

    shared->system_profile_name = config.getString("system_profile", shared->default_profile_name);

    /// Don't check for constraints on first load. This makes the default profile consistent with other users, where
    /// the default value set in the config might be outside of the constraints range
    /// It makes it possible to change the value of experimental settings with `allow_feature_tier` != 2
    bool check_constraints = false;
    setCurrentProfile(shared->system_profile_name, check_constraints);

    applySettingsQuirks(*settings, getLogger("SettingsQuirks"));
    doSettingsSanityCheckClamp(*settings, getLogger("SettingsSanity"));

    shared->buffer_profile_name = config.getString("buffer_profile", shared->system_profile_name);
    buffer_context = Context::createCopy(shared_from_this());
    buffer_context->setCurrentProfile(shared->buffer_profile_name);
}

String Context::getDefaultProfileName() const
{
    return shared->default_profile_name;
}

String Context::getSystemProfileName() const
{
    return shared->system_profile_name;
}

String Context::getFormatSchemaPath() const
{
    return shared->format_schema_path;
}

void Context::setFormatSchemaPath(const String & path)
{
    shared->format_schema_path = path;
}

String Context::getGoogleProtosPath() const
{
    return shared->google_protos_path;
}

void Context::setGoogleProtosPath(const String & path)
{
    shared->google_protos_path = path;
}

std::pair<Context::SampleBlockCache *, std::unique_lock<std::mutex>> Context::getSampleBlockCache() const
{
    chassert(hasQueryContext());
    return std::make_pair(&getQueryContext()->sample_block_cache, std::unique_lock(getQueryContext()->sample_block_cache_mutex));
}

std::pair<Context::StorageMetadataCache *, std::unique_lock<std::mutex>> Context::getStorageMetadataCache() const
{
    chassert(hasQueryContext());
    return std::make_pair(&getQueryContext()->storage_metadata_cache, std::unique_lock(getQueryContext()->storage_metadata_cache_mutex));
}

std::pair<Context::StorageSnapshotCache *, std::unique_lock<std::mutex>> Context::getStorageSnapshotCache() const
{
    chassert(hasQueryContext());
    return std::make_pair(&getQueryContext()->storage_snapshot_cache, std::unique_lock(getQueryContext()->storage_snapshot_cache_mutex));
}

bool Context::hasQueryParameters() const
{
    return !query_parameters.empty();
}


const NameToNameMap & Context::getQueryParameters() const
{
    return query_parameters;
}


void Context::setQueryParameter(const String & name, const String & value)
{
    if (!query_parameters.emplace(name, value).second)
        throw Exception(ErrorCodes::BAD_ARGUMENTS, "Duplicate name {} of query parameter", backQuote(name));
}

void Context::addQueryParameters(const NameToNameMap & parameters)
{
    for (const auto & [name, value] : parameters)
        query_parameters.insert_or_assign(name, value);
}


IHostContextPtr & Context::getHostContext()
{
    return host_context;
}


const IHostContextPtr & Context::getHostContext() const
{
    return host_context;
}


std::shared_ptr<ActionLocksManager> Context::getActionLocksManager() const
{
    callOnce(shared->action_locks_manager_initialized, [&] {
        shared->action_locks_manager = std::make_shared<ActionLocksManager>(shared_from_this());
    });

    return shared->action_locks_manager;
}


void Context::setExternalTablesInitializer(ExternalTablesInitializer && initializer)
{
    if (external_tables_initializer_callback)
        throw Exception(ErrorCodes::LOGICAL_ERROR, "External tables initializer is already set");

    external_tables_initializer_callback = std::move(initializer);
}

void Context::initializeExternalTablesIfSet()
{
    if (external_tables_initializer_callback)
    {
        external_tables_initializer_callback(shared_from_this());
        /// Reset callback
        external_tables_initializer_callback = {};
    }
}

void Context::setQueryPlanDeserializationCallback(QueryPlanDeserializationCallback && callback)
{
    query_plan_deserialization_callback = std::move(callback);
}

std::shared_ptr<QueryPlanAndSets> Context::getDeserializedQueryPlan()
{
    if (!query_plan_deserialization_callback)
        throw Exception(ErrorCodes::LOGICAL_ERROR, "Query plan deserialization callback is not set");

    return query_plan_deserialization_callback();
}

void Context::setInputInitializer(InputInitializer && initializer)
{
    if (input_initializer_callback)
        throw Exception(ErrorCodes::LOGICAL_ERROR, "Input initializer is already set");

    input_initializer_callback = std::move(initializer);
}


void Context::initializeInput(const StoragePtr & input_storage)
{
    if (!input_initializer_callback)
        throw Exception(ErrorCodes::LOGICAL_ERROR, "Input initializer is not set");

    input_initializer_callback(shared_from_this(), input_storage);
    /// Reset callback
    input_initializer_callback = {};
}


void Context::setInputBlocksReaderCallback(InputBlocksReader && reader)
{
    if (input_blocks_reader)
        throw Exception(ErrorCodes::LOGICAL_ERROR, "Input blocks reader is already set");

    input_blocks_reader = std::move(reader);
}


InputBlocksReader Context::getInputBlocksReaderCallback() const
{
    return input_blocks_reader;
}


void Context::resetInputCallbacks()
{
    if (input_initializer_callback)
        input_initializer_callback = {};

    if (input_blocks_reader)
        input_blocks_reader = {};
}


void Context::setClientInfo(const ClientInfo & client_info_)
{
    client_info = client_info_;
    need_recalculate_access = true;
}

void Context::setClientName(const String & client_name)
{
    client_info.client_name = client_name;
}

void Context::setClientInterface(ClientInfo::Interface interface)
{
    client_info.interface = interface;
    need_recalculate_access = true;
}

void Context::setClientVersion(UInt64 client_version_major, UInt64 client_version_minor, UInt64 client_version_patch, unsigned client_tcp_protocol_version)
{
    client_info.client_version_major = client_version_major;
    client_info.client_version_minor = client_version_minor;
    client_info.client_version_patch = client_version_patch;
    client_info.client_tcp_protocol_version = client_tcp_protocol_version;
}

void Context::setScriptQueryAndLineNumber(uint32_t query_number, uint32_t line_number)
{
    client_info.script_query_number = query_number;
    client_info.script_line_number = line_number;
}

void Context::setClientConnectionId(uint32_t connection_id_)
{
    client_info.connection_id = connection_id_;
}

void Context::setHTTPClientInfo(const Poco::Net::HTTPRequest & request)
{
    client_info.setFromHTTPRequest(request);
    need_recalculate_access = true;
}

void Context::setForwardedFor(const String & forwarded_for)
{
    client_info.forwarded_for = forwarded_for;
    need_recalculate_access = true;
}

void Context::setQueryKind(ClientInfo::QueryKind query_kind)
{
    client_info.query_kind = query_kind;
}

void Context::setQueryKindInitial()
{
    /// TODO: Try to combine this function with setQueryKind().
    client_info.setInitialQuery();
}

void Context::setQueryKindReplicatedDatabaseInternal()
{
    /// TODO: Try to combine this function with setQueryKind().
    client_info.is_replicated_database_internal = true;
}

void Context::setCurrentUserName(const String & current_user_name)
{
    /// TODO: Try to combine this function with setUser().
    client_info.current_user = current_user_name;
    need_recalculate_access = true;
}

void Context::setCurrentAddress(const Poco::Net::SocketAddress & current_address)
{
    client_info.current_address = std::make_shared<Poco::Net::SocketAddress>(current_address);
    need_recalculate_access = true;
}

void Context::setInitialUserName(const String & initial_user_name)
{
    client_info.initial_user = initial_user_name;
    need_recalculate_access = true;
}

void Context::setInitialAddress(const Poco::Net::SocketAddress & initial_address)
{
    client_info.initial_address = std::make_shared<Poco::Net::SocketAddress>(initial_address);
}

void Context::setInitialQueryId(const String & initial_query_id)
{
    client_info.initial_query_id = initial_query_id;
}

void Context::setInitialQueryStartTime(std::chrono::time_point<std::chrono::system_clock> initial_query_start_time)
{
    client_info.initial_query_start_time = timeInSeconds(initial_query_start_time);
    client_info.initial_query_start_time_microseconds = timeInMicroseconds(initial_query_start_time);
}

void Context::setQuotaClientKey(const String & quota_key_)
{
    client_info.quota_key = quota_key_;
    need_recalculate_access = true;
}

void Context::setConnectionClientVersion(UInt64 client_version_major, UInt64 client_version_minor, UInt64 client_version_patch, unsigned client_tcp_protocol_version)
{
    client_info.connection_client_version_major = client_version_major;
    client_info.connection_client_version_minor = client_version_minor;
    client_info.connection_client_version_patch = client_version_patch;
    client_info.connection_tcp_protocol_version = client_tcp_protocol_version;
}

void Context::increaseDistributedDepth()
{
    ++client_info.distributed_depth;
}


StorageID Context::resolveStorageID(StorageID storage_id, StorageNamespace where) const
{
    if (storage_id.uuid != UUIDHelpers::Nil)
        return storage_id;

    StorageID resolved = StorageID::createEmpty();
    std::optional<Exception> exc;
    {
        SharedLockGuard lock(mutex);
        resolved = resolveStorageIDImpl(std::move(storage_id), where, &exc);
    }
    if (exc)
        throw Exception(*exc);
    if (!resolved.hasUUID() && resolved.database_name != DatabaseCatalog::TEMPORARY_DATABASE)
        resolved.uuid = DatabaseCatalog::instance().getDatabase(resolved.database_name)->tryGetTableUUID(resolved.table_name);
    return resolved;
}

StorageID Context::tryResolveStorageID(StorageID storage_id, StorageNamespace where) const
{
    if (storage_id.uuid != UUIDHelpers::Nil)
        return storage_id;

    StorageID resolved = StorageID::createEmpty();
    {
        SharedLockGuard lock(mutex);
        resolved = resolveStorageIDImpl(std::move(storage_id), where, nullptr);
    }
    if (resolved && !resolved.hasUUID() && resolved.database_name != DatabaseCatalog::TEMPORARY_DATABASE)
    {
        auto db = DatabaseCatalog::instance().tryGetDatabase(resolved.database_name);
        if (db)
            resolved.uuid = db->tryGetTableUUID(resolved.table_name);
    }
    return resolved;
}

StorageID Context::resolveStorageIDImpl(StorageID storage_id, StorageNamespace where, std::optional<Exception> * exception) const
{
    if (storage_id.uuid != UUIDHelpers::Nil)
        return storage_id;

    if (!storage_id)
    {
        if (exception)
            exception->emplace(Exception(ErrorCodes::UNKNOWN_TABLE, "Both table name and UUID are empty"));
        return storage_id;
    }

    bool look_for_external_table = where & StorageNamespace::ResolveExternal;
    /// Global context should not contain temporary tables
    if (isGlobalContext())
        look_for_external_table = false;

    bool in_current_database = where & StorageNamespace::ResolveCurrentDatabase;
    bool in_specified_database = where & StorageNamespace::ResolveGlobal;

    if (!storage_id.database_name.empty())
    {
        if (in_specified_database)
            return storage_id;     /// NOTE There is no guarantees that table actually exists in database.
        if (exception)
            exception->emplace(Exception(ErrorCodes::UNKNOWN_TABLE, "External and temporary tables have no database, but {} is specified",
                               storage_id.database_name));
        return StorageID::createEmpty();
    }

    /// Database name is not specified. It's temporary table or table in current database.

    if (look_for_external_table)
    {
        auto resolved_id = StorageID::createEmpty();
        auto try_resolve = [&](ContextPtr context) -> bool
        {
            const auto & tables = context->external_tables_mapping;
            auto it = tables.find(storage_id.getTableName());
            if (it == tables.end())
                return false;
            resolved_id = it->second->getGlobalTableID();
            return true;
        };

        /// Firstly look for temporary table in current context
        if (try_resolve(shared_from_this()))
            return resolved_id;

        /// If not found and current context was created from some query context, look for temporary table in query context
        auto query_context_ptr = query_context.lock();
        bool is_local_context = query_context_ptr && query_context_ptr.get() != this;
        if (is_local_context && try_resolve(query_context_ptr))
            return resolved_id;

        /// If not found and current context was created from some session context, look for temporary table in session context
        auto session_context_ptr = session_context.lock();
        bool is_local_or_query_context = session_context_ptr && session_context_ptr.get() != this;
        if (is_local_or_query_context && try_resolve(session_context_ptr))
            return resolved_id;
    }

    /// Temporary table not found. It's table in current database.

    if (in_current_database)
    {
        if (current_database.empty())
        {
            if (exception)
                exception->emplace(Exception(ErrorCodes::UNKNOWN_DATABASE, "Default database is not selected"));
            return StorageID::createEmpty();
        }
        storage_id.database_name = current_database;
        /// NOTE There is no guarantees that table actually exists in database.
        return storage_id;
    }

    if (exception)
        exception->emplace(Exception(ErrorCodes::UNKNOWN_TABLE, "Cannot resolve database name for table {}", storage_id.getNameForLogs()));
    return StorageID::createEmpty();
}

void Context::initZooKeeperMetadataTransaction(ZooKeeperMetadataTransactionPtr txn, [[maybe_unused]] bool attach_existing)
{
    assert(!metadata_transaction);
    assert(attach_existing || query_context.lock().get() == this);
    metadata_transaction = std::move(txn);
}

ZooKeeperMetadataTransactionPtr Context::getZooKeeperMetadataTransaction() const
{
    assert(!metadata_transaction || hasQueryContext());
    return metadata_transaction;
}

void Context::resetZooKeeperMetadataTransaction()
{
    assert(metadata_transaction);
    assert(hasQueryContext());
    metadata_transaction = nullptr;
}

void Context::setParentTable(UUID uuid)
{
    chassert(!parent_table_uuid.has_value());
    parent_table_uuid = uuid;
}

std::optional<UUID> Context::getParentTable() const
{
    return parent_table_uuid;
}

void Context::setDDLQueryCancellation(StopToken cancel)
{
    chassert(!ddl_query_cancellation.stop_possible());
    ddl_query_cancellation = cancel;
}

StopToken Context::getDDLQueryCancellation() const
{
    return ddl_query_cancellation;
}

void Context::setDDLAdditionalChecksOnEnqueue(Coordination::Requests requests)
{
    ddl_additional_checks_on_enqueue = requests;
}

Coordination::Requests Context::getDDLAdditionalChecksOnEnqueue() const
{
    return ddl_additional_checks_on_enqueue;
}


void Context::checkTransactionsAreAllowed(bool explicit_tcl_query /* = false */) const
{
    if (getConfigRef().getInt("allow_experimental_transactions", 0))
        return;

    if (explicit_tcl_query)
        throw Exception(ErrorCodes::NOT_IMPLEMENTED, "Transactions are not supported");

    throw Exception(ErrorCodes::LOGICAL_ERROR, "Experimental support for transactions is disabled, "
                    "however, some query or background task tried to access TransactionLog. "
                    "If you have not enabled this feature explicitly, then it's a bug.");
}

void Context::initCurrentTransaction(MergeTreeTransactionPtr txn)
{
    merge_tree_transaction_holder = MergeTreeTransactionHolder(txn, false, this);
    setCurrentTransaction(std::move(txn));
}

void Context::setCurrentTransaction(MergeTreeTransactionPtr txn)
{
    assert(!merge_tree_transaction || !txn);
    assert(this == session_context.lock().get() || this == query_context.lock().get());
    merge_tree_transaction = std::move(txn);
    if (!merge_tree_transaction)
        merge_tree_transaction_holder = {};
}

MergeTreeTransactionPtr Context::getCurrentTransaction() const
{
    return merge_tree_transaction;
}

bool Context::isServerCompletelyStarted() const
{
    SharedLockGuard lock(shared->mutex);
    assert(getApplicationType() == ApplicationType::SERVER);
    return shared->is_server_completely_started;
}

void Context::setServerCompletelyStarted()
{
    {
        {
            std::lock_guard lock(shared->zookeeper_mutex);
            if (shared->zookeeper)
                shared->zookeeper->setServerCompletelyStarted();
        }

        {
            std::lock_guard lock(shared->auxiliary_zookeepers_mutex);
            for (auto & zk : shared->auxiliary_zookeepers)
                zk.second->setServerCompletelyStarted();
        }
    }

    std::lock_guard lock(shared->mutex);
    assert(global_context.lock().get() == this);
    assert(!shared->is_server_completely_started);
    assert(getApplicationType() == ApplicationType::SERVER);
    shared->is_server_completely_started = true;
}

PartUUIDsPtr Context::getPartUUIDs() const
{
    std::lock_guard lock(mutex);

    if (!part_uuids)
        /// For context itself, only this initialization is not const.
        /// We could have done in constructor.
        /// TODO: probably, remove this from Context.
        const_cast<PartUUIDsPtr &>(part_uuids) = std::make_shared<PartUUIDs>();

    return part_uuids;
}


ClusterFunctionReadTaskCallback Context::getClusterFunctionReadTaskCallback() const
{
    if (!next_task_callback.has_value())
        throw Exception(ErrorCodes::LOGICAL_ERROR, "Next task callback is not set for query {}", getInitialQueryId());
    return next_task_callback.value();
}


void Context::setClusterFunctionReadTaskCallback(ClusterFunctionReadTaskCallback && callback)
{
    next_task_callback = callback;
}


MergeTreeReadTaskCallback Context::getMergeTreeReadTaskCallback() const
{
    if (!merge_tree_read_task_callback.has_value())
        throw Exception(ErrorCodes::LOGICAL_ERROR, "Next task callback for is not set for query {}", getInitialQueryId());

    return merge_tree_read_task_callback.value();
}

void Context::setMergeTreeReadTaskCallback(MergeTreeReadTaskCallback && callback)
{
    merge_tree_read_task_callback = callback;
}


MergeTreeAllRangesCallback Context::getMergeTreeAllRangesCallback() const
{
    if (!merge_tree_all_ranges_callback.has_value())
        throw Exception(ErrorCodes::LOGICAL_ERROR, "Next task callback is not set for query with id: {}", getInitialQueryId());

    return merge_tree_all_ranges_callback.value();
}


void Context::setMergeTreeAllRangesCallback(MergeTreeAllRangesCallback && callback)
{
    merge_tree_all_ranges_callback = callback;
}

BlockMarshallingCallback Context::getBlockMarshallingCallback() const
{
    return block_marshalling_callback;
}

void Context::setBlockMarshallingCallback(BlockMarshallingCallback && callback)
{
    block_marshalling_callback = std::move(callback);
}

void Context::setParallelReplicasGroupUUID(UUID uuid)
{
    parallel_replicas_group_uuid = uuid;
}

UUID Context::getParallelReplicasGroupUUID() const
{
    return parallel_replicas_group_uuid;
}

PartUUIDsPtr Context::getIgnoredPartUUIDs() const
{
    std::lock_guard lock(mutex);
    if (!ignored_part_uuids)
        const_cast<PartUUIDsPtr &>(ignored_part_uuids) = std::make_shared<PartUUIDs>();

    return ignored_part_uuids;
}

AsynchronousInsertQueue * Context::tryGetAsynchronousInsertQueue() const
{
    SharedLockGuard lock(shared->mutex);
    return shared->async_insert_queue.get();
}

void Context::setAsynchronousInsertQueue(const std::shared_ptr<AsynchronousInsertQueue> & ptr)
{
    AsynchronousInsertQueue::validateSettings(*settings, getLogger("Context"));

    SharedLockGuard lock(shared->mutex);

    if (std::chrono::milliseconds(getSettingsRef()[Setting::async_insert_poll_timeout_ms]) == std::chrono::milliseconds::zero())
        throw Exception(ErrorCodes::INVALID_SETTING_VALUE, "Setting async_insert_poll_timeout_ms can't be zero");

    shared->async_insert_queue = ptr;
}

void Context::initializeBackgroundExecutorsIfNeeded()
{
    std::lock_guard lock(shared->background_executors_mutex);

    if (shared->are_background_executors_initialized)
        return;

    const ServerSettings & server_settings = shared->server_settings;
    size_t background_pool_size = server_settings[ServerSetting::background_pool_size];
    auto background_merges_mutations_concurrency_ratio = server_settings[ServerSetting::background_merges_mutations_concurrency_ratio];
    size_t background_pool_max_tasks_count = static_cast<size_t>(background_pool_size * background_merges_mutations_concurrency_ratio);
    String background_merges_mutations_scheduling_policy = server_settings[ServerSetting::background_merges_mutations_scheduling_policy];
    size_t background_move_pool_size = server_settings[ServerSetting::background_move_pool_size];
    size_t background_fetches_pool_size = server_settings[ServerSetting::background_fetches_pool_size];
    size_t background_common_pool_size = server_settings[ServerSetting::background_common_pool_size];

    /// With this executor we can execute more tasks than threads we have
    shared->merge_mutate_executor = std::make_shared<MergeMutateBackgroundExecutor>
    (
        "MergeMutate",
        /*max_threads_count*/background_pool_size,
        /*max_tasks_count*/background_pool_max_tasks_count,
        CurrentMetrics::BackgroundMergesAndMutationsPoolTask,
        CurrentMetrics::BackgroundMergesAndMutationsPoolSize,
        background_merges_mutations_scheduling_policy
    );
    LOG_INFO(shared->log, "Initialized background executor for merges and mutations with num_threads={}, num_tasks={}, scheduling_policy={}",
        background_pool_size, background_pool_max_tasks_count, background_merges_mutations_scheduling_policy);

    shared->moves_executor = std::make_shared<OrdinaryBackgroundExecutor>
    (
        "Move",
        background_move_pool_size,
        background_move_pool_size,
        CurrentMetrics::BackgroundMovePoolTask,
        CurrentMetrics::BackgroundMovePoolSize
    );
    LOG_INFO(shared->log, "Initialized background executor for move operations with num_threads={}, num_tasks={}", background_move_pool_size, background_move_pool_size);

    shared->fetch_executor = std::make_shared<OrdinaryBackgroundExecutor>
    (
        "Fetch",
        background_fetches_pool_size,
        background_fetches_pool_size,
        CurrentMetrics::BackgroundFetchesPoolTask,
        CurrentMetrics::BackgroundFetchesPoolSize
    );
    LOG_INFO(shared->log, "Initialized background executor for fetches with num_threads={}, num_tasks={}", background_fetches_pool_size, background_fetches_pool_size);

    shared->common_executor = std::make_shared<OrdinaryBackgroundExecutor>
    (
        "Common",
        background_common_pool_size,
        background_common_pool_size,
        CurrentMetrics::BackgroundCommonPoolTask,
        CurrentMetrics::BackgroundCommonPoolSize
    );
    LOG_INFO(shared->log, "Initialized background executor for common operations (e.g. clearing old parts) with num_threads={}, num_tasks={}", background_common_pool_size, background_common_pool_size);

    shared->are_background_executors_initialized = true;
}

bool Context::areBackgroundExecutorsInitialized() const
{
    SharedLockGuard lock(shared->background_executors_mutex);
    return shared->are_background_executors_initialized;
}

MergeMutateBackgroundExecutorPtr Context::getMergeMutateExecutor() const
{
    SharedLockGuard lock(shared->background_executors_mutex);
    return shared->merge_mutate_executor;
}

OrdinaryBackgroundExecutorPtr Context::getMovesExecutor() const
{
    SharedLockGuard lock(shared->background_executors_mutex);
    return shared->moves_executor;
}

OrdinaryBackgroundExecutorPtr Context::getFetchesExecutor() const
{
    SharedLockGuard lock(shared->background_executors_mutex);
    return shared->fetch_executor;
}

OrdinaryBackgroundExecutorPtr Context::getCommonExecutor() const
{
    SharedLockGuard lock(shared->background_executors_mutex);
    return shared->common_executor;
}

IAsynchronousReader & Context::getThreadPoolReader(FilesystemReaderType type) const
{
    callOnce(shared->readers_initialized, [&] {
        const auto & config = getConfigRef();
        shared->asynchronous_remote_fs_reader = createThreadPoolReader(FilesystemReaderType::ASYNCHRONOUS_REMOTE_FS_READER, config);
        shared->asynchronous_local_fs_reader = createThreadPoolReader(FilesystemReaderType::ASYNCHRONOUS_LOCAL_FS_READER, config);
        shared->synchronous_local_fs_reader = createThreadPoolReader(FilesystemReaderType::SYNCHRONOUS_LOCAL_FS_READER, config);
    });

    switch (type)
    {
        case FilesystemReaderType::ASYNCHRONOUS_REMOTE_FS_READER:
            return *shared->asynchronous_remote_fs_reader;
        case FilesystemReaderType::ASYNCHRONOUS_LOCAL_FS_READER:
            return *shared->asynchronous_local_fs_reader;
        case FilesystemReaderType::SYNCHRONOUS_LOCAL_FS_READER:
            return *shared->synchronous_local_fs_reader;
    }
}

#if USE_LIBURING
IOUringReader & Context::getIOUringReader() const
{
    callOnce(shared->io_uring_reader_initialized, [&] {
        shared->io_uring_reader = createIOUringReader();
    });

    return *shared->io_uring_reader;
}
#endif

ThreadPool & Context::getThreadPoolWriter() const
{
    callOnce(shared->threadpool_writer_initialized, [&] {
        auto pool_size = shared->server_settings[ServerSetting::threadpool_writer_pool_size];
        auto queue_size = shared->server_settings[ServerSetting::threadpool_writer_queue_size];

        shared->threadpool_writer = std::make_unique<ThreadPool>(
            CurrentMetrics::IOWriterThreads, CurrentMetrics::IOWriterThreadsActive, CurrentMetrics::IOWriterThreadsScheduled, pool_size, pool_size, queue_size);
    });

    return *shared->threadpool_writer;
}

ReadSettings Context::getReadSettings() const
{
    ReadSettings res;
    const auto & settings_ref = getSettingsRef();

    std::string_view read_method_str = getSettingsRef()[Setting::local_filesystem_read_method].value;

    if (auto opt_method = magic_enum::enum_cast<LocalFSReadMethod>(read_method_str))
        res.local_fs_method = *opt_method;
    else
        throw Exception(ErrorCodes::UNKNOWN_READ_METHOD, "Unknown read method '{}' for local filesystem", read_method_str);

    read_method_str = getSettingsRef()[Setting::remote_filesystem_read_method].value;

    if (auto opt_method = magic_enum::enum_cast<RemoteFSReadMethod>(read_method_str))
        res.remote_fs_method = *opt_method;
    else
        throw Exception(ErrorCodes::UNKNOWN_READ_METHOD, "Unknown read method '{}' for remote filesystem", read_method_str);

    res.local_fs_prefetch = settings_ref[Setting::local_filesystem_read_prefetch];
    res.remote_fs_prefetch = settings_ref[Setting::remote_filesystem_read_prefetch];

    res.load_marks_asynchronously = settings_ref[Setting::load_marks_asynchronously];

    res.enable_filesystem_read_prefetches_log = settings_ref[Setting::enable_filesystem_read_prefetches_log];

    res.remote_fs_read_max_backoff_ms = settings_ref[Setting::remote_fs_read_max_backoff_ms];
    res.remote_fs_read_backoff_max_tries = settings_ref[Setting::remote_fs_read_backoff_max_tries];
    res.enable_filesystem_cache = settings_ref[Setting::enable_filesystem_cache];
    res.read_from_filesystem_cache_if_exists_otherwise_bypass_cache
        = settings_ref[Setting::read_from_filesystem_cache_if_exists_otherwise_bypass_cache];
    res.enable_filesystem_cache_log = settings_ref[Setting::enable_filesystem_cache_log];
    res.filesystem_cache_segments_batch_size = settings_ref[Setting::filesystem_cache_segments_batch_size];
    res.filesystem_cache_reserve_space_wait_lock_timeout_milliseconds
        = settings_ref[Setting::filesystem_cache_reserve_space_wait_lock_timeout_milliseconds];
    res.filesystem_cache_allow_background_download_for_metadata_files_in_packed_storage
        = settings_ref[Setting::filesystem_cache_enable_background_download_for_metadata_files_in_packed_storage];
    res.filesystem_cache_allow_background_download_during_fetch = settings_ref[Setting::filesystem_cache_enable_background_download_during_fetch];
    res.filesystem_cache_prefer_bigger_buffer_size = settings_ref[Setting::filesystem_cache_prefer_bigger_buffer_size];

    res.filesystem_cache_max_download_size = settings_ref[Setting::filesystem_cache_max_download_size];
    res.filesystem_cache_skip_download_if_exceeds_per_query_cache_write_limit = settings_ref[Setting::filesystem_cache_skip_download_if_exceeds_per_query_cache_write_limit];

    res.page_cache = getPageCache();
    res.use_page_cache_for_disks_without_file_cache = settings_ref[Setting::use_page_cache_for_disks_without_file_cache];
    res.use_page_cache_with_distributed_cache = settings_ref[Setting::use_page_cache_with_distributed_cache];
    res.read_from_page_cache_if_exists_otherwise_bypass_cache = settings_ref[Setting::read_from_page_cache_if_exists_otherwise_bypass_cache];
    res.page_cache_inject_eviction = settings_ref[Setting::page_cache_inject_eviction];
    res.page_cache_block_size = settings_ref[Setting::page_cache_block_size];
    res.page_cache_lookahead_blocks = settings_ref[Setting::page_cache_lookahead_blocks];

    res.remote_read_min_bytes_for_seek = getSettingsRef()[Setting::remote_read_min_bytes_for_seek];

    /// Zero read buffer will not make progress.
    if (!getSettingsRef()[Setting::max_read_buffer_size])
    {
        throw Exception(
            ErrorCodes::INVALID_SETTING_VALUE, "Invalid value '{}' for max_read_buffer_size", getSettingsRef()[Setting::max_read_buffer_size].value);
    }

    res.local_fs_buffer_size
        = settings_ref[Setting::max_read_buffer_size_local_fs] ? settings_ref[Setting::max_read_buffer_size_local_fs] : settings_ref[Setting::max_read_buffer_size];
    res.remote_fs_buffer_size
        = settings_ref[Setting::max_read_buffer_size_remote_fs] ? settings_ref[Setting::max_read_buffer_size_remote_fs] : settings_ref[Setting::max_read_buffer_size];
    res.prefetch_buffer_size = settings_ref[Setting::prefetch_buffer_size];
    res.direct_io_threshold = settings_ref[Setting::min_bytes_to_use_direct_io];
    res.mmap_threshold = settings_ref[Setting::min_bytes_to_use_mmap_io];
    res.priority = Priority{settings_ref[Setting::read_priority]};

    res.remote_throttler = getRemoteReadThrottler();
    res.local_throttler = getLocalReadThrottler();

    res.http_max_tries = settings_ref[Setting::http_max_tries];
    res.http_retry_initial_backoff_ms = settings_ref[Setting::http_retry_initial_backoff_ms];
    res.http_retry_max_backoff_ms = settings_ref[Setting::http_retry_max_backoff_ms];
    res.http_skip_not_found_url_for_globs = settings_ref[Setting::http_skip_not_found_url_for_globs];
    res.http_make_head_request = settings_ref[Setting::http_make_head_request];

    res.mmap_cache = getMMappedFileCache().get();
    res.enable_hdfs_pread = settings_ref[Setting::enable_hdfs_pread];

    return res;
}

WriteSettings Context::getWriteSettings() const
{
    WriteSettings res;
    const auto & settings_ref = getSettingsRef();

    res.enable_filesystem_cache_on_write_operations = settings_ref[Setting::enable_filesystem_cache_on_write_operations];
    res.enable_filesystem_cache_log = settings_ref[Setting::enable_filesystem_cache_log];
    res.throw_on_error_from_cache = settings_ref[Setting::throw_on_error_from_cache_on_write_operations];
    res.filesystem_cache_reserve_space_wait_lock_timeout_milliseconds
        = settings_ref[Setting::filesystem_cache_reserve_space_wait_lock_timeout_milliseconds];

    res.s3_allow_parallel_part_upload = settings_ref[Setting::s3_allow_parallel_part_upload];
    res.azure_allow_parallel_part_upload = settings_ref[Setting::azure_allow_parallel_part_upload];

    res.remote_throttler = getRemoteWriteThrottler();
    res.local_throttler = getLocalWriteThrottler();

    return res;
}

std::shared_ptr<AsyncReadCounters> Context::getAsyncReadCounters() const
{
    return async_read_counters;
}

bool Context::canUseTaskBasedParallelReplicas() const
{
    const auto & settings_ref = getSettingsRef();

    if (!settings_ref[Setting::allow_experimental_analyzer] && settings_ref[Setting::parallel_replicas_only_with_analyzer])
        return false;

    return settings_ref[Setting::allow_experimental_parallel_reading_from_replicas] > 0
        && settings_ref[Setting::parallel_replicas_mode] == ParallelReplicasMode::READ_TASKS
        && settings_ref[Setting::max_parallel_replicas] > 1;
}

bool Context::canUseParallelReplicasOnInitiator() const
{
    return canUseTaskBasedParallelReplicas() && !getClientInfo().collaborate_with_initiator;
}

bool Context::canUseParallelReplicasOnFollower() const
{
    return canUseTaskBasedParallelReplicas() && getClientInfo().collaborate_with_initiator;
}

bool Context::canUseParallelReplicasCustomKey() const
{
    const auto & settings_ref = getSettingsRef();

    const bool has_enough_servers = settings_ref[Setting::max_parallel_replicas] > 1;
    const bool parallel_replicas_enabled = settings_ref[Setting::allow_experimental_parallel_reading_from_replicas] > 0;
    const bool is_parallel_replicas_with_custom_key =
        settings_ref[Setting::parallel_replicas_mode] == ParallelReplicasMode::CUSTOM_KEY_SAMPLING ||
        settings_ref[Setting::parallel_replicas_mode] == ParallelReplicasMode::CUSTOM_KEY_RANGE;

    return has_enough_servers && parallel_replicas_enabled && is_parallel_replicas_with_custom_key;
}

bool Context::canUseParallelReplicasCustomKeyForCluster(const Cluster & cluster) const
{
    return canUseParallelReplicasCustomKey() && cluster.getShardCount() == 1 && cluster.getShardsInfo()[0].getAllNodeCount() > 1;
}

bool Context::canUseOffsetParallelReplicas() const
{
    const auto & settings_ref = getSettingsRef();

    /**
     * Offset parallel replicas algorithm is not only the one which relies on native SAMPLING KEY,
     * but also those which rely on customer-provided "custom" key.
     * We combine them together into one group for convenience.
     */
    const bool has_enough_servers = settings_ref[Setting::max_parallel_replicas] > 1;
    const bool parallel_replicas_enabled = settings_ref[Setting::allow_experimental_parallel_reading_from_replicas] > 0;
    const bool is_parallel_replicas_with_custom_key_or_native_sampling_key =
        settings_ref[Setting::parallel_replicas_mode] == ParallelReplicasMode::SAMPLING_KEY ||
        settings_ref[Setting::parallel_replicas_mode] == ParallelReplicasMode::CUSTOM_KEY_SAMPLING ||
        settings_ref[Setting::parallel_replicas_mode] == ParallelReplicasMode::CUSTOM_KEY_RANGE;
    return offset_parallel_replicas_enabled &&
           has_enough_servers &&
           parallel_replicas_enabled &&
           is_parallel_replicas_with_custom_key_or_native_sampling_key;
}

void Context::disableOffsetParallelReplicas()
{
    offset_parallel_replicas_enabled = false;
}

ClusterPtr Context::getClusterForParallelReplicas() const
{
    const auto & settings_ref = getSettingsRef();
    /// check cluster for parallel replicas
    if (settings_ref[Setting::cluster_for_parallel_replicas].value.empty())
        throw Exception(
            ErrorCodes::CLUSTER_DOESNT_EXIST,
            "Reading in parallel from replicas is enabled but cluster to execute query is not provided. Please set "
            "'cluster_for_parallel_replicas' setting");

    return getCluster(settings_ref[Setting::cluster_for_parallel_replicas]);
}

void Context::setPreparedSetsCache(const PreparedSetsCachePtr & cache)
{
    prepared_sets_cache = cache;
}

PreparedSetsCachePtr Context::getPreparedSetsCache() const
{
    return prepared_sets_cache;
}

UInt64 Context::getClientProtocolVersion() const
{
    return client_protocol_version;
}

void Context::setClientProtocolVersion(UInt64 version)
{
    client_protocol_version = version;
}

void Context::setPartitionIdToMaxBlock(PartitionIdToMaxBlockPtr partitions)
{
    partition_id_to_max_block = std::move(partitions);
}

PartitionIdToMaxBlockPtr Context::getPartitionIdToMaxBlock() const
{
    return partition_id_to_max_block;
}

const ServerSettings & Context::getServerSettings() const
{
    return shared->server_settings;
}

uint64_t HTTPContext::getMaxHstsAge() const
{
    return context->getSettingsRef()[Setting::hsts_max_age];
}

    uint64_t HTTPContext::getMaxUriSize() const
{
    return context->getSettingsRef()[Setting::http_max_uri_size];
}

uint64_t HTTPContext::getMaxFields() const
{
    return context->getSettingsRef()[Setting::http_max_fields];
}

uint64_t HTTPContext::getMaxFieldNameSize() const
{
    return context->getSettingsRef()[Setting::http_max_field_name_size];
}

uint64_t HTTPContext::getMaxFieldValueSize() const
{
    return context->getSettingsRef()[Setting::http_max_field_value_size];
}

Poco::Timespan HTTPContext::getReceiveTimeout() const
{
    return context->getSettingsRef()[Setting::http_receive_timeout];
}

Poco::Timespan HTTPContext::getSendTimeout() const
{
    return context->getSettingsRef()[Setting::http_send_timeout];
}

}<|MERGE_RESOLUTION|>--- conflicted
+++ resolved
@@ -4666,8 +4666,6 @@
     shared->max_os_cpu_wait_time_ratio_to_drop_connection = max_os_cpu_wait_time_ratio_to_drop_connection;
 }
 
-<<<<<<< HEAD
-=======
 bool Context::getS3QueueDisableStreaming() const
 {
     SharedLockGuard lock(shared->mutex);
@@ -4680,7 +4678,6 @@
     shared->server_settings.set("s3queue_disable_streaming", s3queue_disable_streaming);
 }
 
->>>>>>> bdae49ab
 std::shared_ptr<Cluster> Context::getCluster(const std::string & cluster_name) const
 {
     if (auto res = tryGetCluster(cluster_name))
