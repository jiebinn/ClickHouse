#include <Interpreters/AsynchronousInsertQueue.h>

#include <Core/Settings.h>
#include <DataStreams/BlockIO.h>
#include <Interpreters/InterpreterInsertQuery.h>
#include <Interpreters/Context.h>
#include <Processors/Transforms/getSourceFromASTInsertQuery.h>
#include <Processors/Sources/SourceFromSingleChunk.h>
#include <Processors/Executors/StreamingFormatExecutor.h>
#include <Processors/Executors/CompletedPipelineExecutor.h>
#include <Processors/Transforms/AddingDefaultsTransform.h>
#include <Processors/QueryPipeline.h>
#include <IO/ConcatReadBuffer.h>
#include <IO/ReadBufferFromMemory.h>
#include <IO/ReadBufferFromString.h>
#include <IO/copyData.h>
#include <Parsers/ASTInsertQuery.h>
#include <Parsers/queryToString.h>
#include <Storages/IStorage.h>
#include <Common/SipHash.h>
#include <Common/FieldVisitorHash.h>
#include <Access/AccessFlags.h>
#include <Formats/FormatFactory.h>


namespace DB
{

namespace ErrorCodes
{
    extern const int TIMEOUT_EXCEEDED;
    extern const int UNKNOWN_EXCEPTION;
    extern const int UNKNOWN_FORMAT;
}

AsynchronousInsertQueue::InsertQuery::InsertQuery(const ASTPtr & query_, const Settings & settings_)
    : query(query_->clone()), settings(settings_)
{
}

AsynchronousInsertQueue::InsertQuery::InsertQuery(const InsertQuery & other)
    : query(other.query->clone()), settings(other.settings)
{
}

AsynchronousInsertQueue::InsertQuery &
AsynchronousInsertQueue::InsertQuery::operator=(const InsertQuery & other)
{
    if (this != &other)
    {
        query = other.query->clone();
        settings = other.settings;
    }

    return *this;
}

UInt64 AsynchronousInsertQueue::InsertQuery::Hash::operator()(const InsertQuery & insert_query) const
{
    SipHash hash;
    insert_query.query->updateTreeHash(hash);

    for (const auto & setting : insert_query.settings.allChanged())
    {
        hash.update(setting.getName());
        applyVisitor(FieldVisitorHash(hash), setting.getValue());
    }

    return hash.get64();
}

bool AsynchronousInsertQueue::InsertQuery::operator==(const InsertQuery & other) const
{
    return queryToString(query) == queryToString(other.query) && settings == other.settings;
}

AsynchronousInsertQueue::InsertData::Entry::Entry(String && bytes_, String && query_id_)
    : bytes(std::move(bytes_)), query_id(std::move(query_id_))
{
}

void AsynchronousInsertQueue::InsertData::Entry::finish(std::exception_ptr exception_)
{
    std::lock_guard lock(mutex);
    finished = true;
    exception = exception_;
    cv.notify_all();
}

bool AsynchronousInsertQueue::InsertData::Entry::wait(const Milliseconds & timeout) const
{
    std::unique_lock lock(mutex);
    return cv.wait_for(lock, timeout, [&] { return finished; });
}

bool AsynchronousInsertQueue::InsertData::Entry::isFinished() const
{
    std::lock_guard lock(mutex);
    return finished;
}

std::exception_ptr AsynchronousInsertQueue::InsertData::Entry::getException() const
{
    std::lock_guard lock(mutex);
    return exception;
}


AsynchronousInsertQueue::AsynchronousInsertQueue(ContextPtr context_, size_t pool_size, size_t max_data_size_, const Timeout & timeouts)
    : WithContext(context_)
    , max_data_size(max_data_size_)
    , busy_timeout(timeouts.busy)
    , stale_timeout(timeouts.stale)
    , pool(pool_size)
    , dump_by_first_update_thread(&AsynchronousInsertQueue::busyCheck, this)
    , cleanup_thread(&AsynchronousInsertQueue::cleanup, this)
{
    using namespace std::chrono;

    assert(pool_size);

    if (stale_timeout > 0ms)
        dump_by_last_update_thread = ThreadFromGlobalPool(&AsynchronousInsertQueue::staleCheck, this);
}

AsynchronousInsertQueue::~AsynchronousInsertQueue()
{
    /// TODO: add a setting for graceful shutdown.

    shutdown = true;

    assert(dump_by_first_update_thread.joinable());
    dump_by_first_update_thread.join();

    assert(cleanup_thread.joinable());
    cleanup_thread.join();

    if (dump_by_last_update_thread.joinable())
        dump_by_last_update_thread.join();

    pool.wait();

    std::lock_guard lock(currently_processing_mutex);
    for (const auto & [_, entry] : currently_processing_queries)
    {
        if (!entry->isFinished())
            entry->finish(std::make_exception_ptr(Exception(
                ErrorCodes::TIMEOUT_EXCEEDED,
                "Wait for async insert timeout exceeded)")));
    }
}

void AsynchronousInsertQueue::scheduleDataProcessingJob(const InsertQuery & key, InsertDataPtr data, ContextPtr global_context)
{
    /// Wrap 'unique_ptr' with 'shared_ptr' to make this
    /// lambda copyable and allow to save it to the thread pool.
    pool.scheduleOrThrowOnError([=, data = std::make_shared<InsertDataPtr>(std::move(data))]
    {
        processData(std::move(key), std::move(*data), std::move(global_context));
    });
}

void AsynchronousInsertQueue::push(ASTPtr query, ContextPtr query_context)
{
    query = query->clone();
    const auto & settings = query_context->getSettingsRef();
    auto & insert_query = query->as<ASTInsertQuery &>();

    InterpreterInsertQuery interpreter(query, query_context, settings.insert_allow_materialized_columns);
    auto table = interpreter.getTable(insert_query);
    auto sample_block = interpreter.getSampleBlock(insert_query, table, table->getInMemoryMetadataPtr());

    if (!FormatFactory::instance().isInputFormat(insert_query.format))
        throw Exception(ErrorCodes::UNKNOWN_FORMAT, "Unknown input format {}", insert_query.format);

    query_context->checkAccess(AccessType::INSERT, insert_query.table_id, sample_block.getNames());

    String bytes;
    {
        auto read_buf = getReadBufferFromASTInsertQuery(query);
        WriteBufferFromString write_buf(bytes);
        copyData(*read_buf, write_buf);
    }

    auto entry = std::make_shared<InsertData::Entry>(std::move(bytes), query_context->getCurrentQueryId());
    InsertQuery key{query, settings};

    {
        /// Firstly try to get entry from queue without exclusive lock.
        std::shared_lock read_lock(rwlock);
        if (auto it = queue.find(key); it != queue.end())
        {
            pushImpl(std::move(entry), it);
            return;
        }
    }

    std::unique_lock write_lock(rwlock);
    auto it = queue.emplace(key, std::make_shared<Container>()).first;
    pushImpl(std::move(entry), it);
}

void AsynchronousInsertQueue::pushImpl(InsertData::EntryPtr entry, QueueIterator it)
{
    auto & [data_mutex, data] = *it->second;
    std::lock_guard data_lock(data_mutex);

    if (!data)
        data = std::make_unique<InsertData>();

    data->size += entry->bytes.size();
    data->last_update = std::chrono::steady_clock::now();
    data->entries.emplace_back(entry);

    {
        std::lock_guard currently_processing_lock(currently_processing_mutex);
        currently_processing_queries.emplace(entry->query_id, entry);
    }

    LOG_TRACE(log, "Have {} pending inserts with total {} bytes of data for query '{}'",
        data->entries.size(), data->size, queryToString(it->first.query));

    if (data->size > max_data_size)
        scheduleDataProcessingJob(it->first, std::move(data), getContext());
}

void AsynchronousInsertQueue::waitForProcessingQuery(const String & query_id, const Milliseconds & timeout)
{
    InsertData::EntryPtr entry;

    {
        std::lock_guard lock(currently_processing_mutex);
        auto it = currently_processing_queries.find(query_id);
        if (it == currently_processing_queries.end())
            return;

        entry = it->second;
    }

    bool finished = entry->wait(timeout);

    if (!finished)
        throw Exception(ErrorCodes::TIMEOUT_EXCEEDED, "Wait for async insert timeout ({} ms) exceeded)", timeout.count());

    if (auto exception = entry->getException())
        std::rethrow_exception(exception);
}

void AsynchronousInsertQueue::busyCheck()
{
    auto timeout = busy_timeout;

    while (!shutdown)
    {
        std::this_thread::sleep_for(timeout);

        /// TODO: use priority queue instead of raw unsorted queue.
        timeout = busy_timeout;
        std::shared_lock read_lock(rwlock);

        for (auto & [key, elem] : queue)
        {
            std::lock_guard data_lock(elem->mutex);
            if (!elem->data)
                continue;

            auto lag = std::chrono::steady_clock::now() - elem->data->first_update;
            if (lag >= busy_timeout)
                scheduleDataProcessingJob(key, std::move(elem->data), getContext());
            else
                timeout = std::min(timeout, std::chrono::ceil<std::chrono::milliseconds>(busy_timeout - lag));
        }
    }
}

void AsynchronousInsertQueue::staleCheck()
{
    while (!shutdown)
    {
        std::this_thread::sleep_for(stale_timeout);
        std::shared_lock read_lock(rwlock);

        for (auto & [key, elem] : queue)
        {
            std::lock_guard data_lock(elem->mutex);
            if (!elem->data)
                continue;

            auto lag = std::chrono::steady_clock::now() - elem->data->last_update;
            if (lag >= stale_timeout)
                scheduleDataProcessingJob(key, std::move(elem->data), getContext());
        }
    }
}

void AsynchronousInsertQueue::cleanup()
{
    /// Do not run cleanup too often,
    /// because it holds exclusive lock.
    auto timeout = busy_timeout * 5;

    while (!shutdown)
    {
        std::this_thread::sleep_for(timeout);
        std::vector<InsertQuery> keys_to_remove;

        {
            std::shared_lock read_lock(rwlock);

            for (auto & [key, elem] : queue)
            {
                std::lock_guard data_lock(elem->mutex);
                if (!elem->data)
                    keys_to_remove.push_back(key);
            }
        }

        if (!keys_to_remove.empty())
        {
            std::unique_lock write_lock(rwlock);
            size_t total_removed = 0;

            for (const auto & key : keys_to_remove)
            {
                auto it = queue.find(key);
                if (it != queue.end() && !it->second->data)
                {
                    queue.erase(it);
                    ++total_removed;
                }
            }

            if (total_removed)
                LOG_TRACE(log, "Removed stale entries for {} queries from asynchronous insertion queue", total_removed);
        }

        {
            std::vector<String> ids_to_remove;
            std::lock_guard lock(currently_processing_mutex);

            for (const auto & [query_id, entry] : currently_processing_queries)
                if (entry->isFinished())
                    ids_to_remove.push_back(query_id);

            if (!ids_to_remove.empty())
            {
                for (const auto & id : ids_to_remove)
                    currently_processing_queries.erase(id);

                LOG_TRACE(log, "Removed {} finished entries from asynchronous insertion queue", ids_to_remove.size());
            }
        }
    }
}

// static
void AsynchronousInsertQueue::processData(InsertQuery key, InsertDataPtr data, ContextPtr global_context)
try
{
    if (!data)
        return;

    const auto * log = &Poco::Logger::get("AsynchronousInsertQueue");
    const auto & insert_query = assert_cast<const ASTInsertQuery &>(*key.query);
    auto insert_context = Context::createCopy(global_context);

    /// 'resetParser' doesn't work for parallel parsing.
    key.settings.set("input_format_parallel_parsing", false);
    insert_context->makeQueryContext();
    insert_context->setSettings(key.settings);

<<<<<<< HEAD
    /// Set initial_query_id, because it's used in InterpreterInsertQuery for table lock.
    insert_context->getClientInfo().query_kind = ClientInfo::QueryKind::INITIAL_QUERY;
    insert_context->setCurrentQueryId("");

    InterpreterInsertQuery interpreter(key.query, insert_context, key.settings.insert_allow_materialized_columns);
    auto sinks = interpreter.getSinks();
    assert(sinks.size() == 1);
=======
    InterpreterInsertQuery interpreter(key.query, insert_context, key.settings.insert_allow_materialized_columns, false, false, true);
    auto pipeline = interpreter.execute().pipeline;
    assert(pipeline.pushing());
>>>>>>> 0456f20b

    auto header = pipeline.getHeader();
    auto format = getInputFormatFromASTInsertQuery(key.query, false, header, insert_context, nullptr);

    size_t total_rows = 0;
    InsertData::EntryPtr current_entry;

    auto on_error = [&](const MutableColumns & result_columns, Exception & e)
    {
        LOG_ERROR(log, "Failed parsing for query '{}' with query id {}. {}",
            queryToString(key.query), current_entry->query_id, e.displayText());

        for (const auto & column : result_columns)
            if (column->size() > total_rows)
                column->popBack(column->size() - total_rows);

        current_entry->finish(std::current_exception());
        return 0;
    };

    std::shared_ptr<ISimpleTransform> adding_defaults_transform;
    if (insert_context->getSettingsRef().input_format_defaults_for_omitted_fields)
    {
        StoragePtr storage = DatabaseCatalog::instance().getTable(insert_query.table_id, insert_context);
        auto metadata_snapshot = storage->getInMemoryMetadataPtr();
        const auto & columns = metadata_snapshot->getColumns();
        if (columns.hasDefaults())
            adding_defaults_transform = std::make_shared<AddingDefaultsTransform>(header, columns, *format, insert_context);
    }

    StreamingFormatExecutor executor(header, format, std::move(on_error), std::move(adding_defaults_transform));
    std::unique_ptr<ReadBuffer> buffer;
    for (const auto & entry : data->entries)
    {
        buffer = std::make_unique<ReadBufferFromString>(entry->bytes);
        current_entry = entry;
        total_rows += executor.execute(*buffer);
    }

    auto chunk = Chunk(executor.getResultColumns(), total_rows);
    size_t total_bytes = chunk.bytes();

    auto source = std::make_shared<SourceFromSingleChunk>(header, std::move(chunk));
    pipeline.complete(Pipe(std::move(source)));

    CompletedPipelineExecutor completed_executor(pipeline);
    completed_executor.execute();

    LOG_INFO(log, "Flushed {} rows, {} bytes for query '{}'",
        total_rows, total_bytes, queryToString(key.query));

    for (const auto & entry : data->entries)
        if (!entry->isFinished())
            entry->finish();
}
catch (const Exception & e)
{
    finishWithException(key.query, data->entries, e);
}
catch (const Poco::Exception & e)
{
    finishWithException(key.query, data->entries, e);
}
catch (const std::exception & e)
{
    finishWithException(key.query, data->entries, e);
}
catch (...)
{
    finishWithException(key.query, data->entries, Exception(ErrorCodes::UNKNOWN_EXCEPTION, "Unknown exception"));
}

template <typename E>
void AsynchronousInsertQueue::finishWithException(
    const ASTPtr & query, const std::list<InsertData::EntryPtr> & entries, const E & exception)
{
    tryLogCurrentException("AsynchronousInsertQueue", fmt::format("Failed insertion for query '{}'", queryToString(query)));

    for (const auto & entry : entries)
    {
        if (!entry->isFinished())
        {
            /// Make a copy of exception to avoid concurrent usage of
            /// one exception object from several threads.
            entry->finish(std::make_exception_ptr(exception));
        }
    }
}

}<|MERGE_RESOLUTION|>--- conflicted
+++ resolved
@@ -369,19 +369,13 @@
     insert_context->makeQueryContext();
     insert_context->setSettings(key.settings);
 
-<<<<<<< HEAD
     /// Set initial_query_id, because it's used in InterpreterInsertQuery for table lock.
     insert_context->getClientInfo().query_kind = ClientInfo::QueryKind::INITIAL_QUERY;
     insert_context->setCurrentQueryId("");
 
-    InterpreterInsertQuery interpreter(key.query, insert_context, key.settings.insert_allow_materialized_columns);
-    auto sinks = interpreter.getSinks();
-    assert(sinks.size() == 1);
-=======
     InterpreterInsertQuery interpreter(key.query, insert_context, key.settings.insert_allow_materialized_columns, false, false, true);
     auto pipeline = interpreter.execute().pipeline;
     assert(pipeline.pushing());
->>>>>>> 0456f20b
 
     auto header = pipeline.getHeader();
     auto format = getInputFormatFromASTInsertQuery(key.query, false, header, insert_context, nullptr);
