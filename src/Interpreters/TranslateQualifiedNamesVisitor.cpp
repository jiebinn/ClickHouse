#include <Poco/String.h>

#include <Interpreters/TranslateQualifiedNamesVisitor.h>
#include <Interpreters/IdentifierSemantic.h>

#include <Common/typeid_cast.h>
#include <Common/StringUtils/StringUtils.h>
#include <Core/Names.h>

#include <Parsers/ASTIdentifier.h>
#include <Parsers/ASTAsterisk.h>
#include <Parsers/ASTQualifiedAsterisk.h>
#include <Parsers/ASTSelectQuery.h>
#include <Parsers/ASTSelectWithUnionQuery.h>
#include <Parsers/ASTTablesInSelectQuery.h>
#include <Parsers/ASTExpressionList.h>
#include <Parsers/ASTLiteral.h>
#include <Parsers/ASTFunction.h>
#include <Parsers/ASTColumnsMatcher.h>
#include <Parsers/ASTColumnsTransformers.h>


namespace DB
{

namespace ErrorCodes
{
    extern const int UNKNOWN_IDENTIFIER;
    extern const int UNSUPPORTED_JOIN_KEYS;
    extern const int LOGICAL_ERROR;
}

bool TranslateQualifiedNamesMatcher::Data::unknownColumn(size_t table_pos, const ASTIdentifier & identifier) const
{
    const auto & table = tables[table_pos].table;
    auto nested1 = IdentifierSemantic::extractNestedName(identifier, table.table);
    auto nested2 = IdentifierSemantic::extractNestedName(identifier, table.alias);

    const String & short_name = identifier.shortName();
    const auto & columns = tables[table_pos].columns;
    for (const auto & column : columns)
    {
        const String & known_name = column.name;
        if (short_name == known_name)
            return false;
        if (nested1 && *nested1 == known_name)
            return false;
        if (nested2 && *nested2 == known_name)
            return false;
    }

    const auto & hidden_columns = tables[table_pos].hidden_columns;
    for (const auto & column : hidden_columns)
    {
        const String & known_name = column.name;
        if (short_name == known_name)
            return false;
        if (nested1 && *nested1 == known_name)
            return false;
        if (nested2 && *nested2 == known_name)
            return false;
    }

    return !columns.empty();
}

bool TranslateQualifiedNamesMatcher::needChildVisit(ASTPtr & node, const ASTPtr & child)
{
    /// Do not go to FROM, JOIN, subqueries.
    if (child->as<ASTTableExpression>() || child->as<ASTSelectWithUnionQuery>())
        return false;

    /// Processed nodes. Do not go into children.
    if (node->as<ASTQualifiedAsterisk>() || node->as<ASTTableJoin>())
        return false;

    /// ASTSelectQuery + others
    return true;
}

void TranslateQualifiedNamesMatcher::visit(ASTPtr & ast, Data & data)
{
    if (auto * t = ast->as<ASTIdentifier>())
        visit(*t, ast, data);
    if (auto * t = ast->as<ASTTableJoin>())
        visit(*t, ast, data);
    if (auto * t = ast->as<ASTSelectQuery>())
        visit(*t, ast, data);
    if (auto * node = ast->as<ASTExpressionList>())
        visit(*node, ast, data);
    if (auto * node = ast->as<ASTFunction>())
        visit(*node, ast, data);
}

void TranslateQualifiedNamesMatcher::visit(ASTIdentifier & identifier, ASTPtr &, Data & data)
{
    if (IdentifierSemantic::getColumnName(identifier))
    {
        String short_name = identifier.shortName();
        bool allow_ambiguous = data.join_using_columns.contains(short_name);
        if (auto best_pos = IdentifierSemantic::chooseTable(identifier, data.tables, allow_ambiguous))
        {
            size_t table_pos = *best_pos;
            if (data.unknownColumn(table_pos, identifier))
            {
                String table_name = data.tables[table_pos].table.getQualifiedNamePrefix(false);
                throw Exception("There's no column '" + identifier.name() + "' in table '" + table_name + "'",
                                ErrorCodes::UNKNOWN_IDENTIFIER);
            }

            IdentifierSemantic::setMembership(identifier, table_pos);

            /// In case if column from the joined table are in source columns, change it's name to qualified.
            /// Also always leave unusual identifiers qualified.
            const auto & table = data.tables[table_pos].table;
            if (table_pos && (data.hasColumn(short_name) || !isValidIdentifierBegin(short_name.at(0))))
                IdentifierSemantic::setColumnLongName(identifier, table);
            else
                IdentifierSemantic::setColumnShortName(identifier, table);
        }
    }
}

/// As special case, treat count(*) as count(), not as count(list of all columns).
void TranslateQualifiedNamesMatcher::visit(ASTFunction & node, const ASTPtr &, Data &)
{
    ASTPtr & func_arguments = node.arguments;

    if (!func_arguments) return;

    String func_name_lowercase = Poco::toLower(node.name);
    if (func_name_lowercase == "count" &&
        func_arguments->children.size() == 1 &&
        func_arguments->children[0]->as<ASTAsterisk>())
        func_arguments->children.clear();
}

void TranslateQualifiedNamesMatcher::visit(const ASTQualifiedAsterisk &, const ASTPtr & ast, Data & data)
{
    if (ast->children.empty())
        throw Exception("Logical error: qualified asterisk must have children", ErrorCodes::LOGICAL_ERROR);

    auto & ident = ast->children[0];

    /// @note it could contain table alias as table name.
    DatabaseAndTableWithAlias db_and_table(ident);

    for (const auto & known_table : data.tables)
        if (db_and_table.satisfies(known_table.table, true))
            return;

    throw Exception("Unknown qualified identifier: " + ident->getAliasOrColumnName(), ErrorCodes::UNKNOWN_IDENTIFIER);
}

void TranslateQualifiedNamesMatcher::visit(ASTTableJoin & join, const ASTPtr & , Data & data)
{
    if (join.using_expression_list)
        Visitor(data).visit(join.using_expression_list);
    else if (join.on_expression)
        Visitor(data).visit(join.on_expression);
}

void TranslateQualifiedNamesMatcher::visit(ASTSelectQuery & select, const ASTPtr & , Data & data)
{
    if (const auto * join = select.join())
        extractJoinUsingColumns(join->table_join, data);

    /// If the WHERE clause or HAVING consists of a single qualified column, the reference must be translated not only in children,
    /// but also in where_expression and having_expression.
    if (select.prewhere())
        Visitor(data).visit(select.refPrewhere());
    if (select.where())
        Visitor(data).visit(select.refWhere());
    if (select.having())
        Visitor(data).visit(select.refHaving());
}

static void addIdentifier(ASTs & nodes, const DatabaseAndTableWithAlias & table, const String & column_name)
{
    std::vector<String> parts = {column_name};

    String table_name = table.getQualifiedNamePrefix(false);
    if (!table_name.empty()) parts.insert(parts.begin(), table_name);

    nodes.emplace_back(std::make_shared<ASTIdentifier>(std::move(parts)));
}

/// Replace *, alias.*, database.table.* with a list of columns.
void TranslateQualifiedNamesMatcher::visit(ASTExpressionList & node, const ASTPtr &, Data & data)
{
    const auto & tables_with_columns = data.tables;

    ASTs old_children;
    if (data.processAsterisks())
    {
        bool has_asterisk = false;
        for (const auto & child : node.children)
        {
            if (child->as<ASTAsterisk>() || child->as<ASTColumnsListMatcher>() || child->as<ASTColumnsRegexpMatcher>())
            {
                if (tables_with_columns.empty())
                    throw Exception("An asterisk cannot be replaced with empty columns.", ErrorCodes::LOGICAL_ERROR);
                has_asterisk = true;
            }
            else if (const auto * qa = child->as<ASTQualifiedAsterisk>())
            {
                visit(*qa, child, data); /// check if it's OK before rewrite
                has_asterisk = true;
            }
        }

        if (has_asterisk)
        {
            old_children.swap(node.children);
            node.children.reserve(old_children.size());
        }
    }

    for (const auto & child : old_children)
    {
        ASTs columns;
        if (const auto * asterisk = child->as<ASTAsterisk>())
        {
            bool first_table = true;
            for (const auto & table : tables_with_columns)
            {
                for (const auto * cols : {&table.columns, &table.alias_columns, &table.materialized_columns})
                {
                    for (const auto & column : *cols)
                    {
<<<<<<< HEAD
                        if (first_table || !data.join_using_columns.count(column.name))
=======
                        if (first_table || !data.join_using_columns.contains(column.name))
                        {
>>>>>>> 2f38e7bc
                            addIdentifier(columns, table.table, column.name);
                    }
                }
                first_table = false;
            }

            for (const auto & transformer : asterisk->children)
                IASTColumnsTransformer::transform(transformer, columns);
        }
        else if (auto * asterisk_column_list = child->as<ASTColumnsListMatcher>())
        {
            for (const auto & ident : asterisk_column_list->column_list->children)
                columns.emplace_back(ident->clone());

            for (const auto & transformer : asterisk_column_list->children)
                IASTColumnsTransformer::transform(transformer, columns);
        }
        else if (const auto * asterisk_regexp_pattern = child->as<ASTColumnsRegexpMatcher>())
        {
            bool first_table = true;
            for (const auto & table : tables_with_columns)
            {
                for (const auto & column : table.columns)
                {
<<<<<<< HEAD
                    if (asterisk_regexp_pattern->isColumnMatching(column.name) && (first_table || !data.join_using_columns.count(column.name)))
                        addIdentifier(columns, table.table, column.name);
=======
                    for (const auto & column : table.columns)
                    {
                        if (asterisk_pattern->isColumnMatching(column.name) && (first_table || !data.join_using_columns.contains(column.name)))
                        {
                            addIdentifier(columns, table.table, column.name);
                        }
                    }

                    first_table = false;
>>>>>>> 2f38e7bc
                }
                first_table = false;
            }

            for (const auto & transformer : asterisk_regexp_pattern->children)
                IASTColumnsTransformer::transform(transformer, columns);
        }
        else if (const auto * qualified_asterisk = child->as<ASTQualifiedAsterisk>())
        {
            DatabaseAndTableWithAlias ident_db_and_name(qualified_asterisk->children[0]);

            for (const auto & table : tables_with_columns)
            {
                if (ident_db_and_name.satisfies(table.table, true))
                {
                    for (const auto & column : table.columns)
                        addIdentifier(columns, table.table, column.name);
                    break;
                }
            }

            // QualifiedAsterisk's transformers start to appear at child 1
            for (auto it = qualified_asterisk->children.begin() + 1; it != qualified_asterisk->children.end(); ++it)
            {
                IASTColumnsTransformer::transform(*it, columns);
            }
        }
        else
            columns.emplace_back(child);

        node.children.insert(
            node.children.end(),
            std::make_move_iterator(columns.begin()),
            std::make_move_iterator(columns.end()));
    }
}

/// 'select * from a join b using id' should result one 'id' column
void TranslateQualifiedNamesMatcher::extractJoinUsingColumns(ASTPtr ast, Data & data)
{
    const auto & table_join = ast->as<ASTTableJoin &>();

    if (table_join.using_expression_list)
    {
        const auto & keys = table_join.using_expression_list->as<ASTExpressionList &>();
        for (const auto & key : keys.children)
            if (auto opt_column = tryGetIdentifierName(key))
                data.join_using_columns.insert(*opt_column);
            else if (key->as<ASTLiteral>())
                data.join_using_columns.insert(key->getColumnName());
            else
            {
                String alias = key->tryGetAlias();
                if (alias.empty())
                    throw Exception("Wrong key in USING. Expected identifier or alias, got: " + key->getID(),
                                    ErrorCodes::UNSUPPORTED_JOIN_KEYS);
                data.join_using_columns.insert(alias);
            }
    }
}


void RestoreQualifiedNamesMatcher::Data::changeTable(ASTIdentifier & identifier) const
{
    auto match = IdentifierSemantic::canReferColumnToTable(identifier, distributed_table);
    switch (match)
    {
        case IdentifierSemantic::ColumnMatch::AliasedTableName:
        case IdentifierSemantic::ColumnMatch::TableName:
        case IdentifierSemantic::ColumnMatch::DBAndTable:
            IdentifierSemantic::setColumnLongName(identifier, remote_table);
            break;
        default:
            break;
    }
}

bool RestoreQualifiedNamesMatcher::needChildVisit(ASTPtr &, const ASTPtr & child)
{
    /// Do not go into subqueries
    if (child->as<ASTSelectWithUnionQuery>())
        return false; // NOLINT
    return true;
}

void RestoreQualifiedNamesMatcher::visit(ASTPtr & ast, Data & data)
{
    if (auto * t = ast->as<ASTIdentifier>())
        visit(*t, ast, data);
}

void RestoreQualifiedNamesMatcher::visit(ASTIdentifier & identifier, ASTPtr &, Data & data)
{
    if (IdentifierSemantic::getColumnName(identifier))
    {
        if (IdentifierSemantic::getMembership(identifier))
        {
            identifier.restoreTable();  // TODO(ilezhankin): should restore qualified name here - why exactly here?
            data.changeTable(identifier);
        }
    }
}

}<|MERGE_RESOLUTION|>--- conflicted
+++ resolved
@@ -228,12 +228,7 @@
                 {
                     for (const auto & column : *cols)
                     {
-<<<<<<< HEAD
-                        if (first_table || !data.join_using_columns.count(column.name))
-=======
                         if (first_table || !data.join_using_columns.contains(column.name))
-                        {
->>>>>>> 2f38e7bc
                             addIdentifier(columns, table.table, column.name);
                     }
                 }
@@ -258,20 +253,13 @@
             {
                 for (const auto & column : table.columns)
                 {
-<<<<<<< HEAD
-                    if (asterisk_regexp_pattern->isColumnMatching(column.name) && (first_table || !data.join_using_columns.count(column.name)))
-                        addIdentifier(columns, table.table, column.name);
-=======
                     for (const auto & column : table.columns)
                     {
-                        if (asterisk_pattern->isColumnMatching(column.name) && (first_table || !data.join_using_columns.contains(column.name)))
+                        if (asterisk_regexp_pattern->isColumnMatching(column.name) && (first_table || !data.join_using_columns.count(column.name)))
                         {
                             addIdentifier(columns, table.table, column.name);
                         }
                     }
-
-                    first_table = false;
->>>>>>> 2f38e7bc
                 }
                 first_table = false;
             }
