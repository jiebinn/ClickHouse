--- conflicted
+++ resolved
@@ -134,13 +134,8 @@
 
 void InterpreterDescribeQuery::fillColumnsFromSubquery(const ASTTableExpression & table_expression)
 {
-<<<<<<< HEAD
-    Block sample_block;
+    SharedHeader sample_block;
     auto select_query = table_expression.subquery;
-=======
-    SharedHeader sample_block;
-    auto select_query = table_expression.subquery->children.at(0);
->>>>>>> a7b448fd
     auto current_context = getContext();
 
     if (settings[Setting::allow_experimental_analyzer])
