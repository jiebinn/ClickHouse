#include "FileCache.h"

#include <IO/Operators.h>
#include <IO/ReadHelpers.h>
#include <IO/ReadSettings.h>
#include <IO/WriteBufferFromFile.h>
#include <IO/WriteBufferFromString.h>
#include <Interpreters/Cache/FileCacheSettings.h>
#include <Interpreters/Cache/LRUFileCachePriority.h>
#include <Interpreters/Cache/SLRUFileCachePriority.h>
#include <Interpreters/Cache/FileCacheUtils.h>
#include <Interpreters/Cache/EvictionCandidates.h>
#include <Interpreters/Context.h>
#include <base/hex.h>
#include <Common/callOnce.h>
#include <Common/Exception.h>
#include <Common/ThreadPool.h>
#include <Common/ElapsedTimeProfileEventIncrement.h>
#include <Core/ServerUUID.h>
#include <Core/BackgroundSchedulePool.h>

#include <exception>
#include <filesystem>
#include <mutex>


namespace fs = std::filesystem;

namespace ProfileEvents
{
    extern const Event FilesystemCacheLoadMetadataMicroseconds;
    extern const Event FilesystemCacheLockCacheMicroseconds;
    extern const Event FilesystemCacheReserveMicroseconds;
    extern const Event FilesystemCacheGetOrSetMicroseconds;
    extern const Event FilesystemCacheGetMicroseconds;
    extern const Event FilesystemCacheFailToReserveSpaceBecauseOfLockContention;
    extern const Event FilesystemCacheFreeSpaceKeepingThreadRun;
    extern const Event FilesystemCacheFreeSpaceKeepingThreadWorkMilliseconds;
    extern const Event FilesystemCacheFailToReserveSpaceBecauseOfCacheResize;
}

namespace CurrentMetrics
{
    extern const Metric FilesystemCacheDownloadQueueElements;
}

namespace DB
{

namespace ErrorCodes
{
    extern const int LOGICAL_ERROR;
    extern const int BAD_ARGUMENTS;
}

namespace FileCacheSetting
{
    extern const FileCacheSettingsString path;
    extern const FileCacheSettingsUInt64 max_size;
    extern const FileCacheSettingsUInt64 max_elements;
    extern const FileCacheSettingsUInt64 max_file_segment_size;
    extern const FileCacheSettingsUInt64 boundary_alignment;
    extern const FileCacheSettingsFileCachePolicy cache_policy;
    extern const FileCacheSettingsDouble slru_size_ratio;
    extern const FileCacheSettingsUInt64 load_metadata_threads;
    extern const FileCacheSettingsBool load_metadata_asynchronously;
    extern const FileCacheSettingsUInt64 background_download_threads;
    extern const FileCacheSettingsUInt64 background_download_queue_size_limit;
    extern const FileCacheSettingsUInt64 background_download_max_file_segment_size;
    extern const FileCacheSettingsDouble keep_free_space_size_ratio;
    extern const FileCacheSettingsDouble keep_free_space_elements_ratio;
    extern const FileCacheSettingsUInt64 keep_free_space_remove_batch;
    extern const FileCacheSettingsBool enable_bypass_cache_with_threshold;
    extern const FileCacheSettingsUInt64 bypass_cache_threshold;
    extern const FileCacheSettingsBool write_cache_per_user_id_directory;
    extern const FileCacheSettingsUInt64 cache_hits_threshold;
    extern const FileCacheSettingsBool enable_filesystem_query_cache_limit;
    extern const FileCacheSettingsBool allow_dynamic_cache_resize;
}

namespace
{
    std::string getCommonUserID()
    {
        auto user_from_context = DB::Context::getGlobalContextInstance()->getFilesystemCacheUser();
        const auto user = user_from_context.empty() ? toString(ServerUUID::get()) : user_from_context;
        return user;
    }
}

void FileCacheReserveStat::update(size_t size, FileSegmentKind kind, bool releasable)
{
    auto & local_stat = stat_by_kind[kind];
    if (releasable)
    {
        total_stat.releasable_size += size;
        ++total_stat.releasable_count;

        local_stat.releasable_size += size;
        ++local_stat.releasable_count;
    }
    else
    {
        total_stat.non_releasable_size += size;
        ++total_stat.non_releasable_count;

        local_stat.non_releasable_size += size;
        ++local_stat.non_releasable_count;
    }
}

FileCache::FileCache(const std::string & cache_name, const FileCacheSettings & settings)
    : max_file_segment_size(settings[FileCacheSetting::max_file_segment_size])
    , bypass_cache_threshold(settings[FileCacheSetting::enable_bypass_cache_with_threshold] ? settings[FileCacheSetting::bypass_cache_threshold] : 0)
    , boundary_alignment(settings[FileCacheSetting::boundary_alignment])
    , background_download_max_file_segment_size(settings[FileCacheSetting::background_download_max_file_segment_size])
    , load_metadata_threads(settings[FileCacheSetting::load_metadata_threads])
    , load_metadata_asynchronously(settings[FileCacheSetting::load_metadata_asynchronously])
    , write_cache_per_user_directory(settings[FileCacheSetting::write_cache_per_user_id_directory])
    , allow_dynamic_cache_resize(settings[FileCacheSetting::allow_dynamic_cache_resize])
    , keep_current_size_to_max_ratio(1 - settings[FileCacheSetting::keep_free_space_size_ratio])
    , keep_current_elements_to_max_ratio(1 - settings[FileCacheSetting::keep_free_space_elements_ratio])
    , keep_up_free_space_remove_batch(settings[FileCacheSetting::keep_free_space_remove_batch])
    , log(getLogger("FileCache(" + cache_name + ")"))
    , metadata(settings[FileCacheSetting::path],
               settings[FileCacheSetting::background_download_queue_size_limit],
               settings[FileCacheSetting::background_download_threads],
               write_cache_per_user_directory)
{
    switch (settings[FileCacheSetting::cache_policy].value)
    {
<<<<<<< HEAD
        main_priority = std::make_unique<LRUFileCachePriority>(
            settings[FileCacheSetting::max_size], settings[FileCacheSetting::max_elements], cache_name);
    }
    else if (settings[FileCacheSetting::cache_policy].value == "SLRU")
    {
        main_priority = std::make_unique<SLRUFileCachePriority>(
            settings[FileCacheSetting::max_size],
            settings[FileCacheSetting::max_elements],
            settings[FileCacheSetting::slru_size_ratio],
            cache_name);
=======
        case FileCachePolicy::LRU:
        {
            main_priority = std::make_unique<LRUFileCachePriority>(
                settings[FileCacheSetting::max_size], settings[FileCacheSetting::max_elements], nullptr, cache_name);
            break;
        }
        case FileCachePolicy::SLRU:
        {
            main_priority = std::make_unique<SLRUFileCachePriority>(
                settings[FileCacheSetting::max_size], settings[FileCacheSetting::max_elements], settings[FileCacheSetting::slru_size_ratio], nullptr, nullptr, cache_name);
            break;
        }
>>>>>>> 7f6d5727
    }

    LOG_DEBUG(log, "Using {} cache policy", settings[FileCacheSetting::cache_policy].value);

    if (settings[FileCacheSetting::cache_hits_threshold])
        stash = std::make_unique<HitsCountStash>(settings[FileCacheSetting::cache_hits_threshold], settings[FileCacheSetting::max_elements]);

    if (settings[FileCacheSetting::enable_filesystem_query_cache_limit])
        query_limit = std::make_unique<FileCacheQueryLimit>();
}

const FileCache::UserInfo & FileCache::getCommonUser()
{
    static UserInfo user(getCommonUserID(), 0);
    return user;
}

const FileCache::UserInfo & FileCache::getInternalUser()
{
    static UserInfo user("internal");
    return user;
}

bool FileCache::isInitialized() const
{
    return is_initialized;
}

void FileCache::throwInitExceptionIfNeeded()
{
    if (load_metadata_asynchronously)
        return;

    std::lock_guard lock(init_mutex);
    if (init_exception)
        std::rethrow_exception(init_exception);
}

const String & FileCache::getBasePath() const
{
    return metadata.getBaseDirectory();
}

String FileCache::getFileSegmentPath(const Key & key, size_t offset, FileSegmentKind segment_kind, const UserInfo & user) const
{
    return metadata.getFileSegmentPath(key, offset, segment_kind, user);
}

String FileCache::getKeyPath(const Key & key, const UserInfo & user) const
{
    return metadata.getKeyPath(key, user);
}

void FileCache::assertInitialized() const
{
    if (is_initialized)
        return;

    std::unique_lock lock(init_mutex);
    if (is_initialized)
        return;

    if (init_exception)
        std::rethrow_exception(init_exception);
    if (!is_initialized)
        throw Exception(ErrorCodes::LOGICAL_ERROR, "Cache not initialized");
}

void FileCache::initialize()
{
    // Prevent initialize() from running twice. This may be caused by two cache disks being created with the same path (see integration/test_filesystem_cache).
    callOnce(initialize_called, [&] {
        bool need_to_load_metadata = fs::exists(getBasePath());
        try
        {
            if (!need_to_load_metadata)
                fs::create_directories(getBasePath());

            auto fs_info = std::filesystem::space(getBasePath());
            const size_t size_limit = main_priority->getSizeLimit(lockCache());
            if (fs_info.capacity < size_limit)
                throw Exception(ErrorCodes::BAD_ARGUMENTS,
                                "The total capacity of the disk containing cache path {} is less than the specified max_size {} bytes",
                                getBasePath(), std::to_string(size_limit));

            status_file = make_unique<StatusFile>(fs::path(getBasePath()) / "status", StatusFile::write_full_info);
        }
        catch (const std::filesystem::filesystem_error & e)
        {
            init_exception = std::current_exception();
            throw Exception(ErrorCodes::BAD_ARGUMENTS, "Failed to retrieve filesystem information for cache path {}. Error: {}",
                            getBasePath(), e.what());
        }
        catch (...)
        {
            init_exception = std::current_exception();
            tryLogCurrentException(__PRETTY_FUNCTION__);
            throw;
        }

        if (load_metadata_asynchronously)
        {
            load_metadata_main_thread = ThreadFromGlobalPool([this, need_to_load_metadata] { initializeImpl(need_to_load_metadata); });
        }
        else
        {
            initializeImpl(need_to_load_metadata);
        }
    });
}

void FileCache::initializeImpl(bool load_metadata)
{
    std::lock_guard lock(init_mutex);

    if (is_initialized)
        return;

    try
    {
        if (load_metadata)
            loadMetadata();

        metadata.startup();
    }
    catch (...)
    {
        init_exception = std::current_exception();
        tryLogCurrentException(__PRETTY_FUNCTION__);
        throw;
    }

    if (keep_current_size_to_max_ratio != 1 || keep_current_elements_to_max_ratio != 1)
    {
        keep_up_free_space_ratio_task = Context::getGlobalContextInstance()->getSchedulePool().createTask(log->name(), [this] { freeSpaceRatioKeepingThreadFunc(); });
        keep_up_free_space_ratio_task->schedule();
    }

    is_initialized = true;
    LOG_TEST(log, "Initialized cache from {}", metadata.getBaseDirectory());
}

CachePriorityGuard::Lock FileCache::lockCache() const
{
    ProfileEventTimeIncrement<Microseconds> watch(ProfileEvents::FilesystemCacheLockCacheMicroseconds);
    return cache_guard.lock();
}

CachePriorityGuard::Lock FileCache::tryLockCache(std::optional<std::chrono::milliseconds> acquire_timeout) const
{
    if (acquire_timeout.has_value())
    {
        ProfileEventTimeIncrement<Microseconds> watch(ProfileEvents::FilesystemCacheLockCacheMicroseconds);
        return cache_guard.tryLockFor(acquire_timeout.value());
    }
    else
    {
        return cache_guard.tryLock();
    }
}

FileSegments FileCache::getImpl(const LockedKey & locked_key, const FileSegment::Range & range, size_t file_segments_limit) const
{
    /// Given range = [left, right] and non-overlapping ordered set of file segments,
    /// find list [segment1, ..., segmentN] of segments which intersect with given range.

    if (bypass_cache_threshold && range.size() > bypass_cache_threshold)
    {
        auto file_segment = std::make_shared<FileSegment>(
            locked_key.getKey(), range.left, range.size(), FileSegment::State::DETACHED);
        return { file_segment };
    }

    if (locked_key.empty())
        return {};

    FileSegments result;
    auto add_to_result = [&](const FileSegmentMetadata & file_segment_metadata)
    {
        if (file_segments_limit && result.size() == file_segments_limit)
            return false;

        FileSegmentPtr file_segment;
        if (file_segment_metadata.isEvictingOrRemoved(locked_key))
        {
            file_segment = std::make_shared<FileSegment>(
                locked_key.getKey(),
                file_segment_metadata.file_segment->offset(),
                file_segment_metadata.file_segment->range().size(),
                FileSegment::State::DETACHED);
        }
        else
        {
            file_segment = file_segment_metadata.file_segment;
        }

        result.push_back(file_segment);
        return true;
    };

    const auto & file_segments = locked_key;
    auto segment_it = file_segments.lower_bound(range.left);
    if (segment_it == file_segments.end())
    {
        /// N - last cached segment for given file key, segment{N}.offset < range.left:
        ///   segment{N}                       segment{N}
        /// [________                         [_______]
        ///     [__________]         OR                  [________]
        ///     ^                                        ^
        ///     range.left                               range.left

        const auto & file_segment_metadata = *file_segments.rbegin()->second;
        if (file_segment_metadata.file_segment->range().right < range.left)
            return {};

        if (!add_to_result(file_segment_metadata))
            return result;
    }
    else /// segment_it <-- segmment{k}
    {
        if (segment_it != file_segments.begin())
        {
            const auto & prev_file_segment_metadata = *std::prev(segment_it)->second;
            const auto & prev_range = prev_file_segment_metadata.file_segment->range();

            if (range.left <= prev_range.right)
            {
                ///   segment{k-1}  segment{k}
                ///   [________]   [_____
                ///       [___________
                ///       ^
                ///       range.left
                if (!add_to_result(prev_file_segment_metadata))
                    return result;
            }
        }

        ///  segment{k} ...       segment{k-1}  segment{k}                      segment{k}
        ///  [______              [______]     [____                        [________
        ///  [_________     OR              [________      OR    [______]   ^
        ///  ^                              ^                           ^   segment{k}.offset
        ///  range.left                     range.left                  range.right

        while (segment_it != file_segments.end())
        {
            const auto & file_segment_metadata = *segment_it->second;
            if (range.right < file_segment_metadata.file_segment->range().left)
                break;

            if (!add_to_result(file_segment_metadata))
                return result;

            ++segment_it;
        }
    }

    return result;
}

std::vector<FileSegment::Range> FileCache::splitRange(size_t offset, size_t size, size_t aligned_size)
{
    chassert(size > 0);
    chassert(size <= aligned_size);

    /// Consider this example to understand why we need to account here for both `size` and `aligned_size`.
    /// [________________]__________________] <-- requested range
    ///                  ^                  ^
    ///                right offset         aligned_right_offset
    /// [_________]                           <-- last cached file segment, e.g. we have uncovered suffix of the requested range
    ///           ^
    ///           last_file_segment_right_offset
    /// [________________]
    ///        size
    /// [____________________________________]
    ///        aligned_size
    ///
    /// So it is possible that we split this hole range into sub-segments by `max_file_segment_size`
    /// and get something like this:
    ///
    /// [________________________]
    ///          ^               ^
    ///          |               last_file_segment_right_offset + max_file_segment_size
    ///          last_file_segment_right_offset
    /// e.g. there is no need to create sub-segment for range (last_file_segment_right_offset + max_file_segment_size, aligned_right_offset].
    /// Because its left offset would be bigger than right_offset.
    /// Therefore, we set end_pos_non_included as offset+size, but remaining_size as aligned_size.

    std::vector<FileSegment::Range> ranges;

    size_t current_pos = offset;
    size_t end_pos_non_included = offset + size;
    size_t remaining_size = aligned_size;

    FileSegments file_segments;
    const size_t max_size = max_file_segment_size.load();
    while (current_pos < end_pos_non_included)
    {
        auto current_file_segment_size = std::min(remaining_size, max_size);
        ranges.emplace_back(current_pos, current_pos + current_file_segment_size - 1);

        remaining_size -= current_file_segment_size;
        current_pos += current_file_segment_size;
    }

    return ranges;
}

FileSegments FileCache::createFileSegmentsFromRanges(
    LockedKey & locked_key,
    const std::vector<FileSegment::Range> & ranges,
    size_t & file_segments_count,
    size_t file_segments_limit,
    const CreateFileSegmentSettings & create_settings)
{
    FileSegments result;
    for (const auto & r : ranges)
    {
        if (file_segments_limit && file_segments_count >= file_segments_limit)
            break;
        auto metadata_it = addFileSegment(locked_key, r.left, r.size(), FileSegment::State::EMPTY, create_settings, nullptr);
        result.push_back(metadata_it->second->file_segment);
        ++file_segments_count;
    }
    return result;
}

void FileCache::fillHolesWithEmptyFileSegments(
    LockedKey & locked_key,
    FileSegments & file_segments,
    const FileSegment::Range & range,
    size_t non_aligned_right_offset,
    size_t file_segments_limit,
    bool fill_with_detached_file_segments,
    const CreateFileSegmentSettings & create_settings)
{
    /// There are segments [segment1, ..., segmentN]
    /// (non-overlapping, non-empty, ascending-ordered) which (maybe partially)
    /// intersect with given range.

    /// It can have holes:
    /// [____________________]         -- requested range
    ///     [____]  [_]   [_________]  -- intersecting cache [segment1, ..., segmentN]
    ///
    /// For each such hole create a file_segment_metadata with file segment state EMPTY.

    assert(!file_segments.empty());

    auto it = file_segments.begin();
    size_t processed_count = 0;
    auto segment_range = (*it)->range();

    size_t current_pos;
    if (segment_range.left < range.left)
    {
        ///    [_______     -- requested range
        /// [_______
        /// ^
        /// segment1

        current_pos = segment_range.right + 1;
        ++it;
        ++processed_count;
    }
    else
        current_pos = range.left;

    auto is_limit_reached = [&]() -> bool
    {
        return file_segments_limit && processed_count >= file_segments_limit;
    };

    while (current_pos <= range.right && it != file_segments.end() && !is_limit_reached())
    {
        segment_range = (*it)->range();

        if (current_pos == segment_range.left)
        {
            current_pos = segment_range.right + 1;
            ++it;
            ++processed_count;
            continue;
        }

        assert(current_pos < segment_range.left);

        auto hole_size = segment_range.left - current_pos;

        if (fill_with_detached_file_segments)
        {
            auto file_segment = std::make_shared<FileSegment>(
                locked_key.getKey(), current_pos, hole_size, FileSegment::State::DETACHED, create_settings);

            file_segments.insert(it, file_segment);
            ++processed_count;
        }
        else
        {
            const auto ranges = splitRange(current_pos, hole_size, hole_size);
            auto hole_segments = createFileSegmentsFromRanges(locked_key, ranges, processed_count, file_segments_limit, create_settings);
            file_segments.splice(it, std::move(hole_segments));
        }

        if (is_limit_reached())
            break;

        current_pos = segment_range.right + 1;
        ++it;
        ++processed_count;
    }

    auto erase_unprocessed = [&]()
    {
        chassert(file_segments.size() >= file_segments_limit);
        file_segments.erase(it, file_segments.end());
        chassert(file_segments.size() == file_segments_limit);
    };

    if (is_limit_reached())
    {
        erase_unprocessed();
        return;
    }

    chassert(!file_segments_limit || file_segments.size() < file_segments_limit);

    if (current_pos <= non_aligned_right_offset)
    {
        ///   ________]     -- requested range
        ///   _____]
        ///        ^
        /// segmentN

        auto hole_size = range.right - current_pos + 1;
        auto non_aligned_hole_size = non_aligned_right_offset - current_pos + 1;

        if (fill_with_detached_file_segments)
        {
            auto file_segment = std::make_shared<FileSegment>(
                locked_key.getKey(), current_pos, non_aligned_hole_size, FileSegment::State::DETACHED, create_settings);

            file_segments.insert(file_segments.end(), file_segment);
        }
        else
        {
            const auto ranges = splitRange(current_pos, non_aligned_hole_size, hole_size);
            auto hole_segments = createFileSegmentsFromRanges(locked_key, ranges, processed_count, file_segments_limit, create_settings);
            file_segments.splice(it, std::move(hole_segments));

            if (is_limit_reached())
                erase_unprocessed();
        }
    }
}

FileSegmentsHolderPtr FileCache::set(
    const Key & key,
    size_t offset,
    size_t size,
    const CreateFileSegmentSettings & create_settings,
    const UserInfo & user)
{
    assertInitialized();

    auto locked_key = metadata.lockKeyMetadata(key, CacheMetadata::KeyNotFoundPolicy::CREATE_EMPTY, user);
    FileSegment::Range range(offset, offset + size - 1);

    auto file_segments = getImpl(*locked_key, range, /* file_segments_limit */0);
    if (!file_segments.empty())
        throw Exception(ErrorCodes::LOGICAL_ERROR, "Having intersection with already existing cache");

    if (create_settings.unbounded)
    {
        /// If the file is unbounded, we can create a single file_segment_metadata for it.
        auto file_segment_metadata_it = addFileSegment(
            *locked_key, offset, size, FileSegment::State::EMPTY, create_settings, nullptr);
        file_segments = {file_segment_metadata_it->second->file_segment};
    }
    else
    {
        const auto ranges = splitRange(offset, size, size);
        size_t file_segments_count = 0;
        file_segments = createFileSegmentsFromRanges(*locked_key, ranges, file_segments_count, /* file_segments_limit */0, create_settings);
    }

    return std::make_unique<FileSegmentsHolder>(std::move(file_segments));
}

FileSegmentsHolderPtr
FileCache::getOrSet(
    const Key & key,
    size_t offset,
    size_t size,
    size_t file_size,
    const CreateFileSegmentSettings & create_settings,
    size_t file_segments_limit,
    const UserInfo & user,
    std::optional<size_t> boundary_alignment_)
{
    ProfileEventTimeIncrement<Microseconds> watch(ProfileEvents::FilesystemCacheGetOrSetMicroseconds);

    assertInitialized();

    FileSegment::Range initial_range(offset, std::min(offset + size, file_size) - 1);
    /// result_range is initial range, which will be adjusted according to
    /// 1. aligned_offset, aligned_end_offset
    /// 2. max_file_segments_limit
    FileSegment::Range result_range = initial_range;

    const size_t alignment = boundary_alignment_.value_or(boundary_alignment);
    const auto aligned_offset = FileCacheUtils::roundDownToMultiple(initial_range.left, alignment);
    auto aligned_end_offset = std::min(FileCacheUtils::roundUpToMultiple(initial_range.right + 1, alignment), file_size) - 1;

    chassert(aligned_offset <= initial_range.left);
    chassert(aligned_end_offset >= initial_range.right);

    auto locked_key = metadata.lockKeyMetadata(key, CacheMetadata::KeyNotFoundPolicy::CREATE_EMPTY, user);
    /// Get all segments which intersect with the given range.
    auto file_segments = getImpl(*locked_key, initial_range, file_segments_limit);

    if (file_segments_limit)
    {
        chassert(file_segments.size() <= file_segments_limit);
        if (file_segments.size() == file_segments_limit)
            result_range.right = aligned_end_offset = file_segments.back()->range().right;
    }

    /// Check case if we have uncovered prefix, e.g.
    ///
    ///   [_______________]
    ///   ^               ^
    ///   range.left      range.right
    ///         [___] [__________]        <-- current cache (example)
    ///   [    ]
    ///   ^----^
    ///   uncovered prefix.
    const bool has_uncovered_prefix = file_segments.empty() || result_range.left < file_segments.front()->range().left;

    if (aligned_offset < result_range.left && has_uncovered_prefix)
    {
        auto prefix_range = FileSegment::Range(
            aligned_offset,
            file_segments.empty() ? result_range.left - 1 : file_segments.front()->range().left - 1);

        auto prefix_file_segments = getImpl(*locked_key, prefix_range, /* file_segments_limit */0);

        if (prefix_file_segments.empty())
        {
            ///   [____________________][_______________]
            ///   ^                     ^               ^
            ///   aligned_offset        range.left      range.right
            ///                             [___] [__________]         <-- current cache (example)
            result_range.left = aligned_offset;
        }
        else
        {
            ///   [____________________][_______________]
            ///   ^                     ^               ^
            ///   aligned_offset        range.left          range.right
            ///   ____]     [____]           [___] [__________]        <-- current cache (example)
            ///                  ^
            ///                  prefix_file_segments.back().right

            chassert(prefix_file_segments.back()->range().right < result_range.left);
            chassert(prefix_file_segments.back()->range().right >= aligned_offset);

            result_range.left = prefix_file_segments.back()->range().right + 1;
        }
    }

    /// Check case if we have uncovered suffix.
    ///
    ///   [___________________]
    ///   ^                   ^
    ///   range.left          range.right
    ///      [___]   [___]                  <-- current cache (example)
    ///                   [___]
    ///                   ^---^
    ///                    uncovered_suffix
    const bool has_uncovered_suffix = file_segments.empty() || file_segments.back()->range().right < result_range.right;

    if (result_range.right < aligned_end_offset && has_uncovered_suffix)
    {
        auto suffix_range = FileSegment::Range(result_range.right, aligned_end_offset);
        /// We need to get 1 file segment, so file_segments_limit = 1 here.
        auto suffix_file_segments = getImpl(*locked_key, suffix_range, /* file_segments_limit */1);

        if (suffix_file_segments.empty())
        {
            ///   [__________________][                       ]
            ///   ^                  ^                        ^
            ///   range.left         range.right              aligned_end_offset
            ///      [___]   [___]                                    <-- current cache (example)

            result_range.right = aligned_end_offset;
        }
        else
        {
            ///   [__________________][                       ]
            ///   ^                  ^                        ^
            ///   range.left         range.right              aligned_end_offset
            ///      [___]   [___]          [_________]               <-- current cache (example)
            ///                             ^
            ///                             suffix_file_segments.front().left
            result_range.right = suffix_file_segments.front()->range().left - 1;
        }
    }

    if (file_segments.empty())
    {
        auto ranges = splitRange(result_range.left, initial_range.size() + (initial_range.left - result_range.left), result_range.size());
        size_t file_segments_count = file_segments.size();
        file_segments.splice(
            file_segments.end(),
            createFileSegmentsFromRanges(*locked_key, ranges, file_segments_count, file_segments_limit, create_settings));
    }
    else
    {
        chassert(file_segments.front()->range().right >= result_range.left);
        chassert(file_segments.back()->range().left <= result_range.right);

        fillHolesWithEmptyFileSegments(
            *locked_key, file_segments, result_range, offset + size - 1, file_segments_limit, /* fill_with_detached */false, create_settings);

        if (!file_segments.front()->range().contains(result_range.left))
        {
            throw Exception(
                ErrorCodes::LOGICAL_ERROR, "Expected {} to include {} "
                "(end offset: {}, aligned offset: {}, aligned end offset: {})",
                file_segments.front()->range().toString(), offset,
                result_range.right, aligned_offset, aligned_end_offset);
        }
    }

    /// Compare with initial_range and not result_range,
    /// See comment in splitRange for explanation.
    chassert(file_segments_limit
             ? file_segments.back()->range().left <= initial_range.right
             : file_segments.back()->range().contains(initial_range.right),
             fmt::format(
                 "Unexpected state. Back: {}, result range: {}, "
                 "limit: {}, initial offset: {}, initial size: {}, file size: {}",
                 file_segments.back()->range().toString(), result_range.toString(),
                 file_segments_limit, offset, size, file_size));

    chassert(!file_segments_limit || file_segments.size() <= file_segments_limit);

    return std::make_unique<FileSegmentsHolder>(std::move(file_segments));
}

FileSegmentsHolderPtr FileCache::get(
    const Key & key,
    size_t offset,
    size_t size,
    size_t file_segments_limit,
    const UserID & user_id)
{
    ProfileEventTimeIncrement<Microseconds> watch(ProfileEvents::FilesystemCacheGetMicroseconds);

    assertInitialized();

    auto locked_key = metadata.lockKeyMetadata(key, CacheMetadata::KeyNotFoundPolicy::RETURN_NULL, UserInfo(user_id));
    if (locked_key)
    {
        FileSegment::Range range(offset, offset + size - 1);

        /// Get all segments which intersect with the given range.
        auto file_segments = getImpl(*locked_key, range, file_segments_limit);
        if (!file_segments.empty())
        {
            if (file_segments_limit)
            {
                chassert(file_segments.size() <= file_segments_limit);
                if (file_segments.size() == file_segments_limit)
                    range.right = file_segments.back()->range().right;
            }

            fillHolesWithEmptyFileSegments(
                *locked_key, file_segments, range, offset + size - 1, file_segments_limit, /* fill_with_detached */true, CreateFileSegmentSettings{});

            chassert(!file_segments_limit || file_segments.size() <= file_segments_limit);
            return std::make_unique<FileSegmentsHolder>(std::move(file_segments));
        }
    }

    return std::make_unique<FileSegmentsHolder>(FileSegments{
        std::make_shared<FileSegment>(key, offset, size, FileSegment::State::DETACHED)});
}

KeyMetadata::iterator FileCache::addFileSegment(
    LockedKey & locked_key,
    size_t offset,
    size_t size,
    FileSegment::State state,
    const CreateFileSegmentSettings & create_settings,
    const CachePriorityGuard::Lock * lock)
{
    /// Create a file_segment_metadata and put it in `files` map by [key][offset].

    chassert(size > 0); /// Empty file segments in cache are not allowed.

    const auto & key = locked_key.getKey();
    const FileSegment::Range range(offset, offset + size - 1);

    if (auto intersecting_range = locked_key.hasIntersectingRange(range))
    {
        throw Exception(
            ErrorCodes::LOGICAL_ERROR,
            "Attempt to add intersecting file segment in cache ({} intersects {})",
            range.toString(), intersecting_range->toString());
    }

    FileSegment::State result_state;

    /// `stash` - a queue of "stashed" key-offset pairs. Implements counting of
    /// cache entries and allows caching only if cache hit threadhold is reached.
    if (stash && state == FileSegment::State::EMPTY)
    {
        if (!lock)
            throw Exception(ErrorCodes::LOGICAL_ERROR, "Using stash requires cache_lock");

        KeyAndOffset stash_key(key, offset);

        auto record_it = stash->records.find(stash_key);
        if (record_it == stash->records.end())
        {
            auto & stash_records = stash->records;

            stash_records.emplace(
                stash_key, stash->queue->add(locked_key.getKeyMetadata(), offset, 0, locked_key.getKeyMetadata()->user, *lock));

            if (stash->queue->getElementsCount(*lock) > stash->queue->getElementsLimit(*lock))
                stash->queue->pop(*lock);

            result_state = FileSegment::State::DETACHED;
        }
        else
        {
            result_state = record_it->second->increasePriority(*lock) >= stash->hits_threshold
                ? FileSegment::State::EMPTY
                : FileSegment::State::DETACHED;
        }
    }
    else
    {
        result_state = state;
    }

    auto file_segment = std::make_shared<FileSegment>(
        key,
        offset,
        size,
        result_state,
        create_settings,
        metadata.isBackgroundDownloadEnabled(),
        this,
        locked_key.getKeyMetadata());

    auto file_segment_metadata = std::make_shared<FileSegmentMetadata>(std::move(file_segment));

    auto [file_segment_metadata_it, inserted] = locked_key.emplace(offset, file_segment_metadata);
    if (!inserted)
    {
        throw Exception(
            ErrorCodes::LOGICAL_ERROR,
            "Failed to insert {}:{}: entry already exists", key, offset);
    }

    return file_segment_metadata_it;
}

bool FileCache::tryReserve(
    FileSegment & file_segment,
    const size_t size,
    FileCacheReserveStat & reserve_stat,
    const UserInfo & user,
    size_t lock_wait_timeout_milliseconds,
    std::string & failure_reason)
{
    ProfileEventTimeIncrement<Microseconds> watch(ProfileEvents::FilesystemCacheReserveMicroseconds);

    assertInitialized();

    /// A logical race on cache_is_being_resized is still possible,
    /// in this case we will try to lock cache with timeout, this is ok, timeout is small
    /// and as resizing of cache can take a long time then this small chance of a race is
    /// ok compared to the number of cases this check will help.
    if (cache_is_being_resized.load(std::memory_order_relaxed))
    {
        ProfileEvents::increment(ProfileEvents::FilesystemCacheFailToReserveSpaceBecauseOfCacheResize);
        failure_reason = "cache is being resized";
        return false;
    }

    auto cache_lock = tryLockCache(std::chrono::milliseconds(lock_wait_timeout_milliseconds));
    if (!cache_lock)
    {
        ProfileEvents::increment(ProfileEvents::FilesystemCacheFailToReserveSpaceBecauseOfLockContention);
        failure_reason = "cache contention";
        return false;
    }

    LOG_TEST(
        log, "Trying to reserve space ({} bytes) for {}:{}, current usage: {}",
        size, file_segment.key(), file_segment.offset(), main_priority->getStateInfoForLog(cache_lock));

    /// In case of per query cache limit (by default disabled), we add/remove entries from both
    /// (main_priority and query_priority) priority queues, but iterate entries in order of query_priority,
    /// while checking the limits in both.
    Priority * query_priority = nullptr;

    auto query_context = query_limit ? query_limit->tryGetQueryContext(cache_lock) : nullptr;
    if (query_context)
    {
        query_priority = &query_context->getPriority();

        const bool query_limit_exceeded = query_priority->getSize(cache_lock) + size > query_priority->getSizeLimit(cache_lock);
        if (query_limit_exceeded && !query_context->recacheOnFileCacheQueryLimitExceeded())
        {
            LOG_TEST(log, "Query limit exceeded, space reservation failed, "
                     "recache_on_query_limit_exceeded is disabled (while reserving for {}:{})",
                     file_segment.key(), file_segment.offset());
            failure_reason = "query limit exceeded";
            return false;
        }

        LOG_TEST(
            log, "Using query limit, current usage: {}/{} (while reserving for {}:{})",
            query_priority->getSize(cache_lock), query_priority->getSizeLimit(cache_lock),
            file_segment.key(), file_segment.offset());
    }

    auto queue_iterator = file_segment.getQueueIterator();

    /// A file_segment_metadata acquires a priority iterator
    /// on first successful space reservation attempt,
    /// so queue_iterator == nullptr, if no space reservation took place yet.
    if (queue_iterator)
    {
        chassert(file_segment.getReservedSize() > 0);
        chassert(!queue_iterator->getEntry()->isEvicting(cache_lock));
    }
    else
    {
        chassert(file_segment.getReservedSize() == 0);
    }

    /// If it is the first space reservatiob attempt for a file segment
    /// we need to make space for 1 element in cache,
    /// otherwise space is already taken and we need 0 elements to free.
    size_t required_elements_num = queue_iterator ? 0 : 1;

    EvictionCandidates eviction_candidates;

    /// If user has configured fs cache limit per query,
    /// we take into account query limits here.
    if (query_priority)
    {
        if (!query_priority->collectCandidatesForEviction(
                size, required_elements_num, reserve_stat, eviction_candidates, {}, user.user_id, cache_lock))
        {
            const auto & stat = reserve_stat.total_stat;
            failure_reason = fmt::format(
                "cannot evict enough space for query limit "
                "(non-releasable count: {}, non-releasable size: {}, "
                "releasable count: {}, releasable size: {}, background download elements: {})",
                stat.non_releasable_count, stat.non_releasable_size, stat.releasable_count, stat.releasable_size,
                CurrentMetrics::get(CurrentMetrics::FilesystemCacheDownloadQueueElements));
            return false;
        }

        LOG_TEST(log, "Query limits satisfied (while reserving for {}:{})",
                 file_segment.key(), file_segment.offset());

        /// If we have enough space in query_priority, we are not interested about stat there anymore.
        /// Clean the stat before iterating main_priority to avoid calculating any segment stat twice.
        reserve_stat.stat_by_kind.clear();
    }

    if (!main_priority->collectCandidatesForEviction(
            size, required_elements_num, reserve_stat, eviction_candidates, queue_iterator, user.user_id, cache_lock))
    {
        const auto & stat = reserve_stat.total_stat;
        failure_reason = fmt::format(
            "cannot evict enough space "
            "(non-releasable count: {}, non-releasable size: {}, "
            "releasable count: {}, releasable size: {}, background download elements: {})",
            stat.non_releasable_count, stat.non_releasable_size, stat.releasable_count, stat.releasable_size,
            CurrentMetrics::get(CurrentMetrics::FilesystemCacheDownloadQueueElements));
        return false;
    }

    if (!file_segment.getKeyMetadata()->createBaseDirectory())
    {
        failure_reason = "not enough space on device";
        return false;
    }

    if (eviction_candidates.size() > 0)
    {
        cache_lock.unlock();
        try
        {
            /// Remove eviction candidates from filesystem.
            eviction_candidates.evict();
        }
        catch (...)
        {
            cache_lock.lock();
            /// Invalidate queue entries if some succeeded to be removed.
            eviction_candidates.finalize(query_context.get(), cache_lock);
            throw;
        }

        const auto & failed_candidates = eviction_candidates.getFailedCandidates();
        if (failed_candidates.size() > 0)
        {
            /// Process this case the same as any other exception
            /// from eviction_candidates.evict() above.
            {
                cache_lock.lock();
                /// Invalidate queue entries if some succeeded to be removed.
                eviction_candidates.finalize(query_context.get(), cache_lock);
            }
            throw Exception(
                ErrorCodes::LOGICAL_ERROR,
                "Failed to evict {} file segments (first error: {})",
                failed_candidates.size(), failed_candidates.getFirstErrorMessage());
        }

        cache_lock.lock();

        /// Invalidate and remove queue entries and execute finalize func.
        eviction_candidates.finalize(query_context.get(), cache_lock);
    }
    else if (!main_priority->canFit(size, required_elements_num, cache_lock, queue_iterator))
    {
        throw Exception(
            ErrorCodes::LOGICAL_ERROR,
            "Cannot fit {} in cache, but collection of eviction candidates succeeded with no candidates. "
            "This is a bug. Queue entry type: {}. Cache info: {}",
            size, queue_iterator ? queue_iterator->getType() : FileCacheQueueEntryType::None,
            main_priority->getStateInfoForLog(cache_lock));
    }

    if (queue_iterator)
    {
        /// Increase size of queue entry.
        queue_iterator->incrementSize(size, cache_lock);
    }
    else
    {
        /// Create a new queue entry and assign currently reserved size to it.
        queue_iterator = main_priority->add(file_segment.getKeyMetadata(), file_segment.offset(), size, user, cache_lock);
        file_segment.setQueueIterator(queue_iterator);
    }

    main_priority->check(cache_lock);

    if (query_context)
    {
        auto query_queue_it = query_context->tryGet(file_segment.key(), file_segment.offset(), cache_lock);
        if (query_queue_it)
            query_queue_it->incrementSize(size, cache_lock);
        else
            query_context->add(file_segment.getKeyMetadata(), file_segment.offset(), size, user, cache_lock);
    }

    file_segment.reserved_size += size;
    chassert(file_segment.reserved_size == queue_iterator->getEntry()->size);

    if (main_priority->getSize(cache_lock) > (1ull << 63))
        throw Exception(ErrorCodes::LOGICAL_ERROR, "Cache became inconsistent. There must be a bug");

    return true;
}

void FileCache::freeSpaceRatioKeepingThreadFunc()
{
    static constexpr auto lock_failed_reschedule_ms = 1000;
    static constexpr auto space_ratio_satisfied_reschedule_ms = 5000;
    static constexpr auto general_reschedule_ms = 5000;

    if (shutdown)
        return;

    Stopwatch watch;

    auto lock = tryLockCache();

    /// To avoid deteriorating contention on cache,
    /// proceed only if cache is not heavily used.
    if (!lock)
    {
        keep_up_free_space_ratio_task->scheduleAfter(lock_failed_reschedule_ms);
        return;
    }

    const size_t size_limit = main_priority->getSizeLimit(lock);
    const size_t elements_limit = main_priority->getElementsLimit(lock);

    const size_t desired_size = std::lround(keep_current_size_to_max_ratio * size_limit);
    const size_t desired_elements_num = std::lround(keep_current_elements_to_max_ratio * elements_limit);

    if ((size_limit == 0 || main_priority->getSize(lock) <= desired_size)
        && (elements_limit == 0 || main_priority->getElementsCount(lock) <= desired_elements_num))
    {
        /// Nothing to free - all limits are satisfied.
        keep_up_free_space_ratio_task->scheduleAfter(space_ratio_satisfied_reschedule_ms);
        return;
    }

    ProfileEvents::increment(ProfileEvents::FilesystemCacheFreeSpaceKeepingThreadRun);

    FileCacheReserveStat stat;
    EvictionCandidates eviction_candidates;

    IFileCachePriority::CollectStatus desired_size_status;
    try
    {
        /// Collect at most `keep_up_free_space_remove_batch` elements to evict,
        /// (we use batches to make sure we do not block cache for too long,
        /// by default the batch size is quite small).
        desired_size_status = main_priority->collectCandidatesForEviction(
            desired_size, desired_elements_num, keep_up_free_space_remove_batch, stat, eviction_candidates, lock);

#ifdef DEBUG_OR_SANITIZER_BUILD
        /// Let's make sure that we correctly processed the limits.
        if (desired_size_status == IFileCachePriority::CollectStatus::SUCCESS
            && eviction_candidates.size() < keep_up_free_space_remove_batch)
        {
            const auto current_size = main_priority->getSize(lock);
            chassert(current_size >= stat.total_stat.releasable_size);
            chassert(!size_limit
                     || current_size - stat.total_stat.releasable_size <= desired_size);

            const auto current_elements_count = main_priority->getElementsCount(lock);
            chassert(current_elements_count >= stat.total_stat.releasable_count);
            chassert(!elements_limit
                     || current_elements_count - stat.total_stat.releasable_count <= desired_elements_num);
        }
#endif

        if (shutdown)
            return;

        if (eviction_candidates.size() > 0)
        {
            LOG_TRACE(log, "Current usage {}/{} in size, {}/{} in elements count "
                    "(trying to keep size ratio at {} and elements ratio at {}). "
                    "Collected {} eviction candidates, "
                    "skipped {} candidates while iterating",
                    main_priority->getSize(lock), size_limit,
                    main_priority->getElementsCount(lock), elements_limit,
                    desired_size, desired_elements_num,
                    eviction_candidates.size(), stat.total_stat.non_releasable_count);

            lock.unlock();

            /// Remove files from filesystem.
            eviction_candidates.evict();

            /// Take lock again to finalize eviction,
            /// e.g. to update the in-memory state.
            lock.lock();
            eviction_candidates.finalize(nullptr, lock);
        }
    }
    catch (...)
    {
        tryLogCurrentException(__PRETTY_FUNCTION__);

        if (eviction_candidates.size() > 0)
            eviction_candidates.finalize(nullptr, lockCache());

        /// Let's catch such cases in ci,
        /// in general there should not be exceptions.
        chassert(false);
    }

    watch.stop();
    ProfileEvents::increment(ProfileEvents::FilesystemCacheFreeSpaceKeepingThreadWorkMilliseconds, watch.elapsedMilliseconds());

    LOG_TRACE(log, "Free space ratio keeping thread finished in {} ms (status: {})",
              watch.elapsedMilliseconds(), desired_size_status);

    [[maybe_unused]] bool scheduled = false;
    switch (desired_size_status)
    {
        case IFileCachePriority::CollectStatus::SUCCESS: [[fallthrough]];
        case IFileCachePriority::CollectStatus::CANNOT_EVICT:
        {
            scheduled = keep_up_free_space_ratio_task->scheduleAfter(general_reschedule_ms);
            break;
        }
        case IFileCachePriority::CollectStatus::REACHED_MAX_CANDIDATES_LIMIT:
        {
            scheduled = keep_up_free_space_ratio_task->schedule();
            break;
        }
    }
    chassert(scheduled);
}

void FileCache::iterate(IterateFunc && func, const UserID & user_id)
{
    metadata.iterate([&](const LockedKey & locked_key)
    {
        for (const auto & file_segment_metadata : locked_key)
            func(FileSegment::getInfo(file_segment_metadata.second->file_segment));
    }, user_id);
}

void FileCache::removeKey(const Key & key, const UserID & user_id)
{
    assertInitialized();
    metadata.removeKey(key, /* if_exists */false, /* if_releasable */true, user_id);
}

void FileCache::removeKeyIfExists(const Key & key, const UserID & user_id)
{
    assertInitialized();
    metadata.removeKey(key, /* if_exists */true, /* if_releasable */true, user_id);
}

void FileCache::removeFileSegment(const Key & key, size_t offset, const UserID & user_id)
{
    assertInitialized();
    auto locked_key = metadata.lockKeyMetadata(key, CacheMetadata::KeyNotFoundPolicy::THROW, UserInfo(user_id));
    locked_key->removeFileSegment(offset);
}

void FileCache::removePathIfExists(const String & path, const UserID & user_id)
{
    removeKeyIfExists(Key::fromPath(path), user_id);
}

void FileCache::removeAllReleasable(const UserID & user_id)
{
    assertInitialized();

#ifdef DEBUG_OR_SANITIZER_BUILD
    assertCacheCorrectness();
#endif

    metadata.removeAllKeys(/* if_releasable */true, user_id);

    if (stash)
    {
        /// Remove all access information.
        auto lock = lockCache();
        stash->clear();
    }
}

void FileCache::loadMetadata()
{
    ProfileEventTimeIncrement<Microseconds> watch(ProfileEvents::FilesystemCacheLoadMetadataMicroseconds);

    if (!metadata.isEmpty())
    {
        throw Exception(
            ErrorCodes::LOGICAL_ERROR,
            "Cache initialization is partially made. "
            "This can be a result of a failed first attempt to initialize cache. "
            "Please, check log for error messages");
    }

    loadMetadataImpl();

    /// Shuffle file_segment_metadatas to have random order in LRUQueue
    /// as at startup all file_segment_metadatas have the same priority.
    main_priority->shuffle(lockCache());
}

void FileCache::loadMetadataImpl()
{
    auto get_keys_dir_to_process = [
        &, key_prefix_it = fs::directory_iterator{metadata.getBaseDirectory()}, get_key_mutex = std::mutex()]
        () mutable -> std::optional<fs::path>
    {
        std::lock_guard lk(get_key_mutex);
        while (true)
        {
            if (key_prefix_it == fs::directory_iterator())
                return std::nullopt;

            auto path = key_prefix_it->path();
            if (key_prefix_it->is_directory())
            {
                key_prefix_it++;
                return path;
            }

            if (key_prefix_it->path().filename() != "status")
            {
                LOG_WARNING(log, "Unexpected file {} (not a directory), will skip it", path.string());
            }
            key_prefix_it++;
        }
    };

    std::vector<ThreadFromGlobalPool> loading_threads;
    std::exception_ptr first_exception;
    std::mutex set_exception_mutex;

    LOG_INFO(log, "Loading filesystem cache with {} threads from {}", load_metadata_threads, metadata.getBaseDirectory());

    for (size_t i = 0; i < load_metadata_threads; ++i)
    {
        try
        {
            loading_threads.emplace_back([&]
            {
                while (!stop_loading_metadata)
                {
                    try
                    {
                        auto path = get_keys_dir_to_process();
                        if (!path.has_value())
                            return;

                        loadMetadataForKeys(path.value());
                    }
                    catch (...)
                    {
                        {
                            std::lock_guard exception_lock(set_exception_mutex);
                            if (!first_exception)
                                first_exception = std::current_exception();
                        }
                        stop_loading_metadata = true;
                        return;
                    }
                }
            });
        }
        catch (...)
        {
            {
                std::lock_guard exception_lock(set_exception_mutex);
                if (!first_exception)
                    first_exception = std::current_exception();
            }
            stop_loading_metadata = true;
            break;
        }
    }

    for (auto & thread : loading_threads)
        if (thread.joinable())
            thread.join();

    if (first_exception)
        std::rethrow_exception(first_exception);

#ifdef DEBUG_OR_SANITIZER_BUILD
    assertCacheCorrectness();
#endif
}

void FileCache::loadMetadataForKeys(const fs::path & keys_dir)
{
    fs::directory_iterator key_it{keys_dir};
    if (key_it == fs::directory_iterator{})
    {
        LOG_DEBUG(log, "Removing empty key prefix directory: {}", keys_dir.string());
        fs::remove(keys_dir);
        return;
    }

    UserInfo user;
    if (write_cache_per_user_directory)
    {
        auto filename = keys_dir.filename().string();

        auto pos = filename.find_last_of('.');
        if (pos == std::string::npos)
            throw Exception(ErrorCodes::LOGICAL_ERROR, "Unexpected file format: {}", filename);

        user = UserInfo(filename.substr(0, pos), parse<UInt64>(filename.substr(pos + 1)));

        LOG_TEST(log, "Loading cache for user {}", user.user_id);
    }
    else
    {
        user = getCommonUser();
    }

    UInt64 offset = 0;
    UInt64 size = 0;
    for (; key_it != fs::directory_iterator(); key_it++)
    {
        const fs::path key_directory = key_it->path();

        if (!key_it->is_directory())
        {
            LOG_DEBUG(
                log,
                "Unexpected file: {} (not a directory). Expected a directory",
                key_directory.string());
            continue;
        }

        if (fs::directory_iterator{key_directory} == fs::directory_iterator{})
        {
            LOG_DEBUG(log, "Removing empty key directory: {}", key_directory.string());
            fs::remove(key_directory);
            continue;
        }

        const auto key = Key::fromKeyString(key_directory.filename().string());
        auto key_metadata = metadata.getKeyMetadata(key, CacheMetadata::KeyNotFoundPolicy::CREATE_EMPTY, user, /* is_initial_load */true);

        for (fs::directory_iterator offset_it{key_directory}; offset_it != fs::directory_iterator(); ++offset_it)
        {
            auto offset_with_suffix = offset_it->path().filename().string();
            auto delim_pos = offset_with_suffix.find('_');
            bool parsed;
            FileSegmentKind segment_kind = FileSegmentKind::Regular;

            if (delim_pos == std::string::npos)
                parsed = tryParse<UInt64>(offset, offset_with_suffix);
            else
            {
                parsed = tryParse<UInt64>(offset, offset_with_suffix.substr(0, delim_pos));
                if (offset_with_suffix.substr(delim_pos+1) == "persistent")
                {
                    /// For compatibility. Persistent files are no longer supported.
                    fs::remove(offset_it->path());
                    continue;
                }
                if (offset_with_suffix.substr(delim_pos+1) == "temporary")
                {
                    fs::remove(offset_it->path());
                    continue;
                }
            }

            if (!parsed)
            {
                LOG_WARNING(log, "Unexpected file: {}", offset_it->path().string());
                continue; /// Or just remove? Some unexpected file.
            }

            size = offset_it->file_size();
            if (!size)
            {
                fs::remove(offset_it->path());
                continue;
            }

            bool limits_satisfied;
            IFileCachePriority::IteratorPtr cache_it;
            size_t size_limit = 0;

            {
                auto lock = lockCache();
                size_limit = main_priority->getSizeLimit(lock);

                limits_satisfied = main_priority->canFit(size, 1, lock, nullptr, true);
                if (limits_satisfied)
                    cache_it = main_priority->add(key_metadata, offset, size, user, lock, /* best_effort */true);

                /// TODO: we can get rid of this lockCache() if we first load everything in parallel
                /// without any mutual lock between loading threads, and only after do removeOverflow().
                /// This will be better because overflow here may
                /// happen only if cache configuration changed and max_size because less than it was.
            }

            if (limits_satisfied)
            {
                bool inserted = false;
                try
                {
                    auto file_segment = std::make_shared<FileSegment>(key, offset, size,
                                                                      FileSegment::State::DOWNLOADED,
                                                                      CreateFileSegmentSettings(segment_kind),
                                                                      false,
                                                                      this,
                                                                      key_metadata,
                                                                      cache_it);

                    inserted = key_metadata->emplaceUnlocked(offset, std::make_shared<FileSegmentMetadata>(std::move(file_segment))).second;
                }
                catch (...)
                {
                    tryLogCurrentException(__PRETTY_FUNCTION__);
                    chassert(false);
                }

                if (inserted)
                {
                    LOG_TEST(log, "Added file segment {}:{} (size: {}) with path: {}", key, offset, size, offset_it->path().string());
                }
                else
                {
                    cache_it->remove(lockCache());
                    fs::remove(offset_it->path());
                    chassert(false);
                }
            }
            else
            {
                LOG_WARNING(
                    log,
                    "Cache capacity changed (max size: {}), "
                    "cached file `{}` does not fit in cache anymore (size: {})",
                    size_limit, offset_it->path().string(), size);

                fs::remove(offset_it->path());
            }
        }

        if (key_metadata->sizeUnlocked() == 0)
        {
            metadata.removeKey(key, false, false, getInternalUser().user_id);
        }
    }
}

FileCache::~FileCache()
{
    deactivateBackgroundOperations();
#ifdef DEBUG_OR_SANITIZER_BUILD
    assertCacheCorrectness();
#endif
}

void FileCache::deactivateBackgroundOperations()
{
    shutdown.store(true);

    stop_loading_metadata = true;
    if (load_metadata_main_thread.joinable())
        load_metadata_main_thread.join();

    metadata.shutdown();
    if (keep_up_free_space_ratio_task)
        keep_up_free_space_ratio_task->deactivate();
}

std::vector<FileSegment::Info> FileCache::getFileSegmentInfos(const UserID & user_id)
{
    assertInitialized();
#ifdef DEBUG_OR_SANITIZER_BUILD
    assertCacheCorrectness();
#endif

    std::vector<FileSegment::Info> file_segments;
    metadata.iterate([&](const LockedKey & locked_key)
    {
        for (const auto & [_, file_segment_metadata] : locked_key)
            file_segments.push_back(FileSegment::getInfo(file_segment_metadata->file_segment));
    }, user_id);
    return file_segments;
}

std::vector<FileSegment::Info> FileCache::getFileSegmentInfos(const Key & key, const UserID & user_id)
{
    std::vector<FileSegment::Info> file_segments;
    auto locked_key = metadata.lockKeyMetadata(key, CacheMetadata::KeyNotFoundPolicy::THROW_LOGICAL, UserInfo(user_id));
    for (const auto & [_, file_segment_metadata] : *locked_key)
        file_segments.push_back(FileSegment::getInfo(file_segment_metadata->file_segment));
    return file_segments;
}

IFileCachePriority::PriorityDumpPtr FileCache::dumpQueue()
{
    assertInitialized();
    return main_priority->dump(lockCache());
}

std::vector<String> FileCache::tryGetCachePaths(const Key & key)
{
    assertInitialized();

    auto locked_key = metadata.lockKeyMetadata(key, CacheMetadata::KeyNotFoundPolicy::RETURN_NULL, getInternalUser());
    if (!locked_key)
        return {};

    std::vector<String> cache_paths;

    for (const auto & [offset, file_segment_metadata] : *locked_key)
    {
        const auto & file_segment = *file_segment_metadata->file_segment;
        if (file_segment.state() == FileSegment::State::DOWNLOADED)
            cache_paths.push_back(locked_key->getKeyMetadata()->getFileSegmentPath(file_segment));
    }
    return cache_paths;
}

size_t FileCache::getUsedCacheSize() const
{
    /// We use this method for metrics, so it is ok to get approximate result.
    return main_priority->getSizeApprox();
}

size_t FileCache::getMaxCacheSize() const
{
    return main_priority->getSizeLimitApprox();
}

size_t FileCache::getFileSegmentsNum() const
{
    /// We use this method for metrics, so it is ok to get approximate result.
    return main_priority->getElementsCountApprox();
}

void FileCache::assertCacheCorrectness()
{
    metadata.iterate([&](LockedKey & locked_key)
    {
        for (const auto & [_, file_segment_metadata] : locked_key)
        {
            chassert(file_segment_metadata->file_segment->assertCorrectness());
        }
    }, getInternalUser().user_id);

    main_priority->iterate([](LockedKey &, const FileSegmentMetadataPtr & file_segment_metadata)
    {
        chassert(file_segment_metadata->file_segment->assertCorrectness());
        return IFileCachePriority::IterationResult::CONTINUE;
    },
    lockCache());
}

void FileCache::applySettingsIfPossible(const FileCacheSettings & new_settings, FileCacheSettings & actual_settings)
{
    if (!is_initialized || shutdown || new_settings == actual_settings)
        return;

    std::lock_guard lock(apply_settings_mutex);

    if (new_settings[FileCacheSetting::background_download_queue_size_limit] != actual_settings[FileCacheSetting::background_download_queue_size_limit]
        && metadata.setBackgroundDownloadQueueSizeLimit(new_settings[FileCacheSetting::background_download_queue_size_limit]))
    {
        LOG_INFO(log, "Changed background_download_queue_size from {} to {}",
                 actual_settings[FileCacheSetting::background_download_queue_size_limit].value,
                 new_settings[FileCacheSetting::background_download_queue_size_limit].value);

        actual_settings[FileCacheSetting::background_download_queue_size_limit] = new_settings[FileCacheSetting::background_download_queue_size_limit];
    }

    if (new_settings[FileCacheSetting::background_download_threads] != actual_settings[FileCacheSetting::background_download_threads])
    {
        bool updated = false;
        try
        {
            updated = metadata.setBackgroundDownloadThreads(new_settings[FileCacheSetting::background_download_threads]);
        }
        catch (...)
        {
            actual_settings[FileCacheSetting::background_download_threads] = metadata.getBackgroundDownloadThreads();
            throw;
        }

        if (updated)
        {
            LOG_INFO(log, "Changed background_download_threads from {} to {}",
                    actual_settings[FileCacheSetting::background_download_threads].value,
                    new_settings[FileCacheSetting::background_download_threads].value);

            actual_settings[FileCacheSetting::background_download_threads] = new_settings[FileCacheSetting::background_download_threads];
        }
    }

    if (new_settings[FileCacheSetting::background_download_max_file_segment_size] != actual_settings[FileCacheSetting::background_download_max_file_segment_size])
    {
        background_download_max_file_segment_size = new_settings[FileCacheSetting::background_download_max_file_segment_size];

        LOG_INFO(log, "Changed background_download_max_file_segment_size from {} to {}",
                actual_settings[FileCacheSetting::background_download_max_file_segment_size].value,
                new_settings[FileCacheSetting::background_download_max_file_segment_size].value);

        actual_settings[FileCacheSetting::background_download_max_file_segment_size] = new_settings[FileCacheSetting::background_download_max_file_segment_size];
    }

    const bool cache_size_changed = new_settings[FileCacheSetting::max_size] != actual_settings[FileCacheSetting::max_size]
        || new_settings[FileCacheSetting::max_elements] != actual_settings[FileCacheSetting::max_elements];

    if (allow_dynamic_cache_resize && cache_size_changed)
    {
        EvictionCandidates eviction_candidates;
        bool modified_size_limit = false;

        /// In order to not block cache for the duration of cache resize,
        /// we do:
        /// a. Take a cache lock.
        ///     1. Collect eviction candidates,
        ///     2. Remove queue entries of eviction candidates.
        ///        This will release space we consider to be hold for them,
        ///        so that we can safely modify size limits.
        ///     3. Modify size limits of cache.
        /// b. Release a cache lock.
        ///     1. Do actual eviction from filesystem.
        {
            cache_is_being_resized.store(true, std::memory_order_relaxed);
            SCOPE_EXIT({
                cache_is_being_resized.store(false, std::memory_order_relaxed);
            });

            auto cache_lock = lockCache();

            FileCacheReserveStat stat;
            if (main_priority->collectCandidatesForEviction(
                    new_settings[FileCacheSetting::max_size], new_settings[FileCacheSetting::max_elements], 0/* max_candidates_to_evict */,
                    stat, eviction_candidates, cache_lock) == IFileCachePriority::CollectStatus::SUCCESS)
            {
                if (eviction_candidates.size() == 0)
                {
                    main_priority->modifySizeLimits(
                        new_settings[FileCacheSetting::max_size], new_settings[FileCacheSetting::max_elements],
                        new_settings[FileCacheSetting::slru_size_ratio], cache_lock);

                    actual_settings[FileCacheSetting::max_size] = new_settings[FileCacheSetting::max_size];
                    actual_settings[FileCacheSetting::max_elements] = new_settings[FileCacheSetting::max_elements];
                }
                else
                {
                    /// Remove only queue entries of eviction candidates.
                    eviction_candidates.removeQueueEntries(cache_lock);
                    /// Note that (in-memory) metadata about corresponding file segments
                    /// (e.g. file segment info in CacheMetadata) will be removed
                    /// only after eviction from filesystem. This is needed to avoid
                    /// a race on removal of file from filesystsem and
                    /// addition of the same file as part of a newly cached file segment.

                    /// Modify cache size limits.
                    /// From this point cache eviction will follow them.
                    main_priority->modifySizeLimits(
                        new_settings[FileCacheSetting::max_size],
                        new_settings[FileCacheSetting::max_elements],
                        new_settings[FileCacheSetting::slru_size_ratio],
                        cache_lock);

                    cache_lock.unlock();

                    SCOPE_EXIT({
                        try
                        {
                            if (eviction_candidates.needFinalize())
                            {
                                cache_lock.lock();
                                eviction_candidates.finalize(nullptr, cache_lock);
                            }
                        }
                        catch (...)
                        {
                            tryLogCurrentException(__PRETTY_FUNCTION__);
                            chassert(false);
                        }
                    });

                    /// Do actual eviction from filesystem.
                    eviction_candidates.evict();

                    auto failed_candidates = eviction_candidates.getFailedCandidates();
                    if (failed_candidates.total_cache_size)
                    {
                        actual_settings[FileCacheSetting::max_size] = std::min<size_t>(
                            actual_settings[FileCacheSetting::max_size].value,
                            new_settings[FileCacheSetting::max_size] + failed_candidates.total_cache_size);

                        actual_settings[FileCacheSetting::max_elements] = std::min<size_t>(
                            actual_settings[FileCacheSetting::max_elements].value,
                            new_settings[FileCacheSetting::max_elements] + failed_candidates.total_cache_elements);

                        cache_lock.lock();

                        /// Increase the max size and max elements
                        /// to the size and number of failed candidates.
                        main_priority->modifySizeLimits(
                            actual_settings[FileCacheSetting::max_size],
                            actual_settings[FileCacheSetting::max_elements],
                            new_settings[FileCacheSetting::slru_size_ratio],
                            cache_lock);

                        LOG_TRACE(
                            log, "Having {} failed candidates with total size {}",
                            failed_candidates.total_cache_elements, failed_candidates.total_cache_size);

                        /// Add failed candidates back to queue.
                        for (const auto & [key_metadata, key_candidates, _] : failed_candidates.failed_candidates_per_key)
                        {
                            chassert(!key_candidates.empty());

                            auto locked_key = key_metadata->tryLock();
                            if (!locked_key)
                            {
                                /// Key cannot be removed,
                                /// because if we failed to remove something from it above,
                                /// then we did not remove it from key metadata,
                                /// so key lock must remain valid.
                                chassert(false);
                                continue;
                            }

                            for (const auto & candidate : key_candidates)
                            {
                                const auto & file_segment = candidate->file_segment;

                                LOG_TRACE(log, "Adding back file segment after failed eviction: {}:{}",
                                          file_segment->key(), file_segment->offset());

                                auto queue_iterator = main_priority->add(
                                    key_metadata,
                                    file_segment->offset(),
                                    file_segment->getDownloadedSize(),
                                    getCommonUser(),
                                    cache_lock,
                                    false);
                                file_segment->setQueueIterator(queue_iterator);
                            }
                        }
                    }
                    else
                    {
                        actual_settings[FileCacheSetting::max_size] = new_settings[FileCacheSetting::max_size];
                        actual_settings[FileCacheSetting::max_elements] = new_settings[FileCacheSetting::max_elements];
                    }
                }

                modified_size_limit = true;
            }
        }

        if (modified_size_limit)
        {
            LOG_INFO(log, "Changed max_size from {} to {}, max_elements from {} to {}",
                    actual_settings[FileCacheSetting::max_size].value, new_settings[FileCacheSetting::max_size].value,
                    actual_settings[FileCacheSetting::max_elements].value, new_settings[FileCacheSetting::max_elements].value);
        }
        else
        {
            LOG_WARNING(
                log, "Unable to modify size limit from {} to {}, elements limit from {} to {}. "
                "`max_size` and `max_elements` settings will remain inconsistent with config.xml. "
                "Next attempt to update them will happen on the next config reload. "
                "You can trigger it with SYSTEM RELOAD CONFIG.",
                actual_settings[FileCacheSetting::max_size].value, new_settings[FileCacheSetting::max_size].value,
                actual_settings[FileCacheSetting::max_elements].value, new_settings[FileCacheSetting::max_elements].value);
        }

        chassert(main_priority->getSizeApprox() <= actual_settings[FileCacheSetting::max_size]);
        chassert(main_priority->getElementsCountApprox() <= actual_settings[FileCacheSetting::max_elements]);

        chassert(main_priority->getSizeLimit(lockCache()) == actual_settings[FileCacheSetting::max_size]);
        chassert(main_priority->getElementsLimit(lockCache()) == actual_settings[FileCacheSetting::max_elements]);

#ifdef DEBUG_OR_SANITIZER_BUILD
        assertCacheCorrectness();
#endif
    }
    else if (cache_size_changed)
    {
        LOG_WARNING(
            log, "Filesystem cache size was modified, "
            "but dynamic cache resize is disabled, therefore cache size will not be changed without server restart. "
            "To enable dynamic cache resize, add `allow_dynamic_cache_resize` to cache configuration");
    }

    if (new_settings[FileCacheSetting::max_file_segment_size] != actual_settings[FileCacheSetting::max_file_segment_size])
    {
        max_file_segment_size = actual_settings[FileCacheSetting::max_file_segment_size] = new_settings[FileCacheSetting::max_file_segment_size];
    }
}

FileCache::QueryContextHolderPtr FileCache::getQueryContextHolder(
    const String & query_id, const ReadSettings & read_settings)
{
    if (!query_limit || read_settings.filesystem_cache_max_download_size == 0)
        return {};

    auto lock = lockCache();
    auto context = query_limit->getOrSetQueryContext(query_id, read_settings, lock);
    return std::make_unique<QueryContextHolder>(query_id, this, query_limit.get(), std::move(context));
}

std::vector<FileSegment::Info> FileCache::sync()
{
    std::vector<FileSegment::Info> file_segments;
    metadata.iterate([&](LockedKey & locked_key)
    {
        auto broken = locked_key.sync();
        file_segments.insert(file_segments.end(), broken.begin(), broken.end());
    }, getInternalUser().user_id);
    return file_segments;
}

FileCache::HitsCountStash::HitsCountStash(size_t hits_threashold_, size_t queue_size_)
    : hits_threshold(hits_threashold_), queue_size(queue_size_), queue(std::make_unique<LRUFileCachePriority>(0, queue_size_))
{
    if (!queue_size_)
        throw Exception(ErrorCodes::BAD_ARGUMENTS, "Queue size for hits queue must be non-zero");
}

void FileCache::HitsCountStash::clear()
{
    records.clear();
    queue = std::make_unique<LRUFileCachePriority>(0, queue_size);
}

}<|MERGE_RESOLUTION|>--- conflicted
+++ resolved
@@ -129,37 +129,33 @@
 {
     switch (settings[FileCacheSetting::cache_policy].value)
     {
-<<<<<<< HEAD
-        main_priority = std::make_unique<LRUFileCachePriority>(
-            settings[FileCacheSetting::max_size], settings[FileCacheSetting::max_elements], cache_name);
-    }
-    else if (settings[FileCacheSetting::cache_policy].value == "SLRU")
-    {
-        main_priority = std::make_unique<SLRUFileCachePriority>(
-            settings[FileCacheSetting::max_size],
-            settings[FileCacheSetting::max_elements],
-            settings[FileCacheSetting::slru_size_ratio],
-            cache_name);
-=======
         case FileCachePolicy::LRU:
         {
             main_priority = std::make_unique<LRUFileCachePriority>(
-                settings[FileCacheSetting::max_size], settings[FileCacheSetting::max_elements], nullptr, cache_name);
+                settings[FileCacheSetting::max_size],
+                settings[FileCacheSetting::max_elements],
+                cache_name);
             break;
         }
         case FileCachePolicy::SLRU:
         {
             main_priority = std::make_unique<SLRUFileCachePriority>(
-                settings[FileCacheSetting::max_size], settings[FileCacheSetting::max_elements], settings[FileCacheSetting::slru_size_ratio], nullptr, nullptr, cache_name);
+                settings[FileCacheSetting::max_size],
+                settings[FileCacheSetting::max_elements],
+                settings[FileCacheSetting::slru_size_ratio],
+                cache_name);
             break;
         }
->>>>>>> 7f6d5727
     }
 
     LOG_DEBUG(log, "Using {} cache policy", settings[FileCacheSetting::cache_policy].value);
 
     if (settings[FileCacheSetting::cache_hits_threshold])
-        stash = std::make_unique<HitsCountStash>(settings[FileCacheSetting::cache_hits_threshold], settings[FileCacheSetting::max_elements]);
+    {
+        stash = std::make_unique<HitsCountStash>(
+            settings[FileCacheSetting::cache_hits_threshold],
+            settings[FileCacheSetting::max_elements]);
+    }
 
     if (settings[FileCacheSetting::enable_filesystem_query_cache_limit])
         query_limit = std::make_unique<FileCacheQueryLimit>();
