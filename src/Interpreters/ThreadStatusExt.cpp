#include <memory>
#include <mutex>
<<<<<<< HEAD
#include <Common/OSThreadNiceValue.h>
=======
#include <Common/Jemalloc.h>
>>>>>>> d3f2f6d3
#include <Common/ThreadStatus.h>

#include <Interpreters/Context.h>
#include <Interpreters/OpenTelemetrySpanLog.h>
#include <Interpreters/ProcessList.h>
#include <Interpreters/QueryThreadLog.h>
#include <Interpreters/QueryViewsLog.h>
#include <Interpreters/TraceCollector.h>
#include <Parsers/queryNormalization.h>
#include <Common/MemoryTracker.h>
#include <Common/VariableContext.h>
#include <Common/CurrentThread.h>
#include <Common/Exception.h>
#include <Common/ProfileEvents.h>
#include <Common/QueryProfiler.h>
#include <Common/SensitiveDataMasker.h>
#include <Common/ThreadProfileEvents.h>
#include <Common/setThreadName.h>
#include <Common/noexcept_scope.h>
#include <Common/DateLUT.h>
#include <Common/logger_useful.h>
#include <Core/Settings.h>
#include <base/errnoToString.h>
#include <Core/ServerSettings.h>

#if defined(OS_LINUX)
#   include <Common/hasLinuxCapability.h>

#   include <sys/time.h>
#   include <sys/resource.h>
#endif


/// Implement some methods of ThreadStatus and CurrentThread here to avoid extra linking dependencies in clickhouse_common_io
/// TODO It doesn't make sense.

namespace DB
{
namespace Setting
{
    extern const SettingsBool calculate_text_stack_trace;
    extern const SettingsBool enable_job_stack_trace;
    extern const SettingsBool log_queries;
    extern const SettingsMilliseconds log_queries_min_query_duration_ms;
    extern const SettingsBool log_profile_events;
    extern const SettingsUInt64 log_queries_cut_to_length;
    extern const SettingsBool log_query_threads;
    extern const SettingsUInt64 max_untracked_memory;
    extern const SettingsUInt64 memory_overcommit_ratio_denominator;
    extern const SettingsFloat memory_profiler_sample_probability;
    extern const SettingsUInt64 memory_profiler_sample_min_allocation_size;
    extern const SettingsUInt64 memory_profiler_sample_max_allocation_size;
    extern const SettingsUInt64 memory_profiler_step;
    extern const SettingsFloat memory_tracker_fault_probability;
    extern const SettingsBool metrics_perf_events_enabled;
    extern const SettingsString metrics_perf_events_list;
    extern const SettingsInt64 os_thread_priority;
    extern const SettingsUInt64 query_profiler_cpu_time_period_ns;
    extern const SettingsUInt64 query_profiler_real_time_period_ns;
    extern const SettingsBool enable_adaptive_memory_spill_scheduler;
    extern const SettingsBool jemalloc_enable_profiler;
    extern const SettingsBool jemalloc_collect_profile_samples_in_trace_log;
}

namespace ErrorCodes
{
    extern const int LOGICAL_ERROR;
    extern const int CANNOT_SET_THREAD_PRIORITY;
}

ThreadGroup::ThreadGroup(ContextPtr query_context_, Int32 os_threads_nice_value_, FatalErrorCallback fatal_error_callback_)
    : master_thread_id(CurrentThread::get().thread_id)
    , query_context(query_context_)
    , global_context(query_context_->getGlobalContext())
    , fatal_error_callback(fatal_error_callback_)
    , os_threads_nice_value(os_threads_nice_value_)
    , memory_spill_scheduler(std::make_shared<MemorySpillScheduler>(query_context_->getSettingsRef()[Setting::enable_adaptive_memory_spill_scheduler]))
{
    shared_data.query_is_canceled_predicate = [this] () -> bool {
            if (auto context_locked = query_context.lock())
            {
                return context_locked->isCurrentQueryKilled();
            }
            return false;
    };
}

// c-tor for method createForMaterializedView
ThreadGroup::ThreadGroup(ThreadGroupPtr parent)
    : master_thread_id(parent->master_thread_id)
    , query_context(parent->query_context)
    , global_context(parent->global_context)
    , fatal_error_callback(parent->fatal_error_callback)
    , os_threads_nice_value(parent->os_threads_nice_value)
    , memory_spill_scheduler(parent->memory_spill_scheduler)
    , performance_counters(VariableContext::Process, &parent->performance_counters)
    , memory_tracker(&parent->memory_tracker, VariableContext::Process, /*log_peak_memory_usage_in_destructor*/ false)
    , shared_data(parent->getSharedData())
{
}

std::vector<UInt64> ThreadGroup::getInvolvedThreadIds() const
{
    std::vector<UInt64> res;

    {
        std::lock_guard lock(mutex);
        res.assign(thread_ids.begin(), thread_ids.end());
    }

    return res;
}

size_t ThreadGroup::getPeakThreadsUsage() const
{
    std::lock_guard lock(mutex);
    return peak_threads_usage;
}

UInt64 ThreadGroup::getThreadsTotalElapsedMs() const
{
    std::lock_guard lock(mutex);
    return elapsed_total_threads_counter_ms;
}

void ThreadGroup::linkThread(UInt64 thread_id)
{
    std::lock_guard lock(mutex);
    thread_ids.insert(thread_id);

    ++active_thread_count;
    peak_threads_usage = std::max(peak_threads_usage, active_thread_count);
}

void ThreadGroup::unlinkThread(UInt64 elapsed_thread_counter_ms)
{
    std::lock_guard lock(mutex);
    chassert(active_thread_count > 0);
    --active_thread_count;
    elapsed_total_threads_counter_ms += elapsed_thread_counter_ms;
}

ThreadGroupPtr ThreadGroup::createForQuery(ContextPtr query_context_, std::function<void()> fatal_error_callback_)
{
    const Int32 os_threads_nice_value = query_context_->getConfigRef().getInt("os_thread_nice_value.query", 0);
    auto group = std::make_shared<ThreadGroup>(query_context_, os_threads_nice_value, std::move(fatal_error_callback_));
    group->memory_tracker.setDescription("Query");
    return group;
}

ThreadGroupPtr ThreadGroup::create(ContextPtr context, Int32 os_thread_nice_value)
{
    auto group = std::make_shared<ThreadGroup>(context, os_thread_nice_value);

    /// However settings from storage context have to be applied
    const Settings & settings = context->getSettingsRef();
    group->memory_tracker.setProfilerStep(settings[Setting::memory_profiler_step]);
    group->memory_tracker.setSampleProbability(settings[Setting::memory_profiler_sample_probability]);
    group->memory_tracker.setSampleMinAllocationSize(settings[Setting::memory_profiler_sample_min_allocation_size]);
    group->memory_tracker.setSampleMaxAllocationSize(settings[Setting::memory_profiler_sample_max_allocation_size]);
    group->memory_tracker.setSoftLimit(settings[Setting::memory_overcommit_ratio_denominator]);
    if (settings[Setting::memory_tracker_fault_probability] > 0.0)
        group->memory_tracker.setFaultProbability(settings[Setting::memory_tracker_fault_probability]);

    return group;
}

ThreadGroupPtr ThreadGroup::createForMergeMutate(ContextPtr storage_context)
{
    const Int32 os_threads_nice_value = storage_context->getConfigRef().getInt("os_thread_nice_value.merge_mutate", 0);
    auto group = create(storage_context, os_threads_nice_value);
    group->memory_tracker.setDescription("Background process (mutate/merge)");
    group->memory_tracker.setParent(&background_memory_tracker);
    return group;
}

ThreadGroupPtr ThreadGroup::createForMaterializedView(ContextPtr context)
{
    ThreadGroupPtr res_group;
    if (auto current_group = CurrentThread::getGroup())
    {
        res_group = std::make_shared<ThreadGroup>(current_group);
    }
    else
    {
        const Int32 os_threads_nice_value = context->getConfigRef().getInt("os_thread_nice_value.materialized_view", 0);
        res_group = create(context, os_threads_nice_value);
    }
    res_group->memory_tracker.setDescription("MaterializeView");
    return res_group;
}

void ThreadGroup::attachQueryForLog(const String & query_, UInt64 normalized_hash)
{
    auto hash = normalized_hash ? normalized_hash : normalizedQueryHash(query_, false);

    std::lock_guard lock(mutex);
    shared_data.query_for_logs = query_;
    shared_data.normalized_query_hash = hash;
}

void ThreadStatus::attachQueryForLog(const String & query_)
{
    local_data.query_for_logs = query_;
    local_data.normalized_query_hash = normalizedQueryHash(query_, false);

    if (!thread_group)
        throw Exception(ErrorCodes::LOGICAL_ERROR, "No thread group attached to the thread {}", thread_id);

    thread_group->attachQueryForLog(local_data.query_for_logs, local_data.normalized_query_hash);
}

void ThreadGroup::attachInternalProfileEventsQueue(const InternalProfileEventsQueuePtr & profile_queue)
{
    std::lock_guard lock(mutex);
    shared_data.profile_queue_ptr = profile_queue;
}

ThreadGroupSwitcher::ThreadGroupSwitcher(ThreadGroupPtr thread_group_, const char * thread_name, bool allow_existing_group) noexcept
    : thread_group(std::move(thread_group_))
{
    try
    {
        if (!thread_group)
            return;

        prev_thread = current_thread;
        prev_thread_group = CurrentThread::getGroup();
        if (prev_thread_group)
        {
            if (prev_thread_group == thread_group)
            {
                thread_group = nullptr;
                prev_thread_group = nullptr;
                return;
            }
            else if (!allow_existing_group)
                throw Exception(ErrorCodes::LOGICAL_ERROR, "Thread ({}) is already attached to a group (master_thread_id {})", thread_name, prev_thread_group->master_thread_id);
            else
                CurrentThread::detachFromGroupIfNotDetached();
        }

        if (!prev_thread)
            throw Exception(ErrorCodes::LOGICAL_ERROR, "Tried to attach thread ({}) to a group, but the ThreadStatus is not initialized", thread_name);

        LockMemoryExceptionInThread lock_memory_tracker(VariableContext::Global);

        CurrentThread::attachToGroup(thread_group);
        if (thread_name[0] != '\0')
            setThreadName(thread_name);
    }
    catch (...)
    {
        /// Unexpected. For caller's convenience avoid throwing exceptions.
        DB::tryLogCurrentException(__PRETTY_FUNCTION__);
        thread_group = nullptr;
        prev_thread_group = nullptr;
    }
}

ThreadGroupSwitcher::~ThreadGroupSwitcher()
{
    if (!thread_group)
        return;

    try
    {
        ThreadStatus * cur_thread = current_thread;
        ThreadGroupPtr cur_thread_group = CurrentThread::getGroup();
        if (cur_thread != prev_thread)
            throw Exception(ErrorCodes::LOGICAL_ERROR, "ThreadGroupSwitcher-s are not properly nested: current thread changed between scope start ({}) and end ({})", prev_thread ? std::to_string(prev_thread->thread_id) : "nullptr", cur_thread ? std::to_string(cur_thread->thread_id) : "nullptr");
        if (cur_thread_group != thread_group)
            throw Exception(ErrorCodes::LOGICAL_ERROR, "ThreadGroupSwitcher-s are not properly nested: current thread group changed between scope start (master_thread_id {}) and end ({})", thread_group->master_thread_id, cur_thread_group ? "master_thread_id " + std::to_string(cur_thread_group->master_thread_id) : "nullptr");
        thread_group.reset();

        CurrentThread::detachFromGroupIfNotDetached();

        if (prev_thread_group)
        {
            LockMemoryExceptionInThread lock_memory_tracker(VariableContext::Global);
            CurrentThread::attachToGroup(prev_thread_group);
        }
    }
    catch (...)
    {
        DB::tryLogCurrentException(__PRETTY_FUNCTION__);
    }
}

void ThreadStatus::attachInternalProfileEventsQueue(const InternalProfileEventsQueuePtr & profile_queue)
{
    if (!thread_group)
        throw Exception(ErrorCodes::LOGICAL_ERROR, "No thread group attached to the thread {}", thread_id);

    local_data.profile_queue_ptr = profile_queue;
    thread_group->attachInternalProfileEventsQueue(profile_queue);
}

void CurrentThread::attachInternalProfileEventsQueue(const InternalProfileEventsQueuePtr & queue)
{
    if (unlikely(!current_thread))
        return;
    current_thread->attachInternalProfileEventsQueue(queue);
}

void CurrentThread::attachQueryForLog(const String & query_)
{
    if (unlikely(!current_thread))
        return;
    current_thread->attachQueryForLog(query_);
}

void ThreadStatus::applyGlobalSettings()
{
    auto global_context_ptr = global_context.lock();
    if (!global_context_ptr)
        return;

    const Settings & settings = global_context_ptr->getSettingsRef();

    DB::Exception::enable_job_stack_trace = settings[Setting::enable_job_stack_trace];
}

void ThreadStatus::applyQuerySettings()
{
    auto query_context_ptr = query_context.lock();
    if (!query_context_ptr)
        return;

    const Settings & settings = query_context_ptr->getSettingsRef();

    DB::Exception::enable_job_stack_trace = settings[Setting::enable_job_stack_trace];

    query_id = query_context_ptr->getCurrentQueryId();
    initQueryProfiler();

    untracked_memory_limit = settings[Setting::max_untracked_memory];
    if (settings[Setting::memory_profiler_step] && settings[Setting::memory_profiler_step] < static_cast<UInt64>(untracked_memory_limit))
        untracked_memory_limit = settings[Setting::memory_profiler_step];
<<<<<<< HEAD
=======

#if defined(OS_LINUX)
    /// Set "nice" value if required.
    Int32 new_os_thread_priority = static_cast<Int32>(settings[Setting::os_thread_priority]);
    if (new_os_thread_priority && hasLinuxCapability(CAP_SYS_NICE))
    {
        LOG_TRACE(log, "Setting nice to {}", new_os_thread_priority);

        if (0 != setpriority(PRIO_PROCESS, static_cast<unsigned>(thread_id), new_os_thread_priority))
            throw ErrnoException(ErrorCodes::CANNOT_SET_THREAD_PRIORITY, "Cannot 'setpriority'");

        os_thread_priority = new_os_thread_priority;
    }
#endif

#if USE_JEMALLOC
    if (settings[Setting::jemalloc_enable_profiler])
    {
        jemalloc_profiler_enabled = true;
        Jemalloc::getThreadProfileActiveMib().setValue(true);
    }

    if (settings[Setting::jemalloc_collect_profile_samples_in_trace_log])
        Jemalloc::setCollectLocalProfileSamplesInTraceLog(true);
#endif
>>>>>>> d3f2f6d3
}

void ThreadStatus::attachToGroupImpl(const ThreadGroupPtr & thread_group_)
{
    thread_attach_time.setUp();

    /// Attach or init current thread to thread group and copy useful information from it
    thread_group = thread_group_;
    thread_group->linkThread(thread_id);

    performance_counters.setParent(&thread_group->performance_counters);
    memory_tracker.setParent(&thread_group->memory_tracker);

    query_context = thread_group->query_context;
    global_context = thread_group->global_context;

    fatal_error_callback = thread_group->fatal_error_callback;

    local_data = thread_group->getSharedData();

    applyGlobalSettings();
    applyQuerySettings();
    initPerformanceCounters();

    if (thread_group->os_threads_nice_value != 0)
    {
        OSThreadNiceValue::set(thread_group->os_threads_nice_value);
    }
}

void ThreadStatus::detachFromGroup()
{
    if (!thread_group)
        return;

    LockMemoryExceptionInThread lock_memory_tracker(VariableContext::Global);

    /// flush untracked memory before resetting memory_tracker parent
    flushUntrackedMemory();

    finalizeQueryProfiler();
    finalizePerformanceCounters();

    performance_counters.setParent(&ProfileEvents::global_counters);

    memory_tracker.reset();
    /// Extract MemoryTracker out from query and user context
    memory_tracker.setParent(&total_memory_tracker);

    thread_group->unlinkThread(thread_attach_time.elapsedMilliseconds());

    if (thread_group->os_threads_nice_value != 0)
    {
        OSThreadNiceValue::set(0);
    }

    thread_group.reset();

#if USE_JEMALLOC
    if (std::exchange(jemalloc_profiler_enabled, false))
        Jemalloc::getThreadProfileActiveMib().setValue(Jemalloc::getThreadProfileInitMib().getValue());
    Jemalloc::setCollectLocalProfileSamplesInTraceLog(false);
#endif

    query_id.clear();
    query_context.reset();

    local_data = {};

    fatal_error_callback = {};

}

void ThreadStatus::attachToGroup(const ThreadGroupPtr & thread_group_, bool check_detached)
{
    if (thread_group && check_detached)
        throw Exception(ErrorCodes::LOGICAL_ERROR, "Can't attach query to the thread, it is already attached");

    if (!thread_group_)
        throw Exception(ErrorCodes::LOGICAL_ERROR, "Attempt to attach to nullptr thread group");

    if (thread_group)
        return;

    deleter = [this] () { detachFromGroup(); };
    attachToGroupImpl(thread_group_);
}

ProfileEvents::Counters * ThreadStatus::attachProfileCountersScope(ProfileEvents::Counters * performance_counters_scope)
{
    ProfileEvents::Counters * prev_counters = current_performance_counters;

    if (current_performance_counters == performance_counters_scope)
        /// Allow to attach the same scope multiple times
        return prev_counters;

    /// Avoid cycles when exiting local scope and attaching back to current thread counters
    if (performance_counters_scope != &performance_counters)
        performance_counters_scope->setParent(&performance_counters);

    current_performance_counters = performance_counters_scope;

    return prev_counters;
}

void ThreadStatus::TimePoint::setUp()
{
    point = std::chrono::system_clock::now();
}

UInt64 ThreadStatus::TimePoint::nanoseconds() const
{
    return timeInNanoseconds(point);
}

UInt64 ThreadStatus::TimePoint::microseconds() const
{
    return timeInMicroseconds(point);
}

UInt64 ThreadStatus::TimePoint::seconds() const
{
    return timeInSeconds(point);
}

UInt64 ThreadStatus::TimePoint::elapsedMilliseconds() const
{
    TimePoint now;
    now.setUp();
    return elapsedMilliseconds(now);
}

UInt64 ThreadStatus::TimePoint::elapsedMilliseconds(const TimePoint & current) const
{
    return std::chrono::duration_cast<std::chrono::milliseconds>(current.point - point).count();
}

void ThreadStatus::initPerformanceCounters()
{
    performance_counters_finalized = false;

    /// Clear stats from previous query if a new query is started
    /// TODO: make separate query_thread_performance_counters and thread_performance_counters
    performance_counters.resetCounters();
    memory_tracker.resetCounters();
    memory_tracker.setDescription("Thread");

    // query_start_time.nanoseconds cannot be used here since RUsageCounters expect CLOCK_MONOTONIC
    *last_rusage = RUsageCounters::current();

    if (auto query_context_ptr = query_context.lock())
    {
        const Settings & settings = query_context_ptr->getSettingsRef();
        if (settings[Setting::metrics_perf_events_enabled])
        {
            try
            {
                current_thread_counters.initializeProfileEvents(settings[Setting::metrics_perf_events_list]);
            }
            catch (...)
            {
                tryLogCurrentException(__PRETTY_FUNCTION__);
            }
        }
    }

    if (!taskstats)
    {
        try
        {
            taskstats = TasksStatsCounters::create(thread_id);
        }
        catch (...)
        {
            tryLogCurrentException(log);
        }
    }
    if (taskstats)
        taskstats->reset();
}

void ThreadStatus::finalizePerformanceCounters()
{
    if (performance_counters_finalized)
        return;

    if (last_rusage->thread_id == 0)
        return; // Performance counters are not initialized

    performance_counters_finalized = true;
    updatePerformanceCounters();

    // We want to close perf file descriptors if the perf events were enabled for
    // one query.
    bool close_perf_descriptors = true;
    if (auto global_context_ptr = global_context.lock())
        close_perf_descriptors = !global_context_ptr->getSettingsRef()[Setting::metrics_perf_events_enabled];

    try
    {
        current_thread_counters.finalizeProfileEvents(performance_counters);
        if (close_perf_descriptors)
            current_thread_counters.closeEventDescriptors();
    }
    catch (...)
    {
        tryLogCurrentException(log);
    }

    try
    {
        auto global_context_ptr = global_context.lock();
        auto query_context_ptr = query_context.lock();
        if (global_context_ptr && query_context_ptr)
        {
            const auto & settings = query_context_ptr->getSettingsRef();
            if (settings[Setting::log_queries] && settings[Setting::log_query_threads])
            {
                Int64 query_duration_ms = thread_attach_time.elapsedMilliseconds();
                if (query_duration_ms >= settings[Setting::log_queries_min_query_duration_ms].totalMilliseconds())
                {
                    if (auto thread_log = global_context_ptr->getQueryThreadLog())
                        logToQueryThreadLog(*thread_log, query_context_ptr->getCurrentDatabase());
                }
            }
        }
    }
    catch (...)
    {
        tryLogCurrentException(log);
    }
}

void ThreadStatus::resetPerformanceCountersLastUsage()
{
    *last_rusage = RUsageCounters::current();
    if (taskstats)
        taskstats->reset();
}

void ThreadStatus::initGlobalProfiler([[maybe_unused]] UInt64 global_profiler_real_time_period, [[maybe_unused]] UInt64 global_profiler_cpu_time_period)
{
#if !defined(SANITIZER) && !defined(__APPLE__)
    /// profilers are useless without trace collector
    auto context = Context::getGlobalContextInstance();
    if (!context->hasTraceCollector())
        return;

    try
    {
        if (global_profiler_real_time_period > 0)
            query_profiler_real = std::make_unique<QueryProfilerReal>(thread_id,
                /* period= */ global_profiler_real_time_period);

        if (global_profiler_cpu_time_period > 0)
            query_profiler_cpu = std::make_unique<QueryProfilerCPU>(thread_id,
                /* period= */ global_profiler_cpu_time_period);
    }
    catch (...)
    {
        tryLogCurrentException("ThreadStatus", "Cannot initialize GlobalProfiler");
    }
#endif
}

void ThreadStatus::initQueryProfiler()
{
    /// query profilers are useless without trace collector
    auto global_context_ptr = global_context.lock();
    if (!global_context_ptr || !global_context_ptr->hasTraceCollector())
        return;

    auto query_context_ptr = query_context.lock();
    assert(query_context_ptr);
    const auto & settings = query_context_ptr->getSettingsRef();

    try
    {
        if (settings[Setting::query_profiler_real_time_period_ns] > 0)
        {
            if (!query_profiler_real)
                query_profiler_real = std::make_unique<QueryProfilerReal>(
                    thread_id,
                    /* period= */ settings[Setting::query_profiler_real_time_period_ns]);
            else
                query_profiler_real->setPeriod(settings[Setting::query_profiler_real_time_period_ns]);
        }

        if (settings[Setting::query_profiler_cpu_time_period_ns] > 0)
        {
            if (!query_profiler_cpu)
                query_profiler_cpu = std::make_unique<QueryProfilerCPU>(
                    thread_id,
                    /* period= */ settings[Setting::query_profiler_cpu_time_period_ns]);
            else
                query_profiler_cpu->setPeriod(settings[Setting::query_profiler_cpu_time_period_ns]);
        }
    }
    catch (...)
    {
        /// QueryProfiler is optional.
        tryLogCurrentException("ThreadStatus", "Cannot initialize QueryProfiler");
    }
}

void ThreadStatus::finalizeQueryProfiler()
{
    query_profiler_real.reset();
    query_profiler_cpu.reset();
}

void ThreadStatus::logToQueryThreadLog(QueryThreadLog & thread_log, const String & current_database)
{
    QueryThreadLogElement elem;

    // construct current_time and current_time_microseconds using the same time point
    // so that the two times will always be equal up to a precision of a second.
    TimePoint current_time;
    current_time.setUp();

    elem.event_time = current_time.seconds();
    elem.event_time_microseconds = current_time.microseconds();
    elem.query_start_time = thread_attach_time.seconds();
    elem.query_start_time_microseconds = thread_attach_time.microseconds();
    elem.query_duration_ms = thread_attach_time.elapsedMilliseconds(current_time);

    elem.read_rows = progress_in.read_rows.load(std::memory_order_relaxed);
    elem.read_bytes = progress_in.read_bytes.load(std::memory_order_relaxed);

    elem.written_rows = progress_out.written_rows.load(std::memory_order_relaxed);
    elem.written_bytes = progress_out.written_bytes.load(std::memory_order_relaxed);
    elem.memory_usage = memory_tracker.get();
    elem.peak_memory_usage = memory_tracker.getPeak();

    elem.thread_name = getThreadName();
    elem.thread_id = thread_id;

    elem.current_database = current_database;
    if (thread_group)
    {
        elem.master_thread_id = thread_group->master_thread_id;
        elem.query = local_data.query_for_logs;
        elem.normalized_query_hash = local_data.normalized_query_hash;
    }

    auto query_context_ptr = query_context.lock();
    if (query_context_ptr)
    {
        elem.client_info = query_context_ptr->getClientInfo();

        if (query_context_ptr->getSettingsRef()[Setting::log_profile_events] != 0)
        {
            /// NOTE: Here we are in the same thread, so we can make memcpy()
            elem.profile_counters = std::make_shared<ProfileEvents::Counters::Snapshot>(performance_counters.getPartiallyAtomicSnapshot());
        }
    }

    thread_log.add(std::move(elem));
}

void CurrentThread::attachToGroup(const ThreadGroupPtr & thread_group)
{
    if (unlikely(!current_thread))
        return;
    current_thread->attachToGroup(thread_group, true);
}

void CurrentThread::attachToGroupIfDetached(const ThreadGroupPtr & thread_group)
{
    if (unlikely(!current_thread))
        return;
    current_thread->attachToGroup(thread_group, false);
}

void CurrentThread::finalizePerformanceCounters()
{
    if (unlikely(!current_thread))
        return;
    current_thread->finalizePerformanceCounters();
}

void CurrentThread::detachFromGroupIfNotDetached()
{
    if (unlikely(!current_thread))
        return;
    current_thread->detachFromGroup();
}

CurrentThread::QueryScope::QueryScope(ContextMutablePtr query_context, std::function<void()> fatal_error_callback)
{
    if (!query_context->hasQueryContext())
        query_context->makeQueryContext();

    auto group = ThreadGroup::createForQuery(query_context, std::move(fatal_error_callback));
    CurrentThread::attachToGroup(group);
}

CurrentThread::QueryScope::QueryScope(ContextPtr query_context, std::function<void()> fatal_error_callback)
{
    if (!query_context->hasQueryContext())
        throw Exception(
            ErrorCodes::LOGICAL_ERROR, "Cannot initialize query scope without query context");

    auto group = ThreadGroup::createForQuery(query_context, std::move(fatal_error_callback));
    CurrentThread::attachToGroup(group);
}

void CurrentThread::QueryScope::logPeakMemoryUsage()
{
    auto group = CurrentThread::getGroup();
    if (!group)
        return;

    log_peak_memory_usage_in_destructor = false;
    group->memory_tracker.logPeakMemoryUsage();
}

CurrentThread::QueryScope::~QueryScope()
{
    try
    {
        if (log_peak_memory_usage_in_destructor)
            logPeakMemoryUsage();

        CurrentThread::detachFromGroupIfNotDetached();
    }
    catch (...)
    {
        tryLogCurrentException("CurrentThread", __PRETTY_FUNCTION__);
    }
}

}<|MERGE_RESOLUTION|>--- conflicted
+++ resolved
@@ -1,10 +1,7 @@
 #include <memory>
 #include <mutex>
-<<<<<<< HEAD
 #include <Common/OSThreadNiceValue.h>
-=======
 #include <Common/Jemalloc.h>
->>>>>>> d3f2f6d3
 #include <Common/ThreadStatus.h>
 
 #include <Interpreters/Context.h>
@@ -344,22 +341,6 @@
     untracked_memory_limit = settings[Setting::max_untracked_memory];
     if (settings[Setting::memory_profiler_step] && settings[Setting::memory_profiler_step] < static_cast<UInt64>(untracked_memory_limit))
         untracked_memory_limit = settings[Setting::memory_profiler_step];
-<<<<<<< HEAD
-=======
-
-#if defined(OS_LINUX)
-    /// Set "nice" value if required.
-    Int32 new_os_thread_priority = static_cast<Int32>(settings[Setting::os_thread_priority]);
-    if (new_os_thread_priority && hasLinuxCapability(CAP_SYS_NICE))
-    {
-        LOG_TRACE(log, "Setting nice to {}", new_os_thread_priority);
-
-        if (0 != setpriority(PRIO_PROCESS, static_cast<unsigned>(thread_id), new_os_thread_priority))
-            throw ErrnoException(ErrorCodes::CANNOT_SET_THREAD_PRIORITY, "Cannot 'setpriority'");
-
-        os_thread_priority = new_os_thread_priority;
-    }
-#endif
 
 #if USE_JEMALLOC
     if (settings[Setting::jemalloc_enable_profiler])
@@ -371,7 +352,6 @@
     if (settings[Setting::jemalloc_collect_profile_samples_in_trace_log])
         Jemalloc::setCollectLocalProfileSamplesInTraceLog(true);
 #endif
->>>>>>> d3f2f6d3
 }
 
 void ThreadStatus::attachToGroupImpl(const ThreadGroupPtr & thread_group_)
