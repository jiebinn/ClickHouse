#include <Parsers/ASTExplainQuery.h>
#include <Parsers/ASTSelectWithUnionQuery.h>
#include <Parsers/ASTSetQuery.h>
#include <Parsers/ParserAlterQuery.h>
#include <Parsers/ParserBackupQuery.h>
#include <Parsers/ParserCheckQuery.h>
#include <Parsers/ParserCreateQuery.h>
#include <Parsers/ParserDescribeTableQuery.h>
#include <Parsers/ParserDropQuery.h>
#include <Parsers/ParserUndropQuery.h>
#include <Parsers/ParserExplainQuery.h>
#include <Parsers/ParserKillQueryQuery.h>
#include <Parsers/ParserOptimizeQuery.h>
#include <Parsers/ParserQueryWithOutput.h>
#include <Parsers/ParserRenameQuery.h>
#include <Parsers/ParserSelectWithUnionQuery.h>
#include <Parsers/ParserSetQuery.h>
#include <Parsers/ParserShowProcesslistQuery.h>
#include <Parsers/ParserShowTablesQuery.h>
#include <Parsers/ParserShowColumnsQuery.h>
#include <Parsers/ParserShowEngineQuery.h>
#include <Parsers/ParserShowFunctionsQuery.h>
#include <Parsers/ParserShowIndexesQuery.h>
#include <Parsers/ParserShowSettingQuery.h>
#include <Parsers/ParserTablePropertiesQuery.h>
#include <Parsers/ParserWatchQuery.h>
#include <Parsers/ParserDescribeCacheQuery.h>
#include <Parsers/QueryWithOutputSettingsPushDownVisitor.h>
#include <Parsers/Access/ParserShowAccessEntitiesQuery.h>
#include <Parsers/Access/ParserShowAccessQuery.h>
#include <Parsers/Access/ParserShowCreateAccessEntityQuery.h>
#include <Parsers/Access/ParserShowGrantsQuery.h>
#include <Parsers/Access/ParserShowPrivilegesQuery.h>
#include <Common/Exception.h>
#include <Common/assert_cast.h>


namespace DB
{

bool ParserQueryWithOutput::parseImpl(Pos & pos, ASTPtr & node, Expected & expected)
{
    ParserShowTablesQuery show_tables_p;
    ParserShowColumnsQuery show_columns_p;
    ParserShowEnginesQuery show_engine_p;
    ParserShowFunctionsQuery show_functions_p;
    ParserShowIndexesQuery show_indexes_p;
    ParserShowSettingQuery show_setting_p;
    ParserSelectWithUnionQuery select_p;
    ParserTablePropertiesQuery table_p;
    ParserDescribeTableQuery describe_table_p;
    ParserDescribeCacheQuery describe_cache_p;
    ParserShowProcesslistQuery show_processlist_p;
    ParserCreateQuery create_p;
    ParserAlterQuery alter_p;
    ParserRenameQuery rename_p;
    ParserDropQuery drop_p;
    ParserUndropQuery undrop_p;
    ParserCheckQuery check_p;
    ParserOptimizeQuery optimize_p;
    ParserKillQueryQuery kill_query_p;
    ParserWatchQuery watch_p;
    ParserShowAccessQuery show_access_p;
    ParserShowAccessEntitiesQuery show_access_entities_p;
    ParserShowCreateAccessEntityQuery show_create_access_entity_p;
    ParserShowGrantsQuery show_grants_p;
    ParserShowPrivilegesQuery show_privileges_p;
    ParserExplainQuery explain_p(end, allow_settings_after_format_in_insert);
    ParserBackupQuery backup_p;

    ASTPtr query;

    bool parsed =
           explain_p.parse(pos, query, expected)
        || select_p.parse(pos, query, expected)
        || show_create_access_entity_p.parse(pos, query, expected) /// should be before `show_tables_p`
        || show_tables_p.parse(pos, query, expected)
        || show_columns_p.parse(pos, query, expected)
        || show_engine_p.parse(pos, query, expected)
        || show_functions_p.parse(pos, query, expected)
        || show_indexes_p.parse(pos, query, expected)
        || show_setting_p.parse(pos, query, expected)
        || table_p.parse(pos, query, expected)
        || describe_cache_p.parse(pos, query, expected)
        || describe_table_p.parse(pos, query, expected)
        || show_processlist_p.parse(pos, query, expected)
        || create_p.parse(pos, query, expected)
        || alter_p.parse(pos, query, expected)
        || rename_p.parse(pos, query, expected)
        || drop_p.parse(pos, query, expected)
        || undrop_p.parse(pos, query, expected)
        || check_p.parse(pos, query, expected)
        || kill_query_p.parse(pos, query, expected)
        || optimize_p.parse(pos, query, expected)
        || watch_p.parse(pos, query, expected)
        || show_access_p.parse(pos, query, expected)
        || show_access_entities_p.parse(pos, query, expected)
        || show_grants_p.parse(pos, query, expected)
        || show_privileges_p.parse(pos, query, expected)
        || backup_p.parse(pos, query, expected);

    if (!parsed)
        return false;

    /// FIXME: try to prettify this cast using `as<>()`
    auto & query_with_output = dynamic_cast<ASTQueryWithOutput &>(*query);

    ParserKeyword s_into_outfile(Keyword::INTO_OUTFILE);
    if (s_into_outfile.ignore(pos, expected))
    {
        ParserStringLiteral out_file_p;
        if (!out_file_p.parse(pos, query_with_output.out_file, expected))
            return false;

        ParserKeyword s_append(Keyword::APPEND);
        if (s_append.ignore(pos, expected))
        {
            query_with_output.is_outfile_append = true;
        }

        ParserKeyword s_truncate(Keyword::TRUNCATE);
        if (s_truncate.ignore(pos, expected))
        {
            query_with_output.is_outfile_truncate = true;
        }

        ParserKeyword s_stdout(Keyword::AND_STDOUT);
        if (s_stdout.ignore(pos, expected))
        {
            query_with_output.is_into_outfile_with_stdout = true;
        }

        ParserKeyword s_compression_method(Keyword::COMPRESSION);
        if (s_compression_method.ignore(pos, expected))
        {
            ParserStringLiteral compression;
            if (!compression.parse(pos, query_with_output.compression, expected))
                return false;
            query_with_output.children.push_back(query_with_output.compression);

            ParserKeyword s_compression_level(Keyword::LEVEL);
            if (s_compression_level.ignore(pos, expected))
            {
                ParserNumber compression_level;
                if (!compression_level.parse(pos, query_with_output.compression_level, expected))
                    return false;
                query_with_output.children.push_back(query_with_output.compression_level);
            }
        }

        query_with_output.children.push_back(query_with_output.out_file);

    }

<<<<<<< HEAD
    /// These two sections are allowed in an arbitrary order.
    ParserKeyword s_format("FORMAT");
    ParserKeyword s_settings("SETTINGS");
=======
    ParserKeyword s_format(Keyword::FORMAT);
>>>>>>> 9cb38f95

    /** Why: let's take the following example:
      * SELECT 1 UNION ALL SELECT 2 FORMAT TSV
      * Each subquery can be put in parentheses and have its own settings:
      *   (SELECT 1 SETTINGS a=b) UNION ALL (SELECT 2 SETTINGS c=d) FORMAT TSV
      * And the whole query can have settings:
      *   (SELECT 1 SETTINGS a=b) UNION ALL (SELECT 2 SETTINGS c=d) FORMAT TSV SETTINGS e=f
      * A single query with output is parsed in the same way as the UNION ALL chain:
      *   SELECT 1 SETTINGS a=b FORMAT TSV SETTINGS e=f
      * So while these forms have a slightly different meaning, they both exist:
      *   SELECT 1 SETTINGS a=b FORMAT TSV
      *   SELECT 1 FORMAT TSV SETTINGS e=f
      * And due to this effect, the users expect that the FORMAT and SETTINGS may go in an arbitrary order.
      * But while this work:
      *   (SELECT 1) UNION ALL (SELECT 2) FORMAT TSV SETTINGS d=f
      * This does not work automatically, unless we explicitly allow different orders:
      *   (SELECT 1) UNION ALL (SELECT 2) SETTINGS d=f FORMAT TSV
      * Inevitably, we also allow this:
      *   SELECT 1 SETTINGS a=b SETTINGS d=f FORMAT TSV
      *   ^^^^^^^^^^^^^^^^^^^^^
      * Because this part is consumed into ASTSelectWithUnionQuery
      * and the rest into ASTQueryWithOutput.
      */

    for (size_t i = 0; i < 2; ++i)
    {
        if (!query_with_output.format && s_format.ignore(pos, expected))
        {
            ParserIdentifier format_p;

<<<<<<< HEAD
            if (!format_p.parse(pos, query_with_output.format, expected))
                return false;
            setIdentifierSpecial(query_with_output.format);
=======
    // SETTINGS key1 = value1, key2 = value2, ...
    ParserKeyword s_settings(Keyword::SETTINGS);
    if (!query_with_output.settings_ast && s_settings.ignore(pos, expected))
    {
        ParserSetQuery parser_settings(true);
        if (!parser_settings.parse(pos, query_with_output.settings_ast, expected))
            return false;
        query_with_output.children.push_back(query_with_output.settings_ast);
>>>>>>> 9cb38f95

            query_with_output.children.push_back(query_with_output.format);
        }
        else if (!query_with_output.settings_ast && s_settings.ignore(pos, expected))
        {
            // SETTINGS key1 = value1, key2 = value2, ...
            ParserSetQuery parser_settings(true);
            if (!parser_settings.parse(pos, query_with_output.settings_ast, expected))
                return false;
            query_with_output.children.push_back(query_with_output.settings_ast);

            // SETTINGS after FORMAT is not parsed by the SELECT parser (ParserSelectQuery)
            // Pass them manually, to apply in InterpreterSelectQuery::initSettings()
            if (query->as<ASTSelectWithUnionQuery>())
            {
                auto settings = query_with_output.settings_ast->clone();
                assert_cast<ASTSetQuery *>(settings.get())->print_in_format = false;
                QueryWithOutputSettingsPushDownVisitor::Data data{settings};
                QueryWithOutputSettingsPushDownVisitor(data).visit(query);
            }
        }
        else
            break;
    }

    node = std::move(query);
    return true;
}

}<|MERGE_RESOLUTION|>--- conflicted
+++ resolved
@@ -152,13 +152,9 @@
 
     }
 
-<<<<<<< HEAD
     /// These two sections are allowed in an arbitrary order.
-    ParserKeyword s_format("FORMAT");
-    ParserKeyword s_settings("SETTINGS");
-=======
     ParserKeyword s_format(Keyword::FORMAT);
->>>>>>> 9cb38f95
+    ParserKeyword s_settings(Keyword::SETTINGS);
 
     /** Why: let's take the following example:
       * SELECT 1 UNION ALL SELECT 2 FORMAT TSV
@@ -189,20 +185,9 @@
         {
             ParserIdentifier format_p;
 
-<<<<<<< HEAD
             if (!format_p.parse(pos, query_with_output.format, expected))
                 return false;
             setIdentifierSpecial(query_with_output.format);
-=======
-    // SETTINGS key1 = value1, key2 = value2, ...
-    ParserKeyword s_settings(Keyword::SETTINGS);
-    if (!query_with_output.settings_ast && s_settings.ignore(pos, expected))
-    {
-        ParserSetQuery parser_settings(true);
-        if (!parser_settings.parse(pos, query_with_output.settings_ast, expected))
-            return false;
-        query_with_output.children.push_back(query_with_output.settings_ast);
->>>>>>> 9cb38f95
 
             query_with_output.children.push_back(query_with_output.format);
         }
