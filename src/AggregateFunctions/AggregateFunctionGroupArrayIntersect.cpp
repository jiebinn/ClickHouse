--- conflicted
+++ resolved
@@ -235,13 +235,8 @@
                 else
                 {
                     const char * begin = nullptr;
-<<<<<<< HEAD
-                    auto serialized = data_column->serializeValueIntoArena(offset + i, *arena, begin);
+                    auto serialized = data_column->serializeAggregationStateValueIntoArena(offset + i, *arena, begin);
                     chassert(serialized.data() != nullptr);
-=======
-                    StringRef serialized = data_column->serializeAggregationStateValueIntoArena(offset + i, *arena, begin);
-                    chassert(serialized.data != nullptr);
->>>>>>> 8575eb72
                     set.emplace(SerializedKeyHolder{serialized, *arena}, it, inserted);
                 }
             }
@@ -260,13 +255,8 @@
                 else
                 {
                     const char * begin = nullptr;
-<<<<<<< HEAD
-                    auto serialized = data_column->serializeValueIntoArena(offset + i, *arena, begin);
+                    auto serialized = data_column->serializeAggregationStateValueIntoArena(offset + i, *arena, begin);
                     chassert(serialized.data() != nullptr);
-=======
-                    StringRef serialized = data_column->serializeAggregationStateValueIntoArena(offset + i, *arena, begin);
-                    chassert(serialized.data != nullptr);
->>>>>>> 8575eb72
                     it = set.find(serialized);
 
                     if (it != nullptr)
@@ -354,11 +344,7 @@
             if constexpr (is_plain_column)
                 data_to.insertData(elem.getValue().data(), elem.getValue().size());
             else
-<<<<<<< HEAD
-                std::ignore = data_to.deserializeAndInsertFromArena(elem.getValue().data()); /// NOLINT(bugprone-suspicious-stringview-data-usage)
-=======
-                std::ignore = data_to.deserializeAndInsertAggregationStateValueFromArena(elem.getValue().data);
->>>>>>> 8575eb72
+                std::ignore = data_to.serializeAggregationStateValueIntoArena(elem.getValue().data()); /// NOLINT(bugprone-suspicious-stringview-data-usage)
         }
     }
 };
