--- conflicted
+++ resolved
@@ -1750,7 +1750,8 @@
     uint32_t nodes_observed = 1;  /// root node
 
     std::list<KeeperStorageBase::Delta> deltas;
-    using UncommittedChildren = std::unordered_set<std::string_view, StringHashForHeterogeneousLookup, StringHashForHeterogeneousLookup::transparent_key_equal>;
+    using UncommittedChildren
+        = std::unordered_set<std::string_view, StringHashForHeterogeneousLookup, StringHashForHeterogeneousLookup::transparent_key_equal>;
 
 public:
     enum class CollectStatus
@@ -1874,18 +1875,7 @@
         {
             const auto actual_child_node_ptr = nodes_it->second.node.get();
 
-<<<<<<< HEAD
             uncommitted_children.insert(nodes_it->first);
-=======
-                for (auto && [child_name, child_node] : children)
-                {
-                    auto child_path = (root_fs_path / child_name).generic_string();
-                    const auto actual_child_node_ptr = storage.uncommitted_state.getActualNodeView(child_path, child_node);
-
-                    /// if node was changed in previous step of multi transaction - skip until the uncommitted state visit
-                    if (actual_child_node_ptr != &child_node)
-                        continue;
->>>>>>> 429e8ada
 
             if (actual_child_node_ptr == nullptr) /// node was deleted in previous step of multi transaction
                 continue;
@@ -1919,7 +1909,6 @@
     return storage.checkACL(parentNodePath(zk_request.getPath()), Coordination::ACL::Delete, session_id, is_local);
 }
 
-<<<<<<< HEAD
 KeeperStorageBase::ResponsesForSessions processWatches(
     const Coordination::ZooKeeperRemoveRecursiveRequest & /*zk_request*/,
     KeeperStorageBase::DeltaRange deltas,
@@ -1937,11 +1926,6 @@
             responses.insert(responses.end(), std::make_move_iterator(new_responses.begin()), std::make_move_iterator(new_responses.end()));
         }
     }
-=======
-                    /// if node was changed in previous step of multi transaction - skip until the uncommitted state visit
-                    if (actual_child_node_ptr != &child_node)
-                        continue;
->>>>>>> 429e8ada
 
     return responses;
 }
