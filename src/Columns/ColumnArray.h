#pragma once

#include <Columns/IColumn.h>
#include <Columns/IColumnImpl.h>
#include <Columns/ColumnVector.h>
#include <Core/Defines.h>
#include <Common/typeid_cast.h>
#include <Common/assert_cast.h>


namespace DB
{

/** A column of array values.
  * In memory, it is represented as one column of a nested type, whose size is equal to the sum of the sizes of all arrays,
  *  and as an array of offsets in it, which allows you to get each element.
  */
class ColumnArray final : public COWHelper<IColumnHelper<ColumnArray>, ColumnArray>
{
private:
    friend class COWHelper<IColumnHelper<ColumnArray>, ColumnArray>;

    /** Create an array column with specified values and offsets. */
    ColumnArray(MutableColumnPtr && nested_column, MutableColumnPtr && offsets_column);

    /** Create an empty column of arrays with the type of values as in the column `nested_column` */
    explicit ColumnArray(MutableColumnPtr && nested_column);

    ColumnArray(const ColumnArray &) = default;

    struct ComparatorBase;

    using ComparatorAscendingUnstable = ComparatorAscendingUnstableImpl<ComparatorBase>;
    using ComparatorAscendingStable = ComparatorAscendingStableImpl<ComparatorBase>;
    using ComparatorDescendingUnstable = ComparatorDescendingUnstableImpl<ComparatorBase>;
    using ComparatorDescendingStable = ComparatorDescendingStableImpl<ComparatorBase>;
    using ComparatorEqual = ComparatorEqualImpl<ComparatorBase>;

    struct ComparatorCollationBase;

    using ComparatorCollationAscendingUnstable = ComparatorAscendingUnstableImpl<ComparatorCollationBase>;
    using ComparatorCollationAscendingStable = ComparatorAscendingStableImpl<ComparatorCollationBase>;
    using ComparatorCollationDescendingUnstable = ComparatorDescendingUnstableImpl<ComparatorCollationBase>;
    using ComparatorCollationDescendingStable = ComparatorDescendingStableImpl<ComparatorCollationBase>;
    using ComparatorCollationEqual = ComparatorEqualImpl<ComparatorCollationBase>;

public:
    using Base = COWHelper<IColumnHelper<ColumnArray>, ColumnArray>;

    /** Create immutable column using immutable arguments. This arguments may be shared with other columns.
      * Use IColumn::mutate in order to make mutable column and mutate shared nested columns.
      */
    static Ptr create(const ColumnPtr & nested_column, const ColumnPtr & offsets_column)
    {
        return ColumnArray::create(nested_column->assumeMutable(), offsets_column->assumeMutable());
    }

    static Ptr create(const ColumnPtr & nested_column)
    {
        return ColumnArray::create(nested_column->assumeMutable());
    }

    template <typename ... Args>
    requires (IsMutableColumns<Args ...>::value)
    static MutablePtr create(Args &&... args) { return Base::create(std::forward<Args>(args)...); }

    /** On the index i there is an offset to the beginning of the i + 1 -th element. */
    using ColumnOffsets = ColumnVector<Offset>;

    std::string getName() const override;
    const char * getFamilyName() const override { return "Array"; }
    TypeIndex getDataType() const override { return TypeIndex::Array; }
    MutableColumnPtr cloneResized(size_t size) const override;
    size_t size() const override;
    Field operator[](size_t n) const override;
    void get(size_t n, Field & res) const override;
    std::pair<String, DataTypePtr> getValueNameAndType(size_t n) const override;
    StringRef getDataAt(size_t n) const override;
    bool isDefaultAt(size_t n) const override;
    void insertData(const char * pos, size_t length) override;
    StringRef serializeValueIntoArena(size_t n, Arena & arena, char const *& begin) const override;
    StringRef serializeAggregationStateValueIntoArena(size_t n, Arena & arena, char const *& begin) const override;
    char * serializeValueIntoMemory(size_t, char * memory) const override;
    std::optional<size_t> getSerializedValueSize(size_t n) const override;
    const char * deserializeAndInsertFromArena(const char * pos) override;
    const char * deserializeAndInsertAggregationStateValueFromArena(const char * pos) override;
    const char * skipSerializedInArena(const char * pos) const override;
    void updateHashWithValue(size_t n, SipHash & hash) const override;
    WeakHash32 getWeakHash32() const override;
    void updateHashFast(SipHash & hash) const override;
#if !defined(DEBUG_OR_SANITIZER_BUILD)
    void insertRangeFrom(const IColumn & src, size_t start, size_t length) override;
#else
    void doInsertRangeFrom(const IColumn & src, size_t start, size_t length) override;
#endif
    void insert(const Field & x) override;
    bool tryInsert(const Field & x) override;
#if !defined(DEBUG_OR_SANITIZER_BUILD)
    void insertFrom(const IColumn & src_, size_t n) override;
#else
    void doInsertFrom(const IColumn & src_, size_t n) override;
#endif
    void insertDefault() override;
    void popBack(size_t n) override;
    ColumnPtr filter(const Filter & filt, ssize_t result_size_hint) const override;
    void expand(const Filter & mask, bool inverted) override;
    ColumnPtr permute(const Permutation & perm, size_t limit) const override;
    ColumnPtr index(const IColumn & indexes, size_t limit) const override;
    template <typename Type> ColumnPtr indexImpl(const PaddedPODArray<Type> & indexes, size_t limit) const;
#if !defined(DEBUG_OR_SANITIZER_BUILD)
    int compareAt(size_t n, size_t m, const IColumn & rhs_, int nan_direction_hint) const override;
#else
    int doCompareAt(size_t n, size_t m, const IColumn & rhs_, int nan_direction_hint) const override;
#endif
    int compareAtWithCollation(size_t n, size_t m, const IColumn & rhs_, int nan_direction_hint, const Collator & collator) const override;
    void getPermutation(PermutationSortDirection direction, PermutationSortStability stability,
                            size_t limit, int nan_direction_hint, Permutation & res) const override;
    void updatePermutation(PermutationSortDirection direction, PermutationSortStability stability,
                            size_t limit, int nan_direction_hint, Permutation & res, EqualRanges & equal_ranges) const override;
    void getPermutationWithCollation(const Collator & collator, PermutationSortDirection direction, PermutationSortStability stability,
                                    size_t limit, int nan_direction_hint, Permutation & res) const override;
    void updatePermutationWithCollation(const Collator & collator, PermutationSortDirection direction, PermutationSortStability stability,
                                    size_t limit, int nan_direction_hint, Permutation & res, EqualRanges& equal_ranges) const override;
    void reserve(size_t n) override;
    size_t capacity() const override;
    void prepareForSquashing(const Columns & source_columns, size_t factor) override;
    void shrinkToFit() override;
    void ensureOwnership() override;
    size_t byteSize() const override;
    size_t byteSizeAt(size_t n) const override;
    size_t allocatedBytes() const override;
    void protect() override;
    ColumnPtr replicate(const Offsets & replicate_offsets) const override;
    ColumnPtr convertToFullColumnIfConst() const override;
    void getExtremes(Field & min, Field & max) const override;

    bool hasEqualOffsets(const ColumnArray & other) const;

    /** More efficient methods of manipulation */
    IColumn & getData() { return *data; }
    const IColumn & getData() const { return *data; }

    IColumn & getOffsetsColumn() { return *offsets; }
    const IColumn & getOffsetsColumn() const { return *offsets; }

    Offsets & ALWAYS_INLINE getOffsets()
    {
        return assert_cast<ColumnOffsets &>(*offsets).getData();
    }

    const Offsets & ALWAYS_INLINE getOffsets() const
    {
        return assert_cast<const ColumnOffsets &>(*offsets).getData();
    }

    const ColumnPtr & getDataPtr() const { return data; }
    ColumnPtr & getDataPtr() { return data; }

    const ColumnPtr & getOffsetsPtr() const { return offsets; }
    ColumnPtr & getOffsetsPtr() { return offsets; }

    /// Returns a copy of the data column's part corresponding to a specified range of rows.
    /// For example, `getDataInRange(0, size())` is the same as `getDataPtr()->clone()`.
    MutableColumnPtr getDataInRange(size_t start, size_t length) const;

    ColumnPtr compress(bool force_compression) const override;

    ColumnCheckpointPtr getCheckpoint() const override;
    void updateCheckpoint(ColumnCheckpoint & checkpoint) const override;
    void rollback(const ColumnCheckpoint & checkpoint) override;

    void forEachMutableSubcolumn(MutableColumnCallback callback) override
    {
        callback(offsets);
        callback(data);
    }

    void forEachMutableSubcolumnRecursively(RecursiveMutableColumnCallback callback) override
    {
        callback(*offsets);
        offsets->forEachMutableSubcolumnRecursively(callback);
        callback(*data);
        data->forEachMutableSubcolumnRecursively(callback);
    }

    void forEachSubcolumn(ColumnCallback callback) const override
    {
        callback(offsets);
        callback(data);
    }

    void forEachSubcolumnRecursively(RecursiveColumnCallback callback) const override
    {
        callback(*offsets);
        offsets->forEachSubcolumnRecursively(callback);
        callback(*data);
        data->forEachSubcolumnRecursively(callback);
    }

    bool structureEquals(const IColumn & rhs) const override
    {
        if (const auto * rhs_concrete = typeid_cast<const ColumnArray *>(&rhs))
            return data->structureEquals(*rhs_concrete->data);
        return false;
    }

    void finalize() override { data->finalize(); }
    bool isFinalized() const override { return data->isFinalized(); }

    bool isCollationSupported() const override { return getData().isCollationSupported(); }

    size_t getNumberOfDimensions() const;

    bool hasDynamicStructure() const override { return getData().hasDynamicStructure(); }
<<<<<<< HEAD
    void takeDynamicStructureFromSourceColumns(const Columns & source_columns, std::optional<size_t> max_dynamic_subcolumns) override;
=======
    void takeDynamicStructureFromSourceColumns(const Columns & source_columns) override;
    void takeDynamicStructureFromColumn(const ColumnPtr & source_column) override;
>>>>>>> 23bfe37b

    bool dynamicStructureEquals(const IColumn & rhs) const override
    {
        if (const auto * rhs_concrete = typeid_cast<const ColumnArray *>(&rhs))
            return data->dynamicStructureEquals(*rhs_concrete->data);
        return false;
    }

private:
    WrappedPtr data;
    WrappedPtr offsets;

    size_t ALWAYS_INLINE offsetAt(ssize_t i) const { return getOffsets()[i - 1]; }
    size_t ALWAYS_INLINE sizeAt(ssize_t i) const { return getOffsets()[i] - getOffsets()[i - 1]; }


    /// Multiply values if the nested column is ColumnVector<T>.
    template <typename T>
    ColumnPtr replicateNumber(const Offsets & replicate_offsets) const;

    /// Multiply the values if the nested column is ColumnString. The code is too complicated.
    ColumnPtr replicateString(const Offsets & replicate_offsets) const;

    /** Non-constant arrays of constant values are quite rare.
      * Most functions can not work with them, and does not create such columns as a result.
      * An exception is the function `replicate` (see FunctionsMiscellaneous.h), which has service meaning for the implementation of lambda functions.
      * Only for its sake is the implementation of the `replicate` method for ColumnArray(ColumnConst).
      */
    ColumnPtr replicateConst(const Offsets & replicate_offsets) const;

    /** The following is done by simply replicating of nested columns.
      */
    ColumnPtr replicateTuple(const Offsets & replicate_offsets) const;
    ColumnPtr replicateNullable(const Offsets & replicate_offsets) const;
    ColumnPtr replicateGeneric(const Offsets & replicate_offsets) const;


    /// Specializations for the filter function.
    template <typename T>
    ColumnPtr filterNumber(const Filter & filt, ssize_t result_size_hint) const;

    ColumnPtr filterString(const Filter & filt, ssize_t result_size_hint) const;
    ColumnPtr filterTuple(const Filter & filt, ssize_t result_size_hint) const;
    ColumnPtr filterNullable(const Filter & filt, ssize_t result_size_hint) const;
    ColumnPtr filterGeneric(const Filter & filt, ssize_t result_size_hint) const;

    int compareAtImpl(size_t n, size_t m, const IColumn & rhs_, int nan_direction_hint, const Collator * collator=nullptr) const;
};


}<|MERGE_RESOLUTION|>--- conflicted
+++ resolved
@@ -212,12 +212,8 @@
     size_t getNumberOfDimensions() const;
 
     bool hasDynamicStructure() const override { return getData().hasDynamicStructure(); }
-<<<<<<< HEAD
     void takeDynamicStructureFromSourceColumns(const Columns & source_columns, std::optional<size_t> max_dynamic_subcolumns) override;
-=======
-    void takeDynamicStructureFromSourceColumns(const Columns & source_columns) override;
     void takeDynamicStructureFromColumn(const ColumnPtr & source_column) override;
->>>>>>> 23bfe37b
 
     bool dynamicStructureEquals(const IColumn & rhs) const override
     {
