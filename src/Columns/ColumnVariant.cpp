--- conflicted
+++ resolved
@@ -1094,7 +1094,6 @@
 }
 
 int ColumnVariant::compareAt(size_t n, size_t m, const IColumn & rhs, int nan_direction_hint) const
-<<<<<<< HEAD
 {
     const auto & rhs_variant = assert_cast<const ColumnVariant &>(rhs);
     Discriminator left_discr = globalDiscriminatorAt(n);
@@ -1114,15 +1113,6 @@
 
     /// If rows have the same discriminators, compare actual values from corresponding variants.
     return getVariantByGlobalDiscriminator(left_discr).compareAt(offsetAt(n), rhs_variant.offsetAt(m), rhs_variant.getVariantByGlobalDiscriminator(right_discr), nan_direction_hint);
-}
-
-void ColumnVariant::compareColumn(
-    const IColumn & rhs, size_t rhs_row_num,
-    PaddedPODArray<UInt64> * row_indexes, PaddedPODArray<Int8> & compare_results,
-    int direction, int nan_direction_hint) const
-{
-    return doCompareColumn<ColumnVariant>(assert_cast<const ColumnVariant &>(rhs), rhs_row_num, row_indexes,
-                                         compare_results, direction, nan_direction_hint);
 }
 
 struct ColumnVariant::ComparatorBase
@@ -1157,61 +1147,6 @@
 
 void ColumnVariant::updatePermutation(IColumn::PermutationSortDirection direction, IColumn::PermutationSortStability stability, size_t limit, int nan_direction_hint, IColumn::Permutation & res, DB::EqualRanges & equal_ranges) const
 {
-=======
-{
-    const auto & rhs_variant = assert_cast<const ColumnVariant &>(rhs);
-    Discriminator left_discr = globalDiscriminatorAt(n);
-    Discriminator right_discr = rhs_variant.globalDiscriminatorAt(m);
-
-    /// Check if we have NULLs and return result based on nan_direction_hint.
-    if (left_discr == NULL_DISCRIMINATOR && right_discr == NULL_DISCRIMINATOR)
-        return 0;
-    else if (left_discr == NULL_DISCRIMINATOR)
-        return nan_direction_hint;
-    else if (right_discr == NULL_DISCRIMINATOR)
-        return -nan_direction_hint;
-
-    /// If rows have different discriminators, row with least discriminator is considered the least.
-    if (left_discr != right_discr)
-        return left_discr < right_discr ? -1 : 1;
-
-    /// If rows have the same discriminators, compare actual values from corresponding variants.
-    return getVariantByGlobalDiscriminator(left_discr).compareAt(offsetAt(n), rhs_variant.offsetAt(m), rhs_variant.getVariantByGlobalDiscriminator(right_discr), nan_direction_hint);
-}
-
-struct ColumnVariant::ComparatorBase
-{
-    const ColumnVariant & parent;
-    int nan_direction_hint;
-
-    ComparatorBase(const ColumnVariant & parent_, int nan_direction_hint_)
-        : parent(parent_), nan_direction_hint(nan_direction_hint_)
-    {
-    }
-
-    ALWAYS_INLINE int compare(size_t lhs, size_t rhs) const
-    {
-        int res = parent.compareAt(lhs, rhs, parent, nan_direction_hint);
-
-        return res;
-    }
-};
-
-void ColumnVariant::getPermutation(PermutationSortDirection direction, PermutationSortStability stability, size_t limit, int nan_direction_hint, Permutation & res) const
-{
-    if (direction == IColumn::PermutationSortDirection::Ascending && stability == IColumn::PermutationSortStability::Unstable)
-        getPermutationImpl(limit, res, ComparatorAscendingUnstable(*this, nan_direction_hint), DefaultSort(), DefaultPartialSort());
-    else if (direction == IColumn::PermutationSortDirection::Ascending && stability == IColumn::PermutationSortStability::Stable)
-        getPermutationImpl(limit, res, ComparatorAscendingStable(*this, nan_direction_hint), DefaultSort(), DefaultPartialSort());
-    else if (direction == IColumn::PermutationSortDirection::Descending && stability == IColumn::PermutationSortStability::Unstable)
-        getPermutationImpl(limit, res, ComparatorDescendingUnstable(*this, nan_direction_hint), DefaultSort(), DefaultPartialSort());
-    else if (direction == IColumn::PermutationSortDirection::Descending && stability == IColumn::PermutationSortStability::Stable)
-        getPermutationImpl(limit, res, ComparatorDescendingStable(*this, nan_direction_hint), DefaultSort(), DefaultPartialSort());
-}
-
-void ColumnVariant::updatePermutation(IColumn::PermutationSortDirection direction, IColumn::PermutationSortStability stability, size_t limit, int nan_direction_hint, IColumn::Permutation & res, DB::EqualRanges & equal_ranges) const
-{
->>>>>>> 48745c95
     auto comparator_equal = ComparatorEqual(*this, nan_direction_hint);
 
     if (direction == IColumn::PermutationSortDirection::Ascending && stability == IColumn::PermutationSortStability::Unstable)
