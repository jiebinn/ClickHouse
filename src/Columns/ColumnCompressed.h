--- conflicted
+++ resolved
@@ -84,13 +84,8 @@
     TypeIndex getDataType() const override { throwMustBeDecompressed(); }
     Field operator[](size_t) const override { throwMustBeDecompressed(); }
     void get(size_t, Field &) const override { throwMustBeDecompressed(); }
-<<<<<<< HEAD
-    std::pair<String, DataTypePtr> getValueNameAndType(size_t) const override { throwMustBeDecompressed(); }
+    DataTypePtr getValueNameAndTypeImpl(WriteBufferFromOwnString &, size_t, const Options &) const override { throwMustBeDecompressed(); }
     std::string_view getDataAt(size_t) const override { throwMustBeDecompressed(); }
-=======
-    DataTypePtr getValueNameAndTypeImpl(WriteBufferFromOwnString &, size_t, const Options &) const override { throwMustBeDecompressed(); }
-    StringRef getDataAt(size_t) const override { throwMustBeDecompressed(); }
->>>>>>> 157ac6fb
     bool isDefaultAt(size_t) const override { throwMustBeDecompressed(); }
     void insert(const Field &) override { throwMustBeDecompressed(); }
     bool tryInsert(const Field &) override { throwMustBeDecompressed(); }
