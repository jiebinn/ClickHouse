#pragma once

#include <Columns/IColumn.h>
#include <Columns/ColumnVector.h>
#include <DataTypes/Serializations/ISerialization.h>


namespace DB
{
struct FormatSettings;

/**
 * Column for storing Variant(...) type values.
 * Variant type represents a union of other data types.
 * For example, type Variant(T1, T2, ..., TN) means that each row of this type
 * has a value of either type T1 or T2 or ... or TN or none of them (NULL value)
 *
 * ColumnVariant stores:
 *   - The discriminators column, which determines which variant is stored in each row.
 *   - The offsets column, which determines the offset in the corresponding variant column in each row.
 *   - The list of variant columns with only real values (so the sizes of variant columns can be different).
 * Discriminator is an index of a variant in the variants list, it also has special value called NULL_DISCRIMINATOR
 * that indicates that the value in the row is NULL.
 *
 * We want to be able to extend Variant column for free without rewriting the data, but as we don't care about the
 * order of variants during Variant creation (we want Variant(T1, T2) to be the same as Variant(T2, T1)), we support
 * some global order of nested types inside Variant during type creation, so after extension the order of variant types
 * (and so their discriminators) can change. For example: Variant(T1, T3) -> Variant(T1, T2, T3).
 * To avoid full rewrite of discriminators column on Variant extension, we differentiate local order of variants
 * inside a column and global order of variants created during type creation. So, ColumnVariant stores only local
 * discriminators and additionally stores the mapping between global and local discriminators.
 * So, when we need to extend Variant column with new variant, we can just append it to a list of variant columns
 * with new local discriminator and update mapping from global to local orders.
 *
 * Note that two instances of ColumnVariant can have different local orders, so we should always use global
 * discriminators during inter-column interactions.
 *
 * Let's take an example with type Variant(UInt32, String, Array(UInt32)):
 * During type creation we will sort types by their names and get the global order: Array(UInt32), String, UInt32.
 * So, type Array(UInt32) will have global discriminator 0, String - 1 and UInt32 - 2.
 * Let's say we have a column with local order (String, UInt32, Array(UInt32)) and values:
 * 'Hello', 42, NULL, 'World', 43, [1, 2, 3], NULL, 44
 *
 * Let's see how these values will be stored in ColumnVariant:
 *
 * local_to_global_discriminators: {0 : 1, 1 : 2, 2 : 0}
 * global_to_local_discriminators: {0 : 2, 1 : 0, 2 : 1}
 * local_discriminators    offsets    String    UInt32    Array(UInt32)
 *         0                  0       'Hello'     42        [1, 2, 3]
 *         1                  0       'World'     43
 *  NULL_DISCRIMINATOR        0                   44
 *         0                  1
 *         1                  1
 *         2                  0
 *  NULL_DISCRIMINATOR        0
 *         1                  2
 *
 */
class ColumnVariant final : public COWHelper<IColumnHelper<ColumnVariant>, ColumnVariant>
{
public:
    using Discriminator = UInt8;
    using Discriminators = PaddedPODArray<Discriminator>;
    using ColumnDiscriminators = ColumnVector<Discriminator>;
    using ColumnOffsets = ColumnVector<Offset>;

    static constexpr UInt8 NULL_DISCRIMINATOR = std::numeric_limits<Discriminator>::max(); /// 255
    static constexpr size_t MAX_NESTED_COLUMNS = std::numeric_limits<Discriminator>::max(); /// 255

    struct ComparatorBase;

    using ComparatorAscendingUnstable = ComparatorAscendingUnstableImpl<ComparatorBase>;
    using ComparatorAscendingStable = ComparatorAscendingStableImpl<ComparatorBase>;
    using ComparatorDescendingUnstable = ComparatorDescendingUnstableImpl<ComparatorBase>;
    using ComparatorDescendingStable = ComparatorDescendingStableImpl<ComparatorBase>;
    using ComparatorEqual = ComparatorEqualImpl<ComparatorBase>;

private:
    friend class COWHelper<IColumnHelper<ColumnVariant>, ColumnVariant>;

    using NestedColumns = std::vector<WrappedPtr>;

    /// Create an empty column with provided variants.
    /// Variants are in global order.
    explicit ColumnVariant(MutableColumns && variants_);
    /// Variants are in local order according to provided mapping.
    explicit ColumnVariant(MutableColumns && variants_, const std::vector<Discriminator> & local_to_global_discriminators_);

    /// Create column from discriminators column and list of variant columns.
    /// Offsets column should be constructed according to the discriminators.
    /// Variants are in global order.
    ColumnVariant(MutableColumnPtr local_discriminators_, MutableColumns && variants_);
    /// Variants are in local order according to provided mapping.
    ColumnVariant(MutableColumnPtr local_discriminators_, MutableColumns && variants_, const std::vector<Discriminator> & local_to_global_discriminators_);

    /// Create column from discriminators column, offsets column and list of variant columns.
    /// Variants are in global order.
    ColumnVariant(MutableColumnPtr local_discriminators_, MutableColumnPtr offsets_, MutableColumns && variants_);
    /// Variants are in local order according to provided mapping.
    ColumnVariant(MutableColumnPtr local_discriminators_, MutableColumnPtr offsets_, MutableColumns && variants_, const std::vector<Discriminator> & local_to_global_discriminators_);

    ColumnVariant(const ColumnVariant &) = default;

public:
    /** Create immutable column using immutable arguments. This arguments may be shared with other variants.
      * Use IColumn::mutate in order to make mutable column and mutate shared nested variants.
      */
    using Base = COWHelper<IColumnHelper<ColumnVariant>, ColumnVariant>;
    static Ptr create(const Columns & variants_) { return create(variants_, {}); }
    static Ptr create(const Columns & variants_, const std::vector<Discriminator> & local_to_global_discriminators_);
    static Ptr create(const ColumnPtr & local_discriminators_, const Columns & variants_) { return create(local_discriminators_, variants_, {}); }
    static Ptr create(const ColumnPtr & local_discriminators_, const Columns & variants_, const std::vector<Discriminator> & local_to_global_discriminators_);
    static Ptr create(const ColumnPtr & local_discriminators_, const DB::ColumnPtr & offsets_, const Columns & variants_) { return create(local_discriminators_, offsets_, variants_, {}); }
    static Ptr create(const ColumnPtr & local_discriminators_, const DB::ColumnPtr & offsets_, const Columns & variants_, const std::vector<Discriminator> & local_to_global_discriminators_);

    static MutablePtr create(MutableColumns && variants_)
    {
        return Base::create(std::move(variants_));
    }

    static MutablePtr create(MutableColumns && variants_, const std::vector<Discriminator> & local_to_global_discriminators_)
    {
        return Base::create(std::move(variants_), local_to_global_discriminators_);
    }

    static MutablePtr create(MutableColumnPtr local_discriminators_, MutableColumns && variants_)
    {
        return Base::create(std::move(local_discriminators_), std::move(variants_));
    }

    static MutablePtr create(MutableColumnPtr local_discriminators_, MutableColumns && variants_, const std::vector<Discriminator> & local_to_global_discriminators_)
    {
        return Base::create(std::move(local_discriminators_), std::move(variants_), local_to_global_discriminators_);
    }

    static MutablePtr create(MutableColumnPtr local_discriminators_, MutableColumnPtr offsets_, MutableColumns && variants_)
    {
        return Base::create(std::move(local_discriminators_), std::move(offsets_), std::move(variants_));
    }

    static MutablePtr create(MutableColumnPtr local_discriminators_, MutableColumnPtr offsets_, MutableColumns && variants_, const std::vector<Discriminator> & local_to_global_discriminators_)
    {
        return Base::create(std::move(local_discriminators_), std::move(offsets_), std::move(variants_), local_to_global_discriminators_);
    }

    std::string getName() const override;
    const char * getFamilyName() const override { return "Variant"; }
    TypeIndex getDataType() const override { return TypeIndex::Variant; }

    MutableColumnPtr cloneEmpty() const override;
    MutableColumnPtr cloneResized(size_t size) const override;

    size_t ALWAYS_INLINE offsetAt(size_t i) const { return getOffsets()[i]; }
    Discriminator ALWAYS_INLINE localDiscriminatorAt(size_t i) const { return getLocalDiscriminators()[i]; }
    Discriminator ALWAYS_INLINE globalDiscriminatorAt(size_t i) const { return globalDiscriminatorByLocal(getLocalDiscriminators()[i]); }

    Discriminator ALWAYS_INLINE globalDiscriminatorByLocal(Discriminator local_discr) const
    {
        /// NULL_DISCRIMINATOR is always the same in local and global orders.
        return local_discr == NULL_DISCRIMINATOR ? NULL_DISCRIMINATOR : local_to_global_discriminators[local_discr];
    }

    Discriminator ALWAYS_INLINE localDiscriminatorByGlobal(Discriminator global_discr) const
    {
        /// NULL_DISCRIMINATOR is always the same in local and global orders.
        return global_discr == NULL_DISCRIMINATOR ? NULL_DISCRIMINATOR : global_to_local_discriminators[global_discr];
    }

    size_t size() const override
    {
        return offsets->size();
    }

    Field operator[](size_t n) const override;
    void get(size_t n, Field & res) const override;
    DataTypePtr getValueNameAndTypeImpl(WriteBufferFromOwnString &, size_t n, const Options &) const override;

    bool isDefaultAt(size_t n) const override;
    bool isNullAt(size_t n) const override;
    std::string_view getDataAt(size_t n) const override;

    void insertData(const char * pos, size_t length) override;
    void insert(const Field & x) override;
    bool tryInsert(const Field & x) override;

#if !defined(DEBUG_OR_SANITIZER_BUILD)
    void insertFrom(const IColumn & src_, size_t n) override;
    void insertRangeFrom(const IColumn & src_, size_t start, size_t length) override;
    void insertManyFrom(const IColumn & src_, size_t position, size_t length) override;
#else
    using IColumn::insertFrom;
    using IColumn::insertManyFrom;
    using IColumn::insertRangeFrom;

    void doInsertFrom(const IColumn & src_, size_t n) override;
    void doInsertRangeFrom(const IColumn & src_, size_t start, size_t length) override;
    void doInsertManyFrom(const IColumn & src_, size_t position, size_t length) override;
#endif

    /// Methods for insertion from another Variant but with known mapping between global discriminators.
    void insertFrom(const IColumn & src_, size_t n, const std::vector<ColumnVariant::Discriminator> & global_discriminators_mapping);
    /// Don't insert data into variant with skip_discriminator global discriminator, it will be processed separately.
    void insertRangeFrom(const IColumn & src_, size_t start, size_t length, const std::vector<ColumnVariant::Discriminator> & global_discriminators_mapping, Discriminator skip_discriminator);
    void insertManyFrom(const IColumn & src_, size_t position, size_t length, const std::vector<ColumnVariant::Discriminator> & global_discriminators_mapping);

    /// Methods for insertion into a specific variant.
    void insertIntoVariantFrom(Discriminator global_discr, const IColumn & src_, size_t n);
    void insertRangeIntoVariantFrom(Discriminator global_discr, const IColumn & src_, size_t start, size_t length);
    void insertManyIntoVariantFrom(Discriminator global_discr, const IColumn & src_, size_t position, size_t length);
    void deserializeBinaryIntoVariant(Discriminator global_discr, const SerializationPtr & serialization, ReadBuffer & buf, const FormatSettings & format_settings);

    void insertDefault() override;
    void insertManyDefaults(size_t length) override;

    void popBack(size_t n) override;
<<<<<<< HEAD
    StringRef serializeValueIntoArena(size_t n, Arena & arena, char const *& begin, const IColumn::SerializationSettings * settings) const override;
    StringRef serializeAggregationStateValueIntoArena(size_t n, Arena & arena, char const *& begin) const override;
    void deserializeAndInsertFromArena(ReadBuffer & in, const IColumn::SerializationSettings * settings) override;
=======
    std::string_view serializeValueIntoArena(size_t n, Arena & arena, char const *& begin) const override;
    std::string_view serializeAggregationStateValueIntoArena(size_t n, Arena & arena, char const *& begin) const override;
    void deserializeAndInsertFromArena(ReadBuffer & in) override;
>>>>>>> fa876593
    void deserializeAndInsertAggregationStateValueFromArena(ReadBuffer & in) override;
    void skipSerializedInArena(ReadBuffer & in) const override;
    char * serializeValueIntoMemory(size_t n, char * memory, const IColumn::SerializationSettings * settings) const override;
    std::optional<size_t> getSerializedValueSize(size_t n) const override;

    void updateHashWithValue(size_t n, SipHash & hash) const override;
    WeakHash32 getWeakHash32() const override;
    void updateHashFast(SipHash & hash) const override;
    ColumnPtr filter(const Filter & filt, ssize_t result_size_hint) const override;
    void expand(const Filter & mask, bool inverted) override;
    ColumnPtr permute(const Permutation & perm, size_t limit) const override;
    ColumnPtr index(const IColumn & indexes, size_t limit) const override;
    template <typename Type>
    ColumnPtr indexImpl(const PaddedPODArray<Type> & indexes, size_t limit) const;
    ColumnPtr replicate(const Offsets & replicate_offsets) const override;
    MutableColumns scatter(size_t num_columns, const Selector & selector) const override;
#if !defined(DEBUG_OR_SANITIZER_BUILD)
    int compareAt(size_t n, size_t m, const IColumn & rhs, int nan_direction_hint) const override;
#else
    int doCompareAt(size_t n, size_t m, const IColumn & rhs, int nan_direction_hint) const override;
#endif
    bool hasEqualValues() const override;
    void getExtremes(Field & min, Field & max) const override;
    void getPermutation(IColumn::PermutationSortDirection direction, IColumn::PermutationSortStability stability,
                        size_t limit, int nan_direction_hint, IColumn::Permutation & res) const override;

    void updatePermutation(IColumn::PermutationSortDirection direction, IColumn::PermutationSortStability stability,
                           size_t limit, int nan_direction_hint, IColumn::Permutation & res, EqualRanges & equal_ranges) const override;

    void reserve(size_t n) override;
    size_t capacity() const override;
    void prepareForSquashing(const Columns & source_columns, size_t factor) override;
    void ensureOwnership() override;
    size_t byteSize() const override;
    size_t byteSizeAt(size_t n) const override;
    size_t allocatedBytes() const override;
    void protect() override;
    ColumnCheckpointPtr getCheckpoint() const override;
    void updateCheckpoint(ColumnCheckpoint & checkpoint) const override;
    void rollback(const ColumnCheckpoint & checkpoint) override;
    void forEachMutableSubcolumn(MutableColumnCallback callback) override;
    void forEachMutableSubcolumnRecursively(RecursiveMutableColumnCallback callback) override;
    void forEachSubcolumn(ColumnCallback callback) const override;
    void forEachSubcolumnRecursively(RecursiveColumnCallback callback) const override;
    bool structureEquals(const IColumn & rhs) const override;
    ColumnPtr compress(bool force_compression) const override;
    double getRatioOfDefaultRows(double sample_ratio) const override;
    UInt64 getNumberOfDefaultRows() const override;
    void getIndicesOfNonDefaultRows(Offsets & indices, size_t from, size_t limit) const override;
    void finalize() override;
    bool isFinalized() const override;

    const IColumn & getVariantByLocalDiscriminator(size_t discr) const { return *variants[discr]; }
    const IColumn & getVariantByGlobalDiscriminator(size_t discr) const { return *variants[global_to_local_discriminators.at(discr)]; }
    IColumn & getVariantByLocalDiscriminator(size_t discr) { return *variants[discr]; }
    IColumn & getVariantByGlobalDiscriminator(size_t discr) { return *variants[global_to_local_discriminators.at(discr)]; }

    const ColumnPtr & getVariantPtrByLocalDiscriminator(size_t discr) const { return variants[discr]; }
    const ColumnPtr & getVariantPtrByGlobalDiscriminator(size_t discr) const { return variants[global_to_local_discriminators.at(discr)]; }
    ColumnPtr & getVariantPtrByLocalDiscriminator(size_t discr) { return variants[discr]; }
    ColumnPtr & getVariantPtrByGlobalDiscriminator(size_t discr) { return variants[global_to_local_discriminators.at(discr)]; }

    const NestedColumns & getVariants() const { return variants; }
    NestedColumns & getVariants() { return variants; }

    const IColumn & getLocalDiscriminatorsColumn() const { return *local_discriminators; }
    IColumn & getLocalDiscriminatorsColumn() { return *local_discriminators; }

    const ColumnPtr & getLocalDiscriminatorsPtr() const { return local_discriminators; }
    ColumnPtr & getLocalDiscriminatorsPtr() { return local_discriminators; }

    const Discriminators & ALWAYS_INLINE getLocalDiscriminators() const { return assert_cast<const ColumnDiscriminators &>(*local_discriminators).getData(); }
    Discriminators & ALWAYS_INLINE getLocalDiscriminators() { return assert_cast<ColumnDiscriminators &>(*local_discriminators).getData(); }

    const IColumn & getOffsetsColumn() const { return *offsets; }
    IColumn & getOffsetsColumn() { return *offsets; }

    const ColumnPtr & getOffsetsPtr() const { return offsets; }
    ColumnPtr & getOffsetsPtr() { return offsets; }

    const Offsets & ALWAYS_INLINE getOffsets() const { return assert_cast<const ColumnOffsets &>(*offsets).getData(); }
    Offsets & ALWAYS_INLINE getOffsets() { return assert_cast<ColumnOffsets &>(*offsets).getData(); }

    size_t getNumVariants() const { return variants.size(); }

    bool hasOnlyNulls() const
    {
        /// If all variants are empty, we have only NULL values.
        return std::all_of(variants.begin(), variants.end(), [](const WrappedPtr & v){ return v->empty(); });
    }

    /// Check if local and global order is the same.
    bool hasGlobalVariantsOrder() const
    {
        for (size_t i = 0; i != local_to_global_discriminators.size(); ++i)
        {
            if (local_to_global_discriminators[i] != i)
                return false;
        }

        return true;
    }

    std::vector<Discriminator> getLocalToGlobalDiscriminatorsMapping() const { return local_to_global_discriminators; }

    /// Check if we have only 1 non-empty variant and no NULL values,
    /// and if so, return the discriminator of this non-empty column.
    std::optional<Discriminator> getLocalDiscriminatorOfOneNoneEmptyVariantNoNulls() const;
    std::optional<Discriminator> getGlobalDiscriminatorOfOneNoneEmptyVariantNoNulls() const;

    /// Check if we have only 1 non-empty variant,
    /// and if so, return the discriminator of this non-empty column.
    std::optional<Discriminator> getGlobalDiscriminatorOfOneNoneEmptyVariant() const;


    /// Apply null map to a Variant column.
    /// Replace corresponding discriminators with NULL_DISCRIMINATOR
    /// and filter out rows in variants if needed.
    void applyNullMap(const ColumnVector<UInt8>::Container & null_map);
    void applyNegatedNullMap(const ColumnVector<UInt8>::Container & null_map);

    /// Extend current column with new variants. Change global discriminators of current variants to the new
    /// according to the mapping and add new variants with new global discriminators.
    /// This extension doesn't rewrite any data, just adds new empty variants and modifies global/local discriminators matching.
    void extend(const std::vector<Discriminator> & old_to_new_global_discriminators, std::vector<std::pair<MutableColumnPtr, Discriminator>> && new_variants_and_discriminators);

    bool hasDynamicStructure() const override;
    bool dynamicStructureEquals(const IColumn & rhs) const override;
    void takeDynamicStructureFromSourceColumns(const Columns & source_columns, std::optional<size_t> max_dynamic_subcolumns) override;
    void takeDynamicStructureFromColumn(const ColumnPtr & source_column) override;

private:
    void insertFromImpl(const IColumn & src_, size_t n, const std::vector<ColumnVariant::Discriminator> * global_discriminators_mapping);
    void insertRangeFromImpl(const IColumn & src_, size_t start, size_t length, const std::vector<ColumnVariant::Discriminator> * global_discriminators_mapping, const Discriminator * skip_discriminator);
    void insertManyFromImpl(const IColumn & src_, size_t position, size_t length, const std::vector<ColumnVariant::Discriminator> * global_discriminators_mapping);

    void initIdentityGlobalToLocalDiscriminatorsMapping();

    template <bool inverted>
    void applyNullMapImpl(const ColumnVector<UInt8>::Container & null_map);

    WrappedPtr local_discriminators;
    WrappedPtr offsets;
    NestedColumns variants;

    std::vector<Discriminator> global_to_local_discriminators;
    std::vector<Discriminator> local_to_global_discriminators;
};


}<|MERGE_RESOLUTION|>--- conflicted
+++ resolved
@@ -213,15 +213,9 @@
     void insertManyDefaults(size_t length) override;
 
     void popBack(size_t n) override;
-<<<<<<< HEAD
-    StringRef serializeValueIntoArena(size_t n, Arena & arena, char const *& begin, const IColumn::SerializationSettings * settings) const override;
-    StringRef serializeAggregationStateValueIntoArena(size_t n, Arena & arena, char const *& begin) const override;
+    std::string_view serializeValueIntoArena(size_t n, Arena & arena, char const *& begin, const IColumn::SerializationSettings * settings) const override;
+    std::string_view serializeAggregationStateValueIntoArena(size_t n, Arena & arena, char const *& begin) const override;
     void deserializeAndInsertFromArena(ReadBuffer & in, const IColumn::SerializationSettings * settings) override;
-=======
-    std::string_view serializeValueIntoArena(size_t n, Arena & arena, char const *& begin) const override;
-    std::string_view serializeAggregationStateValueIntoArena(size_t n, Arena & arena, char const *& begin) const override;
-    void deserializeAndInsertFromArena(ReadBuffer & in) override;
->>>>>>> fa876593
     void deserializeAndInsertAggregationStateValueFromArena(ReadBuffer & in) override;
     void skipSerializedInArena(ReadBuffer & in) const override;
     char * serializeValueIntoMemory(size_t n, char * memory, const IColumn::SerializationSettings * settings) const override;
