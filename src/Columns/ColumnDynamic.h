#pragma once

#include <Columns/IColumn.h>
#include <Columns/ColumnVector.h>
#include <Columns/ColumnVariant.h>
#include <Columns/ColumnString.h>
#include <DataTypes/IDataType.h>
#include <Common/WeakHash.h>


namespace DB
{

/**
 * Column for storing Dynamic type values.
 * Dynamic column allows to insert and store values of any data types inside.
 * Inside it stores:
 *   - Variant column with all inserted values of different types.
 *   - Information about currently stored variants.
 *
 * When new values are inserted into Dynamic column, the internal Variant
 * type and column are extended if the inserted value has new type.
 * When the limit on number of dynamic types is exceeded, all values
 * with new types are inserted into special shared variant with type String
 * that contains values and their types in binary format.
 */
class ColumnDynamic final : public COWHelper<IColumnHelper<ColumnDynamic>, ColumnDynamic>
{
public:
    /// Maximum limit on dynamic types. We use ColumnVariant to store all the types,
    /// so the limit cannot be greater then ColumnVariant::MAX_NESTED_COLUMNS.
    /// We also always have reserved variant for shared variant.
    static constexpr size_t MAX_DYNAMIC_TYPES_LIMIT = ColumnVariant::MAX_NESTED_COLUMNS - 1;
    static constexpr const char * SHARED_VARIANT_TYPE_NAME = "SharedVariant";

    struct Statistics
    {
        enum class Source
        {
            READ,  /// Statistics were loaded into column during reading from MergeTree.
            MERGE, /// Statistics were calculated during merge of several MergeTree parts.
        };

        explicit Statistics(Source source_) : source(source_) {}

        /// Source of the statistics.
        Source source;
        /// Statistics data for usual variants: (variant name) -> (total variant size in data part).
        std::unordered_map<String, size_t> variants_statistics;
        /// Statistics data for variants from shared variant: (variant name) -> (total variant size in data part).
        /// For shared variant we store statistics only for first 256 variants (should cover almost all cases and it's not expensive).
        static constexpr const size_t MAX_SHARED_VARIANT_STATISTICS_SIZE = 256;
        std::unordered_map<String, size_t> shared_variants_statistics;
    };

    using StatisticsPtr = std::shared_ptr<const Statistics>;

    struct ComparatorBase;
    using ComparatorAscendingUnstable = ComparatorAscendingUnstableImpl<ComparatorBase>;
    using ComparatorAscendingStable = ComparatorAscendingStableImpl<ComparatorBase>;
    using ComparatorDescendingUnstable = ComparatorDescendingUnstableImpl<ComparatorBase>;
    using ComparatorDescendingStable = ComparatorDescendingStableImpl<ComparatorBase>;
    using ComparatorEqual = ComparatorEqualImpl<ComparatorBase>;

private:
    friend class COWHelper<IColumnHelper<ColumnDynamic>, ColumnDynamic>;

    struct VariantInfo
    {
        DataTypePtr variant_type;
        /// Name of the whole variant to not call getName() every time.
        String variant_name;
        /// Names of variants to not call getName() every time on variants.
        Names variant_names;
        /// Mapping (variant name) -> (global discriminator).
        /// It's used during variant extension.
        std::unordered_map<String, UInt8> variant_name_to_discriminator;
    };

    explicit ColumnDynamic(size_t max_dynamic_types_);
    ColumnDynamic(MutableColumnPtr variant_column_, const DataTypePtr & variant_type_, size_t max_dynamic_types_, size_t global_max_dynamic_types_, const StatisticsPtr & statistics_ = {});
    ColumnDynamic(MutableColumnPtr variant_column_, const VariantInfo & variant_info_, size_t max_dynamic_types_, size_t global_max_dynamic_types_, const StatisticsPtr & statistics_ = {});

public:
    /** Create immutable column using immutable arguments. This arguments may be shared with other columns.
      * Use IColumn::mutate in order to make mutable column and mutate shared nested columns.
      */
    using Base = COWHelper<IColumnHelper<ColumnDynamic>, ColumnDynamic>;
    static Ptr create(const ColumnPtr & variant_column_, const VariantInfo & variant_info_, size_t max_dynamic_types_, size_t global_max_dynamic_types_, const StatisticsPtr & statistics_ = {})
    {
        return ColumnDynamic::create(variant_column_->assumeMutable(), variant_info_, max_dynamic_types_, global_max_dynamic_types_, statistics_);
    }

    static MutablePtr create(MutableColumnPtr variant_column_, const VariantInfo & variant_info_, size_t max_dynamic_types_, size_t global_max_dynamic_types_, const StatisticsPtr & statistics_ = {})
    {
        return Base::create(std::move(variant_column_), variant_info_, max_dynamic_types_, global_max_dynamic_types_, statistics_);
    }

    static MutablePtr create(MutableColumnPtr variant_column_, const DataTypePtr & variant_type_, size_t max_dynamic_types_, size_t global_max_dynamic_types_, const StatisticsPtr & statistics_ = {})
    {
        return Base::create(std::move(variant_column_), variant_type_, max_dynamic_types_, global_max_dynamic_types_, statistics_);
    }

    static ColumnPtr create(ColumnPtr variant_column_, const DataTypePtr & variant_type, size_t max_dynamic_types_, size_t global_max_dynamic_types_, const StatisticsPtr & statistics_ = {})
    {
        return create(variant_column_->assumeMutable(), variant_type, max_dynamic_types_, global_max_dynamic_types_, statistics_);
    }

    static MutablePtr create(size_t max_dynamic_types_ = MAX_DYNAMIC_TYPES_LIMIT)
    {
        return Base::create(max_dynamic_types_);
    }

    std::string getName() const override { return "Dynamic(max_types=" + std::to_string(global_max_dynamic_types) + ")"; }

    const char * getFamilyName() const override
    {
        return "Dynamic";
    }

    TypeIndex getDataType() const override
    {
        return TypeIndex::Dynamic;
    }

    MutableColumnPtr cloneEmpty() const override
    {
        /// Keep current dynamic structure
        return Base::create(variant_column->cloneEmpty(), variant_info, max_dynamic_types, global_max_dynamic_types, statistics);
    }

    MutableColumnPtr cloneResized(size_t size) const override
    {
        return Base::create(variant_column->cloneResized(size), variant_info, max_dynamic_types, global_max_dynamic_types, statistics);
    }

    size_t size() const override
    {
        return variant_column_ptr->size();
    }

    Field operator[](size_t n) const override;

    void get(size_t n, Field & res) const override;

    DataTypePtr getValueNameAndTypeImpl(WriteBufferFromOwnString &, size_t n, const Options &) const override;

    bool isDefaultAt(size_t n) const override
    {
        return variant_column_ptr->isDefaultAt(n);
    }

    bool isNullAt(size_t n) const override
    {
        return variant_column_ptr->isNullAt(n);
    }

    std::string_view getDataAt(size_t n) const override
    {
        return variant_column_ptr->getDataAt(n);
    }

    void insertData(const char * pos, size_t length) override
    {
        variant_column_ptr->insertData(pos, length);
    }

    void insert(const Field & x) override;
    bool tryInsert(const Field & x) override;

#if !defined(DEBUG_OR_SANITIZER_BUILD)
    void insertFrom(const IColumn & src_, size_t n) override;
    void insertRangeFrom(const IColumn & src, size_t start, size_t length) override;
    void insertManyFrom(const IColumn & src, size_t position, size_t length) override;
#else
    void doInsertFrom(const IColumn & src_, size_t n) override;
    void doInsertRangeFrom(const IColumn & src, size_t start, size_t length) override;
    void doInsertManyFrom(const IColumn & src, size_t position, size_t length) override;
#endif

    void insertDefault() override
    {
        variant_column_ptr->insertDefault();
    }

    void insertManyDefaults(size_t length) override
    {
        variant_column_ptr->insertManyDefaults(length);
    }

    void popBack(size_t n) override
    {
        variant_column_ptr->popBack(n);
    }

<<<<<<< HEAD
    std::string_view serializeValueIntoArena(size_t n, Arena & arena, char const *& begin) const override;
    const char * deserializeAndInsertFromArena(const char * pos) override;
    const char * skipSerializedInArena(const char * pos) const override;
=======
    StringRef serializeValueIntoArena(size_t n, Arena & arena, char const *& begin) const override;
    void deserializeAndInsertFromArena(ReadBuffer & in) override;
    void skipSerializedInArena(ReadBuffer & in) const override;
>>>>>>> fee4ca9c
    std::optional<size_t> getSerializedValueSize(size_t) const override { return std::nullopt; }

    void updateHashWithValue(size_t n, SipHash & hash) const override;

    WeakHash32 getWeakHash32() const override
    {
        return variant_column_ptr->getWeakHash32();
    }

    void updateHashFast(SipHash & hash) const override
    {
        variant_column_ptr->updateHashFast(hash);
    }

    ColumnPtr filter(const Filter & filt, ssize_t result_size_hint) const override
    {
        return create(variant_column_ptr->filter(filt, result_size_hint), variant_info, max_dynamic_types, global_max_dynamic_types);
    }

    void expand(const Filter & mask, bool inverted) override
    {
        variant_column_ptr->expand(mask, inverted);
    }

    ColumnPtr permute(const Permutation & perm, size_t limit) const override
    {
        return create(variant_column_ptr->permute(perm, limit), variant_info, max_dynamic_types, global_max_dynamic_types);
    }

    ColumnPtr index(const IColumn & indexes, size_t limit) const override
    {
        return create(variant_column_ptr->index(indexes, limit), variant_info, max_dynamic_types, global_max_dynamic_types);
    }

    ColumnPtr replicate(const Offsets & replicate_offsets) const override
    {
        return create(variant_column_ptr->replicate(replicate_offsets), variant_info, max_dynamic_types, global_max_dynamic_types);
    }

    MutableColumns scatter(size_t num_columns, const Selector & selector) const override
    {
        MutableColumns scattered_variant_columns = variant_column_ptr->scatter(num_columns, selector);
        MutableColumns scattered_columns;
        scattered_columns.reserve(num_columns);
        for (auto & scattered_variant_column : scattered_variant_columns)
            scattered_columns.emplace_back(create(std::move(scattered_variant_column), variant_info, max_dynamic_types, global_max_dynamic_types));

        return scattered_columns;
    }

#if !defined(DEBUG_OR_SANITIZER_BUILD)
    int compareAt(size_t n, size_t m, const IColumn & rhs, int nan_direction_hint) const override;
#else
    int doCompareAt(size_t n, size_t m, const IColumn & rhs, int nan_direction_hint) const override;
#endif

    bool hasEqualValues() const override
    {
        return variant_column_ptr->hasEqualValues();
    }

    void getExtremes(Field & min, Field & max) const override
    {
        variant_column_ptr->getExtremes(min, max);
    }

    void getPermutation(IColumn::PermutationSortDirection direction, IColumn::PermutationSortStability stability,
                        size_t limit, int nan_direction_hint, IColumn::Permutation & res) const override;

    void updatePermutation(IColumn::PermutationSortDirection direction, IColumn::PermutationSortStability stability,
                           size_t limit, int nan_direction_hint, IColumn::Permutation & res, EqualRanges & equal_ranges) const override;

    void reserve(size_t n) override
    {
        variant_column_ptr->reserve(n);
    }

    size_t capacity() const override
    {
        return variant_column_ptr->capacity();
    }

    void prepareForSquashing(const Columns & source_columns, size_t factor) override;
    /// Prepare only variants but not discriminators and offsets.
    void prepareVariantsForSquashing(const Columns & source_columns, size_t factor);

    void ensureOwnership() override
    {
        variant_column_ptr->ensureOwnership();
    }

    size_t byteSize() const override
    {
        return variant_column_ptr->byteSize();
    }

    size_t byteSizeAt(size_t n) const override
    {
        return variant_column_ptr->byteSizeAt(n);
    }

    size_t allocatedBytes() const override
    {
        return variant_column_ptr->allocatedBytes();
    }

    void protect() override
    {
        variant_column_ptr->protect();
    }

    ColumnCheckpointPtr getCheckpoint() const override;

    void updateCheckpoint(ColumnCheckpoint & checkpoint) const override;

    void rollback(const ColumnCheckpoint & checkpoint) override;

    void forEachMutableSubcolumn(MutableColumnCallback callback) override
    {
        callback(variant_column);
        variant_column_ptr = assert_cast<ColumnVariant *>(variant_column.get());
    }

    void forEachSubcolumn(ColumnCallback callback) const override { callback(variant_column); }

    void forEachMutableSubcolumnRecursively(RecursiveMutableColumnCallback callback) override
    {
        callback(*variant_column);
        variant_column_ptr = assert_cast<ColumnVariant *>(variant_column.get());
        variant_column->forEachMutableSubcolumnRecursively(callback);
    }

    void forEachSubcolumnRecursively(RecursiveColumnCallback callback) const override
    {
        callback(*variant_column);
        variant_column->forEachSubcolumnRecursively(callback);
    }

    bool structureEquals(const IColumn & rhs) const override
    {
        if (const auto * rhs_concrete = typeid_cast<const ColumnDynamic *>(&rhs))
            return global_max_dynamic_types == rhs_concrete->global_max_dynamic_types;
        return false;
    }

    ColumnPtr compress(bool force_compression) const override;

    double getRatioOfDefaultRows(double sample_ratio) const override
    {
        return variant_column_ptr->getRatioOfDefaultRows(sample_ratio);
    }

    UInt64 getNumberOfDefaultRows() const override
    {
        return variant_column_ptr->getNumberOfDefaultRows();
    }

    void getIndicesOfNonDefaultRows(Offsets & indices, size_t from, size_t limit) const override
    {
        variant_column_ptr->getIndicesOfNonDefaultRows(indices, from, limit);
    }

    void finalize() override
    {
        variant_column_ptr->finalize();
    }

    bool isFinalized() const override
    {
        return variant_column_ptr->isFinalized();
    }

    /// Apply null map to a nested Variant column.
    void applyNullMap(const ColumnVector<UInt8>::Container & null_map);
    void applyNegatedNullMap(const ColumnVector<UInt8>::Container & null_map);

    const VariantInfo & getVariantInfo() const { return variant_info; }

    const ColumnPtr & getVariantColumnPtr() const { return variant_column; }
    ColumnPtr & getVariantColumnPtr() { return variant_column; }

    const ColumnVariant & getVariantColumn() const { return *variant_column_ptr; }
    ColumnVariant & getVariantColumn() { return *variant_column_ptr; }

    bool addNewVariant(const DataTypePtr & new_variant, const String & new_variant_name);
    bool addNewVariant(const DataTypePtr & new_variant) { return addNewVariant(new_variant, new_variant->getName()); }

    bool hasDynamicStructure() const override { return true; }
    bool dynamicStructureEquals(const IColumn & rhs) const override;
    void takeDynamicStructureFromSourceColumns(const Columns & source_columns, std::optional<size_t> max_dynamic_subcolumns) override;
    void takeDynamicStructureFromColumn(const ColumnPtr & source_column) override;

    const StatisticsPtr & getStatistics() const { return statistics; }
    void setStatistics(const StatisticsPtr & statistics_) { statistics = statistics_; }

    size_t getMaxDynamicTypes() const { return max_dynamic_types; }
    size_t getGlobalMaxDynamicTypes() const { return global_max_dynamic_types; }

    /// Check if we can add new variant types.
    /// Shared variant doesn't count in the limit but always presents,
    /// so we should subtract 1 from the total types count.
    bool canAddNewVariants(size_t current_variants_count, size_t new_variants_count) const { return current_variants_count + new_variants_count - 1 <= max_dynamic_types; }
    bool canAddNewVariant(size_t current_variants_count) const { return canAddNewVariants(current_variants_count, 1); }
    bool canAddNewVariants(size_t new_variants_count) const { return canAddNewVariants(variant_info.variant_names.size(), new_variants_count); }
    bool canAddNewVariant() const { return canAddNewVariants(variant_info.variant_names.size(), 1); }

    void setVariantType(const DataTypePtr & variant_type);
    void setMaxDynamicPaths(size_t max_dynamic_type_);

    static const String & getSharedVariantTypeName()
    {
        static const String name = SHARED_VARIANT_TYPE_NAME;
        return name;
    }

    static const DataTypePtr & getSharedVariantDataType();

    ColumnVariant::Discriminator getSharedVariantDiscriminator() const
    {
        return variant_info.variant_name_to_discriminator.at(getSharedVariantTypeName());
    }

    ColumnString & getSharedVariant()
    {
        return assert_cast<ColumnString &>(getVariantColumn().getVariantByGlobalDiscriminator(getSharedVariantDiscriminator()));
    }

    const ColumnString & getSharedVariant() const
    {
        return assert_cast<const ColumnString &>(getVariantColumn().getVariantByGlobalDiscriminator(getSharedVariantDiscriminator()));
    }

    /// Serializes type and value in binary format into provided shared variant. Doesn't update Variant discriminators and offsets.
    static void serializeValueIntoSharedVariant(ColumnString & shared_variant, const IColumn & src, const DataTypePtr & type, const SerializationPtr & serialization, size_t n);

    /// Insert value into shared variant. Also updates Variant discriminators and offsets.
    void insertValueIntoSharedVariant(const IColumn & src, const DataTypePtr & type, const String & type_name, size_t n);

    const SerializationPtr & getVariantSerialization(const DataTypePtr & variant_type, const String & variant_name)
    {
        /// Get serialization for provided data type.
        /// To avoid calling type->getDefaultSerialization() every time we use simple cache with max size.
        /// When max size is reached, just clear the cache.
        if (serialization_cache.size() == SERIALIZATION_CACHE_MAX_SIZE)
            serialization_cache.clear();

        if (auto it = serialization_cache.find(variant_name); it != serialization_cache.end())
            return it->second;

        return serialization_cache.emplace(variant_name, variant_type->getDefaultSerialization()).first->second;
    }

    const SerializationPtr & getVariantSerialization(const DataTypePtr & variant_type) { return getVariantSerialization(variant_type, variant_type->getName()); }

    String getTypeNameAt(size_t row_num) const;
    DataTypePtr getTypeAt(size_t row_num) const;
    void getAllTypeNamesInto(std::unordered_set<String> & names) const;

private:
    void createVariantInfo(const DataTypePtr & variant_type);

    /// Combine current variant with the other variant and return global discriminators mapping
    /// from other variant to the combined one. It's used for inserting from
    /// different variants.
    /// Returns nullptr if maximum number of variants is reached and the new variant cannot be created.
    std::vector<UInt8> * combineVariants(const VariantInfo & other_variant_info);

    void updateVariantInfoAndExpandVariantColumn(const DataTypePtr & new_variant_type);

    WrappedPtr variant_column;
    /// Store and use pointer to ColumnVariant to avoid virtual calls.
    /// ColumnDynamic is widely used inside ColumnObject for each path and
    /// with hundreds of paths these virtual calls are noticeable.
    ColumnVariant * variant_column_ptr;
    /// Store the type of current variant with some additional information.
    VariantInfo variant_info;
    /// The maximum number of different types that can be stored in this Dynamic column.
    /// If exceeded, all new variants will be added to a special shared variant with type String
    /// in binary format. This limit can be different for different instances of Dynamic column.
    /// When max_dynamic_types = 0, we will have only shared variant and insert all values into it.
    size_t max_dynamic_types;
    /// The types limit specified in the data type by the user Dynamic(max_types=N).
    /// max_dynamic_types in all column instances of this Dynamic type can be only smaller
    /// (for example, max_dynamic_types can be reduced in takeDynamicStructureFromSourceColumns
    /// before merge of different Dynamic columns).
    size_t global_max_dynamic_types;

    /// Size statistics of each variants from MergeTree data part.
    /// Used in takeDynamicStructureFromSourceColumns and set during deserialization.
    StatisticsPtr statistics;

    /// Cache (Variant name) -> (global discriminators mapping from this variant to current variant in Dynamic column).
    /// Used to avoid mappings recalculation in combineVariants for the same Variant types.
    std::unordered_map<String, std::vector<UInt8>> variant_mappings_cache;
    /// Cache of Variant types that couldn't be combined with current variant in Dynamic column.
    /// Used to avoid checking if combination is possible for the same Variant types.
    std::unordered_set<String> variants_with_failed_combination;

    /// We can use serializations of different data types to serialize values into shared variant.
    /// To avoid creating the same serialization multiple times, use simple cache.
    static const size_t SERIALIZATION_CACHE_MAX_SIZE = 256;
    std::unordered_map<String, SerializationPtr> serialization_cache;
};

struct DynamicColumnCheckpoint : public ColumnCheckpoint
{
    DynamicColumnCheckpoint(size_t size_, std::unordered_map<String, ColumnCheckpointPtr> variants_checkpoints_) : ColumnCheckpoint(size_), variants_checkpoints(variants_checkpoints_)
    {
    }

    std::unordered_map<String, ColumnCheckpointPtr> variants_checkpoints;
};


void extendVariantColumn(
    IColumn & variant_column,
    const DataTypePtr & old_variant_type,
    const DataTypePtr & new_variant_type,
    std::unordered_map<String, UInt8> old_variant_name_to_discriminator);

}<|MERGE_RESOLUTION|>--- conflicted
+++ resolved
@@ -193,15 +193,9 @@
         variant_column_ptr->popBack(n);
     }
 
-<<<<<<< HEAD
     std::string_view serializeValueIntoArena(size_t n, Arena & arena, char const *& begin) const override;
-    const char * deserializeAndInsertFromArena(const char * pos) override;
-    const char * skipSerializedInArena(const char * pos) const override;
-=======
-    StringRef serializeValueIntoArena(size_t n, Arena & arena, char const *& begin) const override;
     void deserializeAndInsertFromArena(ReadBuffer & in) override;
     void skipSerializedInArena(ReadBuffer & in) const override;
->>>>>>> fee4ca9c
     std::optional<size_t> getSerializedValueSize(size_t) const override { return std::nullopt; }
 
     void updateHashWithValue(size_t n, SipHash & hash) const override;
