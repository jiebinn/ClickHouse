#include <Common/typeid_cast.h>
#include <Common/assert_cast.h>
#include <Columns/FilterDescription.h>
#include <Columns/ColumnsCommon.h>
#include <Columns/ColumnsNumber.h>
#include <Columns/ColumnNullable.h>
#include <Columns/ColumnConst.h>
#include <Columns/ColumnSparse.h>
#include <Core/ColumnWithTypeAndName.h>


namespace DB
{

namespace ErrorCodes
{
    extern const int ILLEGAL_TYPE_OF_COLUMN_FOR_FILTER;
}

template <typename T>
<<<<<<< HEAD
bool tryConvertColumnToBool(const IColumn * column, IColumnFilter & res)
{
    const auto column_typed = checkAndGetColumn<ColumnVector<T>>(column);
    if (!column_typed)
        return false;

    auto & data = column_typed->getData();
    size_t data_size = data.size();
=======
bool tryConvertColumnToBool(const IColumn & column, IColumnFilter & res)
{
    const auto * column_typed = checkAndGetColumn<ColumnVector<T>>(&column);
    if (!column_typed)
        return false;


    auto & data = column_typed->getData();
    size_t data_size = data.size();
    res.resize(data_size);
>>>>>>> 951941b0
    for (size_t i = 0; i < data_size; ++i)
        res[i] = static_cast<bool>(data[i]);

    return true;
}

<<<<<<< HEAD
void convertAnyColumnToBool(const IColumn * column, IColumnFilter & res, int error_code)
{
    if (!tryConvertColumnToBool<Int8>(column, res) &&
        !tryConvertColumnToBool<Int16>(column, res) &&
        !tryConvertColumnToBool<Int32>(column, res) &&
        !tryConvertColumnToBool<Int64>(column, res) &&
        !tryConvertColumnToBool<UInt16>(column, res) &&
        !tryConvertColumnToBool<UInt32>(column, res) &&
        !tryConvertColumnToBool<UInt64>(column, res) &&
        !tryConvertColumnToBool<Float32>(column, res) &&
        !tryConvertColumnToBool<Float64>(column, res))
        throw Exception(error_code, "Unexpected type of column: {}", column->getName());
=======
bool tryConvertAnyColumnToBool(const IColumn & column, IColumnFilter & res)
{
    return tryConvertColumnToBool<Int8>(column, res) ||
        tryConvertColumnToBool<Int16>(column, res) ||
        tryConvertColumnToBool<Int32>(column, res) ||
        tryConvertColumnToBool<Int64>(column, res) ||
        tryConvertColumnToBool<UInt16>(column, res) ||
        tryConvertColumnToBool<UInt32>(column, res) ||
        tryConvertColumnToBool<UInt64>(column, res) ||
        tryConvertColumnToBool<Float32>(column, res) ||
        tryConvertColumnToBool<Float64>(column, res);
>>>>>>> 951941b0
}

ConstantFilterDescription::ConstantFilterDescription(const IColumn & column)
{
    if (column.onlyNull())
    {
        always_false = true;
        return;
    }

    if (isColumnConst(column))
    {
        const ColumnConst & column_const = assert_cast<const ColumnConst &>(column);
        (column_const.getBool(0) ? always_true : always_false) = true;
    }
}

/// Here we check for ColumnUInt8.
/// If the argument has a different type, convert it to ColumnUInt8.
/// If the argument is ColumnUInt8, check if we own it to avoid copying.
/// Fill the filter if we own the column and can modify the data later.
/// For ColumnUInt8 which is shared, return the fererence to existing filter.
static const IColumnFilter & unpackOrConvertFilter(ColumnPtr & column, std::optional<IColumnFilter> & filter)
{
    if (const auto * column_uint8 = typeid_cast<const ColumnUInt8 *>(column.get()))
    {
        if (column->use_count() == 1)
        {
            auto mut_col = IColumn::mutate(std::move(column));
            filter = std::move(assert_cast<ColumnUInt8 &>(*mut_col).getData());
            return *filter;
        }
        else
            return column_uint8->getData();
    }

    IColumnFilter res(column->size());
    if (!tryConvertAnyColumnToBool(*column, res))
        throw Exception(ErrorCodes::ILLEGAL_TYPE_OF_COLUMN_FOR_FILTER,
            "Illegal type {} of column for filter. Must be Number or Nullable(Number).", column->getName());
    filter = std::move(res);
    return *filter;
}

FilterDescription::FilterDescription(const IColumn & column_)
{
<<<<<<< HEAD
    ColumnPtr holder;
    if (column_.isSparse())
        holder = recursiveRemoveSparse(column_.getPtr());

    if (column_.lowCardinality())
        holder = column_.convertToFullColumnIfLowCardinality();

    const auto * column = holder ? holder.get() : &column_;

    ColumnPtr null_map_column;
    if (const auto * nullable_column = checkAndGetColumn<ColumnNullable>(column))
    {
        column = &nullable_column->getNestedColumn();
        null_map_column = nullable_column->getNullMapColumnPtr();
    }

    const ColumnUInt8 * filter_column = typeid_cast<const ColumnUInt8 *>(column);
    if (!filter_column)
    {
        auto col = ColumnUInt8::create();
        col->getData().resize(column->size());
        convertAnyColumnToBool(column, col->getData(), ErrorCodes::ILLEGAL_TYPE_OF_COLUMN_FOR_FILTER);
        filter_column = col.get();
        data_holder = std::move(col);
    }
    else
        data_holder = std::move(holder);

    data = &filter_column->getData();

    if (null_map_column)
    {
        ColumnPtr uint8_column = (data_holder && data_holder.get() == filter_column) ? std::move(data_holder) : filter_column->getPtr();
        MutableColumnPtr mutable_holder = IColumn::mutate(std::move(uint8_column));

        ColumnUInt8 * concrete_column = typeid_cast<ColumnUInt8 *>(mutable_holder.get());
        if (!concrete_column)
            throw Exception(ErrorCodes::ILLEGAL_TYPE_OF_COLUMN_FOR_FILTER,
                "Illegal type {} of column for filter. Must be UInt8 or Nullable(UInt8).", column_.getName());

        const NullMap & null_map = assert_cast<const ColumnUInt8 &>(*null_map_column).getData();
        IColumn::Filter & res = concrete_column->getData();
=======
    ColumnPtr column = column_.getPtr();
    if (column_.isSparse())
        column = column_.convertToFullColumnIfSparse();

    if (column_.lowCardinality())
        column = column_.convertToFullColumnIfLowCardinality();

    ColumnPtr null_map_column;
    if (const auto * nullable_column = checkAndGetColumn<ColumnNullable>(column.get()))
    {
        null_map_column = nullable_column->getNullMapColumnPtr();
        column = nullable_column->getNestedColumnPtr();
    }

    std::optional<IColumnFilter> column_filter;
    /// We pass argument by reference, so for UInt8 or Nullable(UInt8) column we return the reference to existing filter.
    /// If the conversion or cast happened, column_filter will contain the newly-created data, so we avoid extra copying.
    data = &unpackOrConvertFilter(column, column_filter);

    if (null_map_column)
    {
        if (!column_filter)
        {
            /// If we don't own the filter yet, the copy will happen here.
            auto mut_col = IColumn::mutate(std::move(column));
            column_filter = std::move(assert_cast<ColumnUInt8 &>(*mut_col).getData());
            data = &*column_filter;
        }

        const NullMap & null_map = assert_cast<const ColumnUInt8 &>(*null_map_column).getData();
        IColumn::Filter & res = *column_filter;
>>>>>>> 951941b0

        const auto size = res.size();
        assert(size == null_map.size());
        for (size_t i = 0; i < size; ++i)
        {
            auto has_val = static_cast<UInt8>(!!res[i]);
            auto not_null = static_cast<UInt8>(!null_map[i]);
            /// Instead of the logical AND operator(&&), the bitwise one(&) is utilized for the auto vectorization.
            res[i] = has_val & not_null;
        }
<<<<<<< HEAD

        data = &res;
        data_holder = std::move(mutable_holder);
    }
=======
    }

    if (column_filter)
    {
        auto col = ColumnUInt8::create();
        col->getData() = std::move(*column_filter);
        data = &col->getData();
        data_holder = std::move(col);
    }
>>>>>>> 951941b0
}

ColumnPtr FilterDescription::filter(const IColumn & column, ssize_t result_size_hint) const
{
    return column.filter(*data, result_size_hint);
}

size_t FilterDescription::countBytesInFilter() const
{
    return DB::countBytesInFilter(*data);
}

ColumnPtr SparseFilterDescription::filter(const IColumn & column, ssize_t) const
{
    return column.index(*filter_indices, 0);
}

size_t SparseFilterDescription::countBytesInFilter() const
{
    return filter_indices->size();
}


SparseFilterDescription::SparseFilterDescription(const IColumn & column)
{
    const auto * column_sparse = typeid_cast<const ColumnSparse *>(&column);
    if (!column_sparse || !typeid_cast<const ColumnUInt8 *>(&column_sparse->getValuesColumn()))
        throw Exception(ErrorCodes::ILLEGAL_TYPE_OF_COLUMN_FOR_FILTER,
            "Illegal type {} of column for sparse filter. Must be Sparse(UInt8)", column.getName());

    filter_indices = &assert_cast<const ColumnUInt64 &>(column_sparse->getOffsetsColumn());
}

}<|MERGE_RESOLUTION|>--- conflicted
+++ resolved
@@ -18,16 +18,6 @@
 }
 
 template <typename T>
-<<<<<<< HEAD
-bool tryConvertColumnToBool(const IColumn * column, IColumnFilter & res)
-{
-    const auto column_typed = checkAndGetColumn<ColumnVector<T>>(column);
-    if (!column_typed)
-        return false;
-
-    auto & data = column_typed->getData();
-    size_t data_size = data.size();
-=======
 bool tryConvertColumnToBool(const IColumn & column, IColumnFilter & res)
 {
     const auto * column_typed = checkAndGetColumn<ColumnVector<T>>(&column);
@@ -38,27 +28,12 @@
     auto & data = column_typed->getData();
     size_t data_size = data.size();
     res.resize(data_size);
->>>>>>> 951941b0
     for (size_t i = 0; i < data_size; ++i)
         res[i] = static_cast<bool>(data[i]);
 
     return true;
 }
 
-<<<<<<< HEAD
-void convertAnyColumnToBool(const IColumn * column, IColumnFilter & res, int error_code)
-{
-    if (!tryConvertColumnToBool<Int8>(column, res) &&
-        !tryConvertColumnToBool<Int16>(column, res) &&
-        !tryConvertColumnToBool<Int32>(column, res) &&
-        !tryConvertColumnToBool<Int64>(column, res) &&
-        !tryConvertColumnToBool<UInt16>(column, res) &&
-        !tryConvertColumnToBool<UInt32>(column, res) &&
-        !tryConvertColumnToBool<UInt64>(column, res) &&
-        !tryConvertColumnToBool<Float32>(column, res) &&
-        !tryConvertColumnToBool<Float64>(column, res))
-        throw Exception(error_code, "Unexpected type of column: {}", column->getName());
-=======
 bool tryConvertAnyColumnToBool(const IColumn & column, IColumnFilter & res)
 {
     return tryConvertColumnToBool<Int8>(column, res) ||
@@ -70,7 +45,6 @@
         tryConvertColumnToBool<UInt64>(column, res) ||
         tryConvertColumnToBool<Float32>(column, res) ||
         tryConvertColumnToBool<Float64>(column, res);
->>>>>>> 951941b0
 }
 
 ConstantFilterDescription::ConstantFilterDescription(const IColumn & column)
@@ -117,50 +91,6 @@
 
 FilterDescription::FilterDescription(const IColumn & column_)
 {
-<<<<<<< HEAD
-    ColumnPtr holder;
-    if (column_.isSparse())
-        holder = recursiveRemoveSparse(column_.getPtr());
-
-    if (column_.lowCardinality())
-        holder = column_.convertToFullColumnIfLowCardinality();
-
-    const auto * column = holder ? holder.get() : &column_;
-
-    ColumnPtr null_map_column;
-    if (const auto * nullable_column = checkAndGetColumn<ColumnNullable>(column))
-    {
-        column = &nullable_column->getNestedColumn();
-        null_map_column = nullable_column->getNullMapColumnPtr();
-    }
-
-    const ColumnUInt8 * filter_column = typeid_cast<const ColumnUInt8 *>(column);
-    if (!filter_column)
-    {
-        auto col = ColumnUInt8::create();
-        col->getData().resize(column->size());
-        convertAnyColumnToBool(column, col->getData(), ErrorCodes::ILLEGAL_TYPE_OF_COLUMN_FOR_FILTER);
-        filter_column = col.get();
-        data_holder = std::move(col);
-    }
-    else
-        data_holder = std::move(holder);
-
-    data = &filter_column->getData();
-
-    if (null_map_column)
-    {
-        ColumnPtr uint8_column = (data_holder && data_holder.get() == filter_column) ? std::move(data_holder) : filter_column->getPtr();
-        MutableColumnPtr mutable_holder = IColumn::mutate(std::move(uint8_column));
-
-        ColumnUInt8 * concrete_column = typeid_cast<ColumnUInt8 *>(mutable_holder.get());
-        if (!concrete_column)
-            throw Exception(ErrorCodes::ILLEGAL_TYPE_OF_COLUMN_FOR_FILTER,
-                "Illegal type {} of column for filter. Must be UInt8 or Nullable(UInt8).", column_.getName());
-
-        const NullMap & null_map = assert_cast<const ColumnUInt8 &>(*null_map_column).getData();
-        IColumn::Filter & res = concrete_column->getData();
-=======
     ColumnPtr column = column_.getPtr();
     if (column_.isSparse())
         column = column_.convertToFullColumnIfSparse();
@@ -192,7 +122,6 @@
 
         const NullMap & null_map = assert_cast<const ColumnUInt8 &>(*null_map_column).getData();
         IColumn::Filter & res = *column_filter;
->>>>>>> 951941b0
 
         const auto size = res.size();
         assert(size == null_map.size());
@@ -203,12 +132,6 @@
             /// Instead of the logical AND operator(&&), the bitwise one(&) is utilized for the auto vectorization.
             res[i] = has_val & not_null;
         }
-<<<<<<< HEAD
-
-        data = &res;
-        data_holder = std::move(mutable_holder);
-    }
-=======
     }
 
     if (column_filter)
@@ -218,7 +141,6 @@
         data = &col->getData();
         data_holder = std::move(col);
     }
->>>>>>> 951941b0
 }
 
 ColumnPtr FilterDescription::filter(const IColumn & column, ssize_t result_size_hint) const
