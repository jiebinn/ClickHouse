#pragma once

#include <Columns/IColumn.h>
#include <Compression/CompressedReadBuffer.h>
#include <Compression/CompressedWriteBuffer.h>
#include <Compression/ICompressionCodec.h>
#include <Core/ColumnWithTypeAndName.h>
#include <Core/Field.h>
#include <DataTypes/ObjectUtils.h>
#include <DataTypes/Serializations/ISerialization.h>
#include <Formats/NativeReader.h>
#include <Formats/NativeWriter.h>
#include <IO/BufferWithOwnMemory.h>
#include <IO/ReadBufferFromMemory.h>
#include <IO/WriteBufferFromVector.h>
#include <Interpreters/castColumn.h>
#include <base/defines.h>
#include <Common/PODArray.h>
#include <Common/WeakHash.h>

namespace DB
{

namespace ErrorCodes
{
extern const int LOGICAL_ERROR;
}

/// ColumnBLOB is a special column type that stores a serialized and compressed version of another column.
/// Most of the `IColumn` methods are not applicable to it, thus they throw exceptions.
/// Used to offload the (de)serialization and (de)compression of columns to the pipeline threads instead of TCPHandler and remote connection threads.
/// Methods `toBLOB` and `fromBLOB` are used to convert between the original column and the BLOB representation.
/// See `MarshallBlocksTransform`, `UnmarshallBlocksTransform`, and `SerializationDetached`.
class ColumnBLOB : public COWHelper<IColumnHelper<ColumnBLOB>, ColumnBLOB>
{
public:
    using BLOB = PODArray<char>;

private:
    friend class COWHelper<IColumnHelper<ColumnBLOB>, ColumnBLOB>;

    // The argument is supposed to be some ColumnBLOB's internal BLOB,
    // the return value is the reconstructed column.
    using FromBLOB = std::function<ColumnPtr(const BLOB &)>;

    ColumnBLOB(
        ColumnWithTypeAndName wrapped_column_, CompressionCodecPtr codec, UInt64 client_revision, const FormatSettings & format_settings)
        : rows(wrapped_column_.column->size())
        , wrapped_column(wrapped_column_.column)
    {
        chassert(wrapped_column);
        toBLOB(blob, wrapped_column_, codec, client_revision, format_settings);
    }

    ColumnBLOB(FromBLOB task, ColumnPtr wrapped_column_, size_t rows_)
        : rows(rows_)
        , wrapped_column(std::move(wrapped_column_))
        , from_blob_task(std::move(task))
    {
        chassert(wrapped_column);
    }

    // Only needed to make compiler happy.
    [[noreturn]] ColumnBLOB(const ColumnBLOB & other)
        : COWHelper(other)
        , blob(other.blob.begin(), other.blob.end())
        , rows(other.rows)
        , wrapped_column(other.wrapped_column)
        , from_blob_task(other.from_blob_task)
    {
        throw Exception(ErrorCodes::LOGICAL_ERROR, "ColumnBLOB copy constructor should not be called");
    }

public:
    const char * getFamilyName() const override { return "BLOB"; }

    size_t size() const override { return rows; }
    size_t byteSize() const override { return wrapped_column->byteSize() + blob.size(); }
    size_t allocatedBytes() const override { return wrapped_column->allocatedBytes() + blob.capacity(); }

    BLOB & getBLOB() { return blob; }
    const BLOB & getBLOB() const { return blob; }

    const ColumnPtr & getWrappedColumn() const
    {
        chassert(wrapped_column);
        return wrapped_column;
    }

    MutableColumnPtr cloneEmpty() const override
    {
        chassert(wrapped_column);
        return wrapped_column->cloneEmpty();
    }

    ColumnPtr convertFrom() const
    {
        chassert(from_blob_task);
        return from_blob_task(blob);
    }

    /// Creates serialized and compressed blob from the source column.
    static void toBLOB(
        BLOB & blob,
        ColumnWithTypeAndName wrapped_column,
        CompressionCodecPtr codec,
        UInt64 client_revision,
        const std::optional<FormatSettings> & format_settings)
    {
        WriteBufferFromVector<BLOB> wbuf(blob);
        CompressedWriteBuffer compressed_buffer(wbuf, codec);
        auto [serialization, _, column_to_write] = NativeWriter::getSerializationAndColumn(client_revision, wrapped_column);
        NativeWriter::writeData(
            *serialization, column_to_write, compressed_buffer, format_settings, 0, column_to_write->size(), client_revision);
        compressed_buffer.finalize();
    }

    /// Decompresses and deserializes the blob into the source column.
    static ColumnPtr fromBLOB(
        const BLOB & blob,
        ColumnPtr nested,
        SerializationPtr nested_serialization,
        size_t rows,
        const FormatSettings * format_settings)
    {
        ReadBufferFromMemory rbuf(blob.data(), blob.size());
        CompressedReadBuffer decompressed_buffer(rbuf);
        chassert(nested->empty());
        NativeReader::readData(*nested_serialization, nested, decompressed_buffer, format_settings, rows, nullptr, nullptr);
        return nested;
    }

    void addCast(DataTypePtr from, DataTypePtr to)
    {
        chassert(from_blob_task);
        from_blob_task = [from_task = std::move(from_blob_task), from, to, this](const BLOB &)
        {
            ColumnWithTypeAndName col;
            col.column = from_task(blob);
            col.type = from;
            return castColumn(col, to);
        };
    }

    /// All other methods throw the exception.

    TypeIndex getDataType() const override { throwInapplicable(); }
    Field operator[](size_t) const override { throwInapplicable(); }
    void get(size_t, Field &) const override { throwInapplicable(); }
<<<<<<< HEAD
    std::pair<String, DataTypePtr> getValueNameAndType(size_t) const override { throwInapplicable(); }
    std::string_view getDataAt(size_t) const override { throwInapplicable(); }
=======
    DataTypePtr getValueNameAndTypeImpl(WriteBufferFromOwnString &, size_t, const Options &) const override { throwInapplicable(); }
    StringRef getDataAt(size_t) const override { throwInapplicable(); }
>>>>>>> 157ac6fb
    bool isDefaultAt(size_t) const override { throwInapplicable(); }
    void insert(const Field &) override { throwInapplicable(); }
    bool tryInsert(const Field &) override { throwInapplicable(); }
#if !defined(DEBUG_OR_SANITIZER_BUILD)
    void insertRangeFrom(const IColumn &, size_t, size_t) override { throwInapplicable(); }
#else
    void doInsertRangeFrom(const IColumn &, size_t, size_t) override { throwInapplicable(); }
#endif
    void insertData(const char *, size_t) override { throwInapplicable(); }
    void insertDefault() override { throwInapplicable(); }
    void popBack(size_t) override { throwInapplicable(); }
    std::string_view serializeValueIntoArena(size_t, Arena &, char const *&) const override { throwInapplicable(); }
    char * serializeValueIntoMemory(size_t, char *) const override { throwInapplicable(); }
    const char * deserializeAndInsertFromArena(const char *) override { throwInapplicable(); }
    const char * skipSerializedInArena(const char *) const override { throwInapplicable(); }
    void updateHashWithValue(size_t, SipHash &) const override { throwInapplicable(); }
    WeakHash32 getWeakHash32() const override { throwInapplicable(); }
    void updateHashFast(SipHash &) const override { throwInapplicable(); }
    ColumnPtr filter(const Filter &, ssize_t) const override { throwInapplicable(); }
    void expand(const Filter &, bool) override { throwInapplicable(); }
    ColumnPtr permute(const Permutation &, size_t) const override { throwInapplicable(); }
    ColumnPtr index(const IColumn &, size_t) const override { throwInapplicable(); }
#if !defined(DEBUG_OR_SANITIZER_BUILD)
    int compareAt(size_t, size_t, const IColumn &, int) const override { throwInapplicable(); }
#else
    int doCompareAt(size_t, size_t, const IColumn &, int) const override { throwInapplicable(); }
#endif
    void compareColumn(const IColumn &, size_t, PaddedPODArray<UInt64> *, PaddedPODArray<Int8> &, int, int) const override
    {
        throwInapplicable();
    }
    bool hasEqualValues() const override { throwInapplicable(); }
    void getPermutation(IColumn::PermutationSortDirection, IColumn::PermutationSortStability, size_t, int, Permutation &) const override
    {
        throwInapplicable();
    }
    void updatePermutation(
        IColumn::PermutationSortDirection, IColumn::PermutationSortStability, size_t, int, Permutation &, EqualRanges &) const override
    {
        throwInapplicable();
    }
    ColumnPtr replicate(const Offsets &) const override { throwInapplicable(); }
    MutableColumns scatter(size_t, const Selector &) const override { throwInapplicable(); }
    void gather(ColumnGathererStream &) override { throwInapplicable(); }
    void getExtremes(Field &, Field &) const override { throwInapplicable(); }
    size_t byteSizeAt(size_t) const override { throwInapplicable(); }
    double getRatioOfDefaultRows(double) const override { throwInapplicable(); }
    UInt64 getNumberOfDefaultRows() const override { throwInapplicable(); }
    void getIndicesOfNonDefaultRows(Offsets &, size_t, size_t) const override { throwInapplicable(); }

    bool hasDynamicStructure() const override { throwInapplicable(); }
    void takeDynamicStructureFromSourceColumns(const Columns &, std::optional<size_t>) override { throwInapplicable(); }
    void takeDynamicStructureFromColumn(const ColumnPtr &) override { throwInapplicable(); }

private:
    /// Compressed and serialized representation of the wrapped column.
    BLOB blob;

    /// Always set
    const size_t rows;
    ColumnPtr wrapped_column;

    /// Set only in cast of "from" conversion
    FromBLOB from_blob_task;

    [[noreturn]] void throwInapplicable() const
    {
        throw Exception(ErrorCodes::LOGICAL_ERROR, "ColumnBLOB should be converted to a regular column before usage");
    }
};

[[nodiscard]] inline Block convertBLOBColumns(const Block & block)
{
    Block res;
    res.info = block.info;
    for (const auto & elem : block)
    {
        ColumnWithTypeAndName column = elem;
        if (const auto * col = typeid_cast<const ColumnBLOB *>(column.column.get()))
            column.column = col->convertFrom();
        res.insert(std::move(column));
    }
    return res;
}
}<|MERGE_RESOLUTION|>--- conflicted
+++ resolved
@@ -147,13 +147,8 @@
     TypeIndex getDataType() const override { throwInapplicable(); }
     Field operator[](size_t) const override { throwInapplicable(); }
     void get(size_t, Field &) const override { throwInapplicable(); }
-<<<<<<< HEAD
-    std::pair<String, DataTypePtr> getValueNameAndType(size_t) const override { throwInapplicable(); }
+    DataTypePtr getValueNameAndTypeImpl(WriteBufferFromOwnString &, size_t, const Options &) const override { throwInapplicable(); }
     std::string_view getDataAt(size_t) const override { throwInapplicable(); }
-=======
-    DataTypePtr getValueNameAndTypeImpl(WriteBufferFromOwnString &, size_t, const Options &) const override { throwInapplicable(); }
-    StringRef getDataAt(size_t) const override { throwInapplicable(); }
->>>>>>> 157ac6fb
     bool isDefaultAt(size_t) const override { throwInapplicable(); }
     void insert(const Field &) override { throwInapplicable(); }
     bool tryInsert(const Field &) override { throwInapplicable(); }
