--- conflicted
+++ resolved
@@ -90,12 +90,9 @@
     size_t hidden_size = 0;
 
     std::unique_ptr<TaskTracker> task_tracker;
-<<<<<<< HEAD
     bool check_objects_after_upload;
-=======
 
     std::deque<PartData> detached_part_data;
->>>>>>> 31eeeae4
 };
 
 }
