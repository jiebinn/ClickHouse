#include <Dictionaries/ClickHouseDictionarySource.h>
#include <memory>
#include <Client/ConnectionPool.h>
#include <Common/DateLUTImpl.h>
#include <Common/RemoteHostFilter.h>
#include <Processors/Sources/RemoteSource.h>
#include <QueryPipeline/RemoteQueryExecutor.h>
#include <Interpreters/ActionsDAG.h>
#include <Processors/Transforms/ExpressionTransform.h>
#include <QueryPipeline/QueryPipelineBuilder.h>
#include <Storages/checkAndGetLiteralArgument.h>
#include <IO/ConnectionTimeouts.h>
#include <Interpreters/Session.h>
#include <Interpreters/executeQuery.h>
#include <Interpreters/Context.h>
#include <Storages/NamedCollectionsHelpers.h>
#include <Common/isLocalAddress.h>
#include <Common/logger_useful.h>
#include "QueryPipeline/BlockIO.h"
#include <Parsers/ParserQuery.h>
#include <Parsers/parseQuery.h>
#include <Dictionaries/DictionarySourceFactory.h>
#include <Dictionaries/DictionaryStructure.h>
#include <Dictionaries/ExternalQueryBuilder.h>
#include <Dictionaries/readInvalidateQuery.h>
#include <Dictionaries/DictionaryFactory.h>
#include <Dictionaries/DictionarySourceHelpers.h>

namespace DB
{

namespace ErrorCodes
{
    extern const int BAD_ARGUMENTS;
    extern const int INCORRECT_QUERY;
}

namespace
{
    constexpr size_t MAX_CONNECTIONS = 16;

    inline UInt16 getPortFromContext(ContextPtr context, bool secure)
    {
        return secure ? context->getTCPPortSecure().value_or(0) : context->getTCPPort();
    }

    ConnectionPoolWithFailoverPtr createPool(const ClickHouseDictionarySource::Configuration & configuration)
    {
        if (configuration.is_local)
            return nullptr;

        ConnectionPoolPtrs pools;
        pools.emplace_back(std::make_shared<ConnectionPool>(
            MAX_CONNECTIONS,
            configuration.host,
            configuration.port,
            configuration.db,
            configuration.user,
            configuration.password,
            configuration.proto_send_chunked,
            configuration.proto_recv_chunked,
            configuration.quota_key,
            "", /* cluster */
            "", /* cluster_secret */
            "ClickHouseDictionarySource",
            Protocol::Compression::Enable,
            configuration.secure ? Protocol::Secure::Enable : Protocol::Secure::Disable,
            "" /* bind_host */));

        return std::make_shared<ConnectionPoolWithFailover>(pools, LoadBalancing::RANDOM);
    }

}

ClickHouseDictionarySource::ClickHouseDictionarySource(
    const DictionaryStructure & dict_struct_,
    const Configuration & configuration_,
    const Block & sample_block_,
    ContextMutablePtr context_)
    : update_time{std::chrono::system_clock::from_time_t(0)}
    , dict_struct{dict_struct_}
    , configuration{configuration_}
    , query_builder(std::make_shared<ExternalQueryBuilder>(dict_struct, configuration.db, "", configuration.table, configuration.query, configuration.where, IdentifierQuotingStyle::Backticks))
    , sample_block{sample_block_}
    , context(context_)
    , pool{createPool(configuration)}
    , load_all_query{query_builder->composeLoadAllQuery()}
{
}

ClickHouseDictionarySource::ClickHouseDictionarySource(const ClickHouseDictionarySource & other)
    : update_time{other.update_time}
    , dict_struct{other.dict_struct}
    , configuration{other.configuration}
    , invalidate_query_response{other.invalidate_query_response}
    , query_builder(std::make_shared<ExternalQueryBuilder>(dict_struct, configuration.db, "", configuration.table, configuration.query, configuration.where, IdentifierQuotingStyle::Backticks))
    , sample_block{other.sample_block}
    , context(Context::createCopy(other.context))
    , pool{createPool(configuration)}
    , load_all_query{other.load_all_query}
{
}

std::string ClickHouseDictionarySource::getUpdateFieldAndDate()
{
    if (update_time != std::chrono::system_clock::from_time_t(0))
    {
        time_t hr_time = std::chrono::system_clock::to_time_t(update_time) - configuration.update_lag;
        std::string str_time = DateLUT::instance().timeToString(hr_time);
        update_time = std::chrono::system_clock::now();
        return query_builder->composeUpdateQuery(configuration.update_field, str_time);
    }

    update_time = std::chrono::system_clock::now();
    return query_builder->composeLoadAllQuery();
}

BlockIO ClickHouseDictionarySource::loadAll()
{
    return createStreamForQuery(load_all_query);
}

QueryPipeline ClickHouseDictionarySource::loadUpdatedAll()
{
    String load_update_query = getUpdateFieldAndDate();
    return createStreamForQuery(load_update_query).pipeline;
}

QueryPipeline ClickHouseDictionarySource::loadIds(const std::vector<UInt64> & ids)
{
    return createStreamForQuery(query_builder->composeLoadIdsQuery(ids)).pipeline;
}


QueryPipeline ClickHouseDictionarySource::loadKeys(const Columns & key_columns, const std::vector<size_t> & requested_rows)
{
    String query = query_builder->composeLoadKeysQuery(key_columns, requested_rows, ExternalQueryBuilder::IN_WITH_TUPLES);
    return createStreamForQuery(query).pipeline;
}

bool ClickHouseDictionarySource::isModified() const
{
    if (!configuration.invalidate_query.empty())
    {
        auto response = doInvalidateQuery(configuration.invalidate_query);
        LOG_TRACE(log, "Invalidate query has returned: {}, previous value: {}", response, invalidate_query_response);
        if (invalidate_query_response == response)
            return false;
        invalidate_query_response = response;
    }
    return true;
}

bool ClickHouseDictionarySource::hasUpdateField() const
{
    return !configuration.update_field.empty();
}

std::string ClickHouseDictionarySource::toString() const
{
    const std::string & where = configuration.where;
    return "ClickHouse: " + configuration.db + '.' + configuration.table + (where.empty() ? "" : ", where: " + where);
}

BlockIO ClickHouseDictionarySource::createStreamForQuery(const String & query)
{
    BlockIO io;

    /// Sample block should not contain first row default values
    auto empty_sample_block = std::make_shared<const Block>(sample_block.cloneEmpty());

    /// Copy context because results of scalar subqueries potentially could be cached
    auto context_copy = Context::createCopy(context);
    context_copy->makeQueryContext();

    const char * query_begin = query.data();
    const char * query_end = query.data() + query.size();
    ParserQuery parser(query_end);
    ASTPtr ast = parseQuery(parser, query_begin, query_end, "Query for ClickHouse dictionary", 0, DBMS_DEFAULT_MAX_PARSER_DEPTH, DBMS_DEFAULT_MAX_PARSER_BACKTRACKS);

    if (!ast || ast->getQueryKind() != IAST::QueryKind::Select)
        throw Exception(ErrorCodes::INCORRECT_QUERY, "Only SELECT query can be used as a dictionary source");

    if (configuration.is_local)
    {
<<<<<<< HEAD
        io = executeQuery(query, context_copy, QueryFlags{ .internal = true }).second;
        io.pipeline.convertStructureTo(empty_sample_block.getColumnsWithTypeAndName());
=======
        pipeline = executeQuery(query, context_copy, QueryFlags{ .internal = true }).second.pipeline;
        pipeline.convertStructureTo(empty_sample_block->getColumnsWithTypeAndName());
>>>>>>> 40e72b39
    }
    else
    {
        io.pipeline = QueryPipeline(std::make_shared<RemoteSource>(
            std::make_shared<RemoteQueryExecutor>(pool, query, empty_sample_block, context_copy), false, false, false));
    }

    return io;
}

std::string ClickHouseDictionarySource::doInvalidateQuery(const std::string & request) const
{
    LOG_TRACE(log, "Performing invalidate query");

    /// Copy context because results of scalar subqueries potentially could be cached
    auto context_copy = Context::createCopy(context);
    context_copy->makeQueryContext();

    if (configuration.is_local)
    {
        return readInvalidateQuery(executeQuery(request, context_copy, QueryFlags{ .internal = true }).second.pipeline);
    }

    /// We pass empty block to RemoteQueryExecutor, because we don't know the structure of the result.
    auto invalidate_sample_block = std::make_shared<const Block>(Block{});
    QueryPipeline pipeline(std::make_shared<RemoteSource>(
        std::make_shared<RemoteQueryExecutor>(pool, request, invalidate_sample_block, context_copy), false, false, false));
    return readInvalidateQuery(std::move(pipeline));
}

void registerDictionarySourceClickHouse(DictionarySourceFactory & factory)
{
    auto create_table_source = [=](const String & /*name*/,
                                 const DictionaryStructure & dict_struct,
                                 const Poco::Util::AbstractConfiguration & config,
                                 const std::string & config_prefix,
                                 Block & sample_block,
                                 ContextPtr global_context,
                                 const std::string & default_database,
                                 bool created_from_ddl) -> DictionarySourcePtr
    {
        using Configuration = ClickHouseDictionarySource::Configuration;
        std::optional<Configuration> configuration;

        std::string settings_config_prefix = config_prefix + ".clickhouse";
        auto named_collection = created_from_ddl ? tryGetNamedCollectionWithOverrides(config, settings_config_prefix, global_context) : nullptr;

        if (named_collection)
        {
            validateNamedCollection(
                *named_collection, {}, ValidateKeysMultiset<ExternalDatabaseEqualKeysSet>{
                    "secure", "host", "hostname", "port", "user", "username", "password", "proto_send_chunked", "proto_recv_chunked", "quota_key", "name",
                    "db", "database", "table","query", "where", "invalidate_query", "update_field", "update_lag"});

            const auto secure = named_collection->getOrDefault("secure", false);
            const auto default_port = getPortFromContext(global_context, secure);
            const auto host = named_collection->getAnyOrDefault<String>({"host", "hostname"}, "localhost");
            const auto port = static_cast<UInt16>(named_collection->getOrDefault<UInt64>("port", default_port));

            configuration.emplace(Configuration{
                .host = host,
                .user = named_collection->getAnyOrDefault<String>({"user", "username"}, "default"),
                .password = named_collection->getOrDefault<String>("password", ""),
                .proto_send_chunked = named_collection->getOrDefault<String>("proto_send_chunked", "notchunked"),
                .proto_recv_chunked = named_collection->getOrDefault<String>("proto_recv_chunked", "notchunked"),
                .quota_key = named_collection->getOrDefault<String>("quota_key", ""),
                .db = named_collection->getAnyOrDefault<String>({"db", "database"}, default_database),
                .table = named_collection->getOrDefault<String>("table", ""),
                .query = named_collection->getOrDefault<String>("query", ""),
                .where = named_collection->getOrDefault<String>("where", ""),
                .invalidate_query = named_collection->getOrDefault<String>("invalidate_query", ""),
                .update_field = named_collection->getOrDefault<String>("update_field", ""),
                .update_lag = named_collection->getOrDefault<UInt64>("update_lag", 1),
                .port = port,
                .is_local = isLocalAddress({host, port}, default_port),
                .secure = secure,
            });
        }
        else
        {
            const auto secure = config.getBool(settings_config_prefix + ".secure", false);
            const auto default_port = getPortFromContext(global_context, secure);
            const auto host = config.getString(settings_config_prefix + ".host", "localhost");
            const auto port = static_cast<UInt16>(config.getUInt(settings_config_prefix + ".port", default_port));

            configuration.emplace(Configuration{
                .host = host,
                .user = config.getString(settings_config_prefix + ".user", "default"),
                .password = config.getString(settings_config_prefix + ".password", ""),
                .proto_send_chunked = config.getString(settings_config_prefix + ".proto_caps.send", "notchunked"),
                .proto_recv_chunked = config.getString(settings_config_prefix + ".proto_caps.recv", "notchunked"),
                .quota_key = config.getString(settings_config_prefix + ".quota_key", ""),
                .db = config.getString(settings_config_prefix + ".db", default_database),
                .table = config.getString(settings_config_prefix + ".table", ""),
                .query = config.getString(settings_config_prefix + ".query", ""),
                .where = config.getString(settings_config_prefix + ".where", ""),
                .invalidate_query = config.getString(settings_config_prefix + ".invalidate_query", ""),
                .update_field = config.getString(settings_config_prefix + ".update_field", ""),
                .update_lag = config.getUInt64(settings_config_prefix + ".update_lag", 1),
                .port = port,
                .is_local = isLocalAddress({host, port}, default_port),
                .secure = secure,
            });
        }

        ContextMutablePtr context;
        if (configuration->is_local)
        {
            /// We should set user info even for the case when the dictionary is loaded in-process (without TCP communication).
            Session session(global_context, ClientInfo::Interface::LOCAL);
            session.authenticate(configuration->user, configuration->password, Poco::Net::SocketAddress{});
            context = session.makeQueryContext();
        }
        else
        {
            context = Context::createCopy(global_context);

            if (created_from_ddl)
                context->getRemoteHostFilter().checkHostAndPort(configuration->host, toString(configuration->port));
        }

        context->applySettingsChanges(readSettingsFromDictionaryConfig(config, config_prefix));

        String dictionary_name = config.getString(".dictionary.name", "");
        String dictionary_database = config.getString(".dictionary.database", "");

        if (dictionary_name == configuration->table && dictionary_database == configuration->db)
            throw Exception(ErrorCodes::BAD_ARGUMENTS, "ClickHouseDictionarySource table cannot be dictionary table");

        return std::make_unique<ClickHouseDictionarySource>(dict_struct, *configuration, sample_block, context);
    };

    factory.registerSource("clickhouse", create_table_source);
}

}<|MERGE_RESOLUTION|>--- conflicted
+++ resolved
@@ -183,13 +183,8 @@
 
     if (configuration.is_local)
     {
-<<<<<<< HEAD
         io = executeQuery(query, context_copy, QueryFlags{ .internal = true }).second;
-        io.pipeline.convertStructureTo(empty_sample_block.getColumnsWithTypeAndName());
-=======
-        pipeline = executeQuery(query, context_copy, QueryFlags{ .internal = true }).second.pipeline;
-        pipeline.convertStructureTo(empty_sample_block->getColumnsWithTypeAndName());
->>>>>>> 40e72b39
+        io.pipeline.convertStructureTo(empty_sample_block->getColumnsWithTypeAndName());
     }
     else
     {
