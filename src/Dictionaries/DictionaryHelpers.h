#pragma once

#include <Common/HashTable/HashMap.h>
#include <Columns/IColumn.h>
#include <Columns/ColumnDecimal.h>
#include <Columns/ColumnString.h>
#include <Columns/ColumnVector.h>
#include <Columns/ColumnArray.h>
#include <Columns/ColumnsNumber.h>
#include <Columns/ColumnNullable.h>
#include <Columns/ColumnSparse.h>
#include <DataTypes/DataTypesDecimal.h>
#include <DataTypes/DataTypeArray.h>
#include <DataTypes/DataTypeNullable.h>
#include <Core/Block.h>
#include <Dictionaries/IDictionary.h>
#include <Dictionaries/DictionaryStructure.h>
#include <Processors/Executors/PullingPipelineExecutor.h>
#include <QueryPipeline/QueryPipelineBuilder.h>


namespace DB
{

namespace ErrorCodes
{
    extern const int TYPE_MISMATCH;
    extern const int BAD_ARGUMENTS;
}

class Arena;

/** Simple helper for getting default.
  * Initialized with default value and default values column.
  * If default values column is not null default value is taken from column.
  * If default value is null default value is taken from initializer.
  */
class DefaultValueProvider final
{
public:
    explicit DefaultValueProvider(Field default_value_, ColumnPtr default_values_column_ = nullptr)
        : default_value(std::move(default_value_))
        , default_values_column(default_values_column_)
    {
    }

    bool isConstant() const { return default_values_column == nullptr; }

    Field getDefaultValue(size_t row) const
    {
        if (default_values_column)
            return (*default_values_column)[row];

        return default_value;
    }

private:
    Field default_value;
    ColumnPtr default_values_column;
};

/** Support class for dictionary storages.

    The main idea is that during fetch we create all columns, but fill only columns that client requested.

    We need to create other columns during fetch, because in case of serialized storage we can skip
    unnecessary columns serialized in cache with skipSerializedInArena method.

    When result is fetched from the storage client of storage can filterOnlyNecessaryColumns
    and get only columns that match attributes_names_to_fetch.
 */
class DictionaryStorageFetchRequest
{
public:
    DictionaryStorageFetchRequest(const DictionaryStructure & structure,
        const Strings & attributes_to_fetch_names,
        const DataTypes & attributes_to_fetch_types,
        const Columns * const attributes_to_fetch_default_values_columns = nullptr)
        : attributes_to_fetch_filter(structure.attributes.size(), false)
    {
        size_t attributes_to_fetch_size = attributes_to_fetch_names.size();

        assert(attributes_to_fetch_size == attributes_to_fetch_types.size());

        bool has_default = attributes_to_fetch_default_values_columns;
        assert(!has_default || attributes_to_fetch_size == attributes_to_fetch_default_values_columns->size());

        for (size_t i = 0; i < attributes_to_fetch_size; ++i)
            attributes_to_fetch_name_to_index.emplace(attributes_to_fetch_names[i], i);

        if (attributes_to_fetch_name_to_index.size() != attributes_to_fetch_name_to_index.size())
            throw Exception(ErrorCodes::BAD_ARGUMENTS, "Attribute names to fetch should be unique");

        size_t attributes_size = structure.attributes.size();
        dictionary_attributes_names_and_types.reserve(attributes_size);
        attributes_default_value_providers.reserve(attributes_size);

        for (size_t attribute_index = 0; attribute_index < attributes_size; ++attribute_index)
        {
            const auto & dictionary_attribute = structure.attributes[attribute_index];
            dictionary_attributes_names_and_types.emplace_back(dictionary_attribute.name, dictionary_attribute.type);

            auto attribute_to_fetch_index_it = attributes_to_fetch_name_to_index.find(dictionary_attribute.name);
            if (attribute_to_fetch_index_it == attributes_to_fetch_name_to_index.end())
            {
                attributes_default_value_providers.emplace_back(dictionary_attribute.null_value);
                continue;
            }

            attributes_to_fetch_filter[attribute_index] = true;

            size_t attributes_to_fetch_index = attribute_to_fetch_index_it->second;
            const auto & attribute_to_fetch_result_type = attributes_to_fetch_types[attributes_to_fetch_index];

            if (!attribute_to_fetch_result_type->equals(*dictionary_attribute.type))
                throw Exception(ErrorCodes::TYPE_MISMATCH,
                    "Attribute {} type does not match, expected {}, found {}",
                    dictionary_attribute.name,
                    attribute_to_fetch_result_type->getName(),
                    dictionary_attribute.type->getName());

            if (has_default)
            {
                const auto & attribute_to_fetch_default_value_column =
                    (*attributes_to_fetch_default_values_columns)[attributes_to_fetch_index];
                attributes_default_value_providers.emplace_back(dictionary_attribute.null_value,
                    attribute_to_fetch_default_value_column);
            }
        }
    }

    DictionaryStorageFetchRequest() = default;

    /// Check requested attributes size
    ALWAYS_INLINE size_t attributesSize() const
    {
        return dictionary_attributes_names_and_types.size();
    }

    /// Check if attribute with attribute_name was requested to fetch
    ALWAYS_INLINE bool containsAttribute(const String & attribute_name) const
    {
        return attributes_to_fetch_name_to_index.contains(attribute_name);
    }

    /// Check if attribute with attribute_index should be filled during fetch
    ALWAYS_INLINE bool shouldFillResultColumnWithIndex(size_t attribute_index) const
    {
        return attributes_to_fetch_filter[attribute_index];
    }

    const DataTypePtr & dataTypeAtIndex(size_t attribute_index) const
    {
        return dictionary_attributes_names_and_types[attribute_index].type;
    }

    const DefaultValueProvider & defaultValueProviderAtIndex(size_t attribute_index) const
    {
        return attributes_default_value_providers[attribute_index];
    }

    /// Create columns for each of dictionary attributes
    MutableColumns makeAttributesResultColumns() const
    {
        MutableColumns result;
        result.reserve(dictionary_attributes_names_and_types.size());

        for (const auto & name_and_type : dictionary_attributes_names_and_types)
            result.emplace_back(name_and_type.type->createColumn());

        return result;
    }

    Columns makeAttributesResultColumnsNonMutable() const
    {
        Columns result;
        result.reserve(dictionary_attributes_names_and_types.size());

        for (const auto & name_and_type : dictionary_attributes_names_and_types)
            result.emplace_back(name_and_type.type->createColumn());

        return result;
    }

    /// Filter only requested columns
    Columns filterRequestedColumns(MutableColumns & fetched_mutable_columns) const
    {
        Columns result(attributes_to_fetch_name_to_index.size());
        size_t dictionary_attributes_size = dictionary_attributes_names_and_types.size();

        for (size_t attribute_index = 0; attribute_index < dictionary_attributes_size; ++attribute_index)
        {
            if (!shouldFillResultColumnWithIndex(attribute_index))
                continue;

            const auto & dictionary_attribute_name = dictionary_attributes_names_and_types[attribute_index].name;
            size_t fetch_attribute_index = attributes_to_fetch_name_to_index.find(dictionary_attribute_name)->second;
            result[fetch_attribute_index] = std::move(fetched_mutable_columns[attribute_index]);
        }

        return result;
    }
private:
    NamesAndTypes dictionary_attributes_names_and_types;
    std::unordered_map<String, size_t> attributes_to_fetch_name_to_index;
    std::vector<bool> attributes_to_fetch_filter;
    std::vector<DefaultValueProvider> attributes_default_value_providers;
};

static inline void insertDefaultValuesIntoColumns( /// NOLINT
    MutableColumns & columns,
    const DictionaryStorageFetchRequest & fetch_request,
    size_t row_index)
{
    size_t columns_size = columns.size();

    for (size_t column_index = 0; column_index < columns_size; ++column_index)
    {
        const auto & column = columns[column_index];
        const auto & default_value_provider = fetch_request.defaultValueProviderAtIndex(column_index);

        if (fetch_request.shouldFillResultColumnWithIndex(column_index))
            column->insert(default_value_provider.getDefaultValue(row_index));
    }
}

/// Deserialize column value and insert it in columns.
/// Skip unnecessary columns that were not requested from deserialization.
static inline void deserializeAndInsertIntoColumns( /// NOLINT
    MutableColumns & columns,
    const DictionaryStorageFetchRequest & fetch_request,
    ReadBuffer & in)
{
    size_t columns_size = columns.size();

    for (size_t column_index = 0; column_index < columns_size; ++column_index)
    {
        const auto & column = columns[column_index];

        if (fetch_request.shouldFillResultColumnWithIndex(column_index))
            column->deserializeAndInsertFromArena(in, nullptr);
        else
            column->skipSerializedInArena(in);
    }
}

/**
 * In Dictionaries implementation String attribute is stored in arena and std::string_views are pointing to it.
 */
template <typename DictionaryAttributeType>
using DictionaryValueType =
    std::conditional_t<std::is_same_v<DictionaryAttributeType, String>, std::string_view, DictionaryAttributeType>;

/**
 * Used to create column with right type for DictionaryAttributeType.
 */
template <typename DictionaryAttributeType>
class DictionaryAttributeColumnProvider
{
public:
    using ColumnType =
        std::conditional_t<std::is_same_v<DictionaryAttributeType, Array>, ColumnArray,
            std::conditional_t<std::is_same_v<DictionaryAttributeType, String>, ColumnString,
                ColumnVectorOrDecimal<DictionaryAttributeType>>>;

    using ColumnPtr = typename ColumnType::MutablePtr;

    static ColumnPtr getColumn(const DictionaryAttribute & dictionary_attribute, size_t size)
    {
        if constexpr (std::is_same_v<DictionaryAttributeType, Array>)
        {
            if (const auto * array_type = typeid_cast<const DataTypeArray *>(dictionary_attribute.type.get()))
            {
                auto nested_column = array_type->getNestedType()->createColumn();
                return ColumnArray::create(std::move(nested_column));
            }

            throw Exception(ErrorCodes::TYPE_MISMATCH, "Unsupported attribute type.");
        }
        if constexpr (std::is_same_v<DictionaryAttributeType, String>)
        {
            return ColumnType::create();
        }
        else if constexpr (std::is_same_v<DictionaryAttributeType, UUID>)
        {
            return ColumnType::create(size);
        }
        else if constexpr (std::is_same_v<DictionaryAttributeType, IPv4>)
        {
            return ColumnType::create(size);
        }
        else if constexpr (std::is_same_v<DictionaryAttributeType, IPv6>)
        {
            return ColumnType::create(size);
        }
        else if constexpr (is_decimal<DictionaryAttributeType>)
        {
            auto nested_type = removeNullable(dictionary_attribute.type);
            auto scale = getDecimalScale(*nested_type);
            return ColumnType::create(size, scale);
        }
        else if constexpr (is_arithmetic_v<DictionaryAttributeType>)
        {
            return ColumnType::create(size);
        }
        else
            throw Exception(ErrorCodes::TYPE_MISMATCH, "Unsupported attribute type.");
    }
};

/**
  * DictionaryDefaultValueExtractor used to simplify getting default value for IDictionary function `getColumn`.
  * Provides interface for getting default value with operator[];
  *
  * If default_values_column is null then attribute_default_value will be used.
  * If default_values_column is not null in constructor than this column values will be used as default values.
  *
  * For nullable dictionary attribute isNullAt method is provided.
 */
template <typename DictionaryAttributeType>
class DictionaryDefaultValueExtractor
{
    using DefaultColumnType = typename DictionaryAttributeColumnProvider<DictionaryAttributeType>::ColumnType;

public:
    using DefaultValueType = DictionaryValueType<DictionaryAttributeType>;

    explicit DictionaryDefaultValueExtractor(
        Field attribute_default_value,
        ColumnPtr default_values_column_)
    {
        if (default_values_column_ != nullptr &&
            isColumnConst(*default_values_column_))
        {
            attribute_default_value = (*default_values_column_)[0];
            default_values_column_ = nullptr;
        }

        if (default_values_column_ == nullptr)
        {
            use_attribute_default_value = true;

            if (attribute_default_value.isNull())
                default_value_is_null = true;
            else
                default_value = static_cast<DictionaryAttributeType>(attribute_default_value.safeGet<DictionaryAttributeType>());
        }
        else
        {
            const IColumn * default_values_column_ptr = default_values_column_.get();

            if (const ColumnNullable * nullable_column = typeid_cast<const ColumnNullable *>(default_values_column_.get()))
            {
                default_values_column_ptr = nullable_column->getNestedColumnPtr().get();
                is_null_map = &nullable_column->getNullMapColumn();
            }

            if (const auto * const default_col = checkAndGetColumn<DefaultColumnType>(default_values_column_ptr))
            {
                default_values_column = default_col;
                use_attribute_default_value = false;
            }
            else
                throw Exception(ErrorCodes::TYPE_MISMATCH, "Type of default column is not the same as dictionary attribute type.");
        }
    }

    DefaultValueType operator[](size_t row)
    {
        if (use_attribute_default_value)
            return static_cast<DefaultValueType>(default_value);

        assert(default_values_column != nullptr);

        if constexpr (std::is_same_v<DefaultColumnType, ColumnArray>)
        {
            Field field = (*default_values_column)[row];
            return field.safeGet<Array>();
        }
        else if constexpr (std::is_same_v<DefaultColumnType, ColumnString>)
            return default_values_column->getDataAt(row);
        else
            return default_values_column->getData()[row];
    }

    bool isNullAt(size_t row)
    {
        if (default_value_is_null)
            return true;

        if (is_null_map)
            return is_null_map->getData()[row];

        return false;
    }

private:
    DictionaryAttributeType default_value {};
    const DefaultColumnType * default_values_column = nullptr;
    const ColumnUInt8 * is_null_map = nullptr;
    bool use_attribute_default_value = false;
    bool default_value_is_null = false;
};

template <DictionaryKeyType key_type>
class DictionaryKeysArenaHolder;

template <>
class DictionaryKeysArenaHolder<DictionaryKeyType::Simple>
{
public:
    static Arena * getComplexKeyArena() { return nullptr; }
};

template <>
class DictionaryKeysArenaHolder<DictionaryKeyType::Complex>
{
public:

    Arena * getComplexKeyArena() { return &complex_key_arena; }

private:
    Arena complex_key_arena;
};


template <DictionaryKeyType key_type>
class DictionaryKeysExtractor
{
public:
    using KeyType = std::conditional_t<key_type == DictionaryKeyType::Simple, UInt64, std::string_view>;

    explicit DictionaryKeysExtractor(const Columns & key_columns_, Arena * complex_key_arena_)
        : key_columns(key_columns_)
        , complex_key_arena(complex_key_arena_)
    {
        assert(!key_columns.empty());

        if constexpr (key_type == DictionaryKeyType::Simple)
        {
            key_columns[0] = removeSpecialRepresentations(key_columns[0]->convertToFullColumnIfConst());

            const auto * vector_col = checkAndGetColumn<ColumnVector<UInt64>>(key_columns[0].get());
            if (!vector_col)
                throw Exception(ErrorCodes::TYPE_MISMATCH, "Column type mismatch for simple key expected UInt64");
        }

        keys_size = key_columns.front()->size();
    }

    size_t getKeysSize() const
    {
        return keys_size;
    }

    size_t getCurrentKeyIndex() const
    {
        return current_key_index;
    }

    KeyType extractCurrentKey()
    {
        assert(current_key_index < keys_size);

        if constexpr (key_type == DictionaryKeyType::Simple)
        {
            const auto & column_vector = static_cast<const ColumnVector<UInt64> &>(*key_columns[0]);
            const auto & data = column_vector.getData();

            auto key = data[current_key_index];
            ++current_key_index;
            return key;
        }
        else
        {
            size_t allocated_size_for_columns = 0;
            const char * block_start = nullptr;

            for (const auto & column : key_columns)
            {
<<<<<<< HEAD
                StringRef serialized_data = column->serializeValueIntoArena(current_key_index, *complex_key_arena, block_start, nullptr);
                allocated_size_for_columns += serialized_data.size;
=======
                std::string_view serialized_data = column->serializeValueIntoArena(current_key_index, *complex_key_arena, block_start);
                allocated_size_for_columns += serialized_data.size();
>>>>>>> fa876593
            }

            ++current_key_index;
            current_complex_key = std::string_view{block_start, allocated_size_for_columns};
            return  current_complex_key;
        }
    }

    void rollbackCurrentKey() const
    {
        if constexpr (key_type == DictionaryKeyType::Complex)
            complex_key_arena->rollback(current_complex_key.size());
    }

    PaddedPODArray<KeyType> extractAllKeys()
    {
        PaddedPODArray<KeyType> result;
        result.reserve(keys_size - current_key_index);

        for (; current_key_index < keys_size;)
        {
            auto value = extractCurrentKey();
            result.emplace_back(value);
        }

        return result;
    }

    void reset()
    {
        current_key_index = 0;
    }
private:
    Columns key_columns;

    size_t keys_size = 0;
    size_t current_key_index = 0;

    KeyType current_complex_key {};
    Arena * complex_key_arena;
};

/// Deserialize columns from keys array using dictionary structure
MutableColumns deserializeColumnsFromKeys(
    const DictionaryStructure & dictionary_structure,
    const PaddedPODArray<std::string_view> & keys,
    size_t start,
    size_t end);

/// Deserialize columns with type and name from keys array using dictionary structure
ColumnsWithTypeAndName deserializeColumnsWithTypeAndNameFromKeys(
    const DictionaryStructure & dictionary_structure,
    const PaddedPODArray<std::string_view> & keys,
    size_t start,
    size_t end);

/** Merge block with blocks from stream. If there are duplicate keys in block they are filtered out.
  * In result block_to_update will be merged with blocks from stream.
  * Note: readPrefix readImpl readSuffix will be called on stream object during function execution.
  */
template <DictionaryKeyType dictionary_key_type>
Block mergeBlockWithPipe(
    size_t key_columns_size,
    const Block & block_to_update,
    BlockIO && io)
{
    using KeyType = std::conditional_t<dictionary_key_type == DictionaryKeyType::Simple, UInt64, std::string_view>;

    Columns saved_block_key_columns;
    saved_block_key_columns.reserve(key_columns_size);

    /// Split into keys columns and attribute columns
    for (size_t i = 0; i < key_columns_size; ++i)
        saved_block_key_columns.emplace_back(block_to_update.safeGetByPosition(i).column);

    DictionaryKeysArenaHolder<dictionary_key_type> arena_holder;
    DictionaryKeysExtractor<dictionary_key_type> saved_keys_extractor(saved_block_key_columns, arena_holder.getComplexKeyArena());
    auto saved_keys_extracted_from_block = saved_keys_extractor.extractAllKeys();

    /**
     * We create filter with our block to update size, because we want to filter out values that have duplicate keys
     * if they appear in blocks that we fetch from stream.
     * But first we try to filter out duplicate keys from existing block.
     * For example if we have block with keys 1, 2, 2, 2, 3, 3
     * Our filter will have [1, 0, 0, 1, 0, 1] after first stage.
     * We also update saved_key_to_index hash map for keys to point to their latest indexes.
     * For example if in blocks from stream we will get keys [4, 2, 3]
     * Our filter will be [1, 0, 0, 0, 0, 0].
     * After reading all blocks from stream we filter our duplicate keys from block_to_update and insert loaded columns.
     */

    IColumn::Filter filter(saved_keys_extracted_from_block.size(), true);

    HashMap<KeyType, size_t> saved_key_to_index;
    saved_key_to_index.reserve(saved_keys_extracted_from_block.size());

    size_t indexes_to_remove_count = 0;

    for (size_t i = 0; i < saved_keys_extracted_from_block.size(); ++i)
    {
        auto saved_key = saved_keys_extracted_from_block[i];
        auto [it, was_inserted] = saved_key_to_index.insert(makePairNoInit(saved_key, i));

        if (!was_inserted)
        {
            size_t index_to_remove = it->getMapped();
            filter[index_to_remove] = false;
            it->getMapped() = i;
            ++indexes_to_remove_count;
        }
    }

    auto result_fetched_columns = block_to_update.cloneEmptyColumns();

    PullingPipelineExecutor executor(io.pipeline);

    io.executeWithCallbacks([&]()
    {
        Block block;
        while (executor.pull(block))
        {
            removeSpecialColumnRepresentations(block);
            block.checkNumberOfRows();

            Columns block_key_columns;
            block_key_columns.reserve(key_columns_size);

            /// Split into keys columns and attribute columns
            for (size_t i = 0; i < key_columns_size; ++i)
                block_key_columns.emplace_back(block.safeGetByPosition(i).column);

            DictionaryKeysExtractor<dictionary_key_type> update_keys_extractor(block_key_columns, arena_holder.getComplexKeyArena());
            PaddedPODArray<KeyType> update_keys = update_keys_extractor.extractAllKeys();

            for (auto update_key : update_keys)
            {
                const auto * it = saved_key_to_index.find(update_key);
                if (it != nullptr)
                {
                    size_t index_to_filter = it->getMapped();
                    filter[index_to_filter] = false;
                    ++indexes_to_remove_count;
                }
            }

            size_t rows = block.rows();

            for (size_t column_index = 0; column_index < block.columns(); ++column_index)
            {
                const auto update_column = block.safeGetByPosition(column_index).column;
                MutableColumnPtr & result_fetched_column = result_fetched_columns[column_index];

                result_fetched_column->insertRangeFrom(*update_column, 0, rows);
            }
        }
    });

    size_t result_fetched_rows = result_fetched_columns.front()->size();
    size_t filter_hint = filter.size() - indexes_to_remove_count;

    Block result_block = block_to_update.cloneEmpty();
    for (size_t column_index = 0; column_index < block_to_update.columns(); ++column_index)
    {
        const auto & column = block_to_update.getByPosition(column_index).column;

        auto & res_column = result_block.getByPosition(column_index).column;
        res_column = column->filter(filter, filter_hint);

        MutableColumnPtr mutable_column = res_column->assumeMutable();
        const IColumn & fetched_column = *result_fetched_columns[column_index];
        mutable_column->insertRangeFrom(fetched_column, 0, result_fetched_rows);
    }
    return result_block;
}

/**
 * Returns ColumnVector data as PaddedPodArray.

 * If column is constant parameter backup_storage is used to store values.
 */
/// TODO: Remove
template <typename T>
static const PaddedPODArray<T> & getColumnVectorData(
    const IDictionary * dictionary,
    const ColumnPtr column,
    PaddedPODArray<T> & backup_storage)
{
    bool is_const_column = isColumnConst(*column);
    auto full_column = removeSpecialRepresentations(column->convertToFullColumnIfConst());
    auto vector_col = checkAndGetColumn<ColumnVector<T>>(full_column.get());

    if (!vector_col)
    {
        throw Exception(ErrorCodes::TYPE_MISMATCH,
            "{}: type mismatch: column has wrong type expected {}",
            dictionary->getDictionaryID().getNameForLogs(),
            TypeName<T>);
    }

    if (is_const_column)
    {
        // With type conversion and const columns we need to use backup storage here
        auto & data = vector_col->getData();
        backup_storage.assign(data);

        return backup_storage;
    }

    return vector_col->getData();
}

template <typename T>
static ColumnPtr getColumnFromPODArray(const PaddedPODArray<T> & array)
{
    auto column_vector = ColumnVector<T>::create();
    column_vector->getData().reserve(array.size());
    column_vector->getData().insert(array.begin(), array.end());

    return column_vector;
}

template <typename T>
static ColumnPtr getColumnFromPODArray(PaddedPODArray<T> && array)
{
    auto column_vector = ColumnVector<T>::create();
    column_vector->getData() = std::move(array);

    return column_vector;
}

template <typename T>
static ColumnPtr getColumnFromPODArray(const PaddedPODArray<T> & array, size_t start, size_t length)
{
    auto column_vector = ColumnVector<T>::create();
    column_vector->getData().reserve(length);
    column_vector->getData().insert(array.begin() + start, array.begin() + start + length);

    return column_vector;
}

}<|MERGE_RESOLUTION|>--- conflicted
+++ resolved
@@ -478,13 +478,8 @@
 
             for (const auto & column : key_columns)
             {
-<<<<<<< HEAD
-                StringRef serialized_data = column->serializeValueIntoArena(current_key_index, *complex_key_arena, block_start, nullptr);
-                allocated_size_for_columns += serialized_data.size;
-=======
-                std::string_view serialized_data = column->serializeValueIntoArena(current_key_index, *complex_key_arena, block_start);
+                std::string_view serialized_data = column->serializeValueIntoArena(current_key_index, *complex_key_arena, block_start, nullptr);
                 allocated_size_for_columns += serialized_data.size();
->>>>>>> fa876593
             }
 
             ++current_key_index;
