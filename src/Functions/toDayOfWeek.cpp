#include <Functions/FunctionFactory.h>
#include <Functions/DateTimeTransforms.h>
#include <DataTypes/DataTypesNumber.h>
#include <Functions/FunctionCustomWeekToSomething.h>

namespace DB
{

using FunctionToDayOfWeek = FunctionCustomWeekToSomething<DataTypeUInt8, ToDayOfWeekImpl>;

REGISTER_FUNCTION(ToDayOfWeek)
{
    FunctionDocumentation::Description description = R"(
Returns the number of the day within the week of a `Date` or `DateTime` value.

The two-argument form of `toDayOfWeek()` enables you to specify whether the week starts on Monday or Sunday,
and whether the return value should be in the range from 0 to 6 or 1 to 7.

| Mode | First day of week | Range                                          |
|------|-------------------|------------------------------------------------|
| 0    | Monday            | 1-7: Monday = 1, Tuesday = 2, ..., Sunday = 7  |
| 1    | Monday            | 0-6: Monday = 0, Tuesday = 1, ..., Sunday = 6  |
| 2    | Sunday            | 0-6: Sunday = 0, Monday = 1, ..., Saturday = 6 |
| 3    | Sunday            | 1-7: Sunday = 1, Monday = 2, ..., Saturday = 7 |
        )";
<<<<<<< HEAD
    FunctionDocumentation::Syntax syntax_to_day_of_week = "toDayOfWeek(datetime[, mode[, timezone]])";
    FunctionDocumentation::Arguments arguments_to_day_of_week =
    {
        {"datetime", "Date or date with time to get the day of week from.", {"Date", "Date32", "DateTime", "DateTime64"}},
        {"mode", "Optional. Integer specifying the week mode (0-3). Defaults to 0 if omitted.", {"UInt8"}},
        {"timezone", "Optional. Timezone to use for the conversion.", {"String"}}
    };
    FunctionDocumentation::ReturnedValue returned_value_to_day_of_week = {"Returns the day of the week for the given `Date` or `DateTime`", {"UInt8"}};
    FunctionDocumentation::Examples examples_to_day_of_week = {
=======
    FunctionDocumentation::Syntax syntax = "toDayOfWeek(datetime[, mode[, timezone]])";
    FunctionDocumentation::Arguments arguments = {
        {"datetime", "A Date or DateTime value to get the day of week from. [`Date`](/sql-reference/data-types/date)/[`Date32`](/sql-reference/data-types/date32)/[`DateTime`](/sql-reference/data-types/datetime)/[`DateTime64`](/sql-reference/data-types/datetime64)."},
        {"mode", "Optional. Integer specifying the week mode (0-3). Defaults to 0 if omitted."},
        {"timezone", "Optional. String specifying the timezone."}
    };
    FunctionDocumentation::ReturnedValue returned_value = "Returns the day of the week for the given `Date` or `DateTime`. [`UInt8`](/sql-reference/data-types/int-uint).";
    FunctionDocumentation::Examples examples = {
>>>>>>> bcfdc15b
        {"Usage example", R"(
-- The following date is April 21, 2023, which was a Friday:
SELECT
    toDayOfWeek(toDateTime('2023-04-21')),
    toDayOfWeek(toDateTime('2023-04-21'), 1)
            )",
        R"(
┌─toDayOfWeek(toDateTime('2023-04-21'))─┬─toDayOfWeek(toDateTime('2023-04-21'), 1)─┐
│                                     5 │                                        4 │
└───────────────────────────────────────┴──────────────────────────────────────────┘
            )"}
    };
    FunctionDocumentation::IntroducedIn introduced_in = {1, 1};
    FunctionDocumentation::Category category = FunctionDocumentation::Category::DateAndTime;
    FunctionDocumentation documentation = {description, syntax, arguments, returned_value, examples, introduced_in, category};

    factory.registerFunction<FunctionToDayOfWeek>(documentation);

    /// MySQL compatibility alias.
    factory.registerAlias("DAYOFWEEK", "toDayOfWeek", FunctionFactory::Case::Insensitive);
}

}<|MERGE_RESOLUTION|>--- conflicted
+++ resolved
@@ -23,26 +23,15 @@
 | 2    | Sunday            | 0-6: Sunday = 0, Monday = 1, ..., Saturday = 6 |
 | 3    | Sunday            | 1-7: Sunday = 1, Monday = 2, ..., Saturday = 7 |
         )";
-<<<<<<< HEAD
     FunctionDocumentation::Syntax syntax_to_day_of_week = "toDayOfWeek(datetime[, mode[, timezone]])";
-    FunctionDocumentation::Arguments arguments_to_day_of_week =
+    FunctionDocumentation::Arguments arguments =
     {
         {"datetime", "Date or date with time to get the day of week from.", {"Date", "Date32", "DateTime", "DateTime64"}},
         {"mode", "Optional. Integer specifying the week mode (0-3). Defaults to 0 if omitted.", {"UInt8"}},
         {"timezone", "Optional. Timezone to use for the conversion.", {"String"}}
     };
-    FunctionDocumentation::ReturnedValue returned_value_to_day_of_week = {"Returns the day of the week for the given `Date` or `DateTime`", {"UInt8"}};
-    FunctionDocumentation::Examples examples_to_day_of_week = {
-=======
-    FunctionDocumentation::Syntax syntax = "toDayOfWeek(datetime[, mode[, timezone]])";
-    FunctionDocumentation::Arguments arguments = {
-        {"datetime", "A Date or DateTime value to get the day of week from. [`Date`](/sql-reference/data-types/date)/[`Date32`](/sql-reference/data-types/date32)/[`DateTime`](/sql-reference/data-types/datetime)/[`DateTime64`](/sql-reference/data-types/datetime64)."},
-        {"mode", "Optional. Integer specifying the week mode (0-3). Defaults to 0 if omitted."},
-        {"timezone", "Optional. String specifying the timezone."}
-    };
-    FunctionDocumentation::ReturnedValue returned_value = "Returns the day of the week for the given `Date` or `DateTime`. [`UInt8`](/sql-reference/data-types/int-uint).";
+    FunctionDocumentation::ReturnedValue returned_value = {"Returns the day of the week for the given `Date` or `DateTime`", {"UInt8"}};
     FunctionDocumentation::Examples examples = {
->>>>>>> bcfdc15b
         {"Usage example", R"(
 -- The following date is April 21, 2023, which was a Friday:
 SELECT
