--- conflicted
+++ resolved
@@ -578,11 +578,7 @@
         {"from", "The first array. [`Array(T)`](/sql-reference/data-types/array)."},
         {"to", "The second array. [`Array(T)`](/sql-reference/data-types/array)."}
     };
-<<<<<<< HEAD
-    FunctionDocumentation::ReturnedValue returned_value_arrayLevDis = "Levenshtein distance between the first and the second arrays. [`Float64`](/sql-reference/data-types/float).";
-=======
     FunctionDocumentation::ReturnedValue returned_value_arrayLevDis = {"Levenshtein distance between the first and the second arrays.", {"Float64"}};
->>>>>>> bdae49ab
     FunctionDocumentation::Examples example_arrayLevDis = {
         {
             "Usage example",
@@ -612,17 +608,10 @@
     FunctionDocumentation::Arguments arguments_arrayLevDisW = {
         {"from", "first array. [`Array(T)`](/sql-reference/data-types/array)."},
         {"to", "second array. [`Array(T)`](/sql-reference/data-types/array)."},
-<<<<<<< HEAD
-        {"from_weights", "weights for the first array. [`Array(Float32)`](/sql-reference/data-types/array)."},
-        {"to_weights", "weights for the second array. [`Array(Float32)`](/sql-reference/data-types/array)."},
-    };
-    FunctionDocumentation::ReturnedValue returned_value_arrayLevDisW = "Levenshtein distance between the first and the second arrays with custom weights for each element. [`Float64`](/sql-reference/data-types/float).";
-=======
         {"from_weights", "weights for the first array.", {"Array((U)Int*|Float*)"}},
         {"to_weights", "weights for the second array.", {"Array((U)Int*|Float*)"}},
     };
     FunctionDocumentation::ReturnedValue returned_value_arrayLevDisW = {"Levenshtein distance between the first and the second arrays with custom weights for each element", {"Float64"}};
->>>>>>> bdae49ab
     FunctionDocumentation::IntroducedIn introduced_in_arrayLevDisW = {25, 4};
     FunctionDocumentation::Examples examples_arrayLevDisW = {
         {
@@ -649,20 +638,6 @@
 )";
     FunctionDocumentation::Syntax syntax_arraySim = "arraySimilarity(from, to, from_weights, to_weights)";
     FunctionDocumentation::Arguments arguments_arraySim = {
-<<<<<<< HEAD
-        {"from", "first array"},
-        {"to", "second array"},
-        {"from_weights", "weights for the first array"},
-        {"to_weights", "weights for the second array"},
-    };
-    FunctionDocumentation::ReturnedValue returned_value_arraySim = "Returns the similarity between `0` and `1` of the two arrays based on the weighted Levenshtein distance. [`Float64`](/sql-reference/data-types/float).";
-    FunctionDocumentation::Examples examples_arraySim = {
-        {
-            "Usage example",
-            "SELECT arraySimilarity(['A', 'B', 'C'], ['A', 'K', 'L'], [1.0, 2, 3], [3.0, 4, 5]);",
-            "0.2222222222222222"
-        }
-=======
         {"from", "first array", {"Array(T)"}},
         {"to", "second array", {"Array(T)"}},
         {"from_weights", "weights for the first array.", {"Array((U)Int*|Float*)"}},
@@ -676,7 +651,6 @@
             "SELECT arraySimilarity(['A', 'B', 'C'], ['A', 'K', 'L'], [1.0, 2, 3], [3.0, 4, 5]);",
             "0.2222222222222222"
             }
->>>>>>> bdae49ab
     };
     FunctionDocumentation::IntroducedIn introduced_in_arraySim = {25, 4};
     FunctionDocumentation::Category category_arraySim = FunctionDocumentation::Category::Array;
