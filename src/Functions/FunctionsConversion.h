--- conflicted
+++ resolved
@@ -3723,15 +3723,9 @@
 template <> struct FunctionTo<DataTypeDate> { using Type = FunctionToDate; };
 template <> struct FunctionTo<DataTypeDate32> { using Type = FunctionToDate32; };
 template <> struct FunctionTo<DataTypeTime> { using Type = FunctionToTime; };
-<<<<<<< HEAD
-=======
 template <> struct FunctionTo<DataTypeTime64> { using Type = FunctionToTime64; };
->>>>>>> fecf62c0
 template <> struct FunctionTo<DataTypeDateTime> { using Type = FunctionToDateTime; };
 template <> struct FunctionTo<DataTypeDateTime64> { using Type = FunctionToDateTime64; };
-
-template <FormatSettings::DateTimeOverflowBehavior date_time_overflow_behavior>
-struct FunctionTo<DataTypeTime64, date_time_overflow_behavior> { using Type = FunctionToTime64; };
 
 template <> struct FunctionTo<DataTypeUUID> { using Type = FunctionToUUID; };
 template <> struct FunctionTo<DataTypeIPv4> { using Type = FunctionToIPv4; };
