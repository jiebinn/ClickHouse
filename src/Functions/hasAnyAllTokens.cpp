#include <Functions/hasAnyAllTokens.h>

#include <Columns/ColumnFixedString.h>
#include <Columns/ColumnString.h>
#include <Common/FunctionDocumentation.h>
#include <Core/Settings.h>
#include <DataTypes/DataTypeArray.h>
#include <DataTypes/DataTypesNumber.h>
#include <Functions/FunctionFactory.h>
#include <Functions/FunctionHelpers.h>
#include <Interpreters/Context.h>

#include <absl/container/flat_hash_map.h>

namespace DB
{

namespace Setting
{
    extern const SettingsBool allow_experimental_full_text_index;
}

namespace ErrorCodes
{
    extern const int BAD_ARGUMENTS;
    extern const int SUPPORT_IS_DISABLED;
}

template <class HasTokensTraits>
FunctionPtr FunctionHasAnyAllTokens<HasTokensTraits>::create(ContextPtr context)
{
    return std::make_shared<FunctionHasAnyAllTokens>(context);
}

template <class HasTokensTraits>
FunctionHasAnyAllTokens<HasTokensTraits>::FunctionHasAnyAllTokens(ContextPtr context)
    : allow_experimental_full_text_index(context->getSettingsRef()[Setting::allow_experimental_full_text_index])
{
}

template <class HasTokensTraits>
void FunctionHasAnyAllTokens<HasTokensTraits>::setTokenExtractor(std::unique_ptr<ITokenExtractor> new_token_extractor_)
{
    /// Index parameters can be set multiple times.
    /// This happens exactly in a case that same hasAnyTokens/hasAllTokens query is used again.
    /// This is fine because the parameters would be same.
    if (token_extractor != nullptr)
        return;

    token_extractor = std::move(new_token_extractor_);
}

template <class HasTokensTraits>
void FunctionHasAnyAllTokens<HasTokensTraits>::setSearchTokens(const std::vector<String> & tokens)
{
    static constexpr size_t supported_number_of_needles = 64;

    if (needles.has_value())
        return;

    needles = Needles();
    for (UInt64 pos = 0; const auto & token : tokens)
        if (auto [_, inserted] = needles->emplace(token, pos); inserted)
            ++pos;

    if (needles->size() > supported_number_of_needles)
        throw Exception(ErrorCodes::BAD_ARGUMENTS, "Function '{}' supports a max of {} needles", name, supported_number_of_needles);
}

namespace
{

/// Functions accept needles string (will be tokenized) or array of string needles/tokens (used as-is)
/// Also accepts Array(Nothing) which is the type of Array([])
bool isStringOrArrayOfStringType(const IDataType & type)
{
    const auto * string_type = checkAndGetDataType<DataTypeString>(&type);
    if (string_type)
        return true;

    const auto * array_type = checkAndGetDataType<DataTypeArray>(&type);
    if (array_type)
    {
        const DataTypePtr & nested_type = array_type->getNestedType();
        return isString(nested_type) || isFixedString(nested_type) || isNothing(nested_type);
    }

    return false;
}


Needles extractNeedlesFromString(std::string_view needle_str)
{
    DefaultTokenExtractor default_token_extractor;

    size_t cur = 0;
    size_t token_start = 0;
    size_t token_len = 0;
    size_t length = needle_str.size();
    size_t pos = 0;

    Needles needles;
    while (cur < length && default_token_extractor.nextInStringPadded(static_cast<const char *>(needle_str.data()), length, &cur, &token_start, &token_len))
    {
        needles.emplace(std::string{needle_str.data() + token_start, token_len}, pos);
        ++pos;
    }
    return needles;
}

}

template <class HasTokensTraits>
DataTypePtr FunctionHasAnyAllTokens<HasTokensTraits>::getReturnTypeImpl(const ColumnsWithTypeAndName & arguments) const
{
    if (!allow_experimental_full_text_index)
        throw Exception(
            ErrorCodes::SUPPORT_IS_DISABLED,
            "Enable the setting 'allow_experimental_full_text_index' to use function {}", getName());

    FunctionArgumentDescriptors mandatory_args{
        {"input", static_cast<FunctionArgumentDescriptor::TypeValidator>(&isStringOrFixedString), nullptr, "String or FixedString"},
        {"needles",
         static_cast<FunctionArgumentDescriptor::TypeValidator>(&isStringOrArrayOfStringType),
         isColumnConst,
         "const String or const Array(String)"}};

    validateFunctionArguments(*this, arguments, mandatory_args);

    return std::make_shared<DataTypeNumber<UInt8>>();
}

namespace
{
template <typename T>
concept StringColumnType = std::same_as<T, ColumnString> || std::same_as<T, ColumnFixedString>;

void executeHasAnyTokens(
    const ITokenExtractor * token_extractor,
    const StringColumnType auto & col_input,
    size_t input_rows_count,
    const Needles & needles,
    PaddedPODArray<UInt8> & col_result)
{
    for (size_t i = 0; i < input_rows_count; ++i)
    {
        std::string_view value = col_input.getDataAt(i).toView();
        col_result[i] = false;

        forEachTokenPadded(*token_extractor, value.data(), value.size(), [&](const char * token_start, size_t token_len)
        {
            if (needles.contains(std::string_view(token_start, token_len)))
            {
                col_result[i] = true;
                return true;
            }

            return false;
        });
    }
}

void executeHasAllTokens(
    const ITokenExtractor * token_extractor,
    const StringColumnType auto & col_input,
    size_t input_rows_count,
    const Needles & needles,
    PaddedPODArray<UInt8> & col_result)
{
    const size_t ns = needles.size();
    /// It is equivalent to ((2 ^ ns) - 1), but avoids overflow in case of ns = 64.
    const UInt64 expected_mask = ((1ULL << (ns - 1)) + ((1ULL << (ns - 1)) - 1));

    UInt64 mask;
    for (size_t i = 0; i < input_rows_count; ++i)
    {
        std::string_view value = col_input.getDataAt(i).toView();
        col_result[i] = false;
        mask = 0;

        forEachTokenPadded(*token_extractor, value.data(), value.size(), [&](const char * token_start, size_t token_len)
        {
            if (auto it = needles.find(std::string_view(token_start, token_len)); it != needles.end())
            {
                mask |= (1ULL << it->second);
            }

            if (mask == expected_mask)
            {
                col_result[i] = true;
                return true;
            }

            return false;
        });
    }
}

template <class HasTokensTraits>
void execute(
    const ITokenExtractor * token_extractor,
    const StringColumnType auto & col_input,
    size_t input_rows_count,
    const Needles & needles,
    PaddedPODArray<UInt8> & col_result)
{
    if (needles.empty())
    {
        /// No needles mean we don't filter and all rows pass
        for (size_t i = 0; i < input_rows_count; ++i)
            col_result[i] = true;
        return;
    }

    if constexpr (HasTokensTraits::mode == HasAnyAllTokensMode::Any)
        executeHasAnyTokens(token_extractor, col_input, input_rows_count, needles, col_result);
    else if constexpr (HasTokensTraits::mode == HasAnyAllTokensMode::All)
        executeHasAllTokens(token_extractor, col_input, input_rows_count, needles, col_result);
    else
        static_assert(false, "Unknown search mode value detected");
}
}

template <class HasTokensTraits>
ColumnPtr FunctionHasAnyAllTokens<HasTokensTraits>::executeImpl(
    const ColumnsWithTypeAndName & arguments, const DataTypePtr &, size_t input_rows_count) const
{
    constexpr size_t arg_input = 0;
    constexpr size_t arg_needles = 1;

    if (input_rows_count == 0)
        return ColumnVector<UInt8>::create();

    ColumnPtr col_input = arguments[arg_input].column;
    auto col_result = ColumnVector<UInt8>::create();

    col_result->getData().resize(input_rows_count);

    /// If token_extractor == nullptr, we do a brute force scan on a column without index
    if (token_extractor == nullptr)
    {
        chassert(!needles.has_value());

        /// Populate needles from function arguments
        Needles needles_tmp;
        const ColumnPtr col_needles = arguments[arg_needles].column;

        if (const ColumnConst * col_needles_str_const = checkAndGetColumnConst<ColumnString>(col_needles.get()))
        {
            needles_tmp = extractNeedlesFromString(col_needles_str_const->getDataAt(0).toView());
        }
        else if (const ColumnString * col_needles_str = checkAndGetColumn<ColumnString>(col_needles.get()))
        {
            needles_tmp = extractNeedlesFromString(col_needles_str->getDataAt(0).toView());
        }
        else if (const ColumnConst * col_needles_array_const = checkAndGetColumnConst<ColumnArray>(col_needles.get()))
        {
            const Array & array = col_needles_array_const->getValue<Array>();

            for (size_t i = 0; i < array.size(); ++i)
                needles_tmp.emplace(array.at(i).safeGet<String>(), i);
        }
        else if (const ColumnArray * col_needles_array = checkAndGetColumn<ColumnArray>(col_needles.get()))
        {
            const IColumn & array_data = col_needles_array->getData();
            const ColumnArray::Offsets & array_offsets = col_needles_array->getOffsets();

            const ColumnString & needles_data_string = checkAndGetColumn<ColumnString>(array_data);

            for (size_t i = 0; i < array_offsets[0]; ++i)
                needles_tmp.emplace(needles_data_string.getDataAt(i).toView(), i);
        }
        else
            throw Exception(ErrorCodes::BAD_ARGUMENTS, "Needles argument for function '{}' has unsupported type", getName());

        DefaultTokenExtractor default_token_extractor;

<<<<<<< HEAD
        if (const auto * column_string = checkAndGetColumn<ColumnString>(col_input.get()))
            execute<HasTokensTraits>(&default_token_extractor, *column_string, input_rows_count, needles_tmp, col_result->getData());
        else if (const auto * column_fixed_string = checkAndGetColumn<ColumnFixedString>(col_input.get()))
            execute<HasTokensTraits>(&default_token_extractor, *column_fixed_string, input_rows_count, needles_tmp, col_result->getData());
=======
        if (const auto * col_input_string = checkAndGetColumn<ColumnString>(col_input.get()))
            execute<HasTokensTraits>(&default_token_extractor, *col_input_string, input_rows_count, needles_tmp, col_result->getData());
        else if (const auto * col_input_fixedstring = checkAndGetColumn<ColumnFixedString>(col_input.get()))
            execute<HasTokensTraits>(&default_token_extractor, *col_input_fixedstring, input_rows_count, needles_tmp, col_result->getData());
>>>>>>> aa075443
    }
    else
    {
        /// If token_extractor != nullptr, a text index exists and we are doing text index lookups
        /// This path is only entered for parts that have no materialized text index
        if (const auto * col_input_string = checkAndGetColumn<ColumnString>(col_input.get()))
            execute<HasTokensTraits>(token_extractor.get(), *col_input_string, input_rows_count, needles.value(), col_result->getData());
        else if (const auto * col_input_fixedstring = checkAndGetColumn<ColumnFixedString>(col_input.get()))
            execute<HasTokensTraits>(token_extractor.get(), *col_input_fixedstring, input_rows_count, needles.value(), col_result->getData());
    }

    return col_result;
}

template class FunctionHasAnyAllTokens<traits::HasAnyTokensTraits>;
template class FunctionHasAnyAllTokens<traits::HasAllTokensTraits>;

REGISTER_FUNCTION(HasAnyTokens)
{
    FunctionDocumentation::Description description_hasAnyTokens = R"(
Returns 1, if at least one token in the `needle` string or array matches the `input` string, and 0 otherwise. If `input` is a column, returns all rows that satisfy this condition.

:::note
Column `input` should have a [text index](../../engines/table-engines/mergetree-family/invertedindexes) defined for optimal performance.
If no text index is defined, the function performs a brute-force column scan which is orders of magnitude slower than an index lookup.
:::

Prior to searching, the function tokenizes
- the `input` argument (always), and
- the `needle` argument (if given as a [String](../../sql-reference/data-types/string.md))
using the tokenizer specified for the text index.
If the column has no text index defined, the `splitByNonAlpha` tokenizer is used instead.
If the `needle` argument is of type [Array(String)](../../sql-reference/data-types/array.md), each array element is treated as a token — no additional tokenization takes place.

Duplicate tokens are ignored.
For example, ['ClickHouse', 'ClickHouse'] is treated the same as ['ClickHouse'].
    )";
    FunctionDocumentation::Syntax syntax_hasAnyTokens = R"(
hasAnyTokens(input, needles)
)";
    FunctionDocumentation::Arguments arguments_hasAnyTokens = {
        {"input", "The input column.", {"String", "FixedString"}},
        {"needles", "Tokens to be searched. Supports at most 64 tokens.", {"String", "Array(String)"}}
    };
    FunctionDocumentation::ReturnedValue returned_value_hasAnyTokens = {"Returns `1`, if there was at least one match. `0`, otherwise.", {"UInt8"}};
    FunctionDocumentation::Examples examples_hasAnyTokens = {
    {
        "Usage example",
        R"(
CREATE TABLE table (
    id UInt32,
    msg String,
    INDEX idx(msg) TYPE text(tokenizer = splitByString(['()', '\\']))
)
ENGINE = MergeTree
ORDER BY id;

INSERT INTO table VALUES (1, '()a,\\bc()d'), (2, '()\\a()bc\\d'), (3, ',()a\\,bc,(),d,');

SELECT count() FROM table WHERE hasAnyTokens(msg, 'a\\d()'
        )",
        R"(
┌─count()─┐
│       3 │
└─────────┘
        )"
    },
    {
        "Specify needles to be searched for AS-IS (no tokenization) in an array",
        R"(
SELECT count() FROM table WHERE hasAnyTokens(msg, ['a', 'd']);
        )",
        R"(
┌─count()─┐
│       3 │
└─────────┘
        )"
    },
    {
        "Generate needles using the `tokens` function",
        R"(
SELECT count() FROM table WHERE hasAnyTokens(msg, tokens('a()d', 'splitByString', ['()', '\\']));
        )",
        R"(
┌─count()─┐
│       3 │
└─────────┘
        )"
    }
    };
    FunctionDocumentation::IntroducedIn introduced_in_hasAnyTokens = {25, 7};
    FunctionDocumentation::Category category_hasAnyTokens = FunctionDocumentation::Category::StringSearch;
    FunctionDocumentation documentation_hasAnyTokens = {description_hasAnyTokens, syntax_hasAnyTokens, arguments_hasAnyTokens, returned_value_hasAnyTokens, examples_hasAnyTokens, introduced_in_hasAnyTokens, category_hasAnyTokens};

    factory.registerFunction<FunctionHasAnyAllTokens<traits::HasAnyTokensTraits>>(documentation_hasAnyTokens);
    factory.registerAlias("hasAnyToken", traits::HasAnyTokensTraits::name);
}

REGISTER_FUNCTION(HasAllTokens)
{
    FunctionDocumentation::Description description_hasAllTokens = R"(
Like [`hasAnyTokens`](#hasanytokens), but returns 1, if all tokens in the `needle` string or array match the `input` string, and 0 otherwise. If `input` is a column, returns all rows that satisfy this condition.

:::note
Column `input` should have a [text index](../../engines/table-engines/mergetree-family/invertedindexes) defined for optimal performance.
If no text index is defined, the function performs a brute-force column scan which is orders of magnitude slower than an index lookup.
:::

Prior to searching, the function tokenizes
- the `input` argument (always), and
- the `needle` argument (if given as a [String](../../sql-reference/data-types/string.md))
using the tokenizer specified for the text index.
If the column has no text index defined, the `splitByNonAlpha` tokenizer is used instead.
If the `needle` argument is of type [Array(String)](../../sql-reference/data-types/array.md), each array element is treated as a token — no additional tokenization takes place.

Duplicate tokens are ignored.
For example, needles = ['ClickHouse', 'ClickHouse'] is treated the same as ['ClickHouse'].
    )";
    FunctionDocumentation::Syntax syntax_hasAllTokens = R"(
hasAllTokens(input, needles)
)";
    FunctionDocumentation::Arguments arguments_hasAllTokens = {
        {"input", "The input column.", {"String", "FixedString"}},
        {"needles", "Tokens to be searched. Supports at most 64 tokens.", {"String", "Array(String)"}}
    };
    FunctionDocumentation::ReturnedValue returned_value_hasAllTokens = {"Returns 1, if all needles match. 0, otherwise.", {"UInt8"}};
    FunctionDocumentation::Examples examples_hasAllTokens = {
    {
        "Usage example",
        R"(
CREATE TABLE table (
    id UInt32,
    msg String,
    INDEX idx(msg) TYPE text(tokenizer = splitByString(['()', '\\']))
)
ENGINE = MergeTree
ORDER BY id;

INSERT INTO table VALUES (1, '()a,\\bc()d'), (2, '()\\a()bc\\d'), (3, ',()a\\,bc,(),d,');

SELECT count() FROM table WHERE hasAllTokens(msg, 'a\\d()');
        )",
        R"(
┌─count()─┐
│       1 │
└─────────┘
        )"
    },
    {
        "Specify needles to be searched for AS-IS (no tokenization) in an array",
        R"(
SELECT count() FROM table WHERE hasAllTokens(msg, ['a', 'd']);
        )",
        R"(
┌─count()─┐
│       1 │
└─────────┘
        )"
    },
    {
        "Generate needles using the `tokens` function",
        R"(
SELECT count() FROM table WHERE hasAllTokens(msg, tokens('a()d', 'splitByString', ['()', '\\']));
        )",
        R"(
┌─count()─┐
│       1 │
└─────────┘
        )"
    }
    };
    FunctionDocumentation::IntroducedIn introduced_in_hasAllTokens = {25, 7};
    FunctionDocumentation::Category category_hasAllTokens = FunctionDocumentation::Category::StringSearch;
    FunctionDocumentation documentation_hasAllTokens = {description_hasAllTokens, syntax_hasAllTokens, arguments_hasAllTokens, returned_value_hasAllTokens, examples_hasAllTokens, introduced_in_hasAllTokens, category_hasAllTokens};

    factory.registerFunction<FunctionHasAnyAllTokens<traits::HasAllTokensTraits>>(documentation_hasAllTokens);
    factory.registerAlias("hasAllToken", traits::HasAllTokensTraits::name);
}
}<|MERGE_RESOLUTION|>--- conflicted
+++ resolved
@@ -275,17 +275,10 @@
 
         DefaultTokenExtractor default_token_extractor;
 
-<<<<<<< HEAD
-        if (const auto * column_string = checkAndGetColumn<ColumnString>(col_input.get()))
-            execute<HasTokensTraits>(&default_token_extractor, *column_string, input_rows_count, needles_tmp, col_result->getData());
-        else if (const auto * column_fixed_string = checkAndGetColumn<ColumnFixedString>(col_input.get()))
-            execute<HasTokensTraits>(&default_token_extractor, *column_fixed_string, input_rows_count, needles_tmp, col_result->getData());
-=======
         if (const auto * col_input_string = checkAndGetColumn<ColumnString>(col_input.get()))
             execute<HasTokensTraits>(&default_token_extractor, *col_input_string, input_rows_count, needles_tmp, col_result->getData());
         else if (const auto * col_input_fixedstring = checkAndGetColumn<ColumnFixedString>(col_input.get()))
             execute<HasTokensTraits>(&default_token_extractor, *col_input_fixedstring, input_rows_count, needles_tmp, col_result->getData());
->>>>>>> aa075443
     }
     else
     {
