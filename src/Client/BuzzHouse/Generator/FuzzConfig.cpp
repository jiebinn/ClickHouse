#include <Client/BuzzHouse/Generator/FuzzConfig.h>

#include <ranges>
#include <IO/copyData.h>
#include <Common/Exception.h>
#include <Common/formatReadable.h>

namespace DB
{
namespace ErrorCodes
{
extern const int BUZZHOUSE;
}
}

namespace BuzzHouse
{

using SettingEntries = std::unordered_map<String, std::function<void(const JSONObjectType &)>>;

static std::optional<ServerCredentials> loadServerCredentials(
    const JSONParserImpl::Element & jobj, const String & sname, const uint32_t default_port, const uint32_t default_mysql_port = 0)
{
    uint32_t port = default_port;
    uint32_t mysql_port = default_mysql_port;
    String hostname = "localhost";
    String unix_socket;
    String user = "test";
    String password;
    String database = "test";
    std::filesystem::path user_files_dir = std::filesystem::temp_directory_path();
    std::filesystem::path query_log_file = std::filesystem::temp_directory_path() / (sname + ".sql");

    static const SettingEntries configEntries
        = {{"hostname", [&](const JSONObjectType & value) { hostname = String(value.getString()); }},
           {"port", [&](const JSONObjectType & value) { port = static_cast<uint32_t>(value.getUInt64()); }},
           {"mysql_port", [&](const JSONObjectType & value) { mysql_port = static_cast<uint32_t>(value.getUInt64()); }},
           {"unix_socket", [&](const JSONObjectType & value) { unix_socket = String(value.getString()); }},
           {"user", [&](const JSONObjectType & value) { user = String(value.getString()); }},
           {"password", [&](const JSONObjectType & value) { password = String(value.getString()); }},
           {"database", [&](const JSONObjectType & value) { database = String(value.getString()); }},
           {"user_files_dir", [&](const JSONObjectType & value) { user_files_dir = std::filesystem::path(String(value.getString())); }},
           {"query_log_file", [&](const JSONObjectType & value) { query_log_file = std::filesystem::path(String(value.getString())); }}};

    for (const auto [key, value] : jobj.getObject())
    {
        const String & nkey = String(key);

        if (configEntries.find(nkey) == configEntries.end())
        {
            throw DB::Exception(DB::ErrorCodes::BUZZHOUSE, "Unknown server option: {}", nkey);
        }
        configEntries.at(nkey)(value);
    }

    return std::optional<ServerCredentials>(
        ServerCredentials(hostname, port, mysql_port, unix_socket, user, password, database, user_files_dir, query_log_file));
}

static PerformanceMetric
loadPerformanceMetric(const JSONParserImpl::Element & jobj, const uint32_t default_threshold, const uint32_t default_minimum)
{
    bool enabled = false;
    uint32_t threshold = default_minimum;
    uint32_t minimum = default_threshold;

    static const SettingEntries metricEntries
        = {{"enabled", [&](const JSONObjectType & value) { enabled = value.getBool(); }},
           {"threshold", [&](const JSONObjectType & value) { threshold = value.getUInt64(); }},
           {"minimum", [&](const JSONObjectType & value) { minimum = value.getUInt64(); }}};

    for (const auto [key, value] : jobj.getObject())
    {
        const String & nkey = String(key);

        if (metricEntries.find(nkey) == metricEntries.end())
        {
            throw DB::Exception(DB::ErrorCodes::BUZZHOUSE, "Unknown metric option: {}", nkey);
        }
        metricEntries.at(nkey)(value);
    }

    return PerformanceMetric(enabled, threshold, minimum);
}

FuzzConfig::FuzzConfig(DB::ClientBase * c, const String & path)
    : cb(c)
    , log(getLogger("BuzzHouse"))
{
    JSONParserImpl parser;
    JSONObjectType object;
    DB::ReadBufferFromFile in(path);
    DB::WriteBufferFromOwnString out;

    DB::copyData(in, out);
    if (!parser.parse(out.str(), object))
    {
        throw DB::Exception(DB::ErrorCodes::BUZZHOUSE, "Could not parse BuzzHouse JSON configuration file");
    }
    else if (!object.isObject())
    {
        throw DB::Exception(DB::ErrorCodes::BUZZHOUSE, "Parsed BuzzHouse JSON configuration file is not an object");
    }

    static const SettingEntries configEntries = {
        {"client_file_path",
         [&](const JSONObjectType & value)
         {
             client_file_path = std::filesystem::path(String(value.getString()));
             fuzz_client_out = client_file_path / "fuzz.data";
         }},
        {"server_file_path",
         [&](const JSONObjectType & value)
         {
             server_file_path = std::filesystem::path(String(value.getString()));
             fuzz_server_out = client_file_path / "fuzz.data";
         }},
        {"log_path", [&](const JSONObjectType & value) { log_path = std::filesystem::path(String(value.getString())); }},
        {"read_log", [&](const JSONObjectType & value) { read_log = value.getBool(); }},
        {"seed", [&](const JSONObjectType & value) { seed = value.getUInt64(); }},
        {"host", [&](const JSONObjectType & value) { host = String(value.getString()); }},
        {"port", [&](const JSONObjectType & value) { port = static_cast<uint32_t>(value.getUInt64()); }},
        {"secure_port", [&](const JSONObjectType & value) { secure_port = static_cast<uint32_t>(value.getUInt64()); }},
        {"min_insert_rows", [&](const JSONObjectType & value) { min_insert_rows = std::max(UINT64_C(1), value.getUInt64()); }},
        {"max_insert_rows", [&](const JSONObjectType & value) { max_insert_rows = std::max(UINT64_C(1), value.getUInt64()); }},
        {"min_nested_rows", [&](const JSONObjectType & value) { min_nested_rows = value.getUInt64(); }},
        {"max_nested_rows", [&](const JSONObjectType & value) { max_nested_rows = value.getUInt64(); }},
        {"max_depth", [&](const JSONObjectType & value) { max_depth = std::max(UINT32_C(1), static_cast<uint32_t>(value.getUInt64())); }},
        {"max_width", [&](const JSONObjectType & value) { max_width = std::max(UINT32_C(1), static_cast<uint32_t>(value.getUInt64())); }},
        {"max_columns", [&](const JSONObjectType & value) { max_columns = std::max(UINT64_C(1), value.getUInt64()); }},
        {"max_databases", [&](const JSONObjectType & value) { max_databases = static_cast<uint32_t>(value.getUInt64()); }},
        {"max_functions", [&](const JSONObjectType & value) { max_functions = static_cast<uint32_t>(value.getUInt64()); }},
        {"max_tables", [&](const JSONObjectType & value) { max_tables = static_cast<uint32_t>(value.getUInt64()); }},
        {"max_views", [&](const JSONObjectType & value) { max_views = static_cast<uint32_t>(value.getUInt64()); }},
        {"max_dictionaries", [&](const JSONObjectType & value) { max_dictionaries = static_cast<uint32_t>(value.getUInt64()); }},
        {"query_time", [&](const JSONObjectType & value) { metrics.insert({{"query_time", loadPerformanceMetric(value, 10, 2000)}}); }},
        {"query_memory", [&](const JSONObjectType & value) { metrics.insert({{"query_memory", loadPerformanceMetric(value, 10, 2000)}}); }},
        {"query_bytes_read",
         [&](const JSONObjectType & value) { metrics.insert({{"query_bytes_read", loadPerformanceMetric(value, 10, 2000)}}); }},
        {"flush_log_wait_time", [&](const JSONObjectType & value) { flush_log_wait_time = value.getUInt64(); }},
        {"time_to_run", [&](const JSONObjectType & value) { time_to_run = static_cast<uint32_t>(value.getUInt64()); }},
        {"fuzz_floating_points", [&](const JSONObjectType & value) { fuzz_floating_points = value.getBool(); }},
        {"test_with_fill", [&](const JSONObjectType & value) { test_with_fill = value.getBool(); }},
        {"use_dump_table_oracle", [&](const JSONObjectType & value) { use_dump_table_oracle = static_cast<uint32_t>(value.getUInt64()); }},
        {"compare_success_results", [&](const JSONObjectType & value) { compare_success_results = value.getBool(); }},
        {"allow_infinite_tables", [&](const JSONObjectType & value) { allow_infinite_tables = value.getBool(); }},
        {"compare_explains", [&](const JSONObjectType & value) { compare_explains = value.getBool(); }},
<<<<<<< HEAD
        {"fail_on_timeout", [&](const JSONObjectType & value) { fail_on_timeout = value.getBool(); }},
        {"allow_memory_tables", [&](const JSONObjectType & value) { allow_memory_tables = value.getBool(); }},
        {"allow_client_restarts", [&](const JSONObjectType & value) { allow_client_restarts = value.getBool(); }},
        {"max_reconnection_attempts",
         [&](const JSONObjectType & value)
         { max_reconnection_attempts = std::max(UINT32_C(1), static_cast<uint32_t>(value.getUInt64())); }},
        {"time_to_sleep_between_reconnects",
         [&](const JSONObjectType & value)
         { time_to_sleep_between_reconnects = std::max(UINT32_C(1000), static_cast<uint32_t>(value.getUInt64())); }},
=======
>>>>>>> 85b694af
        {"clickhouse", [&](const JSONObjectType & value) { clickhouse_server = loadServerCredentials(value, "clickhouse", 9004, 9005); }},
        {"mysql", [&](const JSONObjectType & value) { mysql_server = loadServerCredentials(value, "mysql", 3306, 3306); }},
        {"postgresql", [&](const JSONObjectType & value) { postgresql_server = loadServerCredentials(value, "postgresql", 5432); }},
        {"sqlite", [&](const JSONObjectType & value) { sqlite_server = loadServerCredentials(value, "sqlite", 0); }},
        {"mongodb", [&](const JSONObjectType & value) { mongodb_server = loadServerCredentials(value, "mongodb", 27017); }},
        {"redis", [&](const JSONObjectType & value) { redis_server = loadServerCredentials(value, "redis", 6379); }},
        {"minio", [&](const JSONObjectType & value) { minio_server = loadServerCredentials(value, "minio", 9000); }},
        {"disabled_types",
         [&](const JSONObjectType & value)
         {
             using std::operator""sv;
             constexpr auto delim{","sv};
             String input = String(value.getString());
             std::transform(input.begin(), input.end(), input.begin(), ::tolower);

             static const std::unordered_map<std::string_view, uint32_t> type_entries
                 = {{"bool", allow_bool},
                    {"uint", allow_unsigned_int},
                    {"int8", allow_int8},
                    {"int64", allow_int64},
                    {"int128", allow_int128},
                    {"float", allow_floating_points},
                    {"date", allow_dates},
                    {"date32", allow_date32},
                    {"time", allow_time},
                    {"time64", allow_time64},
                    {"datetime", allow_datetimes},
                    {"datetime64", allow_datetime64},
                    {"string", allow_strings},
                    {"decimal", allow_decimals},
                    {"uuid", allow_uuid},
                    {"enum", allow_enum},
                    {"uuid", allow_uuid},
                    {"dynamic", allow_dynamic},
                    {"json", allow_JSON},
                    {"nullable", allow_nullable},
                    {"lcard", allow_low_cardinality},
                    {"array", allow_array},
                    {"map", allow_map},
                    {"tuple", allow_tuple},
                    {"variant", allow_variant},
                    {"nested", allow_nested},
                    {"ipv4", allow_ipv4},
                    {"ipv6", allow_ipv6},
                    {"geo", allow_geo}};

             for (const auto word : std::views::split(input, delim))
             {
                 const auto & entry = std::string_view(word);

                 if (type_entries.find(entry) == type_entries.end())
                 {
                     throw DB::Exception(DB::ErrorCodes::BUZZHOUSE, "Unknown type option for disabled_types: {}", String(entry));
                 }
                 type_mask &= (~type_entries.at(entry));
             }
         }},
        {"disallowed_error_codes",
         [&](const JSONObjectType & value)
         {
             using std::operator""sv;
             constexpr auto delim{","sv};

             for (const auto word : std::views::split(String(value.getString()), delim))
             {
                 uint32_t result;
                 const auto & sv = std::string_view(word);
                 auto [ptr, ec] = std::from_chars(sv.data(), sv.data() + sv.size(), result);

                 if (ec == std::errc::invalid_argument)
                 {
                     throw std::invalid_argument("Not a valid number for an error code");
                 }
                 else if (ec == std::errc::result_out_of_range)
                 {
                     throw std::out_of_range("Number out of range for uint32_t");
                 }
                 else if (ptr != sv.data() + sv.size())
                 {
                     throw std::invalid_argument("Invalid characters in input");
                 }
                 disallowed_error_codes.insert(result);
             }
         }}};

    for (const auto [key, value] : object.getObject())
    {
        const String & nkey = String(key);

        if (configEntries.find(nkey) == configEntries.end())
        {
            throw DB::Exception(DB::ErrorCodes::BUZZHOUSE, "Unknown BuzzHouse option: {}", nkey);
        }
        configEntries.at(nkey)(value);
    }
    if (min_insert_rows > max_insert_rows)
    {
        throw DB::Exception(
            DB::ErrorCodes::BUZZHOUSE,
            "min_insert_rows value ({}) is higher than max_insert_rows value ({})",
            min_insert_rows,
            max_insert_rows);
    }
    if (min_nested_rows > max_nested_rows)
    {
        throw DB::Exception(
            DB::ErrorCodes::BUZZHOUSE,
            "min_nested_rows value ({}) is higher than max_nested_rows value ({})",
            min_nested_rows,
            max_nested_rows);
    }
    for (const auto & entry : std::views::values(metrics))
    {
        measure_performance |= entry.enabled;
    }
    outf = std::ofstream(log_path, std::ios::out | std::ios::trunc);
}

bool FuzzConfig::processServerQuery(const bool outlog, const String & query)
{
    bool res = true;

    try
    {
        if (outlog)
        {
            outf << query << std::endl;
        }
        res &= this->cb->processTextAsSingleQuery(query);
    }
    catch (...)
    {
        res = false;
    }
    if (!res)
    {
        fmt::print(stderr, "Error on processing query '{}'\n", query);
        if (!this->cb->tryToReconnect(max_reconnection_attempts, time_to_sleep_between_reconnects))
        {
            throw DB::Exception(DB::ErrorCodes::BUZZHOUSE, "Couldn't not reconnect to the server");
        }
    }
    return res;
}

void FuzzConfig::loadServerSettings(DB::Strings & out, const bool distinct, const String & table, const String & col)
{
    String buf;
    uint64_t found = 0;

    if (processServerQuery(
<<<<<<< HEAD
            false,
=======
>>>>>>> 85b694af
            fmt::format(
                R"(SELECT {}"{}" FROM "system"."{}" INTO OUTFILE '{}' TRUNCATE FORMAT TabSeparated;)",
                distinct ? "DISTINCT " : "",
                col,
                table,
<<<<<<< HEAD
                fuzz_server_out.generic_string())))
=======
                fuzz_out.generic_string())))
>>>>>>> 85b694af
    {
        std::ifstream infile(fuzz_client_out);
        out.clear();
        while (std::getline(infile, buf))
        {
            out.push_back(buf);
            buf.resize(0);
            found++;
        }
        LOG_INFO(log, "Found {} entries from {} table", found, table);
    }
}

void FuzzConfig::loadServerConfigurations()
{
    loadServerSettings(this->collations, false, "collations", "name");
    loadServerSettings(this->storage_policies, false, "storage_policies", "policy_name");
    loadServerSettings(this->disks, false, "disks", "name");
    loadServerSettings(this->timezones, false, "time_zones", "time_zone");
    loadServerSettings(this->clusters, true, "clusters", "cluster");
}

String FuzzConfig::getConnectionHostAndPort(const bool secure) const
{
    return fmt::format("{}:{}", this->host, secure ? this->secure_port : this->port);
}

void FuzzConfig::loadSystemTables(std::unordered_map<String, DB::Strings> & tables)
{
    String buf;
    String current_table;
    DB::Strings next_cols;

    if (processServerQuery(
<<<<<<< HEAD
            false,
=======
>>>>>>> 85b694af
            fmt::format(
                "SELECT t.name, c.name from system.tables t JOIN system.columns c ON t.name = c.table WHERE t.database = 'system' AND "
                "c.database = 'system' INTO OUTFILE "
                "'{}' TRUNCATE FORMAT TabSeparated;",
<<<<<<< HEAD
                fuzz_server_out.generic_string())))
=======
                fuzz_out.generic_string())))
>>>>>>> 85b694af
    {
        std::ifstream infile(fuzz_client_out);
        while (std::getline(infile, buf) && buf.size() > 1)
        {
            if (buf[buf.size() - 1] == '\r')
            {
                buf.pop_back();
            }
            const auto tabchar = buf.find('\t');
            const auto ntable = buf.substr(0, tabchar);
            const auto ncol = buf.substr(tabchar + 1);

            if (ntable != current_table && !next_cols.empty())
            {
                if (current_table != "stack_trace"
                    && (allow_infinite_tables || (!current_table.starts_with("numbers") && !current_table.starts_with("zeros"))))
                {
                    tables[current_table] = next_cols;
                }
                next_cols.clear();
                current_table = ntable;
            }
            next_cols.emplace_back(ncol);
            buf.resize(0);
        }
    }
}

bool FuzzConfig::tableHasPartitions(const bool detached, const String & database, const String & table)
{
    String buf;
    const String & detached_tbl = detached ? "detached_parts" : "parts";
    const String & db_clause = database.empty() ? "" : (R"("database" = ')" + database + "' AND ");

    if (processServerQuery(
<<<<<<< HEAD
            true,
=======
>>>>>>> 85b694af
            fmt::format(
                R"(SELECT count() FROM "system"."{}" WHERE {}"table" = '{}' AND "partition_id" != 'all' INTO OUTFILE '{}' TRUNCATE FORMAT CSV;)",
                detached_tbl,
                db_clause,
                table,
<<<<<<< HEAD
                fuzz_server_out.generic_string())))
=======
                fuzz_out.generic_string())))
>>>>>>> 85b694af
    {
        std::ifstream infile(fuzz_client_out);
        if (std::getline(infile, buf))
        {
            return !buf.empty() && buf[0] != '0';
        }
    }
    return false;
}

String FuzzConfig::tableGetRandomPartitionOrPart(const bool detached, const bool partition, const String & database, const String & table)
{
    String res;
    const String & detached_tbl = detached ? "detached_parts" : "parts";
    const String & db_clause = database.empty() ? "" : (R"("database" = ')" + database + "' AND ");

    /// The system.parts table doesn't support sampling, so pick up a random part with a window function
    if (processServerQuery(
<<<<<<< HEAD
            true,
=======
>>>>>>> 85b694af
            fmt::format(
                "SELECT z.y FROM (SELECT (row_number() OVER () - 1) AS x, \"{}\" AS y FROM \"system\".\"{}\" WHERE {}\"table\" = '{}' AND "
                "\"partition_id\" != 'all') AS z WHERE z.x = (SELECT rand() % (max2(count(), 1)::Int) FROM \"system\".\"{}\" WHERE "
                "{}\"table\" "
                "= "
                "'{}') INTO OUTFILE '{}' TRUNCATE FORMAT RawBlob;",
                partition ? "partition_id" : "name",
                detached_tbl,
                db_clause,
                table,
                detached_tbl,
                db_clause,
                table,
<<<<<<< HEAD
                fuzz_server_out.generic_string())))
=======
                fuzz_out.generic_string())))
>>>>>>> 85b694af
    {
        std::ifstream infile(fuzz_client_out, std::ios::in);
        std::getline(infile, res);
    }
    return res;
}

void FuzzConfig::comparePerformanceResults(const String & oracle_name, PerformanceResult & server, PerformanceResult & peer) const
{
    server.result_strings.clear();
    peer.result_strings.clear();
    server.result_strings.insert(
        {{"query_time", formatReadableTime(static_cast<double>(server.metrics.at("query_time") * 1000000))},
         {"query_memory", formatReadableSizeWithBinarySuffix(static_cast<double>(server.metrics.at("query_memory")))},
         {"query_bytes_read", formatReadableSizeWithBinarySuffix(static_cast<double>(server.metrics.at("query_bytes_read")))}});
    peer.result_strings.insert(
        {{"query_time", formatReadableTime(static_cast<double>(peer.metrics.at("query_time") * 1000000))},
         {"query_memory", formatReadableSizeWithBinarySuffix(static_cast<double>(peer.metrics.at("query_memory")))},
         {"query_bytes_read", formatReadableSizeWithBinarySuffix(static_cast<double>(peer.metrics.at("query_bytes_read")))}});

    if (this->measure_performance)
    {
        for (const auto & [key, val] : metrics)
        {
            if (val.enabled)
            {
                if (val.minimum < server.metrics.at(key)
                    && server.metrics.at(key)
                        > static_cast<uint64_t>(peer.metrics.at(key) * (1 + (static_cast<double>(val.threshold) / 100.0f))))
                {
                    throw DB::Exception(
                        DB::ErrorCodes::BUZZHOUSE,
                        "{}: ClickHouse peer server {}: {} was less than the target server: {}",
                        oracle_name,
                        key,
                        peer.result_strings.at(key),
                        server.result_strings.at(key));
                }
            }
        }
    }
    for (const auto & [key, val] : metrics)
    {
        LOG_INFO(
            log, "{}: server {}: {} vs peer {}: {}", oracle_name, key, server.result_strings.at(key), key, peer.result_strings.at(key));
    }
}

}<|MERGE_RESOLUTION|>--- conflicted
+++ resolved
@@ -145,8 +145,6 @@
         {"compare_success_results", [&](const JSONObjectType & value) { compare_success_results = value.getBool(); }},
         {"allow_infinite_tables", [&](const JSONObjectType & value) { allow_infinite_tables = value.getBool(); }},
         {"compare_explains", [&](const JSONObjectType & value) { compare_explains = value.getBool(); }},
-<<<<<<< HEAD
-        {"fail_on_timeout", [&](const JSONObjectType & value) { fail_on_timeout = value.getBool(); }},
         {"allow_memory_tables", [&](const JSONObjectType & value) { allow_memory_tables = value.getBool(); }},
         {"allow_client_restarts", [&](const JSONObjectType & value) { allow_client_restarts = value.getBool(); }},
         {"max_reconnection_attempts",
@@ -155,8 +153,6 @@
         {"time_to_sleep_between_reconnects",
          [&](const JSONObjectType & value)
          { time_to_sleep_between_reconnects = std::max(UINT32_C(1000), static_cast<uint32_t>(value.getUInt64())); }},
-=======
->>>>>>> 85b694af
         {"clickhouse", [&](const JSONObjectType & value) { clickhouse_server = loadServerCredentials(value, "clickhouse", 9004, 9005); }},
         {"mysql", [&](const JSONObjectType & value) { mysql_server = loadServerCredentials(value, "mysql", 3306, 3306); }},
         {"postgresql", [&](const JSONObjectType & value) { postgresql_server = loadServerCredentials(value, "postgresql", 5432); }},
@@ -308,20 +304,13 @@
     uint64_t found = 0;
 
     if (processServerQuery(
-<<<<<<< HEAD
             false,
-=======
->>>>>>> 85b694af
             fmt::format(
                 R"(SELECT {}"{}" FROM "system"."{}" INTO OUTFILE '{}' TRUNCATE FORMAT TabSeparated;)",
                 distinct ? "DISTINCT " : "",
                 col,
                 table,
-<<<<<<< HEAD
                 fuzz_server_out.generic_string())))
-=======
-                fuzz_out.generic_string())))
->>>>>>> 85b694af
     {
         std::ifstream infile(fuzz_client_out);
         out.clear();
@@ -356,19 +345,12 @@
     DB::Strings next_cols;
 
     if (processServerQuery(
-<<<<<<< HEAD
             false,
-=======
->>>>>>> 85b694af
             fmt::format(
                 "SELECT t.name, c.name from system.tables t JOIN system.columns c ON t.name = c.table WHERE t.database = 'system' AND "
                 "c.database = 'system' INTO OUTFILE "
                 "'{}' TRUNCATE FORMAT TabSeparated;",
-<<<<<<< HEAD
                 fuzz_server_out.generic_string())))
-=======
-                fuzz_out.generic_string())))
->>>>>>> 85b694af
     {
         std::ifstream infile(fuzz_client_out);
         while (std::getline(infile, buf) && buf.size() > 1)
@@ -404,20 +386,13 @@
     const String & db_clause = database.empty() ? "" : (R"("database" = ')" + database + "' AND ");
 
     if (processServerQuery(
-<<<<<<< HEAD
             true,
-=======
->>>>>>> 85b694af
             fmt::format(
                 R"(SELECT count() FROM "system"."{}" WHERE {}"table" = '{}' AND "partition_id" != 'all' INTO OUTFILE '{}' TRUNCATE FORMAT CSV;)",
                 detached_tbl,
                 db_clause,
                 table,
-<<<<<<< HEAD
                 fuzz_server_out.generic_string())))
-=======
-                fuzz_out.generic_string())))
->>>>>>> 85b694af
     {
         std::ifstream infile(fuzz_client_out);
         if (std::getline(infile, buf))
@@ -436,10 +411,7 @@
 
     /// The system.parts table doesn't support sampling, so pick up a random part with a window function
     if (processServerQuery(
-<<<<<<< HEAD
             true,
-=======
->>>>>>> 85b694af
             fmt::format(
                 "SELECT z.y FROM (SELECT (row_number() OVER () - 1) AS x, \"{}\" AS y FROM \"system\".\"{}\" WHERE {}\"table\" = '{}' AND "
                 "\"partition_id\" != 'all') AS z WHERE z.x = (SELECT rand() % (max2(count(), 1)::Int) FROM \"system\".\"{}\" WHERE "
@@ -453,11 +425,7 @@
                 detached_tbl,
                 db_clause,
                 table,
-<<<<<<< HEAD
                 fuzz_server_out.generic_string())))
-=======
-                fuzz_out.generic_string())))
->>>>>>> 85b694af
     {
         std::ifstream infile(fuzz_client_out, std::ios::in);
         std::getline(infile, res);
