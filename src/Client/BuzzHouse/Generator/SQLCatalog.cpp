--- conflicted
+++ resolved
@@ -169,27 +169,7 @@
         }
         else if (isS3QueueEngine() || isAzureQueueEngine())
         {
-<<<<<<< HEAD
-            const Catalog * cat = nullptr;
-
-            switch (catalog)
-            {
-                case CatalogTable::Glue:
-                    cat = &fc.minio_server.value().glue_catalog.value();
-                    break;
-                case CatalogTable::Hive:
-                    cat = &fc.minio_server.value().hive_catalog.value();
-                    break;
-                case CatalogTable::REST:
-                    cat = &fc.minio_server.value().rest_catalog.value();
-                    break;
-                default:
-                    break;
-            }
-            next_bucket_path = fmt::format("{}{}t{}/", cat ? cat->endpoint : "", cat ? "/" : "", tname);
-=======
             next_bucket_path = fmt::format("{}queue{}/", rg.nextBool() ? "subdir/" : "", tname);
->>>>>>> 13a388c2
         }
         else
         {
