#include <Core/Defines.h>
#include <Core/SettingsChangesHistory.h>
#include <IO/ReadBufferFromString.h>
#include <IO/ReadHelpers.h>
#include <boost/algorithm/string.hpp>


namespace DB
{

namespace ErrorCodes
{
    extern const int BAD_ARGUMENTS;
    extern const int LOGICAL_ERROR;
}

ClickHouseVersion::ClickHouseVersion(const String & version)
{
    Strings split;
    boost::split(split, version, [](char c){ return c == '.'; });
    components.reserve(split.size());
    if (split.empty())
        throw Exception{ErrorCodes::BAD_ARGUMENTS, "Cannot parse ClickHouse version here: {}", version};

    for (const auto & split_element : split)
    {
        size_t component;
        ReadBufferFromString buf(split_element);
        if (!tryReadIntText(component, buf) || !buf.eof())
            throw Exception{ErrorCodes::BAD_ARGUMENTS, "Cannot parse ClickHouse version here: {}", version};
        components.push_back(component);
    }
}

ClickHouseVersion::ClickHouseVersion(const char * version)
    : ClickHouseVersion(String(version))
{
}

String ClickHouseVersion::toString() const
{
    String version = std::to_string(components[0]);
    for (size_t i = 1; i < components.size(); ++i)
        version += "." + std::to_string(components[i]);

    return version;
}

// clang-format off
/// History of settings changes that controls some backward incompatible changes
/// across all ClickHouse versions. It maps ClickHouse version to settings changes that were done
/// in this version. This history contains both changes to existing settings and newly added settings.
/// Settings changes is a vector of structs
///     {setting_name, previous_value, new_value, reason}.
/// For newly added setting choose the most appropriate previous_value (for example, if new setting
/// controls new feature and it's 'true' by default, use 'false' as previous_value).
/// It's used to implement `compatibility` setting (see https://github.com/ClickHouse/ClickHouse/issues/35972)
/// Note: please check if the key already exists to prevent duplicate entries.
static std::initializer_list<std::pair<ClickHouseVersion, SettingsChangesHistory::SettingsChanges>> settings_changes_history_initializer =
{
    {"24.12",
        {
            {"query_plan_join_swap_table", "false", "auto", "New setting. Right table was always chosen before."},
            {"max_size_to_preallocate_for_aggregation", 100'000'000, 1'000'000'000'000, "Enable optimisation for bigger tables."},
            {"max_size_to_preallocate_for_joins", 100'000'000, 1'000'000'000'000, "Enable optimisation for bigger tables."},
            {"parallel_replicas_index_analysis_only_on_coordinator", false, true, "Index analysis done only on replica-coordinator and skipped on other replicas. Effective only with enabled parallel_replicas_local_plan"},
            {"max_bytes_ratio_before_external_group_by", 0., 0., "New setting."},
            {"max_bytes_ratio_before_external_sort", 0., 0., "New setting."},
            {"use_async_executor_for_materialized_views", false, false, "New setting."},
            {"composed_data_type_output_format_mode", "default", "default", "New setting"},
            {"http_response_headers", "", "", "New setting."},
        }
    },
    {"24.11",
        {
<<<<<<< HEAD
           {"object_storage_remove_recursive_file_limit", 0, 1000, "Added new setting to limit number of files stored in memory while removing from object storage. Zero value means unlimited."},
=======
            {"validate_mutation_query", false, true, "New setting to validate mutation queries by default."},
            {"enable_job_stack_trace", false, true, "Enable by default collecting stack traces from job's scheduling."},
            {"allow_suspicious_types_in_group_by", true, false, "Don't allow Variant/Dynamic types in GROUP BY by default"},
            {"allow_suspicious_types_in_order_by", true, false, "Don't allow Variant/Dynamic types in ORDER BY by default"},
>>>>>>> 6262bfdc
            {"distributed_cache_discard_connection_if_unread_data", true, true, "New setting"},
            {"filesystem_cache_enable_background_download_for_metadata_files_in_packed_storage", true, true, "New setting"},
            {"filesystem_cache_enable_background_download_during_fetch", true, true, "New setting"},
            {"azure_check_objects_after_upload", false, false, "Check each uploaded object in azure blob storage to be sure that upload was successful"},
            {"backup_restore_keeper_max_retries", 20, 1000, "Should be big enough so the whole operation BACKUP or RESTORE operation won't fail because of a temporary [Zoo]Keeper failure in the middle of it."},
            {"backup_restore_failure_after_host_disconnected_for_seconds", 0, 3600, "New setting."},
            {"backup_restore_keeper_max_retries_while_initializing", 0, 20, "New setting."},
            {"backup_restore_keeper_max_retries_while_handling_error", 0, 20, "New setting."},
            {"backup_restore_finish_timeout_after_error_sec", 0, 180, "New setting."},
            {"query_plan_merge_filters", false, true, "Allow to merge filters in the query plan. This is required to properly support filter-push-down with a new analyzer."},
            {"parallel_replicas_local_plan", false, true, "Use local plan for local replica in a query with parallel replicas"},
            {"allow_experimental_shared_set_join", 1, 0, "Disable a setting for ClickHouse Cloud"},
            {"merge_tree_use_v1_object_and_dynamic_serialization", true, false, "Add new serialization V2 version for JSON and Dynamic types"},
            {"min_joined_block_size_bytes", 524288, 524288, "New setting."},
            {"allow_experimental_bfloat16_type", false, false, "Add new experimental BFloat16 type"},
            {"filesystem_cache_skip_download_if_exceeds_per_query_cache_write_limit", 1, 1, "Rename of setting skip_download_if_exceeds_query_cache_limit"},
            {"filesystem_cache_prefer_bigger_buffer_size", true, true, "New setting"},
            {"read_in_order_use_virtual_row", false, false, "Use virtual row while reading in order of primary key or its monotonic function fashion. It is useful when searching over multiple parts as only relevant ones are touched."},
            {"s3_skip_empty_files", false, true, "We hope it will provide better UX"},
            {"filesystem_cache_boundary_alignment", 0, 0, "New setting"},
            {"push_external_roles_in_interserver_queries", false, false, "New setting."},
            {"enable_variant_type", false, false, "Add alias to allow_experimental_variant_type"},
            {"enable_dynamic_type", false, false, "Add alias to allow_experimental_dynamic_type"},
            {"enable_json_type", false, false, "Add alias to allow_experimental_json_type"},
        }
    },
    {"24.10",
        {
            {"query_metric_log_interval", 0, -1, "New setting."},
            {"enforce_strict_identifier_format", false, false, "New setting."},
            {"enable_parsing_to_custom_serialization", false, true, "New setting"},
            {"mongodb_throw_on_unsupported_query", false, true, "New setting."},
            {"enable_parallel_replicas", false, false, "Parallel replicas with read tasks became the Beta tier feature."},
            {"parallel_replicas_mode", "read_tasks", "read_tasks", "This setting was introduced as a part of making parallel replicas feature Beta"},
            {"filesystem_cache_name", "", "", "Filesystem cache name to use for stateless table engines or data lakes"},
            {"restore_replace_external_dictionary_source_to_null", false, false, "New setting."},
            {"show_create_query_identifier_quoting_rule", "when_necessary", "when_necessary", "New setting."},
            {"show_create_query_identifier_quoting_style", "Backticks", "Backticks", "New setting."},
            {"merge_tree_min_read_task_size", 8, 8, "New setting"},
            {"merge_tree_min_rows_for_concurrent_read_for_remote_filesystem", (20 * 8192), 0, "Setting is deprecated"},
            {"merge_tree_min_bytes_for_concurrent_read_for_remote_filesystem", (24 * 10 * 1024 * 1024), 0, "Setting is deprecated"},
            {"implicit_select", false, false, "A new setting."},
            {"output_format_native_write_json_as_string", false, false, "Add new setting to allow write JSON column as single String column in Native format"},
            {"output_format_binary_write_json_as_string", false, false, "Add new setting to write values of JSON type as JSON string in RowBinary output format"},
            {"input_format_binary_read_json_as_string", false, false, "Add new setting to read values of JSON type as JSON string in RowBinary input format"},
            {"min_free_disk_bytes_to_perform_insert", 0, 0, "New setting."},
            {"min_free_disk_ratio_to_perform_insert", 0.0, 0.0, "New setting."},
            {"enable_named_columns_in_function_tuple", false, false, "Disabled pending usability improvements"},
            {"cloud_mode_database_engine", 1, 1, "A setting for ClickHouse Cloud"},
            {"allow_experimental_shared_set_join", 0, 0, "A setting for ClickHouse Cloud"},
            {"read_through_distributed_cache", 0, 0, "A setting for ClickHouse Cloud"},
            {"write_through_distributed_cache", 0, 0, "A setting for ClickHouse Cloud"},
            {"distributed_cache_throw_on_error", 0, 0, "A setting for ClickHouse Cloud"},
            {"distributed_cache_log_mode", "on_error", "on_error", "A setting for ClickHouse Cloud"},
            {"distributed_cache_fetch_metrics_only_from_current_az", 1, 1, "A setting for ClickHouse Cloud"},
            {"distributed_cache_connect_max_tries", 100, 100, "A setting for ClickHouse Cloud"},
            {"distributed_cache_receive_response_wait_milliseconds", 60000, 60000, "A setting for ClickHouse Cloud"},
            {"distributed_cache_receive_timeout_milliseconds", 10000, 10000, "A setting for ClickHouse Cloud"},
            {"distributed_cache_wait_connection_from_pool_milliseconds", 100, 100, "A setting for ClickHouse Cloud"},
            {"distributed_cache_bypass_connection_pool", 0, 0, "A setting for ClickHouse Cloud"},
            {"distributed_cache_pool_behaviour_on_limit", "allocate_bypassing_pool", "allocate_bypassing_pool", "A setting for ClickHouse Cloud"},
            {"distributed_cache_read_alignment", 0, 0, "A setting for ClickHouse Cloud"},
            {"distributed_cache_max_unacked_inflight_packets", 10, 10, "A setting for ClickHouse Cloud"},
            {"distributed_cache_data_packet_ack_window", 5, 5, "A setting for ClickHouse Cloud"},
            {"input_format_parquet_enable_row_group_prefetch", false, true, "Enable row group prefetching during parquet parsing. Currently, only single-threaded parsing can prefetch."},
            {"input_format_orc_dictionary_as_low_cardinality", false, true, "Treat ORC dictionary encoded columns as LowCardinality columns while reading ORC files"},
            {"allow_experimental_refreshable_materialized_view", false, true, "Not experimental anymore"},
            {"max_parts_to_move", 0, 1000, "New setting"},
            {"hnsw_candidate_list_size_for_search", 64, 256, "New setting. Previously, the value was optionally specified in CREATE INDEX and 64 by default."},
            {"allow_reorder_prewhere_conditions", true, true, "New setting"},
            {"input_format_parquet_bloom_filter_push_down", false, true, "When reading Parquet files, skip whole row groups based on the WHERE/PREWHERE expressions and bloom filter in the Parquet metadata."},
            {"date_time_64_output_format_cut_trailing_zeros_align_to_groups_of_thousands", false, false, "Dynamically trim the trailing zeros of datetime64 values to adjust the output scale to (0, 3, 6), corresponding to 'seconds', 'milliseconds', and 'microseconds'."},
        }
    },
    {"24.9",
        {
            {"output_format_orc_dictionary_key_size_threshold", 0.0, 0.0, "For a string column in ORC output format, if the number of distinct values is greater than this fraction of the total number of non-null rows, turn off dictionary encoding. Otherwise dictionary encoding is enabled"},
            {"input_format_json_empty_as_default", false, false, "Added new setting to allow to treat empty fields in JSON input as default values."},
            {"input_format_try_infer_variants", false, false, "Try to infer Variant type in text formats when there is more than one possible type for column/array elements"},
            {"join_output_by_rowlist_perkey_rows_threshold", 0, 5, "The lower limit of per-key average rows in the right table to determine whether to output by row list in hash join."},
            {"create_if_not_exists", false, false, "New setting."},
            {"allow_materialized_view_with_bad_select", true, true, "Support (but not enable yet) stricter validation in CREATE MATERIALIZED VIEW"},
            {"parallel_replicas_mark_segment_size", 128, 0, "Value for this setting now determined automatically"},
            {"database_replicated_allow_replicated_engine_arguments", 1, 0, "Don't allow explicit arguments by default"},
            {"database_replicated_allow_explicit_uuid", 1, 0, "Added a new setting to disallow explicitly specifying table UUID"},
            {"parallel_replicas_local_plan", false, false, "Use local plan for local replica in a query with parallel replicas"},
            {"join_to_sort_minimum_perkey_rows", 0, 40, "The lower limit of per-key average rows in the right table to determine whether to rerange the right table by key in left or inner join. This setting ensures that the optimization is not applied for sparse table keys"},
            {"join_to_sort_maximum_table_rows", 0, 10000, "The maximum number of rows in the right table to determine whether to rerange the right table by key in left or inner join"},
            {"allow_experimental_join_right_table_sorting", false, false, "If it is set to true, and the conditions of `join_to_sort_minimum_perkey_rows` and `join_to_sort_maximum_table_rows` are met, rerange the right table by key to improve the performance in left or inner hash join"},
            {"mongodb_throw_on_unsupported_query", false, true, "New setting."},
            {"min_free_disk_bytes_to_perform_insert", 0, 0, "Maintain some free disk space bytes from inserts while still allowing for temporary writing."},
            {"min_free_disk_ratio_to_perform_insert", 0.0, 0.0, "Maintain some free disk space bytes expressed as ratio to total disk space from inserts while still allowing for temporary writing."},
        }
    },
    {"24.8",
        {
            {"rows_before_aggregation", false, false, "Provide exact value for rows_before_aggregation statistic, represents the number of rows read before aggregation"},
            {"restore_replace_external_table_functions_to_null", false, false, "New setting."},
            {"restore_replace_external_engines_to_null", false, false, "New setting."},
            {"input_format_json_max_depth", 1000000, 1000, "It was unlimited in previous versions, but that was unsafe."},
            {"merge_tree_min_bytes_per_task_for_remote_reading", 4194304, 2097152, "Value is unified with `filesystem_prefetch_min_bytes_for_single_read_task`"},
            {"use_hive_partitioning", false, false, "Allows to use hive partitioning for File, URL, S3, AzureBlobStorage and HDFS engines."},
            {"allow_experimental_kafka_offsets_storage_in_keeper", false, false, "Allow the usage of experimental Kafka storage engine that stores the committed offsets in ClickHouse Keeper"},
            {"allow_archive_path_syntax", true, true, "Added new setting to allow disabling archive path syntax."},
            {"query_cache_tag", "", "", "New setting for labeling query cache settings."},
            {"allow_experimental_time_series_table", false, false, "Added new setting to allow the TimeSeries table engine"},
            {"enable_analyzer", 1, 1, "Added an alias to a setting `allow_experimental_analyzer`."},
            {"optimize_functions_to_subcolumns", false, true, "Enabled settings by default"},
            {"allow_experimental_json_type", false, false, "Add new experimental JSON type"},
            {"use_json_alias_for_old_object_type", true, false, "Use JSON type alias to create new JSON type"},
            {"type_json_skip_duplicated_paths", false, false, "Allow to skip duplicated paths during JSON parsing"},
            {"allow_experimental_vector_similarity_index", false, false, "Added new setting to allow experimental vector similarity indexes"},
            {"input_format_try_infer_datetimes_only_datetime64", true, false, "Allow to infer DateTime instead of DateTime64 in data formats"},
        }
    },
    {"24.7",
        {
            {"output_format_parquet_write_page_index", false, true, "Add a possibility to write page index into parquet files."},
            {"output_format_binary_encode_types_in_binary_format", false, false, "Added new setting to allow to write type names in binary format in RowBinaryWithNamesAndTypes output format"},
            {"input_format_binary_decode_types_in_binary_format", false, false, "Added new setting to allow to read type names in binary format in RowBinaryWithNamesAndTypes input format"},
            {"output_format_native_encode_types_in_binary_format", false, false, "Added new setting to allow to write type names in binary format in Native output format"},
            {"input_format_native_decode_types_in_binary_format", false, false, "Added new setting to allow to read type names in binary format in Native output format"},
            {"read_in_order_use_buffering", false, true, "Use buffering before merging while reading in order of primary key"},
            {"enable_named_columns_in_function_tuple", false, false, "Generate named tuples in function tuple() when all names are unique and can be treated as unquoted identifiers."},
            {"optimize_trivial_insert_select", true, false, "The optimization does not make sense in many cases."},
            {"dictionary_validate_primary_key_type", false, false, "Validate primary key type for dictionaries. By default id type for simple layouts will be implicitly converted to UInt64."},
            {"collect_hash_table_stats_during_joins", false, true, "New setting."},
            {"max_size_to_preallocate_for_joins", 0, 100'000'000, "New setting."},
            {"input_format_orc_reader_time_zone_name", "GMT", "GMT", "The time zone name for ORC row reader, the default ORC row reader's time zone is GMT."},
            {"database_replicated_allow_heavy_create", true, false, "Long-running DDL queries (CREATE AS SELECT and POPULATE) for Replicated database engine was forbidden"},
            {"query_plan_merge_filters", false, false, "Allow to merge filters in the query plan"},
            {"azure_sdk_max_retries", 10, 10, "Maximum number of retries in azure sdk"},
            {"azure_sdk_retry_initial_backoff_ms", 10, 10, "Minimal backoff between retries in azure sdk"},
            {"azure_sdk_retry_max_backoff_ms", 1000, 1000, "Maximal backoff between retries in azure sdk"},
            {"ignore_on_cluster_for_replicated_named_collections_queries", false, false, "Ignore ON CLUSTER clause for replicated named collections management queries."},
            {"backup_restore_s3_retry_attempts", 1000,1000, "Setting for Aws::Client::RetryStrategy, Aws::Client does retries itself, 0 means no retries. It takes place only for backup/restore."},
            {"postgresql_connection_attempt_timeout", 2, 2, "Allow to control 'connect_timeout' parameter of PostgreSQL connection."},
            {"postgresql_connection_pool_retries", 2, 2, "Allow to control the number of retries in PostgreSQL connection pool."}
        }
    },
    {"24.6",
        {
            {"materialize_skip_indexes_on_insert", true, true, "Added new setting to allow to disable materialization of skip indexes on insert"},
            {"materialize_statistics_on_insert", true, true, "Added new setting to allow to disable materialization of statistics on insert"},
            {"input_format_parquet_use_native_reader", false, false, "When reading Parquet files, to use native reader instead of arrow reader."},
            {"hdfs_throw_on_zero_files_match", false, false, "Allow to throw an error when ListObjects request cannot match any files in HDFS engine instead of empty query result"},
            {"azure_throw_on_zero_files_match", false, false, "Allow to throw an error when ListObjects request cannot match any files in AzureBlobStorage engine instead of empty query result"},
            {"s3_validate_request_settings", true, true, "Allow to disable S3 request settings validation"},
            {"allow_experimental_full_text_index", false, false, "Enable experimental full-text index"},
            {"azure_skip_empty_files", false, false, "Allow to skip empty files in azure table engine"},
            {"hdfs_ignore_file_doesnt_exist", false, false, "Allow to return 0 rows when the requested files don't exist instead of throwing an exception in HDFS table engine"},
            {"azure_ignore_file_doesnt_exist", false, false, "Allow to return 0 rows when the requested files don't exist instead of throwing an exception in AzureBlobStorage table engine"},
            {"s3_ignore_file_doesnt_exist", false, false, "Allow to return 0 rows when the requested files don't exist instead of throwing an exception in S3 table engine"},
            {"s3_max_part_number", 10000, 10000, "Maximum part number number for s3 upload part"},
            {"s3_max_single_operation_copy_size", 32 * 1024 * 1024, 32 * 1024 * 1024, "Maximum size for a single copy operation in s3"},
            {"input_format_parquet_max_block_size", 8192, DEFAULT_BLOCK_SIZE, "Increase block size for parquet reader."},
            {"input_format_parquet_prefer_block_bytes", 0, DEFAULT_BLOCK_SIZE * 256, "Average block bytes output by parquet reader."},
            {"enable_blob_storage_log", true, true, "Write information about blob storage operations to system.blob_storage_log table"},
            {"allow_deprecated_snowflake_conversion_functions", true, false, "Disabled deprecated functions snowflakeToDateTime[64] and dateTime[64]ToSnowflake."},
            {"allow_statistic_optimize", false, false, "Old setting which popped up here being renamed."},
            {"allow_experimental_statistic", false, false, "Old setting which popped up here being renamed."},
            {"allow_statistics_optimize", false, false, "The setting was renamed. The previous name is `allow_statistic_optimize`."},
            {"allow_experimental_statistics", false, false, "The setting was renamed. The previous name is `allow_experimental_statistic`."},
            {"enable_vertical_final", false, true, "Enable vertical final by default again after fixing bug"},
            {"parallel_replicas_custom_key_range_lower", 0, 0, "Add settings to control the range filter when using parallel replicas with dynamic shards"},
            {"parallel_replicas_custom_key_range_upper", 0, 0, "Add settings to control the range filter when using parallel replicas with dynamic shards. A value of 0 disables the upper limit"},
            {"output_format_pretty_display_footer_column_names", 0, 1, "Add a setting to display column names in the footer if there are many rows. Threshold value is controlled by output_format_pretty_display_footer_column_names_min_rows."},
            {"output_format_pretty_display_footer_column_names_min_rows", 0, 50, "Add a setting to control the threshold value for setting output_format_pretty_display_footer_column_names_min_rows. Default 50."},
            {"output_format_csv_serialize_tuple_into_separate_columns", true, true, "A new way of how interpret tuples in CSV format was added."},
            {"input_format_csv_deserialize_separate_columns_into_tuple", true, true, "A new way of how interpret tuples in CSV format was added."},
            {"input_format_csv_try_infer_strings_from_quoted_tuples", true, true, "A new way of how interpret tuples in CSV format was added."},
        }
    },
    {"24.5",
        {
            {"allow_deprecated_error_prone_window_functions", true, false, "Allow usage of deprecated error prone window functions (neighbor, runningAccumulate, runningDifferenceStartingWithFirstValue, runningDifference)"},
            {"allow_experimental_join_condition", false, false, "Support join with inequal conditions which involve columns from both left and right table. e.g. t1.y < t2.y."},
            {"input_format_tsv_crlf_end_of_line", false, false, "Enables reading of CRLF line endings with TSV formats"},
            {"output_format_parquet_use_custom_encoder", false, true, "Enable custom Parquet encoder."},
            {"cross_join_min_rows_to_compress", 0, 10000000, "Minimal count of rows to compress block in CROSS JOIN. Zero value means - disable this threshold. This block is compressed when any of the two thresholds (by rows or by bytes) are reached."},
            {"cross_join_min_bytes_to_compress", 0, 1_GiB, "Minimal size of block to compress in CROSS JOIN. Zero value means - disable this threshold. This block is compressed when any of the two thresholds (by rows or by bytes) are reached."},
            {"http_max_chunk_size", 0, 0, "Internal limitation"},
            {"prefer_external_sort_block_bytes", 0, DEFAULT_BLOCK_SIZE * 256, "Prefer maximum block bytes for external sort, reduce the memory usage during merging."},
            {"input_format_force_null_for_omitted_fields", false, false, "Disable type-defaults for omitted fields when needed"},
            {"cast_string_to_dynamic_use_inference", false, false, "Add setting to allow converting String to Dynamic through parsing"},
            {"allow_experimental_dynamic_type", false, false, "Add new experimental Dynamic type"},
            {"azure_max_blocks_in_multipart_upload", 50000, 50000, "Maximum number of blocks in multipart upload for Azure."},
            {"allow_archive_path_syntax", false, true, "Added new setting to allow disabling archive path syntax."},
        }
    },
    {"24.4",
        {
            {"input_format_json_throw_on_bad_escape_sequence", true, true, "Allow to save JSON strings with bad escape sequences"},
            {"max_parsing_threads", 0, 0, "Add a separate setting to control number of threads in parallel parsing from files"},
            {"ignore_drop_queries_probability", 0, 0, "Allow to ignore drop queries in server with specified probability for testing purposes"},
            {"lightweight_deletes_sync", 2, 2, "The same as 'mutation_sync', but controls only execution of lightweight deletes"},
            {"query_cache_system_table_handling", "save", "throw", "The query cache no longer caches results of queries against system tables"},
            {"input_format_json_ignore_unnecessary_fields", false, true, "Ignore unnecessary fields and not parse them. Enabling this may not throw exceptions on json strings of invalid format or with duplicated fields"},
            {"input_format_hive_text_allow_variable_number_of_columns", false, true, "Ignore extra columns in Hive Text input (if file has more columns than expected) and treat missing fields in Hive Text input as default values."},
            {"allow_experimental_database_replicated", false, true, "Database engine Replicated is now in Beta stage"},
            {"temporary_data_in_cache_reserve_space_wait_lock_timeout_milliseconds", (10 * 60 * 1000), (10 * 60 * 1000), "Wait time to lock cache for sapce reservation in temporary data in filesystem cache"},
            {"optimize_rewrite_sum_if_to_count_if", false, true, "Only available for the analyzer, where it works correctly"},
            {"azure_allow_parallel_part_upload", "true", "true", "Use multiple threads for azure multipart upload."},
            {"max_recursive_cte_evaluation_depth", DBMS_RECURSIVE_CTE_MAX_EVALUATION_DEPTH, DBMS_RECURSIVE_CTE_MAX_EVALUATION_DEPTH, "Maximum limit on recursive CTE evaluation depth"},
            {"query_plan_convert_outer_join_to_inner_join", false, true, "Allow to convert OUTER JOIN to INNER JOIN if filter after JOIN always filters default values"},
        }
    },
    {"24.3",
        {
            {"s3_connect_timeout_ms", 1000, 1000, "Introduce new dedicated setting for s3 connection timeout"},
            {"allow_experimental_shared_merge_tree", false, true, "The setting is obsolete"},
            {"use_page_cache_for_disks_without_file_cache", false, false, "Added userspace page cache"},
            {"read_from_page_cache_if_exists_otherwise_bypass_cache", false, false, "Added userspace page cache"},
            {"page_cache_inject_eviction", false, false, "Added userspace page cache"},
            {"default_table_engine", "None", "MergeTree", "Set default table engine to MergeTree for better usability"},
            {"input_format_json_use_string_type_for_ambiguous_paths_in_named_tuples_inference_from_objects", false, false, "Allow to use String type for ambiguous paths during named tuple inference from JSON objects"},
            {"traverse_shadow_remote_data_paths", false, false, "Traverse shadow directory when query system.remote_data_paths."},
            {"throw_if_deduplication_in_dependent_materialized_views_enabled_with_async_insert", false, true, "Deduplication in dependent materialized view cannot work together with async inserts."},
            {"parallel_replicas_allow_in_with_subquery", false, true, "If true, subquery for IN will be executed on every follower replica"},
            {"log_processors_profiles", false, true, "Enable by default"},
            {"function_locate_has_mysql_compatible_argument_order", false, true, "Increase compatibility with MySQL's locate function."},
            {"allow_suspicious_primary_key", true, false, "Forbid suspicious PRIMARY KEY/ORDER BY for MergeTree (i.e. SimpleAggregateFunction)"},
            {"filesystem_cache_reserve_space_wait_lock_timeout_milliseconds", 1000, 1000, "Wait time to lock cache for sapce reservation in filesystem cache"},
            {"max_parser_backtracks", 0, 1000000, "Limiting the complexity of parsing"},
            {"analyzer_compatibility_join_using_top_level_identifier", false, false, "Force to resolve identifier in JOIN USING from projection"},
            {"distributed_insert_skip_read_only_replicas", false, false, "If true, INSERT into Distributed will skip read-only replicas"},
            {"keeper_max_retries", 10, 10, "Max retries for general keeper operations"},
            {"keeper_retry_initial_backoff_ms", 100, 100, "Initial backoff timeout for general keeper operations"},
            {"keeper_retry_max_backoff_ms", 5000, 5000, "Max backoff timeout for general keeper operations"},
            {"s3queue_allow_experimental_sharded_mode", false, false, "Enable experimental sharded mode of S3Queue table engine. It is experimental because it will be rewritten"},
            {"allow_experimental_analyzer", false, true, "Enable analyzer and planner by default."},
            {"merge_tree_read_split_ranges_into_intersecting_and_non_intersecting_injection_probability", 0.0, 0.0, "For testing of `PartsSplitter` - split read ranges into intersecting and non intersecting every time you read from MergeTree with the specified probability."},
            {"allow_get_client_http_header", false, false, "Introduced a new function."},
            {"output_format_pretty_row_numbers", false, true, "It is better for usability."},
            {"output_format_pretty_max_value_width_apply_for_single_value", true, false, "Single values in Pretty formats won't be cut."},
            {"output_format_parquet_string_as_string", false, true, "ClickHouse allows arbitrary binary data in the String data type, which is typically UTF-8. Parquet/ORC/Arrow Strings only support UTF-8. That's why you can choose which Arrow's data type to use for the ClickHouse String data type - String or Binary. While Binary would be more correct and compatible, using String by default will correspond to user expectations in most cases."},
            {"output_format_orc_string_as_string", false, true, "ClickHouse allows arbitrary binary data in the String data type, which is typically UTF-8. Parquet/ORC/Arrow Strings only support UTF-8. That's why you can choose which Arrow's data type to use for the ClickHouse String data type - String or Binary. While Binary would be more correct and compatible, using String by default will correspond to user expectations in most cases."},
            {"output_format_arrow_string_as_string", false, true, "ClickHouse allows arbitrary binary data in the String data type, which is typically UTF-8. Parquet/ORC/Arrow Strings only support UTF-8. That's why you can choose which Arrow's data type to use for the ClickHouse String data type - String or Binary. While Binary would be more correct and compatible, using String by default will correspond to user expectations in most cases."},
            {"output_format_parquet_compression_method", "lz4", "zstd", "Parquet/ORC/Arrow support many compression methods, including lz4 and zstd. ClickHouse supports each and every compression method. Some inferior tools, such as 'duckdb', lack support for the faster `lz4` compression method, that's why we set zstd by default."},
            {"output_format_orc_compression_method", "lz4", "zstd", "Parquet/ORC/Arrow support many compression methods, including lz4 and zstd. ClickHouse supports each and every compression method. Some inferior tools, such as 'duckdb', lack support for the faster `lz4` compression method, that's why we set zstd by default."},
            {"output_format_pretty_highlight_digit_groups", false, true, "If enabled and if output is a terminal, highlight every digit corresponding to the number of thousands, millions, etc. with underline."},
            {"geo_distance_returns_float64_on_float64_arguments", false, true, "Increase the default precision."},
            {"azure_max_inflight_parts_for_one_file", 20, 20, "The maximum number of a concurrent loaded parts in multipart upload request. 0 means unlimited."},
            {"azure_strict_upload_part_size", 0, 0, "The exact size of part to upload during multipart upload to Azure blob storage."},
            {"azure_min_upload_part_size", 16*1024*1024, 16*1024*1024, "The minimum size of part to upload during multipart upload to Azure blob storage."},
            {"azure_max_upload_part_size", 5ull*1024*1024*1024, 5ull*1024*1024*1024, "The maximum size of part to upload during multipart upload to Azure blob storage."},
            {"azure_upload_part_size_multiply_factor", 2, 2, "Multiply azure_min_upload_part_size by this factor each time azure_multiply_parts_count_threshold parts were uploaded from a single write to Azure blob storage."},
            {"azure_upload_part_size_multiply_parts_count_threshold", 500, 500, "Each time this number of parts was uploaded to Azure blob storage, azure_min_upload_part_size is multiplied by azure_upload_part_size_multiply_factor."},
            {"output_format_csv_serialize_tuple_into_separate_columns", true, true, "A new way of how interpret tuples in CSV format was added."},
            {"input_format_csv_deserialize_separate_columns_into_tuple", true, true, "A new way of how interpret tuples in CSV format was added."},
            {"input_format_csv_try_infer_strings_from_quoted_tuples", true, true, "A new way of how interpret tuples in CSV format was added."},
        }
    },
    {"24.2",
        {
            {"allow_suspicious_variant_types", true, false, "Don't allow creating Variant type with suspicious variants by default"},
            {"validate_experimental_and_suspicious_types_inside_nested_types", false, true, "Validate usage of experimental and suspicious types inside nested types"},
            {"output_format_values_escape_quote_with_quote", false, false, "If true escape ' with '', otherwise quoted with \\'"},
            {"output_format_pretty_single_large_number_tip_threshold", 0, 1'000'000, "Print a readable number tip on the right side of the table if the block consists of a single number which exceeds this value (except 0)"},
            {"input_format_try_infer_exponent_floats", true, false, "Don't infer floats in exponential notation by default"},
            {"query_plan_optimize_prewhere", true, true, "Allow to push down filter to PREWHERE expression for supported storages"},
            {"async_insert_max_data_size", 1000000, 10485760, "The previous value appeared to be too small."},
            {"async_insert_poll_timeout_ms", 10, 10, "Timeout in milliseconds for polling data from asynchronous insert queue"},
            {"async_insert_use_adaptive_busy_timeout", false, true, "Use adaptive asynchronous insert timeout"},
            {"async_insert_busy_timeout_min_ms", 50, 50, "The minimum value of the asynchronous insert timeout in milliseconds; it also serves as the initial value, which may be increased later by the adaptive algorithm"},
            {"async_insert_busy_timeout_max_ms", 200, 200, "The minimum value of the asynchronous insert timeout in milliseconds; async_insert_busy_timeout_ms is aliased to async_insert_busy_timeout_max_ms"},
            {"async_insert_busy_timeout_increase_rate", 0.2, 0.2, "The exponential growth rate at which the adaptive asynchronous insert timeout increases"},
            {"async_insert_busy_timeout_decrease_rate", 0.2, 0.2, "The exponential growth rate at which the adaptive asynchronous insert timeout decreases"},
            {"format_template_row_format", "", "", "Template row format string can be set directly in query"},
            {"format_template_resultset_format", "", "", "Template result set format string can be set in query"},
            {"split_parts_ranges_into_intersecting_and_non_intersecting_final", true, true, "Allow to split parts ranges into intersecting and non intersecting during FINAL optimization"},
            {"split_intersecting_parts_ranges_into_layers_final", true, true, "Allow to split intersecting parts ranges into layers during FINAL optimization"},
            {"azure_max_single_part_copy_size", 256*1024*1024, 256*1024*1024, "The maximum size of object to copy using single part copy to Azure blob storage."},
            {"min_external_table_block_size_rows", DEFAULT_INSERT_BLOCK_SIZE, DEFAULT_INSERT_BLOCK_SIZE, "Squash blocks passed to external table to specified size in rows, if blocks are not big enough"},
            {"min_external_table_block_size_bytes", DEFAULT_INSERT_BLOCK_SIZE * 256, DEFAULT_INSERT_BLOCK_SIZE * 256, "Squash blocks passed to external table to specified size in bytes, if blocks are not big enough."},
            {"parallel_replicas_prefer_local_join", true, true, "If true, and JOIN can be executed with parallel replicas algorithm, and all storages of right JOIN part are *MergeTree, local JOIN will be used instead of GLOBAL JOIN."},
            {"optimize_time_filter_with_preimage", true, true, "Optimize Date and DateTime predicates by converting functions into equivalent comparisons without conversions (e.g. toYear(col) = 2023 -> col >= '2023-01-01' AND col <= '2023-12-31')"},
            {"extract_key_value_pairs_max_pairs_per_row", 0, 0, "Max number of pairs that can be produced by the `extractKeyValuePairs` function. Used as a safeguard against consuming too much memory."},
            {"default_view_definer", "CURRENT_USER", "CURRENT_USER", "Allows to set default `DEFINER` option while creating a view"},
            {"default_materialized_view_sql_security", "DEFINER", "DEFINER", "Allows to set a default value for SQL SECURITY option when creating a materialized view"},
            {"default_normal_view_sql_security", "INVOKER", "INVOKER", "Allows to set default `SQL SECURITY` option while creating a normal view"},
            {"mysql_map_string_to_text_in_show_columns", false, true, "Reduce the configuration effort to connect ClickHouse with BI tools."},
            {"mysql_map_fixed_string_to_text_in_show_columns", false, true, "Reduce the configuration effort to connect ClickHouse with BI tools."},
        }
    },
    {"24.1",
        {
            {"print_pretty_type_names", false, true, "Better user experience."},
            {"input_format_json_read_bools_as_strings", false, true, "Allow to read bools as strings in JSON formats by default"},
            {"output_format_arrow_use_signed_indexes_for_dictionary", false, true, "Use signed indexes type for Arrow dictionaries by default as it's recommended"},
            {"allow_experimental_variant_type", false, false, "Add new experimental Variant type"},
            {"use_variant_as_common_type", false, false, "Allow to use Variant in if/multiIf if there is no common type"},
            {"output_format_arrow_use_64_bit_indexes_for_dictionary", false, false, "Allow to use 64 bit indexes type in Arrow dictionaries"},
            {"parallel_replicas_mark_segment_size", 128, 128, "Add new setting to control segment size in new parallel replicas coordinator implementation"},
            {"ignore_materialized_views_with_dropped_target_table", false, false, "Add new setting to allow to ignore materialized views with dropped target table"},
            {"output_format_compression_level", 3, 3, "Allow to change compression level in the query output"},
            {"output_format_compression_zstd_window_log", 0, 0, "Allow to change zstd window log in the query output when zstd compression is used"},
            {"enable_zstd_qat_codec", false, false, "Add new ZSTD_QAT codec"},
            {"enable_vertical_final", false, true, "Use vertical final by default"},
            {"output_format_arrow_use_64_bit_indexes_for_dictionary", false, false, "Allow to use 64 bit indexes type in Arrow dictionaries"},
            {"max_rows_in_set_to_optimize_join", 100000, 0, "Disable join optimization as it prevents from read in order optimization"},
            {"output_format_pretty_color", true, "auto", "Setting is changed to allow also for auto value, disabling ANSI escapes if output is not a tty"},
            {"function_visible_width_behavior", 0, 1, "We changed the default behavior of `visibleWidth` to be more precise"},
            {"max_estimated_execution_time", 0, 0, "Separate max_execution_time and max_estimated_execution_time"},
            {"iceberg_engine_ignore_schema_evolution", false, false, "Allow to ignore schema evolution in Iceberg table engine"},
            {"optimize_injective_functions_in_group_by", false, true, "Replace injective functions by it's arguments in GROUP BY section in analyzer"},
            {"update_insert_deduplication_token_in_dependent_materialized_views", false, false, "Allow to update insert deduplication token with table identifier during insert in dependent materialized views"},
            {"azure_max_unexpected_write_error_retries", 4, 4, "The maximum number of retries in case of unexpected errors during Azure blob storage write"},
            {"split_parts_ranges_into_intersecting_and_non_intersecting_final", false, true, "Allow to split parts ranges into intersecting and non intersecting during FINAL optimization"},
            {"split_intersecting_parts_ranges_into_layers_final", true, true, "Allow to split intersecting parts ranges into layers during FINAL optimization"}
        }
    },
    {"23.12",
        {
            {"allow_suspicious_ttl_expressions", true, false, "It is a new setting, and in previous versions the behavior was equivalent to allowing."},
            {"input_format_parquet_allow_missing_columns", false, true, "Allow missing columns in Parquet files by default"},
            {"input_format_orc_allow_missing_columns", false, true, "Allow missing columns in ORC files by default"},
            {"input_format_arrow_allow_missing_columns", false, true, "Allow missing columns in Arrow files by default"}
        }
    },
    {"23.11",
        {
            {"parsedatetime_parse_without_leading_zeros", false, true, "Improved compatibility with MySQL DATE_FORMAT/STR_TO_DATE"}
        }
    },
    {"23.9",
        {
            {"optimize_group_by_constant_keys", false, true, "Optimize group by constant keys by default"},
            {"input_format_json_try_infer_named_tuples_from_objects", false, true, "Try to infer named Tuples from JSON objects by default"},
            {"input_format_json_read_numbers_as_strings", false, true, "Allow to read numbers as strings in JSON formats by default"},
            {"input_format_json_read_arrays_as_strings", false, true, "Allow to read arrays as strings in JSON formats by default"},
            {"input_format_json_infer_incomplete_types_as_strings", false, true, "Allow to infer incomplete types as Strings in JSON formats by default"},
            {"input_format_json_try_infer_numbers_from_strings", true, false, "Don't infer numbers from strings in JSON formats by default to prevent possible parsing errors"},
            {"http_write_exception_in_output_format", false, true, "Output valid JSON/XML on exception in HTTP streaming."}
        }
    },
    {"23.8",
        {
            {"rewrite_count_distinct_if_with_count_distinct_implementation", false, true, "Rewrite countDistinctIf with count_distinct_implementation configuration"}
        }
    },
    {"23.7",
        {
            {"function_sleep_max_microseconds_per_block", 0, 3000000, "In previous versions, the maximum sleep time of 3 seconds was applied only for `sleep`, but not for `sleepEachRow` function. In the new version, we introduce this setting. If you set compatibility with the previous versions, we will disable the limit altogether."}
        }
    },
    {"23.6",
        {
            {"http_send_timeout", 180, 30, "3 minutes seems crazy long. Note that this is timeout for a single network write call, not for the whole upload operation."},
            {"http_receive_timeout", 180, 30, "See http_send_timeout."}
        }
    },
    {"23.5",
        {
            {"input_format_parquet_preserve_order", true, false, "Allow Parquet reader to reorder rows for better parallelism."},
            {"parallelize_output_from_storages", false, true, "Allow parallelism when executing queries that read from file/url/s3/etc. This may reorder rows."},
            {"use_with_fill_by_sorting_prefix", false, true, "Columns preceding WITH FILL columns in ORDER BY clause form sorting prefix. Rows with different values in sorting prefix are filled independently"},
            {"output_format_parquet_compliant_nested_types", false, true, "Change an internal field name in output Parquet file schema."}
        }
    },
    {"23.4",
        {
            {"allow_suspicious_indices", true, false, "If true, index can defined with identical expressions"},
            {"allow_nonconst_timezone_arguments", true, false, "Allow non-const timezone arguments in certain time-related functions like toTimeZone(), fromUnixTimestamp*(), snowflakeToDateTime*()."},
            {"connect_timeout_with_failover_ms", 50, 1000, "Increase default connect timeout because of async connect"},
            {"connect_timeout_with_failover_secure_ms", 100, 1000, "Increase default secure connect timeout because of async connect"},
            {"hedged_connection_timeout_ms", 100, 50, "Start new connection in hedged requests after 50 ms instead of 100 to correspond with previous connect timeout"},
            {"formatdatetime_f_prints_single_zero", true, false, "Improved compatibility with MySQL DATE_FORMAT()/STR_TO_DATE()"},
            {"formatdatetime_parsedatetime_m_is_month_name", false, true, "Improved compatibility with MySQL DATE_FORMAT/STR_TO_DATE"}
        }
    },
    {"23.3",
        {
            {"output_format_parquet_version", "1.0", "2.latest", "Use latest Parquet format version for output format"},
            {"input_format_json_ignore_unknown_keys_in_named_tuple", false, true, "Improve parsing JSON objects as named tuples"},
            {"input_format_native_allow_types_conversion", false, true, "Allow types conversion in Native input forma"},
            {"output_format_arrow_compression_method", "none", "lz4_frame", "Use lz4 compression in Arrow output format by default"},
            {"output_format_parquet_compression_method", "snappy", "lz4", "Use lz4 compression in Parquet output format by default"},
            {"output_format_orc_compression_method", "none", "lz4_frame", "Use lz4 compression in ORC output format by default"},
            {"async_query_sending_for_remote", false, true, "Create connections and send query async across shards"}
        }
    },
    {"23.2",
        {
            {"output_format_parquet_fixed_string_as_fixed_byte_array", false, true, "Use Parquet FIXED_LENGTH_BYTE_ARRAY type for FixedString by default"},
            {"output_format_arrow_fixed_string_as_fixed_byte_array", false, true, "Use Arrow FIXED_SIZE_BINARY type for FixedString by default"},
            {"query_plan_remove_redundant_distinct", false, true, "Remove redundant Distinct step in query plan"},
            {"optimize_duplicate_order_by_and_distinct", true, false, "Remove duplicate ORDER BY and DISTINCT if it's possible"},
            {"insert_keeper_max_retries", 0, 20, "Enable reconnections to Keeper on INSERT, improve reliability"}
        }
    },
    {"23.1",
        {
            {"input_format_json_read_objects_as_strings", 0, 1, "Enable reading nested json objects as strings while object type is experimental"},
            {"input_format_json_defaults_for_missing_elements_in_named_tuple", false, true, "Allow missing elements in JSON objects while reading named tuples by default"},
            {"input_format_csv_detect_header", false, true, "Detect header in CSV format by default"},
            {"input_format_tsv_detect_header", false, true, "Detect header in TSV format by default"},
            {"input_format_custom_detect_header", false, true, "Detect header in CustomSeparated format by default"},
            {"query_plan_remove_redundant_sorting", false, true, "Remove redundant sorting in query plan. For example, sorting steps related to ORDER BY clauses in subqueries"}
        }
    },
    {"22.12",
        {
            {"max_size_to_preallocate_for_aggregation", 10'000'000, 100'000'000, "This optimizes performance"},
            {"query_plan_aggregation_in_order", 0, 1, "Enable some refactoring around query plan"},
            {"format_binary_max_string_size", 0, 1_GiB, "Prevent allocating large amount of memory"}
        }
    },
    {"22.11",
        {
            {"use_structure_from_insertion_table_in_table_functions", 0, 2, "Improve using structure from insertion table in table functions"}
        }
    },
    {"22.9",
        {
            {"force_grouping_standard_compatibility", false, true, "Make GROUPING function output the same as in SQL standard and other DBMS"}
        }
    },
    {"22.7",
        {
            {"cross_to_inner_join_rewrite", 1, 2, "Force rewrite comma join to inner"},
            {"enable_positional_arguments", false, true, "Enable positional arguments feature by default"},
            {"format_csv_allow_single_quotes", true, false, "Most tools don't treat single quote in CSV specially, don't do it by default too"}
        }
    },
    {"22.6",
        {
            {"output_format_json_named_tuples_as_objects", false, true, "Allow to serialize named tuples as JSON objects in JSON formats by default"},
            {"input_format_skip_unknown_fields", false, true, "Optimize reading subset of columns for some input formats"}
        }
    },
    {"22.5",
        {
            {"memory_overcommit_ratio_denominator", 0, 1073741824, "Enable memory overcommit feature by default"},
            {"memory_overcommit_ratio_denominator_for_user", 0, 1073741824, "Enable memory overcommit feature by default"}
        }
    },
    {"22.4",
        {
            {"allow_settings_after_format_in_insert", true, false, "Do not allow SETTINGS after FORMAT for INSERT queries because ClickHouse interpret SETTINGS as some values, which is misleading"}
        }
    },
    {"22.3",
        {
            {"cast_ipv4_ipv6_default_on_conversion_error", true, false, "Make functions cast(value, 'IPv4') and cast(value, 'IPv6') behave same as toIPv4 and toIPv6 functions"}
        }
    },
    {"21.12",
        {
            {"stream_like_engine_allow_direct_select", true, false, "Do not allow direct select for Kafka/RabbitMQ/FileLog by default"}
        }
    },
    {"21.9",
        {
            {"output_format_decimal_trailing_zeros", true, false, "Do not output trailing zeros in text representation of Decimal types by default for better looking output"},
            {"use_hedged_requests", false, true, "Enable Hedged Requests feature by default"}
        }
    },
    {"21.7",
        {
            {"legacy_column_name_of_tuple_literal", true, false, "Add this setting only for compatibility reasons. It makes sense to set to 'true', while doing rolling update of cluster from version lower than 21.7 to higher"}
        }
    },
    {"21.5",
        {
            {"async_socket_for_remote", false, true, "Fix all problems and turn on asynchronous reads from socket for remote queries by default again"}
        }
    },
    {"21.3",
        {
            {"async_socket_for_remote", true, false, "Turn off asynchronous reads from socket for remote queries because of some problems"},
            {"optimize_normalize_count_variants", false, true, "Rewrite aggregate functions that semantically equals to count() as count() by default"},
            {"normalize_function_names", false, true, "Normalize function names to their canonical names, this was needed for projection query routing"}
        }
    },
    {"21.2",
        {
            {"enable_global_with_statement", false, true, "Propagate WITH statements to UNION queries and all subqueries by default"}
        }
    },
    {"21.1",
        {
            {"insert_quorum_parallel", false, true, "Use parallel quorum inserts by default. It is significantly more convenient to use than sequential quorum inserts"},
            {"input_format_null_as_default", false, true, "Allow to insert NULL as default for input formats by default"},
            {"optimize_on_insert", false, true, "Enable data optimization on INSERT by default for better user experience"},
            {"use_compact_format_in_distributed_parts_names", false, true, "Use compact format for async INSERT into Distributed tables by default"}
        }
    },
    {"20.10",
        {
            {"format_regexp_escaping_rule", "Escaped", "Raw", "Use Raw as default escaping rule for Regexp format to male the behaviour more like to what users expect"}
        }
    },
    {"20.7",
        {
            {"show_table_uuid_in_table_create_query_if_not_nil", true, false, "Stop showing  UID of the table in its CREATE query for Engine=Atomic"}
        }
    },
    {"20.5",
        {
            {"input_format_with_names_use_header", false, true, "Enable using header with names for formats with WithNames/WithNamesAndTypes suffixes"},
            {"allow_suspicious_codecs", true, false, "Don't allow to specify meaningless compression codecs"}
        }
    },
    {"20.4",
        {
            {"validate_polygons", false, true, "Throw exception if polygon is invalid in function pointInPolygon by default instead of returning possibly wrong results"}
        }
    },
    {"19.18",
        {
            {"enable_scalar_subquery_optimization", false, true, "Prevent scalar subqueries from (de)serializing large scalar values and possibly avoid running the same subquery more than once"}
        }
    },
    {"19.14",
        {
            {"any_join_distinct_right_table_keys", true, false, "Disable ANY RIGHT and ANY FULL JOINs by default to avoid inconsistency"}
        }
    },
    {"19.12",
        {
            {"input_format_defaults_for_omitted_fields", false, true, "Enable calculation of complex default expressions for omitted fields for some input formats, because it should be the expected behaviour"}
        }
    },
    {"19.5",
        {
            {"max_partitions_per_insert_block", 0, 100, "Add a limit for the number of partitions in one block"}
        }
    },
    {"18.12.17",
        {
            {"enable_optimize_predicate_expression", 0, 1, "Optimize predicates to subqueries by default"}
        }
    },
};

static std::initializer_list<std::pair<ClickHouseVersion, SettingsChangesHistory::SettingsChanges>> merge_tree_settings_changes_history_initializer =
{
    {"24.12",
        {
            {"enforce_index_structure_match_on_partition_manipulation", true, false, "Add new setting to allow attach when source table's projections and secondary indices is a subset of those in the target table."}
        }
    },
    {"24.11",
        {
        }
    },
    {"24.10",
        {
        }
    },
    {"24.9",
        {
        }
    },
    {"24.8",
        {
            {"deduplicate_merge_projection_mode", "ignore", "throw", "Do not allow to create inconsistent projection"}
        }
    },
};

static void initSettingsChangesHistory(
    std::map<ClickHouseVersion, SettingsChangesHistory::SettingsChanges> & settings_changes_history,
    std::once_flag & initialized_flag,
    std::initializer_list<std::pair<ClickHouseVersion, SettingsChangesHistory::SettingsChanges>> & initializer
)
{
    std::call_once(initialized_flag, [&]()
    {
        for (const auto & setting_change : initializer)
        {
            /// Disallow duplicate keys in the settings changes history. Example:
            ///     {"21.2", {{"some_setting_1", false, true, "[...]"}}},
            ///     [...]
            ///     {"21.2", {{"some_setting_2", false, true, "[...]"}}},
            /// As std::set has unique keys, one of the entries would be overwritten.
            if (settings_changes_history.contains(setting_change.first))
                throw Exception{ErrorCodes::LOGICAL_ERROR, "Detected duplicate version '{}'", setting_change.first.toString()};

            settings_changes_history[setting_change.first] = setting_change.second;
        }
    });
}

const std::map<ClickHouseVersion, SettingsChangesHistory::SettingsChanges> & getSettingsChangesHistory()
{
    static std::map<ClickHouseVersion, SettingsChangesHistory::SettingsChanges> settings_changes_history;
    static std::once_flag initialized_flag;
    initSettingsChangesHistory(settings_changes_history, initialized_flag, settings_changes_history_initializer);

    return settings_changes_history;
}

const std::map<ClickHouseVersion, SettingsChangesHistory::SettingsChanges> & getMergeTreeSettingsChangesHistory()
{
    static std::map<ClickHouseVersion, SettingsChangesHistory::SettingsChanges> merge_tree_settings_changes_history;
    static std::once_flag initialized_flag;
    initSettingsChangesHistory(merge_tree_settings_changes_history, initialized_flag, merge_tree_settings_changes_history_initializer);

    return merge_tree_settings_changes_history;
}

}<|MERGE_RESOLUTION|>--- conflicted
+++ resolved
@@ -65,6 +65,7 @@
             {"max_size_to_preallocate_for_joins", 100'000'000, 1'000'000'000'000, "Enable optimisation for bigger tables."},
             {"parallel_replicas_index_analysis_only_on_coordinator", false, true, "Index analysis done only on replica-coordinator and skipped on other replicas. Effective only with enabled parallel_replicas_local_plan"},
             {"max_bytes_ratio_before_external_group_by", 0., 0., "New setting."},
+            {"object_storage_remove_recursive_file_limit", 0, 1000, "Added new setting to limit number of files stored in memory while removing from object storage. Zero value means unlimited."},
             {"max_bytes_ratio_before_external_sort", 0., 0., "New setting."},
             {"use_async_executor_for_materialized_views", false, false, "New setting."},
             {"composed_data_type_output_format_mode", "default", "default", "New setting"},
@@ -73,14 +74,10 @@
     },
     {"24.11",
         {
-<<<<<<< HEAD
-           {"object_storage_remove_recursive_file_limit", 0, 1000, "Added new setting to limit number of files stored in memory while removing from object storage. Zero value means unlimited."},
-=======
             {"validate_mutation_query", false, true, "New setting to validate mutation queries by default."},
             {"enable_job_stack_trace", false, true, "Enable by default collecting stack traces from job's scheduling."},
             {"allow_suspicious_types_in_group_by", true, false, "Don't allow Variant/Dynamic types in GROUP BY by default"},
             {"allow_suspicious_types_in_order_by", true, false, "Don't allow Variant/Dynamic types in ORDER BY by default"},
->>>>>>> 6262bfdc
             {"distributed_cache_discard_connection_if_unread_data", true, true, "New setting"},
             {"filesystem_cache_enable_background_download_for_metadata_files_in_packed_storage", true, true, "New setting"},
             {"filesystem_cache_enable_background_download_during_fetch", true, true, "New setting"},
