--- conflicted
+++ resolved
@@ -54,11 +54,8 @@
             {"azure_sdk_use_native_client", false, true, "New setting"},
             {"opentelemetry_trace_cpu_scheduling", false, false, "New setting to trace `cpu_slot_preemption` feature."},
             {"vector_search_with_rescoring", true, true, "New setting."},
-<<<<<<< HEAD
             {"input_format_protobuf_oneof_presence", false, false, "New setting"},
-=======
             {"delta_lake_enable_expression_visitor_logging", false, false, "New setting"},
->>>>>>> fdbd6417
         });
         addSettingsChanges(settings_changes_history, "25.7",
         {
