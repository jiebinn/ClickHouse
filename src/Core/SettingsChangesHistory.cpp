--- conflicted
+++ resolved
@@ -61,12 +61,9 @@
               {"optimize_functions_to_subcolumns", false, true, "Enable optimization by default"},
               {"input_format_json_ignore_key_case", false, false, "Ignore json key case while read json field from string."},
               {"optimize_trivial_insert_select", true, false, "The optimization does not make sense in many cases."},
-<<<<<<< HEAD
               {"collect_hash_table_stats_during_joins", false, true, "New setting."},
               {"max_size_to_preallocate_for_joins", 0, 100'000'000, "New setting."},
-=======
               {"lightweight_mutation_projection_mode", "throw", "throw", "When lightweight delete happens on a table with projection(s), the possible operations include throw the exception as projection exists, or drop all projection related to this table then do lightweight delete."},
->>>>>>> c8e9c7f3
               {"database_replicated_allow_heavy_create", true, false, "Long-running DDL queries (CREATE AS SELECT and POPULATE) for Replicated database engine was forbidden"},
               {"query_plan_merge_filters", false, false, "Allow to merge filters in the query plan"},
               {"azure_sdk_max_retries", 10, 10, "Maximum number of retries in azure sdk"},
