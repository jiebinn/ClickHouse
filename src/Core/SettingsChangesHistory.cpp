#include <Core/SettingsChangesHistory.h>

#include <Core/SettingsEnums.h>

#include <Common/Exception.h>

namespace DB
{

namespace ErrorCodes
{
    extern const int LOGICAL_ERROR;
}

static void addSettingsChanges(
    VersionToSettingsChangesMap & settings_changes_history,
    std::string_view version,
    SettingsChangesHistory::SettingsChanges && changes)
{
    /// Forbid duplicate versions
    auto [_, inserted] = settings_changes_history.emplace(ClickHouseVersion(version), std::move(changes));
    if (!inserted)
        throw Exception{ErrorCodes::LOGICAL_ERROR, "Detected duplicate version '{}'", ClickHouseVersion(version).toString()};
}

const VersionToSettingsChangesMap & getSettingsChangesHistory()
{
    static VersionToSettingsChangesMap settings_changes_history;
    static std::once_flag initialized_flag;
    std::call_once(initialized_flag, [&]
    {
        // clang-format off
        /// History of settings changes that controls some backward incompatible changes
        /// across all ClickHouse versions. It maps ClickHouse version to settings changes that were done
        /// in this version. This history contains both changes to existing settings and newly added settings.
        /// Settings changes is a vector of structs
        ///     {setting_name, previous_value, new_value, reason}.
        /// For newly added setting choose the most appropriate previous_value (for example, if new setting
        /// controls new feature and it's 'true' by default, use 'false' as previous_value).
        /// It's used to implement `compatibility` setting (see https://github.com/ClickHouse/ClickHouse/issues/35972)
        /// Note: please check if the key already exists to prevent duplicate entries.
        addSettingsChanges(settings_changes_history, "25.8",
        {
            {"show_data_lake_catalogs_in_system_tables", true, true, "New setting"},
            {"optimize_rewrite_regexp_functions", false, true, "A new setting"},
            {"max_joined_block_size_bytes", 0, 4 * 1024 * 1024, "New setting"},
            {"azure_max_single_part_upload_size", 100 * 1024 * 1024, 32 * 1024 * 1024, "Align with S3"},
            {"azure_max_redirects", 10, 10, "New setting"},
            {"azure_max_get_rps", 0, 0, "New setting"},
            {"azure_max_get_burst", 0, 0, "New setting"},
            {"azure_max_put_rps", 0, 0, "New setting"},
            {"azure_max_put_burst", 0, 0, "New setting"},
            {"azure_use_adaptive_timeouts", true, true, "New setting"},
            {"azure_request_timeout_ms", 30000, 30000, "New setting"},
            {"azure_connect_timeout_ms", 1000, 1000, "New setting"},
            {"azure_sdk_use_native_client", false, true, "New setting"},
            {"analyzer_compatibility_allow_compound_identifiers_in_unflatten_nested", false, true, "New setting."},
            {"distributed_cache_connect_backoff_min_ms", 0, 0, "New setting"},
            {"distributed_cache_connect_backoff_max_ms", 50, 50, "New setting"},
            {"distributed_cache_read_request_max_tries", 20, 10, "Changed setting value"},
            {"distributed_cache_connect_max_tries", 20, 5, "Changed setting value"},
            {"opentelemetry_trace_cpu_scheduling", false, false, "New setting to trace `cpu_slot_preemption` feature."},
            {"parallel_replicas_support_projection", false, true, "New setting. Optimization of projections can be applied in parallel replicas. Effective only with enabled parallel_replicas_local_plan and aggregation_in_order is inactive."},
            {"input_format_json_infer_array_of_dynamic_from_array_of_different_types", false, true, "Infer Array(Dynamic) for JSON arrays with different values types by default"},
            {"enable_add_distinct_to_in_subqueries", false, false, "New setting to reduce the size of temporary tables transferred for distributed IN subqueries."},
            {"vector_search_with_rescoring", true, false, "New setting."},
            {"delta_lake_enable_expression_visitor_logging", false, false, "New setting"},
            {"write_full_path_in_iceberg_metadata", false, false, "New setting."},
            {"output_format_orc_compression_block_size", 65536, 262144, "New setting"},
<<<<<<< HEAD
            {"allow_database_iceberg", true, true, "Added an alias for setting `allow_experimental_database_iceberg`"},
            {"allow_database_unity_catalog", true, true, "Added an alias for setting `allow_experimental_database_unity_catalog`"},
            {"allow_database_glue_catalog", true, true, "Added an alias for setting `allow_experimental_database_glue_catalog`"},
=======
            {"query_condition_cache_selectivity_threshold", 1.0, 1.0, "New setting."},
            {"delta_lake_throw_on_engine_predicate_error", false, false, "New setting"},
            {"delta_lake_enable_engine_predicate", true, true, "New setting"},
            {"backup_restore_s3_retry_initial_backoff_ms", 25, 25, "New setting"},
            {"backup_restore_s3_retry_max_backoff_ms", 5000, 5000, "New setting"},
            {"backup_restore_s3_retry_jitter_factor", 0.0, 0.1, "New setting"},
            {"vector_search_index_fetch_multiplier", 1.0, 1.0, "Alias for setting 'vector_search_postfilter_multiplier'"},
            {"backup_slow_all_threads_after_retryable_s3_error", true, true, "New setting"},
            {"per_part_index_stats", false, false, "New setting."},
            {"allow_experimental_iceberg_compaction", 0, 0, "New setting "},
            {"delta_lake_snapshot_version", -1, -1, "New setting"},
            {"use_roaring_bitmap_iceberg_positional_deletes", false, false, "New setting"},
            {"iceberg_metadata_compression_method", "", "", "New setting"},
            {"allow_experimental_correlated_subqueries", false, true, "Mark correlated subqueries support as Beta."},
            {"output_format_parquet_date_as_uint16", false, false, "Added a compatibility setting for a minor compatibility-breaking change introduced back in 24.12."},
>>>>>>> a97b7171
        });
        addSettingsChanges(settings_changes_history, "25.7",
        {
            /// RELEASE CLOSED
            {"correlated_subqueries_substitute_equivalent_expressions", false, true, "New setting to correlated subquery planning optimization."},
            {"function_date_trunc_return_type_behavior", 0, 0, "Add new setting to preserve old behaviour of dateTrunc function"},
            {"output_format_parquet_geometadata", false, true, "A new setting to allow to write information about geo columns in parquet metadata and encode columns in WKB format."},
            {"cluster_function_process_archive_on_multiple_nodes", false, true, "New setting"},
            {"enable_vector_similarity_index", false, false, "Added an alias for setting `allow_experimental_vector_similarity_index`"},
            {"distributed_plan_max_rows_to_broadcast", 20000, 20000, "New experimental setting."},
            {"output_format_json_map_as_array_of_tuples", false, false, "New setting"},
            {"input_format_json_map_as_array_of_tuples", false, false, "New setting"},
            {"parallel_distributed_insert_select", 0, 2, "Enable parallel distributed insert select by default"},
            {"write_through_distributed_cache_buffer_size", 0, 0, "New cloud setting"},
            {"min_joined_block_size_rows", 0, DEFAULT_BLOCK_SIZE, "New setting."},
            {"table_engine_read_through_distributed_cache", false, false, "New setting"},
            {"distributed_cache_alignment", 0, 0, "Rename of distributed_cache_read_alignment"},
            {"enable_scopes_for_with_statement", true, true, "New setting for backward compatibility with the old analyzer."},
            {"output_format_parquet_enum_as_byte_array", false, false, "Write enum using parquet physical type: BYTE_ARRAY and logical type: ENUM"},
            {"distributed_plan_force_shuffle_aggregation", 0, 0, "New experimental setting"},
            {"allow_experimental_insert_into_iceberg", false, false, "New setting."},
            /// RELEASE CLOSED
        });
        addSettingsChanges(settings_changes_history, "25.6",
        {
            /// RELEASE CLOSED
            {"output_format_native_use_flattened_dynamic_and_json_serialization", false, false, "Add flattened Dynamic/JSON serializations to Native format"},
            {"cast_string_to_date_time_mode", "basic", "basic", "Allow to use different DateTime parsing mode in String to DateTime cast"},
            {"parallel_replicas_connect_timeout_ms", 1000, 300, "Separate connection timeout for parallel replicas queries"},
            {"use_iceberg_partition_pruning", false, true, "Enable Iceberg partition pruning by default."},
            {"distributed_cache_credentials_refresh_period_seconds", 5, 5, "New private setting"},
            {"enable_shared_storage_snapshot_in_query", false, false, "A new setting to share storage snapshot in query"},
            {"merge_tree_storage_snapshot_sleep_ms", 0, 0, "A new setting to debug storage snapshot consistency in query"},
            {"enable_job_stack_trace", false, false, "The setting was disabled by default to avoid performance overhead."},
            {"use_legacy_to_time", true, true, "New setting. Allows for user to use the old function logic for toTime, which works as toTimeWithFixedDate."},
            {"allow_experimental_time_time64_type", false, false, "New settings. Allows to use a new experimental Time and Time64 data types."},
            {"enable_time_time64_type", false, false, "New settings. Allows to use a new experimental Time and Time64 data types."},
            {"optimize_use_projection_filtering", false, true, "New setting"},
            {"input_format_parquet_enable_json_parsing", false, true, "When reading Parquet files, parse JSON columns as ClickHouse JSON Column."},
            {"use_skip_indexes_if_final", 0, 1, "Change in default value of setting"},
            {"use_skip_indexes_if_final_exact_mode", 0, 1, "Change in default value of setting"},
            {"allow_experimental_time_series_aggregate_functions", false, false, "New setting to enable experimental timeSeries* aggregate functions."},
            {"min_outstreams_per_resize_after_split", 0, 24, "New setting."},
            {"count_matches_stop_at_empty_match", true, false, "New setting."},
            {"enable_parallel_blocks_marshalling", "false", "true", "A new setting"},
            {"format_schema_source", "file", "file", "New setting"},
            {"format_schema_message_name", "", "", "New setting"},
            {"enable_scopes_for_with_statement", true, true, "New setting for backward compatibility with the old analyzer."},
            {"backup_slow_all_threads_after_retryable_s3_error", true, true, "New setting"},
            /// RELEASE CLOSED
        });
        addSettingsChanges(settings_changes_history, "25.5",
        {
            /// Release closed. Please use 25.6
            {"geotoh3_argument_order", "lon_lat", "lat_lon", "A new setting for legacy behaviour to set lon and lat argument order"},
            {"secondary_indices_enable_bulk_filtering", false, true, "A new algorithm for filtering by data skipping indices"},
            {"implicit_table_at_top_level", "", "", "A new setting, used in clickhouse-local"},
            {"use_skip_indexes_if_final_exact_mode", 0, 0, "This setting was introduced to help FINAL query return correct results with skip indexes"},
            {"parsedatetime_e_requires_space_padding", true, false, "Improved compatibility with MySQL DATE_FORMAT/STR_TO_DATE"},
            {"formatdatetime_e_with_space_padding", true, false, "Improved compatibility with MySQL DATE_FORMAT/STR_TO_DATE"},
            {"input_format_max_block_size_bytes", 0, 0, "New setting to limit bytes size if blocks created by input format"},
            {"parallel_replicas_insert_select_local_pipeline", false, true, "Use local pipeline during distributed INSERT SELECT with parallel replicas. Currently disabled due to performance issues"},
            {"page_cache_block_size", 1048576, 1048576, "Made this setting adjustable on a per-query level."},
            {"page_cache_lookahead_blocks", 16, 16, "Made this setting adjustable on a per-query level."},
            {"output_format_pretty_glue_chunks", "0", "auto", "A new setting to make Pretty formats prettier."},
            {"distributed_cache_read_only_from_current_az", true, true, "New setting"},
            {"parallel_hash_join_threshold", 0, 100'000, "New setting"},
            {"max_limit_for_ann_queries", 1'000, 0, "Obsolete setting"},
            {"max_limit_for_vector_search_queries", 1'000, 1'000, "New setting"},
            {"min_os_cpu_wait_time_ratio_to_throw", 0, 0, "Setting values were changed and backported to 25.4"},
            {"max_os_cpu_wait_time_ratio_to_throw", 0, 0, "Setting values were changed and backported to 25.4"},
            {"make_distributed_plan", 0, 0, "New experimental setting."},
            {"distributed_plan_execute_locally", 0, 0, "New experimental setting."},
            {"distributed_plan_default_shuffle_join_bucket_count", 8, 8, "New experimental setting."},
            {"distributed_plan_default_reader_bucket_count", 8, 8, "New experimental setting."},
            {"distributed_plan_optimize_exchanges", true, true, "New experimental setting."},
            {"distributed_plan_force_exchange_kind", "", "", "New experimental setting."},
            {"update_sequential_consistency", true, true, "A new setting"},
            {"update_parallel_mode", "auto", "auto", "A new setting"},
            {"lightweight_delete_mode", "alter_update", "alter_update", "A new setting"},
            {"alter_update_mode", "heavy", "heavy", "A new setting"},
            {"apply_patch_parts", true, true, "A new setting"},
            {"allow_experimental_lightweight_update", false, false, "A new setting"},
            {"allow_experimental_delta_kernel_rs", false, true, "New setting"},
            {"allow_experimental_database_hms_catalog", false, false, "Allow experimental database engine DataLakeCatalog with catalog_type = 'hive'"},
            {"vector_search_filter_strategy", "auto", "auto", "New setting"},
            {"vector_search_postfilter_multiplier", 1.0, 1.0, "New setting"},
            {"compile_expressions", false, true, "We believe that the LLVM infrastructure behind the JIT compiler is stable enough to enable this setting by default."},
            {"input_format_parquet_bloom_filter_push_down", false, true, "When reading Parquet files, skip whole row groups based on the WHERE/PREWHERE expressions and bloom filter in the Parquet metadata."},
            {"input_format_parquet_allow_geoparquet_parser", false, true, "A new setting to use geo columns in parquet file"},
            {"enable_url_encoding", true, false, "Changed existing setting's default value"},
            {"s3_slow_all_threads_after_network_error", false, true, "New setting"},
            {"enable_scopes_for_with_statement", true, true, "New setting for backward compatibility with the old analyzer."},
            /// Release closed. Please use 25.6
        });
        addSettingsChanges(settings_changes_history, "25.4",
        {
            /// Release closed. Please use 25.5
            {"use_query_condition_cache", false, true, "A new optimization"},
            {"allow_materialized_view_with_bad_select", true, false, "Don't allow creating MVs referencing nonexistent columns or tables"},
            {"query_plan_optimize_lazy_materialization", false, true, "Added new setting to use query plan for lazy materialization optimisation"},
            {"query_plan_max_limit_for_lazy_materialization", 10, 10, "Added new setting to control maximum limit value that allows to use query plan for lazy materialization optimisation. If zero, there is no limit"},
            {"query_plan_convert_join_to_in", false, false, "New setting"},
            {"enable_hdfs_pread", true, true, "New setting."},
            {"low_priority_query_wait_time_ms", 1000, 1000, "New setting."},
            {"allow_experimental_correlated_subqueries", false, false, "Added new setting to allow correlated subqueries execution."},
            {"serialize_query_plan", false, false, "NewSetting"},
            {"allow_experimental_shared_set_join", 0, 1, "A setting for ClickHouse Cloud to enable SharedSet and SharedJoin"},
            {"allow_special_bool_values_inside_variant", true, false, "Don't allow special bool values during Variant type parsing"},
            {"cast_string_to_variant_use_inference", true, true, "New setting to enable/disable types inference during CAST from String to Variant"},
            {"distributed_cache_read_request_max_tries", 20, 20, "New setting"},
            {"query_condition_cache_store_conditions_as_plaintext", false, false, "New setting"},
            {"min_os_cpu_wait_time_ratio_to_throw", 0, 0, "New setting"},
            {"max_os_cpu_wait_time_ratio_to_throw", 0, 0, "New setting"},
            {"query_plan_merge_filter_into_join_condition", false, true, "Added new setting to merge filter into join condition"},
            {"use_local_cache_for_remote_storage", true, false, "Obsolete setting."},
            {"iceberg_timestamp_ms", 0, 0, "New setting."},
            {"iceberg_snapshot_id", 0, 0, "New setting."},
            {"use_iceberg_metadata_files_cache", true, true, "New setting"},
            {"query_plan_join_shard_by_pk_ranges", false, false, "New setting"},
            {"parallel_replicas_insert_select_local_pipeline", false, false, "Use local pipeline during distributed INSERT SELECT with parallel replicas. Currently disabled due to performance issues"},
            {"parallel_hash_join_threshold", 0, 0, "New setting"},
            {"function_date_trunc_return_type_behavior", 1, 0, "Change the result type for dateTrunc function for DateTime64/Date32 arguments to DateTime64/Date32 regardless of time unit to get correct result for negative values"},
            {"enable_scopes_for_with_statement", true, true, "New setting for backward compatibility with the old analyzer."},
            /// Release closed. Please use 25.5
        });
        addSettingsChanges(settings_changes_history, "25.3",
        {
            /// Release closed. Please use 25.4
            {"enable_json_type", false, true, "JSON data type is production-ready"},
            {"enable_dynamic_type", false, true, "Dynamic data type is production-ready"},
            {"enable_variant_type", false, true, "Variant data type is production-ready"},
            {"allow_experimental_json_type", false, true, "JSON data type is production-ready"},
            {"allow_experimental_dynamic_type", false, true, "Dynamic data type is production-ready"},
            {"allow_experimental_variant_type", false, true, "Variant data type is production-ready"},
            {"allow_experimental_database_unity_catalog", false, false, "Allow experimental database engine DataLakeCatalog with catalog_type = 'unity'"},
            {"allow_experimental_database_glue_catalog", false, false, "Allow experimental database engine DataLakeCatalog with catalog_type = 'glue'"},
            {"use_page_cache_with_distributed_cache", false, false, "New setting"},
            {"use_query_condition_cache", false, false, "New setting."},
            {"parallel_replicas_for_cluster_engines", false, true, "New setting."},
            {"parallel_hash_join_threshold", 0, 0, "New setting"},
            /// Release closed. Please use 25.4
        });
        addSettingsChanges(settings_changes_history, "25.2",
        {
            /// Release closed. Please use 25.3
            {"schema_inference_make_json_columns_nullable", false, false, "Allow to infer Nullable(JSON) during schema inference"},
            {"query_plan_use_new_logical_join_step", false, true, "Enable new step"},
            {"postgresql_fault_injection_probability", 0., 0., "New setting"},
            {"apply_settings_from_server", false, true, "Client-side code (e.g. INSERT input parsing and query output formatting) will use the same settings as the server, including settings from server config."},
            {"merge_tree_use_deserialization_prefixes_cache", true, true, "A new setting to control the usage of deserialization prefixes cache in MergeTree"},
            {"merge_tree_use_prefixes_deserialization_thread_pool", true, true, "A new setting controlling the usage of the thread pool for parallel prefixes deserialization in MergeTree"},
            {"optimize_and_compare_chain", false, true, "A new setting"},
            {"enable_adaptive_memory_spill_scheduler", false, false, "New setting. Enable spill memory data into external storage adaptively."},
            {"output_format_parquet_write_bloom_filter", false, true, "Added support for writing Parquet bloom filters."},
            {"output_format_parquet_bloom_filter_bits_per_value", 10.5, 10.5, "New setting."},
            {"output_format_parquet_bloom_filter_flush_threshold_bytes", 128 * 1024 * 1024, 128 * 1024 * 1024, "New setting."},
            {"output_format_pretty_max_rows", 10000, 1000, "It is better for usability - less amount to scroll."},
            {"restore_replicated_merge_tree_to_shared_merge_tree", false, false, "New setting."},
            {"parallel_replicas_only_with_analyzer", true, true, "Parallel replicas is supported only with analyzer enabled"},
            {"s3_allow_multipart_copy", true, true, "New setting."},
        });
        addSettingsChanges(settings_changes_history, "25.1",
        {
            /// Release closed. Please use 25.2
            {"allow_not_comparable_types_in_order_by", true, false, "Don't allow not comparable types in order by by default"},
            {"allow_not_comparable_types_in_comparison_functions", true, false, "Don't allow not comparable types in comparison functions by default"},
            {"output_format_json_pretty_print", false, true, "Print values in a pretty format in JSON output format by default"},
            {"allow_experimental_ts_to_grid_aggregate_function", false, false, "Cloud only"},
            {"formatdatetime_f_prints_scale_number_of_digits", true, false, "New setting."},
            {"distributed_cache_connect_max_tries", 20, 20, "Cloud only"},
            {"query_plan_use_new_logical_join_step", false, false, "New join step, internal change"},
            {"distributed_cache_min_bytes_for_seek", 0, 0, "New private setting."},
            {"use_iceberg_partition_pruning", false, false, "New setting for Iceberg partition pruning."},
            {"max_bytes_ratio_before_external_group_by", 0.0, 0.5, "Enable automatic spilling to disk by default."},
            {"max_bytes_ratio_before_external_sort", 0.0, 0.5, "Enable automatic spilling to disk by default."},
            {"min_external_sort_block_bytes", 0., 100_MiB, "New setting."},
            {"s3queue_migrate_old_metadata_to_buckets", false, false, "New setting."},
            {"distributed_cache_pool_behaviour_on_limit", "allocate_bypassing_pool", "wait", "Cloud only"},
            {"use_hive_partitioning", false, true, "Enabled the setting by default."},
            {"query_plan_try_use_vector_search", false, true, "New setting."},
            {"short_circuit_function_evaluation_for_nulls", false, true, "Allow to execute functions with Nullable arguments only on rows with non-NULL values in all arguments"},
            {"short_circuit_function_evaluation_for_nulls_threshold", 1.0, 1.0, "Ratio threshold of NULL values to execute functions with Nullable arguments only on rows with non-NULL values in all arguments. Applies when setting short_circuit_function_evaluation_for_nulls is enabled."},
            {"output_format_orc_writer_time_zone_name", "GMT", "GMT", "The time zone name for ORC writer, the default ORC writer's time zone is GMT."},
            {"output_format_pretty_highlight_trailing_spaces", false, true, "A new setting."},
            {"allow_experimental_bfloat16_type", false, true, "Add new BFloat16 type"},
            {"allow_push_predicate_ast_for_distributed_subqueries", false, true, "A new setting"},
            {"output_format_pretty_squash_consecutive_ms", 0, 50, "Add new setting"},
            {"output_format_pretty_squash_max_wait_ms", 0, 1000, "Add new setting"},
            {"output_format_pretty_max_column_name_width_cut_to", 0, 24, "A new setting"},
            {"output_format_pretty_max_column_name_width_min_chars_to_cut", 0, 4, "A new setting"},
            {"output_format_pretty_multiline_fields", false, true, "A new setting"},
            {"output_format_pretty_fallback_to_vertical", false, true, "A new setting"},
            {"output_format_pretty_fallback_to_vertical_max_rows_per_chunk", 0, 100, "A new setting"},
            {"output_format_pretty_fallback_to_vertical_min_columns", 0, 5, "A new setting"},
            {"output_format_pretty_fallback_to_vertical_min_table_width", 0, 250, "A new setting"},
            {"merge_table_max_tables_to_look_for_schema_inference", 1, 1000, "A new setting"},
            {"max_autoincrement_series", 1000, 1000, "A new setting"},
            {"validate_enum_literals_in_operators", false, false, "A new setting"},
            {"allow_experimental_kusto_dialect", true, false, "A new setting"},
            {"allow_experimental_prql_dialect", true, false, "A new setting"},
            {"h3togeo_lon_lat_result_order", true, false, "A new setting"},
            {"max_parallel_replicas", 1, 1000, "Use up to 1000 parallel replicas by default."},
            {"allow_general_join_planning", false, true, "Allow more general join planning algorithm when hash join algorithm is enabled."},
            {"optimize_extract_common_expressions", false, true, "Optimize WHERE, PREWHERE, ON, HAVING and QUALIFY expressions by extracting common expressions out from disjunction of conjunctions."},
            /// Release closed. Please use 25.2
        });
        addSettingsChanges(settings_changes_history, "24.12",
        {
            /// Release closed. Please use 25.1
            {"allow_experimental_database_iceberg", false, false, "New setting."},
            {"shared_merge_tree_sync_parts_on_partition_operations", 1, 1, "New setting. By default parts are always synchronized"},
            {"query_plan_join_swap_table", "false", "auto", "New setting. Right table was always chosen before."},
            {"max_size_to_preallocate_for_aggregation", 100'000'000, 1'000'000'000'000, "Enable optimisation for bigger tables."},
            {"max_size_to_preallocate_for_joins", 100'000'000, 1'000'000'000'000, "Enable optimisation for bigger tables."},
            {"max_bytes_ratio_before_external_group_by", 0., 0., "New setting."},
            {"optimize_extract_common_expressions", false, false, "Introduce setting to optimize WHERE, PREWHERE, ON, HAVING and QUALIFY expressions by extracting common expressions out from disjunction of conjunctions."},
            {"max_bytes_ratio_before_external_sort", 0., 0., "New setting."},
            {"use_async_executor_for_materialized_views", false, false, "New setting."},
            {"http_response_headers", "", "", "New setting."},
            {"output_format_parquet_datetime_as_uint32", true, false, "Write DateTime as DateTime64(3) instead of UInt32 (these are the two Parquet types closest to DateTime)."},
            {"output_format_parquet_date_as_uint16", true, false, "Write Date as Date32 instead of plain UInt16 (these are the two Parquet types closest to Date)."},
            {"skip_redundant_aliases_in_udf", false, false, "When enabled, this allows you to use the same user defined function several times for several materialized columns in the same table."},
            {"parallel_replicas_index_analysis_only_on_coordinator", true, true, "Index analysis done only on replica-coordinator and skipped on other replicas. Effective only with enabled parallel_replicas_local_plan"}, // enabling it was moved to 24.10
            {"least_greatest_legacy_null_behavior", true, false, "New setting"},
            {"use_concurrency_control", false, true, "Enable concurrency control by default"},
            {"join_algorithm", "default", "direct,parallel_hash,hash", "'default' was deprecated in favor of explicitly specified join algorithms, also parallel_hash is now preferred over hash"},
            /// Release closed. Please use 25.1
        });
        addSettingsChanges(settings_changes_history, "24.11",
        {
            {"validate_mutation_query", false, true, "New setting to validate mutation queries by default."},
            {"enable_job_stack_trace", false, false, "Enables collecting stack traces from job's scheduling. Disabled by default to avoid performance overhead."},
            {"allow_suspicious_types_in_group_by", true, false, "Don't allow Variant/Dynamic types in GROUP BY by default"},
            {"allow_suspicious_types_in_order_by", true, false, "Don't allow Variant/Dynamic types in ORDER BY by default"},
            {"distributed_cache_discard_connection_if_unread_data", true, true, "New setting"},
            {"filesystem_cache_enable_background_download_for_metadata_files_in_packed_storage", true, true, "New setting"},
            {"filesystem_cache_enable_background_download_during_fetch", true, true, "New setting"},
            {"azure_check_objects_after_upload", false, false, "Check each uploaded object in azure blob storage to be sure that upload was successful"},
            {"backup_restore_keeper_max_retries", 20, 1000, "Should be big enough so the whole operation BACKUP or RESTORE operation won't fail because of a temporary [Zoo]Keeper failure in the middle of it."},
            {"backup_restore_failure_after_host_disconnected_for_seconds", 0, 3600, "New setting."},
            {"backup_restore_keeper_max_retries_while_initializing", 0, 20, "New setting."},
            {"backup_restore_keeper_max_retries_while_handling_error", 0, 20, "New setting."},
            {"backup_restore_finish_timeout_after_error_sec", 0, 180, "New setting."},
            {"query_plan_merge_filters", false, true, "Allow to merge filters in the query plan. This is required to properly support filter-push-down with a new analyzer."},
            {"parallel_replicas_local_plan", false, true, "Use local plan for local replica in a query with parallel replicas"},
            {"merge_tree_use_v1_object_and_dynamic_serialization", true, false, "Add new serialization V2 version for JSON and Dynamic types"},
            {"min_joined_block_size_bytes", 524288, 524288, "New setting."},
            {"allow_experimental_bfloat16_type", false, false, "Add new experimental BFloat16 type"},
            {"filesystem_cache_skip_download_if_exceeds_per_query_cache_write_limit", 1, 1, "Rename of setting skip_download_if_exceeds_query_cache_limit"},
            {"filesystem_cache_prefer_bigger_buffer_size", true, true, "New setting"},
            {"read_in_order_use_virtual_row", false, false, "Use virtual row while reading in order of primary key or its monotonic function fashion. It is useful when searching over multiple parts as only relevant ones are touched."},
            {"s3_skip_empty_files", false, true, "We hope it will provide better UX"},
            {"filesystem_cache_boundary_alignment", 0, 0, "New setting"},
            {"push_external_roles_in_interserver_queries", false, true, "New setting."},
            {"enable_variant_type", false, false, "Add alias to allow_experimental_variant_type"},
            {"enable_dynamic_type", false, false, "Add alias to allow_experimental_dynamic_type"},
            {"enable_json_type", false, false, "Add alias to allow_experimental_json_type"},
        });
        addSettingsChanges(settings_changes_history, "24.10",
        {
            {"query_metric_log_interval", 0, -1, "New setting."},
            {"enforce_strict_identifier_format", false, false, "New setting."},
            {"enable_parsing_to_custom_serialization", false, true, "New setting"},
            {"mongodb_throw_on_unsupported_query", false, true, "New setting."},
            {"enable_parallel_replicas", false, false, "Parallel replicas with read tasks became the Beta tier feature."},
            {"parallel_replicas_mode", "read_tasks", "read_tasks", "This setting was introduced as a part of making parallel replicas feature Beta"},
            {"filesystem_cache_name", "", "", "Filesystem cache name to use for stateless table engines or data lakes"},
            {"restore_replace_external_dictionary_source_to_null", false, false, "New setting."},
            {"show_create_query_identifier_quoting_rule", "when_necessary", "when_necessary", "New setting."},
            {"show_create_query_identifier_quoting_style", "Backticks", "Backticks", "New setting."},
            {"merge_tree_min_read_task_size", 8, 8, "New setting"},
            {"merge_tree_min_rows_for_concurrent_read_for_remote_filesystem", (20 * 8192), 0, "Setting is deprecated"},
            {"merge_tree_min_bytes_for_concurrent_read_for_remote_filesystem", (24 * 10 * 1024 * 1024), 0, "Setting is deprecated"},
            {"implicit_select", false, false, "A new setting."},
            {"output_format_native_write_json_as_string", false, false, "Add new setting to allow write JSON column as single String column in Native format"},
            {"output_format_binary_write_json_as_string", false, false, "Add new setting to write values of JSON type as JSON string in RowBinary output format"},
            {"input_format_binary_read_json_as_string", false, false, "Add new setting to read values of JSON type as JSON string in RowBinary input format"},
            {"min_free_disk_bytes_to_perform_insert", 0, 0, "New setting."},
            {"min_free_disk_ratio_to_perform_insert", 0.0, 0.0, "New setting."},
            {"parallel_replicas_local_plan", false, true, "Use local plan for local replica in a query with parallel replicas"},
            {"enable_named_columns_in_function_tuple", false, false, "Disabled pending usability improvements"},
            {"cloud_mode_database_engine", 1, 1, "A setting for ClickHouse Cloud"},
            {"allow_experimental_shared_set_join", 0, 0, "A setting for ClickHouse Cloud"},
            {"read_through_distributed_cache", 0, 0, "A setting for ClickHouse Cloud"},
            {"write_through_distributed_cache", 0, 0, "A setting for ClickHouse Cloud"},
            {"distributed_cache_throw_on_error", 0, 0, "A setting for ClickHouse Cloud"},
            {"distributed_cache_log_mode", "on_error", "on_error", "A setting for ClickHouse Cloud"},
            {"distributed_cache_fetch_metrics_only_from_current_az", 1, 1, "A setting for ClickHouse Cloud"},
            {"distributed_cache_connect_max_tries", 20, 20, "A setting for ClickHouse Cloud"},
            {"distributed_cache_receive_response_wait_milliseconds", 60000, 60000, "A setting for ClickHouse Cloud"},
            {"distributed_cache_receive_timeout_milliseconds", 10000, 10000, "A setting for ClickHouse Cloud"},
            {"distributed_cache_wait_connection_from_pool_milliseconds", 100, 100, "A setting for ClickHouse Cloud"},
            {"distributed_cache_bypass_connection_pool", 0, 0, "A setting for ClickHouse Cloud"},
            {"distributed_cache_pool_behaviour_on_limit", "allocate_bypassing_pool", "allocate_bypassing_pool", "A setting for ClickHouse Cloud"},
            {"distributed_cache_read_alignment", 0, 0, "A setting for ClickHouse Cloud"},
            {"distributed_cache_max_unacked_inflight_packets", 10, 10, "A setting for ClickHouse Cloud"},
            {"distributed_cache_data_packet_ack_window", 5, 5, "A setting for ClickHouse Cloud"},
            {"input_format_parquet_enable_row_group_prefetch", false, true, "Enable row group prefetching during parquet parsing. Currently, only single-threaded parsing can prefetch."},
            {"input_format_orc_dictionary_as_low_cardinality", false, true, "Treat ORC dictionary encoded columns as LowCardinality columns while reading ORC files"},
            {"allow_experimental_refreshable_materialized_view", false, true, "Not experimental anymore"},
            {"max_parts_to_move", 0, 1000, "New setting"},
            {"hnsw_candidate_list_size_for_search", 64, 256, "New setting. Previously, the value was optionally specified in CREATE INDEX and 64 by default."},
            {"allow_reorder_prewhere_conditions", true, true, "New setting"},
            {"input_format_parquet_bloom_filter_push_down", false, false, "When reading Parquet files, skip whole row groups based on the WHERE/PREWHERE expressions and bloom filter in the Parquet metadata."},
            {"date_time_64_output_format_cut_trailing_zeros_align_to_groups_of_thousands", false, false, "Dynamically trim the trailing zeros of datetime64 values to adjust the output scale to (0, 3, 6), corresponding to 'seconds', 'milliseconds', and 'microseconds'."},
            {"parallel_replicas_index_analysis_only_on_coordinator", false, true, "Index analysis done only on replica-coordinator and skipped on other replicas. Effective only with enabled parallel_replicas_local_plan"},
            {"distributed_cache_discard_connection_if_unread_data", true, true, "New setting"},
            {"azure_check_objects_after_upload", false, false, "Check each uploaded object in azure blob storage to be sure that upload was successful"},
            {"backup_restore_keeper_max_retries", 20, 1000, "Should be big enough so the whole operation BACKUP or RESTORE operation won't fail because of a temporary [Zoo]Keeper failure in the middle of it."},
            {"backup_restore_failure_after_host_disconnected_for_seconds", 0, 3600, "New setting."},
            {"backup_restore_keeper_max_retries_while_initializing", 0, 20, "New setting."},
            {"backup_restore_keeper_max_retries_while_handling_error", 0, 20, "New setting."},
            {"backup_restore_finish_timeout_after_error_sec", 0, 180, "New setting."},
        });
        addSettingsChanges(settings_changes_history, "24.9",
        {
            {"output_format_orc_dictionary_key_size_threshold", 0.0, 0.0, "For a string column in ORC output format, if the number of distinct values is greater than this fraction of the total number of non-null rows, turn off dictionary encoding. Otherwise dictionary encoding is enabled"},
            {"input_format_json_empty_as_default", false, false, "Added new setting to allow to treat empty fields in JSON input as default values."},
            {"input_format_try_infer_variants", false, false, "Try to infer Variant type in text formats when there is more than one possible type for column/array elements"},
            {"join_output_by_rowlist_perkey_rows_threshold", 0, 5, "The lower limit of per-key average rows in the right table to determine whether to output by row list in hash join."},
            {"create_if_not_exists", false, false, "New setting."},
            {"allow_materialized_view_with_bad_select", true, true, "Support (but not enable yet) stricter validation in CREATE MATERIALIZED VIEW"},
            {"parallel_replicas_mark_segment_size", 128, 0, "Value for this setting now determined automatically"},
            {"database_replicated_allow_replicated_engine_arguments", 1, 0, "Don't allow explicit arguments by default"},
            {"database_replicated_allow_explicit_uuid", 1, 0, "Added a new setting to disallow explicitly specifying table UUID"},
            {"parallel_replicas_local_plan", false, false, "Use local plan for local replica in a query with parallel replicas"},
            {"join_to_sort_minimum_perkey_rows", 0, 40, "The lower limit of per-key average rows in the right table to determine whether to rerange the right table by key in left or inner join. This setting ensures that the optimization is not applied for sparse table keys"},
            {"join_to_sort_maximum_table_rows", 0, 10000, "The maximum number of rows in the right table to determine whether to rerange the right table by key in left or inner join"},
            {"allow_experimental_join_right_table_sorting", false, false, "If it is set to true, and the conditions of `join_to_sort_minimum_perkey_rows` and `join_to_sort_maximum_table_rows` are met, rerange the right table by key to improve the performance in left or inner hash join"},
            {"mongodb_throw_on_unsupported_query", false, true, "New setting."},
            {"min_free_disk_bytes_to_perform_insert", 0, 0, "Maintain some free disk space bytes from inserts while still allowing for temporary writing."},
            {"min_free_disk_ratio_to_perform_insert", 0.0, 0.0, "Maintain some free disk space bytes expressed as ratio to total disk space from inserts while still allowing for temporary writing."},
        });
        addSettingsChanges(settings_changes_history, "24.8",
        {
            {"rows_before_aggregation", false, false, "Provide exact value for rows_before_aggregation statistic, represents the number of rows read before aggregation"},
            {"restore_replace_external_table_functions_to_null", false, false, "New setting."},
            {"restore_replace_external_engines_to_null", false, false, "New setting."},
            {"input_format_json_max_depth", 1000000, 1000, "It was unlimited in previous versions, but that was unsafe."},
            {"merge_tree_min_bytes_per_task_for_remote_reading", 4194304, 2097152, "Value is unified with `filesystem_prefetch_min_bytes_for_single_read_task`"},
            {"use_hive_partitioning", false, false, "Allows to use hive partitioning for File, URL, S3, AzureBlobStorage and HDFS engines."},
            {"allow_experimental_kafka_offsets_storage_in_keeper", false, false, "Allow the usage of experimental Kafka storage engine that stores the committed offsets in ClickHouse Keeper"},
            {"allow_archive_path_syntax", true, true, "Added new setting to allow disabling archive path syntax."},
            {"query_cache_tag", "", "", "New setting for labeling query cache settings."},
            {"allow_experimental_time_series_table", false, false, "Added new setting to allow the TimeSeries table engine"},
            {"enable_analyzer", 1, 1, "Added an alias to a setting `allow_experimental_analyzer`."},
            {"optimize_functions_to_subcolumns", false, true, "Enabled settings by default"},
            {"allow_experimental_json_type", false, false, "Add new experimental JSON type"},
            {"use_json_alias_for_old_object_type", true, false, "Use JSON type alias to create new JSON type"},
            {"type_json_skip_duplicated_paths", false, false, "Allow to skip duplicated paths during JSON parsing"},
            {"allow_experimental_vector_similarity_index", false, false, "Added new setting to allow experimental vector similarity indexes"},
            {"input_format_try_infer_datetimes_only_datetime64", true, false, "Allow to infer DateTime instead of DateTime64 in data formats"},
        });
        addSettingsChanges(settings_changes_history, "24.7",
        {
            {"output_format_parquet_write_page_index", false, true, "Add a possibility to write page index into parquet files."},
            {"output_format_binary_encode_types_in_binary_format", false, false, "Added new setting to allow to write type names in binary format in RowBinaryWithNamesAndTypes output format"},
            {"input_format_binary_decode_types_in_binary_format", false, false, "Added new setting to allow to read type names in binary format in RowBinaryWithNamesAndTypes input format"},
            {"output_format_native_encode_types_in_binary_format", false, false, "Added new setting to allow to write type names in binary format in Native output format"},
            {"input_format_native_decode_types_in_binary_format", false, false, "Added new setting to allow to read type names in binary format in Native output format"},
            {"read_in_order_use_buffering", false, true, "Use buffering before merging while reading in order of primary key"},
            {"enable_named_columns_in_function_tuple", false, false, "Generate named tuples in function tuple() when all names are unique and can be treated as unquoted identifiers."},
            {"optimize_trivial_insert_select", true, false, "The optimization does not make sense in many cases."},
            {"dictionary_validate_primary_key_type", false, false, "Validate primary key type for dictionaries. By default id type for simple layouts will be implicitly converted to UInt64."},
            {"collect_hash_table_stats_during_joins", false, true, "New setting."},
            {"max_size_to_preallocate_for_joins", 0, 100'000'000, "New setting."},
            {"input_format_orc_reader_time_zone_name", "GMT", "GMT", "The time zone name for ORC row reader, the default ORC row reader's time zone is GMT."},
            {"database_replicated_allow_heavy_create", true, false, "Long-running DDL queries (CREATE AS SELECT and POPULATE) for Replicated database engine was forbidden"},
            {"query_plan_merge_filters", false, false, "Allow to merge filters in the query plan"},
            {"azure_sdk_max_retries", 10, 10, "Maximum number of retries in azure sdk"},
            {"azure_sdk_retry_initial_backoff_ms", 10, 10, "Minimal backoff between retries in azure sdk"},
            {"azure_sdk_retry_max_backoff_ms", 1000, 1000, "Maximal backoff between retries in azure sdk"},
            {"ignore_on_cluster_for_replicated_named_collections_queries", false, false, "Ignore ON CLUSTER clause for replicated named collections management queries."},
            {"backup_restore_s3_retry_attempts", 1000,1000, "Setting for Aws::Client::RetryStrategy, Aws::Client does retries itself, 0 means no retries. It takes place only for backup/restore."},
            {"postgresql_connection_attempt_timeout", 2, 2, "Allow to control 'connect_timeout' parameter of PostgreSQL connection."},
            {"postgresql_connection_pool_retries", 2, 2, "Allow to control the number of retries in PostgreSQL connection pool."}
        });
        addSettingsChanges(settings_changes_history, "24.6",
        {
            {"materialize_skip_indexes_on_insert", true, true, "Added new setting to allow to disable materialization of skip indexes on insert"},
            {"materialize_statistics_on_insert", true, true, "Added new setting to allow to disable materialization of statistics on insert"},
            {"input_format_parquet_use_native_reader", false, false, "When reading Parquet files, to use native reader instead of arrow reader."},
            {"hdfs_throw_on_zero_files_match", false, false, "Allow to throw an error when ListObjects request cannot match any files in HDFS engine instead of empty query result"},
            {"azure_throw_on_zero_files_match", false, false, "Allow to throw an error when ListObjects request cannot match any files in AzureBlobStorage engine instead of empty query result"},
            {"s3_validate_request_settings", true, true, "Allow to disable S3 request settings validation"},
            {"allow_experimental_full_text_index", false, false, "Enable experimental text index"},
            {"azure_skip_empty_files", false, false, "Allow to skip empty files in azure table engine"},
            {"hdfs_ignore_file_doesnt_exist", false, false, "Allow to return 0 rows when the requested files don't exist instead of throwing an exception in HDFS table engine"},
            {"azure_ignore_file_doesnt_exist", false, false, "Allow to return 0 rows when the requested files don't exist instead of throwing an exception in AzureBlobStorage table engine"},
            {"s3_ignore_file_doesnt_exist", false, false, "Allow to return 0 rows when the requested files don't exist instead of throwing an exception in S3 table engine"},
            {"s3_max_part_number", 10000, 10000, "Maximum part number number for s3 upload part"},
            {"s3_max_single_operation_copy_size", 32 * 1024 * 1024, 32 * 1024 * 1024, "Maximum size for a single copy operation in s3"},
            {"input_format_parquet_max_block_size", 8192, DEFAULT_BLOCK_SIZE, "Increase block size for parquet reader."},
            {"input_format_parquet_prefer_block_bytes", 0, DEFAULT_BLOCK_SIZE * 256, "Average block bytes output by parquet reader."},
            {"enable_blob_storage_log", true, true, "Write information about blob storage operations to system.blob_storage_log table"},
            {"allow_deprecated_snowflake_conversion_functions", true, false, "Disabled deprecated functions snowflakeToDateTime[64] and dateTime[64]ToSnowflake."},
            {"allow_statistic_optimize", false, false, "Old setting which popped up here being renamed."},
            {"allow_experimental_statistic", false, false, "Old setting which popped up here being renamed."},
            {"allow_statistics_optimize", false, false, "The setting was renamed. The previous name is `allow_statistic_optimize`."},
            {"allow_experimental_statistics", false, false, "The setting was renamed. The previous name is `allow_experimental_statistic`."},
            {"enable_vertical_final", false, true, "Enable vertical final by default again after fixing bug"},
            {"parallel_replicas_custom_key_range_lower", 0, 0, "Add settings to control the range filter when using parallel replicas with dynamic shards"},
            {"parallel_replicas_custom_key_range_upper", 0, 0, "Add settings to control the range filter when using parallel replicas with dynamic shards. A value of 0 disables the upper limit"},
            {"output_format_pretty_display_footer_column_names", 0, 1, "Add a setting to display column names in the footer if there are many rows. Threshold value is controlled by output_format_pretty_display_footer_column_names_min_rows."},
            {"output_format_pretty_display_footer_column_names_min_rows", 0, 50, "Add a setting to control the threshold value for setting output_format_pretty_display_footer_column_names_min_rows. Default 50."},
            {"output_format_csv_serialize_tuple_into_separate_columns", true, true, "A new way of how interpret tuples in CSV format was added."},
            {"input_format_csv_deserialize_separate_columns_into_tuple", true, true, "A new way of how interpret tuples in CSV format was added."},
            {"input_format_csv_try_infer_strings_from_quoted_tuples", true, true, "A new way of how interpret tuples in CSV format was added."},
        });
        addSettingsChanges(settings_changes_history, "24.5",
        {
            {"allow_deprecated_error_prone_window_functions", true, false, "Allow usage of deprecated error prone window functions (neighbor, runningAccumulate, runningDifferenceStartingWithFirstValue, runningDifference)"},
            {"allow_experimental_join_condition", false, false, "Support join with inequal conditions which involve columns from both left and right table. e.g. t1.y < t2.y."},
            {"input_format_tsv_crlf_end_of_line", false, false, "Enables reading of CRLF line endings with TSV formats"},
            {"output_format_parquet_use_custom_encoder", false, true, "Enable custom Parquet encoder."},
            {"cross_join_min_rows_to_compress", 0, 10000000, "Minimal count of rows to compress block in CROSS JOIN. Zero value means - disable this threshold. This block is compressed when any of the two thresholds (by rows or by bytes) are reached."},
            {"cross_join_min_bytes_to_compress", 0, 1_GiB, "Minimal size of block to compress in CROSS JOIN. Zero value means - disable this threshold. This block is compressed when any of the two thresholds (by rows or by bytes) are reached."},
            {"http_max_chunk_size", 0, 0, "Internal limitation"},
            {"prefer_external_sort_block_bytes", 0, DEFAULT_BLOCK_SIZE * 256, "Prefer maximum block bytes for external sort, reduce the memory usage during merging."},
            {"input_format_force_null_for_omitted_fields", false, false, "Disable type-defaults for omitted fields when needed"},
            {"cast_string_to_dynamic_use_inference", false, false, "Add setting to allow converting String to Dynamic through parsing"},
            {"allow_experimental_dynamic_type", false, false, "Add new experimental Dynamic type"},
            {"azure_max_blocks_in_multipart_upload", 50000, 50000, "Maximum number of blocks in multipart upload for Azure."},
            {"allow_archive_path_syntax", false, true, "Added new setting to allow disabling archive path syntax."},
        });
        addSettingsChanges(settings_changes_history, "24.4",
        {
            {"input_format_json_throw_on_bad_escape_sequence", true, true, "Allow to save JSON strings with bad escape sequences"},
            {"max_parsing_threads", 0, 0, "Add a separate setting to control number of threads in parallel parsing from files"},
            {"ignore_drop_queries_probability", 0, 0, "Allow to ignore drop queries in server with specified probability for testing purposes"},
            {"lightweight_deletes_sync", 2, 2, "The same as 'mutation_sync', but controls only execution of lightweight deletes"},
            {"query_cache_system_table_handling", "save", "throw", "The query cache no longer caches results of queries against system tables"},
            {"input_format_json_ignore_unnecessary_fields", false, true, "Ignore unnecessary fields and not parse them. Enabling this may not throw exceptions on json strings of invalid format or with duplicated fields"},
            {"input_format_hive_text_allow_variable_number_of_columns", false, true, "Ignore extra columns in Hive Text input (if file has more columns than expected) and treat missing fields in Hive Text input as default values."},
            {"allow_experimental_database_replicated", false, true, "Database engine Replicated is now in Beta stage"},
            {"temporary_data_in_cache_reserve_space_wait_lock_timeout_milliseconds", (10 * 60 * 1000), (10 * 60 * 1000), "Wait time to lock cache for sapce reservation in temporary data in filesystem cache"},
            {"optimize_rewrite_sum_if_to_count_if", false, true, "Only available for the analyzer, where it works correctly"},
            {"azure_allow_parallel_part_upload", "true", "true", "Use multiple threads for azure multipart upload."},
            {"max_recursive_cte_evaluation_depth", DBMS_RECURSIVE_CTE_MAX_EVALUATION_DEPTH, DBMS_RECURSIVE_CTE_MAX_EVALUATION_DEPTH, "Maximum limit on recursive CTE evaluation depth"},
            {"query_plan_convert_outer_join_to_inner_join", false, true, "Allow to convert OUTER JOIN to INNER JOIN if filter after JOIN always filters default values"},
        });
        addSettingsChanges(settings_changes_history, "24.3",
        {
            {"s3_connect_timeout_ms", 1000, 1000, "Introduce new dedicated setting for s3 connection timeout"},
            {"allow_experimental_shared_merge_tree", false, true, "The setting is obsolete"},
            {"use_page_cache_for_disks_without_file_cache", false, false, "Added userspace page cache"},
            {"read_from_page_cache_if_exists_otherwise_bypass_cache", false, false, "Added userspace page cache"},
            {"page_cache_inject_eviction", false, false, "Added userspace page cache"},
            {"default_table_engine", "None", "MergeTree", "Set default table engine to MergeTree for better usability"},
            {"input_format_json_use_string_type_for_ambiguous_paths_in_named_tuples_inference_from_objects", false, false, "Allow to use String type for ambiguous paths during named tuple inference from JSON objects"},
            {"traverse_shadow_remote_data_paths", false, false, "Traverse shadow directory when query system.remote_data_paths."},
            {"throw_if_deduplication_in_dependent_materialized_views_enabled_with_async_insert", false, true, "Deduplication in dependent materialized view cannot work together with async inserts."},
            {"parallel_replicas_allow_in_with_subquery", false, true, "If true, subquery for IN will be executed on every follower replica"},
            {"log_processors_profiles", false, true, "Enable by default"},
            {"function_locate_has_mysql_compatible_argument_order", false, true, "Increase compatibility with MySQL's locate function."},
            {"allow_suspicious_primary_key", true, false, "Forbid suspicious PRIMARY KEY/ORDER BY for MergeTree (i.e. SimpleAggregateFunction)"},
            {"filesystem_cache_reserve_space_wait_lock_timeout_milliseconds", 1000, 1000, "Wait time to lock cache for sapce reservation in filesystem cache"},
            {"max_parser_backtracks", 0, 1000000, "Limiting the complexity of parsing"},
            {"analyzer_compatibility_join_using_top_level_identifier", false, false, "Force to resolve identifier in JOIN USING from projection"},
            {"distributed_insert_skip_read_only_replicas", false, false, "If true, INSERT into Distributed will skip read-only replicas"},
            {"keeper_max_retries", 10, 10, "Max retries for general keeper operations"},
            {"keeper_retry_initial_backoff_ms", 100, 100, "Initial backoff timeout for general keeper operations"},
            {"keeper_retry_max_backoff_ms", 5000, 5000, "Max backoff timeout for general keeper operations"},
            {"s3queue_allow_experimental_sharded_mode", false, false, "Enable experimental sharded mode of S3Queue table engine. It is experimental because it will be rewritten"},
            {"allow_experimental_analyzer", false, true, "Enable analyzer and planner by default."},
            {"merge_tree_read_split_ranges_into_intersecting_and_non_intersecting_injection_probability", 0.0, 0.0, "For testing of `PartsSplitter` - split read ranges into intersecting and non intersecting every time you read from MergeTree with the specified probability."},
            {"allow_get_client_http_header", false, false, "Introduced a new function."},
            {"output_format_pretty_row_numbers", false, true, "It is better for usability."},
            {"output_format_pretty_max_value_width_apply_for_single_value", true, false, "Single values in Pretty formats won't be cut."},
            {"output_format_parquet_string_as_string", false, true, "ClickHouse allows arbitrary binary data in the String data type, which is typically UTF-8. Parquet/ORC/Arrow Strings only support UTF-8. That's why you can choose which Arrow's data type to use for the ClickHouse String data type - String or Binary. While Binary would be more correct and compatible, using String by default will correspond to user expectations in most cases."},
            {"output_format_orc_string_as_string", false, true, "ClickHouse allows arbitrary binary data in the String data type, which is typically UTF-8. Parquet/ORC/Arrow Strings only support UTF-8. That's why you can choose which Arrow's data type to use for the ClickHouse String data type - String or Binary. While Binary would be more correct and compatible, using String by default will correspond to user expectations in most cases."},
            {"output_format_arrow_string_as_string", false, true, "ClickHouse allows arbitrary binary data in the String data type, which is typically UTF-8. Parquet/ORC/Arrow Strings only support UTF-8. That's why you can choose which Arrow's data type to use for the ClickHouse String data type - String or Binary. While Binary would be more correct and compatible, using String by default will correspond to user expectations in most cases."},
            {"output_format_parquet_compression_method", "lz4", "zstd", "Parquet/ORC/Arrow support many compression methods, including lz4 and zstd. ClickHouse supports each and every compression method. Some inferior tools, such as 'duckdb', lack support for the faster `lz4` compression method, that's why we set zstd by default."},
            {"output_format_orc_compression_method", "lz4", "zstd", "Parquet/ORC/Arrow support many compression methods, including lz4 and zstd. ClickHouse supports each and every compression method. Some inferior tools, such as 'duckdb', lack support for the faster `lz4` compression method, that's why we set zstd by default."},
            {"output_format_pretty_highlight_digit_groups", false, true, "If enabled and if output is a terminal, highlight every digit corresponding to the number of thousands, millions, etc. with underline."},
            {"geo_distance_returns_float64_on_float64_arguments", false, true, "Increase the default precision."},
            {"azure_max_inflight_parts_for_one_file", 20, 20, "The maximum number of a concurrent loaded parts in multipart upload request. 0 means unlimited."},
            {"azure_strict_upload_part_size", 0, 0, "The exact size of part to upload during multipart upload to Azure blob storage."},
            {"azure_min_upload_part_size", 16*1024*1024, 16*1024*1024, "The minimum size of part to upload during multipart upload to Azure blob storage."},
            {"azure_max_upload_part_size", 5ull*1024*1024*1024, 5ull*1024*1024*1024, "The maximum size of part to upload during multipart upload to Azure blob storage."},
            {"azure_upload_part_size_multiply_factor", 2, 2, "Multiply azure_min_upload_part_size by this factor each time azure_multiply_parts_count_threshold parts were uploaded from a single write to Azure blob storage."},
            {"azure_upload_part_size_multiply_parts_count_threshold", 500, 500, "Each time this number of parts was uploaded to Azure blob storage, azure_min_upload_part_size is multiplied by azure_upload_part_size_multiply_factor."},
            {"output_format_csv_serialize_tuple_into_separate_columns", true, true, "A new way of how interpret tuples in CSV format was added."},
            {"input_format_csv_deserialize_separate_columns_into_tuple", true, true, "A new way of how interpret tuples in CSV format was added."},
            {"input_format_csv_try_infer_strings_from_quoted_tuples", true, true, "A new way of how interpret tuples in CSV format was added."},
        });
        addSettingsChanges(settings_changes_history, "24.2",
        {
            {"allow_suspicious_variant_types", true, false, "Don't allow creating Variant type with suspicious variants by default"},
            {"validate_experimental_and_suspicious_types_inside_nested_types", false, true, "Validate usage of experimental and suspicious types inside nested types"},
            {"output_format_values_escape_quote_with_quote", false, false, "If true escape ' with '', otherwise quoted with \\'"},
            {"output_format_pretty_single_large_number_tip_threshold", 0, 1'000'000, "Print a readable number tip on the right side of the table if the block consists of a single number which exceeds this value (except 0)"},
            {"input_format_try_infer_exponent_floats", true, false, "Don't infer floats in exponential notation by default"},
            {"query_plan_optimize_prewhere", true, true, "Allow to push down filter to PREWHERE expression for supported storages"},
            {"async_insert_max_data_size", 1000000, 10485760, "The previous value appeared to be too small."},
            {"async_insert_poll_timeout_ms", 10, 10, "Timeout in milliseconds for polling data from asynchronous insert queue"},
            {"async_insert_use_adaptive_busy_timeout", false, true, "Use adaptive asynchronous insert timeout"},
            {"async_insert_busy_timeout_min_ms", 50, 50, "The minimum value of the asynchronous insert timeout in milliseconds; it also serves as the initial value, which may be increased later by the adaptive algorithm"},
            {"async_insert_busy_timeout_max_ms", 200, 200, "The minimum value of the asynchronous insert timeout in milliseconds; async_insert_busy_timeout_ms is aliased to async_insert_busy_timeout_max_ms"},
            {"async_insert_busy_timeout_increase_rate", 0.2, 0.2, "The exponential growth rate at which the adaptive asynchronous insert timeout increases"},
            {"async_insert_busy_timeout_decrease_rate", 0.2, 0.2, "The exponential growth rate at which the adaptive asynchronous insert timeout decreases"},
            {"format_template_row_format", "", "", "Template row format string can be set directly in query"},
            {"format_template_resultset_format", "", "", "Template result set format string can be set in query"},
            {"split_parts_ranges_into_intersecting_and_non_intersecting_final", true, true, "Allow to split parts ranges into intersecting and non intersecting during FINAL optimization"},
            {"split_intersecting_parts_ranges_into_layers_final", true, true, "Allow to split intersecting parts ranges into layers during FINAL optimization"},
            {"azure_max_single_part_copy_size", 256*1024*1024, 256*1024*1024, "The maximum size of object to copy using single part copy to Azure blob storage."},
            {"min_external_table_block_size_rows", DEFAULT_INSERT_BLOCK_SIZE, DEFAULT_INSERT_BLOCK_SIZE, "Squash blocks passed to external table to specified size in rows, if blocks are not big enough"},
            {"min_external_table_block_size_bytes", DEFAULT_INSERT_BLOCK_SIZE * 256, DEFAULT_INSERT_BLOCK_SIZE * 256, "Squash blocks passed to external table to specified size in bytes, if blocks are not big enough."},
            {"parallel_replicas_prefer_local_join", true, true, "If true, and JOIN can be executed with parallel replicas algorithm, and all storages of right JOIN part are *MergeTree, local JOIN will be used instead of GLOBAL JOIN."},
            {"optimize_time_filter_with_preimage", true, true, "Optimize Date and DateTime predicates by converting functions into equivalent comparisons without conversions (e.g. toYear(col) = 2023 -> col >= '2023-01-01' AND col <= '2023-12-31')"},
            {"extract_key_value_pairs_max_pairs_per_row", 0, 0, "Max number of pairs that can be produced by the `extractKeyValuePairs` function. Used as a safeguard against consuming too much memory."},
            {"default_view_definer", "CURRENT_USER", "CURRENT_USER", "Allows to set default `DEFINER` option while creating a view"},
            {"default_materialized_view_sql_security", "DEFINER", "DEFINER", "Allows to set a default value for SQL SECURITY option when creating a materialized view"},
            {"default_normal_view_sql_security", "INVOKER", "INVOKER", "Allows to set default `SQL SECURITY` option while creating a normal view"},
            {"mysql_map_string_to_text_in_show_columns", false, true, "Reduce the configuration effort to connect ClickHouse with BI tools."},
            {"mysql_map_fixed_string_to_text_in_show_columns", false, true, "Reduce the configuration effort to connect ClickHouse with BI tools."},
        });
        addSettingsChanges(settings_changes_history, "24.1",
        {
            {"print_pretty_type_names", false, true, "Better user experience."},
            {"input_format_json_read_bools_as_strings", false, true, "Allow to read bools as strings in JSON formats by default"},
            {"output_format_arrow_use_signed_indexes_for_dictionary", false, true, "Use signed indexes type for Arrow dictionaries by default as it's recommended"},
            {"allow_experimental_variant_type", false, false, "Add new experimental Variant type"},
            {"use_variant_as_common_type", false, false, "Allow to use Variant in if/multiIf if there is no common type"},
            {"output_format_arrow_use_64_bit_indexes_for_dictionary", false, false, "Allow to use 64 bit indexes type in Arrow dictionaries"},
            {"parallel_replicas_mark_segment_size", 128, 128, "Add new setting to control segment size in new parallel replicas coordinator implementation"},
            {"ignore_materialized_views_with_dropped_target_table", false, false, "Add new setting to allow to ignore materialized views with dropped target table"},
            {"output_format_compression_level", 3, 3, "Allow to change compression level in the query output"},
            {"output_format_compression_zstd_window_log", 0, 0, "Allow to change zstd window log in the query output when zstd compression is used"},
            {"enable_zstd_qat_codec", false, false, "Add new ZSTD_QAT codec"},
            {"enable_vertical_final", false, true, "Use vertical final by default"},
            {"output_format_arrow_use_64_bit_indexes_for_dictionary", false, false, "Allow to use 64 bit indexes type in Arrow dictionaries"},
            {"max_rows_in_set_to_optimize_join", 100000, 0, "Disable join optimization as it prevents from read in order optimization"},
            {"output_format_pretty_color", true, "auto", "Setting is changed to allow also for auto value, disabling ANSI escapes if output is not a tty"},
            {"function_visible_width_behavior", 0, 1, "We changed the default behavior of `visibleWidth` to be more precise"},
            {"max_estimated_execution_time", 0, 0, "Separate max_execution_time and max_estimated_execution_time"},
            {"iceberg_engine_ignore_schema_evolution", false, false, "Allow to ignore schema evolution in Iceberg table engine"},
            {"optimize_injective_functions_in_group_by", false, true, "Replace injective functions by it's arguments in GROUP BY section in analyzer"},
            {"update_insert_deduplication_token_in_dependent_materialized_views", false, false, "Allow to update insert deduplication token with table identifier during insert in dependent materialized views"},
            {"azure_max_unexpected_write_error_retries", 4, 4, "The maximum number of retries in case of unexpected errors during Azure blob storage write"},
            {"split_parts_ranges_into_intersecting_and_non_intersecting_final", false, true, "Allow to split parts ranges into intersecting and non intersecting during FINAL optimization"},
            {"split_intersecting_parts_ranges_into_layers_final", true, true, "Allow to split intersecting parts ranges into layers during FINAL optimization"}
        });
        addSettingsChanges(settings_changes_history, "23.12",
        {
            {"allow_suspicious_ttl_expressions", true, false, "It is a new setting, and in previous versions the behavior was equivalent to allowing."},
            {"input_format_parquet_allow_missing_columns", false, true, "Allow missing columns in Parquet files by default"},
            {"input_format_orc_allow_missing_columns", false, true, "Allow missing columns in ORC files by default"},
            {"input_format_arrow_allow_missing_columns", false, true, "Allow missing columns in Arrow files by default"}
        });
        addSettingsChanges(settings_changes_history, "23.11",
        {
            {"parsedatetime_parse_without_leading_zeros", false, true, "Improved compatibility with MySQL DATE_FORMAT/STR_TO_DATE"}
        });
        addSettingsChanges(settings_changes_history, "23.9",
        {
            {"optimize_group_by_constant_keys", false, true, "Optimize group by constant keys by default"},
            {"input_format_json_try_infer_named_tuples_from_objects", false, true, "Try to infer named Tuples from JSON objects by default"},
            {"input_format_json_read_numbers_as_strings", false, true, "Allow to read numbers as strings in JSON formats by default"},
            {"input_format_json_read_arrays_as_strings", false, true, "Allow to read arrays as strings in JSON formats by default"},
            {"input_format_json_infer_incomplete_types_as_strings", false, true, "Allow to infer incomplete types as Strings in JSON formats by default"},
            {"input_format_json_try_infer_numbers_from_strings", true, false, "Don't infer numbers from strings in JSON formats by default to prevent possible parsing errors"},
            {"http_write_exception_in_output_format", false, true, "Output valid JSON/XML on exception in HTTP streaming."}
        });
        addSettingsChanges(settings_changes_history, "23.8",
        {
            {"rewrite_count_distinct_if_with_count_distinct_implementation", false, true, "Rewrite countDistinctIf with count_distinct_implementation configuration"}
        });
        addSettingsChanges(settings_changes_history, "23.7",
        {
            {"function_sleep_max_microseconds_per_block", 0, 3000000, "In previous versions, the maximum sleep time of 3 seconds was applied only for `sleep`, but not for `sleepEachRow` function. In the new version, we introduce this setting. If you set compatibility with the previous versions, we will disable the limit altogether."}
        });
        addSettingsChanges(settings_changes_history, "23.6",
        {
            {"http_send_timeout", 180, 30, "3 minutes seems crazy long. Note that this is timeout for a single network write call, not for the whole upload operation."},
            {"http_receive_timeout", 180, 30, "See http_send_timeout."}
        });
        addSettingsChanges(settings_changes_history, "23.5",
        {
            {"input_format_parquet_preserve_order", true, false, "Allow Parquet reader to reorder rows for better parallelism."},
            {"parallelize_output_from_storages", false, true, "Allow parallelism when executing queries that read from file/url/s3/etc. This may reorder rows."},
            {"use_with_fill_by_sorting_prefix", false, true, "Columns preceding WITH FILL columns in ORDER BY clause form sorting prefix. Rows with different values in sorting prefix are filled independently"},
            {"output_format_parquet_compliant_nested_types", false, true, "Change an internal field name in output Parquet file schema."}
        });
        addSettingsChanges(settings_changes_history, "23.4",
        {
            {"allow_suspicious_indices", true, false, "If true, index can defined with identical expressions"},
            {"allow_nonconst_timezone_arguments", true, false, "Allow non-const timezone arguments in certain time-related functions like toTimeZone(), fromUnixTimestamp*(), snowflakeToDateTime*()."},
            {"connect_timeout_with_failover_ms", 50, 1000, "Increase default connect timeout because of async connect"},
            {"connect_timeout_with_failover_secure_ms", 100, 1000, "Increase default secure connect timeout because of async connect"},
            {"hedged_connection_timeout_ms", 100, 50, "Start new connection in hedged requests after 50 ms instead of 100 to correspond with previous connect timeout"},
            {"formatdatetime_f_prints_single_zero", true, false, "Improved compatibility with MySQL DATE_FORMAT()/STR_TO_DATE()"},
            {"formatdatetime_parsedatetime_m_is_month_name", false, true, "Improved compatibility with MySQL DATE_FORMAT/STR_TO_DATE"}
        });
        addSettingsChanges(settings_changes_history, "23.3",
        {
            {"output_format_parquet_version", "1.0", "2.latest", "Use latest Parquet format version for output format"},
            {"input_format_json_ignore_unknown_keys_in_named_tuple", false, true, "Improve parsing JSON objects as named tuples"},
            {"input_format_native_allow_types_conversion", false, true, "Allow types conversion in Native input forma"},
            {"output_format_arrow_compression_method", "none", "lz4_frame", "Use lz4 compression in Arrow output format by default"},
            {"output_format_parquet_compression_method", "snappy", "lz4", "Use lz4 compression in Parquet output format by default"},
            {"output_format_orc_compression_method", "none", "lz4_frame", "Use lz4 compression in ORC output format by default"},
            {"async_query_sending_for_remote", false, true, "Create connections and send query async across shards"}
        });
        addSettingsChanges(settings_changes_history, "23.2",
        {
            {"output_format_parquet_fixed_string_as_fixed_byte_array", false, true, "Use Parquet FIXED_LENGTH_BYTE_ARRAY type for FixedString by default"},
            {"output_format_arrow_fixed_string_as_fixed_byte_array", false, true, "Use Arrow FIXED_SIZE_BINARY type for FixedString by default"},
            {"query_plan_remove_redundant_distinct", false, true, "Remove redundant Distinct step in query plan"},
            {"optimize_duplicate_order_by_and_distinct", true, false, "Remove duplicate ORDER BY and DISTINCT if it's possible"},
            {"insert_keeper_max_retries", 0, 20, "Enable reconnections to Keeper on INSERT, improve reliability"}
        });
        addSettingsChanges(settings_changes_history, "23.1",
        {
            {"input_format_json_read_objects_as_strings", 0, 1, "Enable reading nested json objects as strings while object type is experimental"},
            {"input_format_json_defaults_for_missing_elements_in_named_tuple", false, true, "Allow missing elements in JSON objects while reading named tuples by default"},
            {"input_format_csv_detect_header", false, true, "Detect header in CSV format by default"},
            {"input_format_tsv_detect_header", false, true, "Detect header in TSV format by default"},
            {"input_format_custom_detect_header", false, true, "Detect header in CustomSeparated format by default"},
            {"query_plan_remove_redundant_sorting", false, true, "Remove redundant sorting in query plan. For example, sorting steps related to ORDER BY clauses in subqueries"}
        });
        addSettingsChanges(settings_changes_history, "22.12",
        {
            {"max_size_to_preallocate_for_aggregation", 10'000'000, 100'000'000, "This optimizes performance"},
            {"query_plan_aggregation_in_order", 0, 1, "Enable some refactoring around query plan"},
            {"format_binary_max_string_size", 0, 1_GiB, "Prevent allocating large amount of memory"}
        });
        addSettingsChanges(settings_changes_history, "22.11",
        {
            {"use_structure_from_insertion_table_in_table_functions", 0, 2, "Improve using structure from insertion table in table functions"}
        });
        addSettingsChanges(settings_changes_history, "22.9",
        {
            {"force_grouping_standard_compatibility", false, true, "Make GROUPING function output the same as in SQL standard and other DBMS"}
        });
        addSettingsChanges(settings_changes_history, "22.7",
        {
            {"cross_to_inner_join_rewrite", 1, 2, "Force rewrite comma join to inner"},
            {"enable_positional_arguments", false, true, "Enable positional arguments feature by default"},
            {"format_csv_allow_single_quotes", true, false, "Most tools don't treat single quote in CSV specially, don't do it by default too"}
        });
        addSettingsChanges(settings_changes_history, "22.6",
        {
            {"output_format_json_named_tuples_as_objects", false, true, "Allow to serialize named tuples as JSON objects in JSON formats by default"},
            {"input_format_skip_unknown_fields", false, true, "Optimize reading subset of columns for some input formats"}
        });
        addSettingsChanges(settings_changes_history, "22.5",
        {
            {"memory_overcommit_ratio_denominator", 0, 1073741824, "Enable memory overcommit feature by default"},
            {"memory_overcommit_ratio_denominator_for_user", 0, 1073741824, "Enable memory overcommit feature by default"}
        });
        addSettingsChanges(settings_changes_history, "22.4",
        {
            {"allow_settings_after_format_in_insert", true, false, "Do not allow SETTINGS after FORMAT for INSERT queries because ClickHouse interpret SETTINGS as some values, which is misleading"}
        });
        addSettingsChanges(settings_changes_history, "22.3",
        {
            {"cast_ipv4_ipv6_default_on_conversion_error", true, false, "Make functions cast(value, 'IPv4') and cast(value, 'IPv6') behave same as toIPv4 and toIPv6 functions"}
        });
        addSettingsChanges(settings_changes_history, "21.12",
        {
            {"stream_like_engine_allow_direct_select", true, false, "Do not allow direct select for Kafka/RabbitMQ/FileLog by default"}
        });
        addSettingsChanges(settings_changes_history, "21.9",
        {
            {"output_format_decimal_trailing_zeros", true, false, "Do not output trailing zeros in text representation of Decimal types by default for better looking output"},
            {"use_hedged_requests", false, true, "Enable Hedged Requests feature by default"}
        });
        addSettingsChanges(settings_changes_history, "21.7",
        {
            {"legacy_column_name_of_tuple_literal", true, false, "Add this setting only for compatibility reasons. It makes sense to set to 'true', while doing rolling update of cluster from version lower than 21.7 to higher"}
        });
        addSettingsChanges(settings_changes_history, "21.5",
        {
            {"async_socket_for_remote", false, true, "Fix all problems and turn on asynchronous reads from socket for remote queries by default again"}
        });
        addSettingsChanges(settings_changes_history, "21.3",
        {
            {"async_socket_for_remote", true, false, "Turn off asynchronous reads from socket for remote queries because of some problems"},
            {"optimize_normalize_count_variants", false, true, "Rewrite aggregate functions that semantically equals to count() as count() by default"},
            {"normalize_function_names", false, true, "Normalize function names to their canonical names, this was needed for projection query routing"}
        });
        addSettingsChanges(settings_changes_history, "21.2",
        {
            {"enable_global_with_statement", false, true, "Propagate WITH statements to UNION queries and all subqueries by default"}
        });
        addSettingsChanges(settings_changes_history, "21.1",
        {
            {"insert_quorum_parallel", false, true, "Use parallel quorum inserts by default. It is significantly more convenient to use than sequential quorum inserts"},
            {"input_format_null_as_default", false, true, "Allow to insert NULL as default for input formats by default"},
            {"optimize_on_insert", false, true, "Enable data optimization on INSERT by default for better user experience"},
            {"use_compact_format_in_distributed_parts_names", false, true, "Use compact format for async INSERT into Distributed tables by default"}
        });
        addSettingsChanges(settings_changes_history, "20.10",
        {
            {"format_regexp_escaping_rule", "Escaped", "Raw", "Use Raw as default escaping rule for Regexp format to male the behaviour more like to what users expect"}
        });
        addSettingsChanges(settings_changes_history, "20.7",
        {
            {"show_table_uuid_in_table_create_query_if_not_nil", true, false, "Stop showing  UID of the table in its CREATE query for Engine=Atomic"}
        });
        addSettingsChanges(settings_changes_history, "20.5",
        {
            {"input_format_with_names_use_header", false, true, "Enable using header with names for formats with WithNames/WithNamesAndTypes suffixes"},
            {"allow_suspicious_codecs", true, false, "Don't allow to specify meaningless compression codecs"}
        });
        addSettingsChanges(settings_changes_history, "20.4",
        {
            {"validate_polygons", false, true, "Throw exception if polygon is invalid in function pointInPolygon by default instead of returning possibly wrong results"}
        });
        addSettingsChanges(settings_changes_history, "19.18",
        {
            {"enable_scalar_subquery_optimization", false, true, "Prevent scalar subqueries from (de)serializing large scalar values and possibly avoid running the same subquery more than once"}
        });
        addSettingsChanges(settings_changes_history, "19.14",
        {
            {"any_join_distinct_right_table_keys", true, false, "Disable ANY RIGHT and ANY FULL JOINs by default to avoid inconsistency"}
        });
        addSettingsChanges(settings_changes_history, "19.12",
        {
            {"input_format_defaults_for_omitted_fields", false, true, "Enable calculation of complex default expressions for omitted fields for some input formats, because it should be the expected behaviour"}
        });
        addSettingsChanges(settings_changes_history, "19.5",
        {
            {"max_partitions_per_insert_block", 0, 100, "Add a limit for the number of partitions in one block"}
        });
        addSettingsChanges(settings_changes_history, "18.12.17",
        {
            {"enable_optimize_predicate_expression", 0, 1, "Optimize predicates to subqueries by default"}
        });
    });
    return settings_changes_history;
}

const VersionToSettingsChangesMap & getMergeTreeSettingsChangesHistory()
{
    static VersionToSettingsChangesMap merge_tree_settings_changes_history;
    static std::once_flag initialized_flag;
    std::call_once(initialized_flag, [&]
    {
        addSettingsChanges(merge_tree_settings_changes_history, "25.8",
        {
            {"search_orphaned_parts_disks", "any", "any", "New setting"},
            {"shared_merge_tree_virtual_parts_discovery_batch", 1, 1, "New setting"},
            {"shared_merge_tree_update_replica_flags_delay_ms", 30000, 30000, "New setting"},
            {"write_marks_for_substreams_in_compact_parts", false, true, "Enable writing marks for substreams in compact parts by default"},
            {"allow_part_offset_column_in_projections", false, true, "Now projections can use _part_offset column."},
            {"max_uncompressed_bytes_in_patches", 0, 30ULL * 1024 * 1024 * 1024, "New setting"},
        });
        addSettingsChanges(merge_tree_settings_changes_history, "25.7",
        {
            /// RELEASE CLOSED
        });
        addSettingsChanges(merge_tree_settings_changes_history, "25.6",
        {
            /// RELEASE CLOSED
            {"cache_populated_by_fetch_filename_regexp", "", "", "New setting"},
            {"allow_coalescing_columns_in_partition_or_order_key", false, false, "New setting to allow coalescing of partition or sorting key columns."},
            /// RELEASE CLOSED
        });
        addSettingsChanges(merge_tree_settings_changes_history, "25.5",
        {
            /// Release closed. Please use 25.6
            {"shared_merge_tree_enable_coordinated_merges", false, false, "New setting"},
            {"shared_merge_tree_merge_coordinator_merges_prepare_count", 100, 100, "New setting"},
            {"shared_merge_tree_merge_coordinator_fetch_fresh_metadata_period_ms", 10000, 10000, "New setting"},
            {"shared_merge_tree_merge_coordinator_max_merge_request_size", 20, 20, "New setting"},
            {"shared_merge_tree_merge_coordinator_election_check_period_ms", 30000, 30000, "New setting"},
            {"shared_merge_tree_merge_coordinator_min_period_ms", 1, 1, "New setting"},
            {"shared_merge_tree_merge_coordinator_max_period_ms", 10000, 10000, "New setting"},
            {"shared_merge_tree_merge_coordinator_factor", 2, 2, "New setting"},
            {"shared_merge_tree_merge_worker_fast_timeout_ms", 100, 100, "New setting"},
            {"shared_merge_tree_merge_worker_regular_timeout_ms", 10000, 10000, "New setting"},
            {"apply_patches_on_merge", true, true, "New setting"},
            {"remove_unused_patch_parts", true, true, "New setting"},
            {"write_marks_for_substreams_in_compact_parts", false, false, "New setting"},
            /// Release closed. Please use 25.6
            {"allow_part_offset_column_in_projections", false, false, "New setting, it protects from creating projections with parent part offset column until it is stabilized."},
        });
        addSettingsChanges(merge_tree_settings_changes_history, "25.4",
        {
            /// Release closed. Please use 25.5
            {"max_postpone_time_for_failed_replicated_fetches_ms", 0, 1ULL * 60 * 1000, "Added new setting to enable postponing fetch tasks in the replication queue."},
            {"max_postpone_time_for_failed_replicated_merges_ms", 0, 1ULL * 60 * 1000, "Added new setting to enable postponing merge tasks in the replication queue."},
            {"max_postpone_time_for_failed_replicated_tasks_ms", 0, 5ULL * 60 * 1000, "Added new setting to enable postponing tasks in the replication queue."},
            {"default_compression_codec", "", "", "New setting"},
            {"refresh_parts_interval", 0, 0, "A new setting"},
            {"max_merge_delayed_streams_for_parallel_write", 40, 40, "New setting"},
            {"allow_summing_columns_in_partition_or_order_key", true, false, "New setting to allow summing of partition or sorting key columns"},
            /// Release closed. Please use 25.5
        });
        addSettingsChanges(merge_tree_settings_changes_history, "25.3",
        {
            /// Release closed. Please use 25.4
            {"shared_merge_tree_enable_keeper_parts_extra_data", false, false, "New setting"},
            {"zero_copy_merge_mutation_min_parts_size_sleep_no_scale_before_lock", 0, 0, "New setting"},
            {"enable_replacing_merge_with_cleanup_for_min_age_to_force_merge", false, false, "New setting to allow automatic cleanup merges for ReplacingMergeTree"},
            /// Release closed. Please use 25.4
        });
        addSettingsChanges(merge_tree_settings_changes_history, "25.2",
        {
            /// Release closed. Please use 25.3
            {"shared_merge_tree_initial_parts_update_backoff_ms", 50, 50, "New setting"},
            {"shared_merge_tree_max_parts_update_backoff_ms", 5000, 5000, "New setting"},
            {"shared_merge_tree_interserver_http_connection_timeout_ms", 100, 100, "New setting"},
            {"columns_and_secondary_indices_sizes_lazy_calculation", true, true, "New setting to calculate columns and indices sizes lazily"},
            {"table_disk", false, false, "New setting"},
            {"allow_reduce_blocking_parts_task", false, true, "Now SMT will remove stale blocking parts from ZooKeeper by default"},
            {"shared_merge_tree_max_suspicious_broken_parts", 0, 0, "Max broken parts for SMT, if more - deny automatic detach"},
            {"shared_merge_tree_max_suspicious_broken_parts_bytes", 0, 0, "Max size of all broken parts for SMT, if more - deny automatic detach"},
            /// Release closed. Please use 25.3
        });
        addSettingsChanges(merge_tree_settings_changes_history, "25.1",
        {
            /// Release closed. Please use 25.2
            {"shared_merge_tree_try_fetch_part_in_memory_data_from_replicas", false, false, "New setting to fetch parts data from other replicas"},
            {"enable_max_bytes_limit_for_min_age_to_force_merge", false, false, "Added new setting to limit max bytes for min_age_to_force_merge."},
            {"enable_max_bytes_limit_for_min_age_to_force_merge", false, false, "New setting"},
            {"add_minmax_index_for_numeric_columns", false, false, "New setting"},
            {"add_minmax_index_for_string_columns", false, false, "New setting"},
            {"materialize_skip_indexes_on_merge", true, true, "New setting"},
            {"merge_max_bytes_to_prewarm_cache", 1ULL * 1024 * 1024 * 1024, 1ULL * 1024 * 1024 * 1024, "Cloud sync"},
            {"merge_total_max_bytes_to_prewarm_cache", 15ULL * 1024 * 1024 * 1024, 15ULL * 1024 * 1024 * 1024, "Cloud sync"},
            {"reduce_blocking_parts_sleep_ms", 5000, 5000, "Cloud sync"},
            {"number_of_partitions_to_consider_for_merge", 10, 10, "Cloud sync"},
            {"shared_merge_tree_enable_outdated_parts_check", true, true, "Cloud sync"},
            {"shared_merge_tree_max_parts_update_leaders_in_total", 6, 6, "Cloud sync"},
            {"shared_merge_tree_max_parts_update_leaders_per_az", 2, 2, "Cloud sync"},
            {"shared_merge_tree_leader_update_period_seconds", 30, 30, "Cloud sync"},
            {"shared_merge_tree_leader_update_period_random_add_seconds", 10, 10, "Cloud sync"},
            {"shared_merge_tree_read_virtual_parts_from_leader", true, true, "Cloud sync"},
            {"shared_merge_tree_interserver_http_timeout_ms", 10000, 10000, "Cloud sync"},
            {"shared_merge_tree_max_replicas_for_parts_deletion", 10, 10, "Cloud sync"},
            {"shared_merge_tree_max_replicas_to_merge_parts_for_each_parts_range", 5, 5, "Cloud sync"},
            {"shared_merge_tree_use_outdated_parts_compact_format", false, false, "Cloud sync"},
            {"shared_merge_tree_memo_ids_remove_timeout_seconds", 1800, 1800, "Cloud sync"},
            {"shared_merge_tree_idle_parts_update_seconds", 3600, 3600, "Cloud sync"},
            {"shared_merge_tree_max_outdated_parts_to_process_at_once", 1000, 1000, "Cloud sync"},
            {"shared_merge_tree_postpone_next_merge_for_locally_merged_parts_rows_threshold", 1000000, 1000000, "Cloud sync"},
            {"shared_merge_tree_postpone_next_merge_for_locally_merged_parts_ms", 0, 0, "Cloud sync"},
            {"shared_merge_tree_range_for_merge_window_size", 10, 10, "Cloud sync"},
            {"shared_merge_tree_use_too_many_parts_count_from_virtual_parts", 0, 0, "Cloud sync"},
            {"shared_merge_tree_create_per_replica_metadata_nodes", true, true, "Cloud sync"},
            {"shared_merge_tree_use_metadata_hints_cache", true, true, "Cloud sync"},
            {"notify_newest_block_number", false, false, "Cloud sync"},
            {"allow_reduce_blocking_parts_task", false, false, "Cloud sync"},
            /// Release closed. Please use 25.2
        });
        addSettingsChanges(merge_tree_settings_changes_history, "24.12",
        {
            /// Release closed. Please use 25.1
            {"enforce_index_structure_match_on_partition_manipulation", true, false, "New setting"},
            {"use_primary_key_cache", false, false, "New setting"},
            {"prewarm_primary_key_cache", false, false, "New setting"},
            {"min_bytes_to_prewarm_caches", 0, 0, "New setting"},
            {"allow_experimental_reverse_key", false, false, "New setting"},
            /// Release closed. Please use 25.1
        });
        addSettingsChanges(merge_tree_settings_changes_history, "24.11",
        {
        });
        addSettingsChanges(merge_tree_settings_changes_history, "24.10",
        {
        });
        addSettingsChanges(merge_tree_settings_changes_history, "24.9",
        {
        });
        addSettingsChanges(merge_tree_settings_changes_history, "24.8",
        {
            {"deduplicate_merge_projection_mode", "ignore", "throw", "Do not allow to create inconsistent projection"}
        });
    });

    return merge_tree_settings_changes_history;
}

}<|MERGE_RESOLUTION|>--- conflicted
+++ resolved
@@ -67,11 +67,9 @@
             {"delta_lake_enable_expression_visitor_logging", false, false, "New setting"},
             {"write_full_path_in_iceberg_metadata", false, false, "New setting."},
             {"output_format_orc_compression_block_size", 65536, 262144, "New setting"},
-<<<<<<< HEAD
             {"allow_database_iceberg", true, true, "Added an alias for setting `allow_experimental_database_iceberg`"},
             {"allow_database_unity_catalog", true, true, "Added an alias for setting `allow_experimental_database_unity_catalog`"},
             {"allow_database_glue_catalog", true, true, "Added an alias for setting `allow_experimental_database_glue_catalog`"},
-=======
             {"query_condition_cache_selectivity_threshold", 1.0, 1.0, "New setting."},
             {"delta_lake_throw_on_engine_predicate_error", false, false, "New setting"},
             {"delta_lake_enable_engine_predicate", true, true, "New setting"},
@@ -87,7 +85,6 @@
             {"iceberg_metadata_compression_method", "", "", "New setting"},
             {"allow_experimental_correlated_subqueries", false, true, "Mark correlated subqueries support as Beta."},
             {"output_format_parquet_date_as_uint16", false, false, "Added a compatibility setting for a minor compatibility-breaking change introduced back in 24.12."},
->>>>>>> a97b7171
         });
         addSettingsChanges(settings_changes_history, "25.7",
         {
