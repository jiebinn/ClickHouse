#include <Core/Defines.h>
#include <Core/SettingsChangesHistory.h>
#include <IO/ReadBufferFromString.h>
#include <IO/ReadHelpers.h>
#include <boost/algorithm/string.hpp>
#include <Core/SettingsEnums.h>

#include <fmt/ranges.h>


namespace DB
{

namespace ErrorCodes
{
    extern const int BAD_ARGUMENTS;
    extern const int LOGICAL_ERROR;
}

ClickHouseVersion::ClickHouseVersion(std::string_view version)
{
    Strings split;
    boost::split(split, version, [](char c){ return c == '.'; });
    components.reserve(split.size());
    if (split.empty())
        throw Exception{ErrorCodes::BAD_ARGUMENTS, "Cannot parse ClickHouse version here: {}", version};

    for (const auto & split_element : split)
    {
        size_t component;
        ReadBufferFromString buf(split_element);
        if (!tryReadIntText(component, buf) || !buf.eof())
            throw Exception{ErrorCodes::BAD_ARGUMENTS, "Cannot parse ClickHouse version here: {}", version};
        components.push_back(component);
    }
}

String ClickHouseVersion::toString() const
{
    return fmt::format("{}", fmt::join(components, "."));
}

static void addSettingsChanges(
    VersionToSettingsChangesMap & settings_changes_history,
    std::string_view version,
    SettingsChangesHistory::SettingsChanges && changes)
{
    /// Forbid duplicate versions
    auto [_, inserted] = settings_changes_history.emplace(ClickHouseVersion(version), std::move(changes));
    if (!inserted)
        throw Exception{ErrorCodes::LOGICAL_ERROR, "Detected duplicate version '{}'", ClickHouseVersion(version).toString()};
}

const VersionToSettingsChangesMap & getSettingsChangesHistory()
{
    static VersionToSettingsChangesMap settings_changes_history;
    static std::once_flag initialized_flag;
    std::call_once(initialized_flag, [&]
    {
        // clang-format off
        /// History of settings changes that controls some backward incompatible changes
        /// across all ClickHouse versions. It maps ClickHouse version to settings changes that were done
        /// in this version. This history contains both changes to existing settings and newly added settings.
        /// Settings changes is a vector of structs
        ///     {setting_name, previous_value, new_value, reason}.
        /// For newly added setting choose the most appropriate previous_value (for example, if new setting
        /// controls new feature and it's 'true' by default, use 'false' as previous_value).
        /// It's used to implement `compatibility` setting (see https://github.com/ClickHouse/ClickHouse/issues/35972)
        /// Note: please check if the key already exists to prevent duplicate entries.
        addSettingsChanges(settings_changes_history, "25.7",
        {
<<<<<<< HEAD
            {"format_schema_source", "file", "file", "New setting"},
            {"format_schema_message_name", "", "", "New setting"},
            {"correlated_subqueries_substitute_equivalent_expressions", false, true, "New setting to correlated subquery planning optimization."},
=======
            {"function_date_trunc_return_type_behavior", 0, 0, "Add new setting to preserve old behaviour of dateTrunc function"},
>>>>>>> 9ab50fa9
            {"output_format_parquet_geometadata", false, true, "A new setting to allow to write information about geo columns in parquet metadata and encode columns in WKB format."},
            {"distributed_plan_max_rows_to_broadcast", 20000, 20000, "New experimental setting."},
        });
        addSettingsChanges(settings_changes_history, "25.6",
        {
            /// RELEASE CLOSED
            {"output_format_native_use_flattened_dynamic_and_json_serialization", false, false, "Add flattened Dynamic/JSON serializations to Native format"},
            {"cast_string_to_date_time_mode", "basic", "basic", "Allow to use different DateTime parsing mode in String to DateTime cast"},
            {"parallel_replicas_connect_timeout_ms", 1000, 300, "Separate connection timeout for parallel replicas queries"},
            {"use_iceberg_partition_pruning", false, true, "Enable Iceberg partition pruning by default."},
            {"distributed_cache_credentials_refresh_period_seconds", 5, 5, "New private setting"},
            {"enable_shared_storage_snapshot_in_query", false, false, "A new setting to share storage snapshot in query"},
            {"merge_tree_storage_snapshot_sleep_ms", 0, 0, "A new setting to debug storage snapshot consistency in query"},
            {"enable_job_stack_trace", false, false, "The setting was disabled by default to avoid performance overhead."},
            {"use_legacy_to_time", true, true, "New setting. Allows for user to use the old function logic for toTime, which works as toTimeWithFixedDate."},
            {"allow_experimental_time_time64_type", false, false, "New settings. Allows to use a new experimental Time and Time64 data types."},
            {"enable_time_time64_type", false, false, "New settings. Allows to use a new experimental Time and Time64 data types."},
            {"optimize_use_projection_filtering", false, true, "New setting"},
            {"input_format_parquet_enable_json_parsing", false, true, "When reading Parquet files, parse JSON columns as ClickHouse JSON Column."},
            {"use_skip_indexes_if_final", 0, 1, "Change in default value of setting"},
            {"use_skip_indexes_if_final_exact_mode", 0, 1, "Change in default value of setting"},
            {"allow_experimental_time_series_aggregate_functions", false, false, "New setting to enable experimental timeSeries* aggregate functions."},
            {"min_outstreams_per_resize_after_split", 0, 24, "New setting."},
            {"count_matches_stop_at_empty_match", true, false, "New setting."},
            {"enable_parallel_blocks_marshalling", "false", "true", "A new setting"},
            {"format_schema_source", "file", "file", "New setting"},
            {"format_schema_message_name", "", "", "New setting"},
            /// RELEASE CLOSED
        });
        addSettingsChanges(settings_changes_history, "25.5",
        {
            /// Release closed. Please use 25.6
            {"geotoh3_argument_order", "lon_lat", "lat_lon", "A new setting for legacy behaviour to set lon and lat argument order"},
            {"secondary_indices_enable_bulk_filtering", false, true, "A new algorithm for filtering by data skipping indices"},
            {"implicit_table_at_top_level", "", "", "A new setting, used in clickhouse-local"},
            {"use_skip_indexes_if_final_exact_mode", 0, 0, "This setting was introduced to help FINAL query return correct results with skip indexes"},
            {"parsedatetime_e_requires_space_padding", true, false, "Improved compatibility with MySQL DATE_FORMAT/STR_TO_DATE"},
            {"formatdatetime_e_with_space_padding", true, false, "Improved compatibility with MySQL DATE_FORMAT/STR_TO_DATE"},
            {"input_format_max_block_size_bytes", 0, 0, "New setting to limit bytes size if blocks created by input format"},
            {"parallel_replicas_insert_select_local_pipeline", false, true, "Use local pipeline during distributed INSERT SELECT with parallel replicas. Currently disabled due to performance issues"},
            {"page_cache_block_size", 1048576, 1048576, "Made this setting adjustable on a per-query level."},
            {"page_cache_lookahead_blocks", 16, 16, "Made this setting adjustable on a per-query level."},
            {"output_format_pretty_glue_chunks", "0", "auto", "A new setting to make Pretty formats prettier."},
            {"distributed_cache_read_only_from_current_az", true, true, "New setting"},
            {"parallel_hash_join_threshold", 0, 100'000, "New setting"},
            {"max_limit_for_ann_queries", 1'000, 0, "Obsolete setting"},
            {"max_limit_for_vector_search_queries", 1'000, 1'000, "New setting"},
            {"min_os_cpu_wait_time_ratio_to_throw", 0, 0, "Setting values were changed and backported to 25.4"},
            {"max_os_cpu_wait_time_ratio_to_throw", 0, 0, "Setting values were changed and backported to 25.4"},
            {"make_distributed_plan", 0, 0, "New experimental setting."},
            {"distributed_plan_execute_locally", 0, 0, "New experimental setting."},
            {"distributed_plan_default_shuffle_join_bucket_count", 8, 8, "New experimental setting."},
            {"distributed_plan_default_reader_bucket_count", 8, 8, "New experimental setting."},
            {"distributed_plan_optimize_exchanges", true, true, "New experimental setting."},
            {"distributed_plan_force_exchange_kind", "", "", "New experimental setting."},
            {"update_sequential_consistency", true, true, "A new setting"},
            {"update_parallel_mode", "auto", "auto", "A new setting"},
            {"lightweight_delete_mode", "alter_update", "alter_update", "A new setting"},
            {"alter_update_mode", "heavy", "heavy", "A new setting"},
            {"apply_patch_parts", false, true, "A new setting"},
            {"allow_experimental_lightweight_update", false, false, "A new setting"},
            {"allow_experimental_delta_kernel_rs", true, true, "New setting"},
            {"allow_experimental_database_hms_catalog", false, false, "Allow experimental database engine DataLakeCatalog with catalog_type = 'hive'"},
            {"vector_search_filter_strategy", "auto", "auto", "New setting"},
            {"vector_search_postfilter_multiplier", 1, 1, "New setting"},
            {"compile_expressions", false, true, "We believe that the LLVM infrastructure behind the JIT compiler is stable enough to enable this setting by default."},
            {"input_format_parquet_bloom_filter_push_down", false, true, "When reading Parquet files, skip whole row groups based on the WHERE/PREWHERE expressions and bloom filter in the Parquet metadata."},
            {"input_format_parquet_allow_geoparquet_parser", false, true, "A new setting to use geo columns in parquet file"},
            {"enable_url_encoding", true, false, "Changed existing setting's default value"},
            {"s3_slow_all_threads_after_network_error", false, true, "New setting"},
            /// Release closed. Please use 25.6
        });
        addSettingsChanges(settings_changes_history, "25.4",
        {
            /// Release closed. Please use 25.5
            {"use_query_condition_cache", false, true, "A new optimization"},
            {"allow_materialized_view_with_bad_select", true, false, "Don't allow creating MVs referencing nonexistent columns or tables"},
            {"query_plan_optimize_lazy_materialization", false, true, "Added new setting to use query plan for lazy materialization optimisation"},
            {"query_plan_max_limit_for_lazy_materialization", 10, 10, "Added new setting to control maximum limit value that allows to use query plan for lazy materialization optimisation. If zero, there is no limit"},
            {"query_plan_convert_join_to_in", false, false, "New setting"},
            {"enable_hdfs_pread", true, true, "New setting."},
            {"low_priority_query_wait_time_ms", 1000, 1000, "New setting."},
            {"allow_experimental_correlated_subqueries", false, false, "Added new setting to allow correlated subqueries execution."},
            {"serialize_query_plan", false, false, "NewSetting"},
            {"allow_experimental_shared_set_join", 0, 1, "A setting for ClickHouse Cloud to enable SharedSet and SharedJoin"},
            {"allow_special_bool_values_inside_variant", true, false, "Don't allow special bool values during Variant type parsing"},
            {"cast_string_to_variant_use_inference", true, true, "New setting to enable/disable types inference during CAST from String to Variant"},
            {"distributed_cache_read_request_max_tries", 20, 20, "New setting"},
            {"query_condition_cache_store_conditions_as_plaintext", false, false, "New setting"},
            {"min_os_cpu_wait_time_ratio_to_throw", 0, 0, "New setting"},
            {"max_os_cpu_wait_time_ratio_to_throw", 0, 0, "New setting"},
            {"query_plan_merge_filter_into_join_condition", false, true, "Added new setting to merge filter into join condition"},
            {"use_local_cache_for_remote_storage", true, false, "Obsolete setting."},
            {"iceberg_timestamp_ms", 0, 0, "New setting."},
            {"iceberg_snapshot_id", 0, 0, "New setting."},
            {"use_iceberg_metadata_files_cache", true, true, "New setting"},
            {"query_plan_join_shard_by_pk_ranges", false, false, "New setting"},
            {"parallel_replicas_insert_select_local_pipeline", false, false, "Use local pipeline during distributed INSERT SELECT with parallel replicas. Currently disabled due to performance issues"},
            {"parallel_hash_join_threshold", 0, 0, "New setting"},
            {"function_date_trunc_return_type_behavior", 1, 0, "Change the result type for dateTrunc function for DateTime64/Date32 arguments to DateTime64/Date32 regardless of time unit to get correct result for negative values"}
            /// Release closed. Please use 25.5
        });
        addSettingsChanges(settings_changes_history, "25.3",
        {
            /// Release closed. Please use 25.4
            {"enable_json_type", false, true, "JSON data type is production-ready"},
            {"enable_dynamic_type", false, true, "Dynamic data type is production-ready"},
            {"enable_variant_type", false, true, "Variant data type is production-ready"},
            {"allow_experimental_json_type", false, true, "JSON data type is production-ready"},
            {"allow_experimental_dynamic_type", false, true, "Dynamic data type is production-ready"},
            {"allow_experimental_variant_type", false, true, "Variant data type is production-ready"},
            {"allow_experimental_database_unity_catalog", false, false, "Allow experimental database engine DataLakeCatalog with catalog_type = 'unity'"},
            {"allow_experimental_database_glue_catalog", false, false, "Allow experimental database engine DataLakeCatalog with catalog_type = 'glue'"},
            {"use_page_cache_with_distributed_cache", false, false, "New setting"},
            {"use_query_condition_cache", false, false, "New setting."},
            {"parallel_replicas_for_cluster_engines", false, true, "New setting."},
            {"parallel_hash_join_threshold", 0, 0, "New setting"},
            /// Release closed. Please use 25.4
        });
        addSettingsChanges(settings_changes_history, "25.2",
        {
            /// Release closed. Please use 25.3
            {"schema_inference_make_json_columns_nullable", false, false, "Allow to infer Nullable(JSON) during schema inference"},
            {"query_plan_use_new_logical_join_step", false, true, "Enable new step"},
            {"postgresql_fault_injection_probability", 0., 0., "New setting"},
            {"apply_settings_from_server", false, true, "Client-side code (e.g. INSERT input parsing and query output formatting) will use the same settings as the server, including settings from server config."},
            {"merge_tree_use_deserialization_prefixes_cache", true, true, "A new setting to control the usage of deserialization prefixes cache in MergeTree"},
            {"merge_tree_use_prefixes_deserialization_thread_pool", true, true, "A new setting controlling the usage of the thread pool for parallel prefixes deserialization in MergeTree"},
            {"optimize_and_compare_chain", false, true, "A new setting"},
            {"enable_adaptive_memory_spill_scheduler", false, false, "New setting. Enable spill memory data into external storage adaptively."},
            {"output_format_parquet_write_bloom_filter", false, true, "Added support for writing Parquet bloom filters."},
            {"output_format_parquet_bloom_filter_bits_per_value", 10.5, 10.5, "New setting."},
            {"output_format_parquet_bloom_filter_flush_threshold_bytes", 128 * 1024 * 1024, 128 * 1024 * 1024, "New setting."},
            {"output_format_pretty_max_rows", 10000, 1000, "It is better for usability - less amount to scroll."},
            {"restore_replicated_merge_tree_to_shared_merge_tree", false, false, "New setting."},
            {"parallel_replicas_only_with_analyzer", true, true, "Parallel replicas is supported only with analyzer enabled"},
            {"s3_allow_multipart_copy", true, true, "New setting."},
        });
        addSettingsChanges(settings_changes_history, "25.1",
        {
            /// Release closed. Please use 25.2
            {"allow_not_comparable_types_in_order_by", true, false, "Don't allow not comparable types in order by by default"},
            {"allow_not_comparable_types_in_comparison_functions", true, false, "Don't allow not comparable types in comparison functions by default"},
            {"output_format_json_pretty_print", false, true, "Print values in a pretty format in JSON output format by default"},
            {"allow_experimental_ts_to_grid_aggregate_function", false, false, "Cloud only"},
            {"formatdatetime_f_prints_scale_number_of_digits", true, false, "New setting."},
            {"distributed_cache_connect_max_tries", 20, 20, "Cloud only"},
            {"query_plan_use_new_logical_join_step", false, false, "New join step, internal change"},
            {"distributed_cache_min_bytes_for_seek", 0, 0, "New private setting."},
            {"use_iceberg_partition_pruning", false, false, "New setting for Iceberg partition pruning."},
            {"max_bytes_ratio_before_external_group_by", 0.0, 0.5, "Enable automatic spilling to disk by default."},
            {"max_bytes_ratio_before_external_sort", 0.0, 0.5, "Enable automatic spilling to disk by default."},
            {"min_external_sort_block_bytes", 0., 100_MiB, "New setting."},
            {"s3queue_migrate_old_metadata_to_buckets", false, false, "New setting."},
            {"distributed_cache_pool_behaviour_on_limit", "allocate_bypassing_pool", "wait", "Cloud only"},
            {"use_hive_partitioning", false, true, "Enabled the setting by default."},
            {"query_plan_try_use_vector_search", false, true, "New setting."},
            {"short_circuit_function_evaluation_for_nulls", false, true, "Allow to execute functions with Nullable arguments only on rows with non-NULL values in all arguments"},
            {"short_circuit_function_evaluation_for_nulls_threshold", 1.0, 1.0, "Ratio threshold of NULL values to execute functions with Nullable arguments only on rows with non-NULL values in all arguments. Applies when setting short_circuit_function_evaluation_for_nulls is enabled."},
            {"output_format_orc_writer_time_zone_name", "GMT", "GMT", "The time zone name for ORC writer, the default ORC writer's time zone is GMT."},
            {"output_format_pretty_highlight_trailing_spaces", false, true, "A new setting."},
            {"allow_experimental_bfloat16_type", false, true, "Add new BFloat16 type"},
            {"allow_push_predicate_ast_for_distributed_subqueries", false, true, "A new setting"},
            {"output_format_pretty_squash_consecutive_ms", 0, 50, "Add new setting"},
            {"output_format_pretty_squash_max_wait_ms", 0, 1000, "Add new setting"},
            {"output_format_pretty_max_column_name_width_cut_to", 0, 24, "A new setting"},
            {"output_format_pretty_max_column_name_width_min_chars_to_cut", 0, 4, "A new setting"},
            {"output_format_pretty_multiline_fields", false, true, "A new setting"},
            {"output_format_pretty_fallback_to_vertical", false, true, "A new setting"},
            {"output_format_pretty_fallback_to_vertical_max_rows_per_chunk", 0, 100, "A new setting"},
            {"output_format_pretty_fallback_to_vertical_min_columns", 0, 5, "A new setting"},
            {"output_format_pretty_fallback_to_vertical_min_table_width", 0, 250, "A new setting"},
            {"merge_table_max_tables_to_look_for_schema_inference", 1, 1000, "A new setting"},
            {"max_autoincrement_series", 1000, 1000, "A new setting"},
            {"validate_enum_literals_in_operators", false, false, "A new setting"},
            {"allow_experimental_kusto_dialect", true, false, "A new setting"},
            {"allow_experimental_prql_dialect", true, false, "A new setting"},
            {"h3togeo_lon_lat_result_order", true, false, "A new setting"},
            {"max_parallel_replicas", 1, 1000, "Use up to 1000 parallel replicas by default."},
            {"allow_general_join_planning", false, true, "Allow more general join planning algorithm when hash join algorithm is enabled."},
            {"optimize_extract_common_expressions", false, true, "Optimize WHERE, PREWHERE, ON, HAVING and QUALIFY expressions by extracting common expressions out from disjunction of conjunctions."},
            /// Release closed. Please use 25.2
        });
        addSettingsChanges(settings_changes_history, "24.12",
        {
            /// Release closed. Please use 25.1
            {"allow_experimental_database_iceberg", false, false, "New setting."},
            {"shared_merge_tree_sync_parts_on_partition_operations", 1, 1, "New setting. By default parts are always synchronized"},
            {"query_plan_join_swap_table", "false", "auto", "New setting. Right table was always chosen before."},
            {"max_size_to_preallocate_for_aggregation", 100'000'000, 1'000'000'000'000, "Enable optimisation for bigger tables."},
            {"max_size_to_preallocate_for_joins", 100'000'000, 1'000'000'000'000, "Enable optimisation for bigger tables."},
            {"max_bytes_ratio_before_external_group_by", 0., 0., "New setting."},
            {"optimize_extract_common_expressions", false, false, "Introduce setting to optimize WHERE, PREWHERE, ON, HAVING and QUALIFY expressions by extracting common expressions out from disjunction of conjunctions."},
            {"max_bytes_ratio_before_external_sort", 0., 0., "New setting."},
            {"use_async_executor_for_materialized_views", false, false, "New setting."},
            {"http_response_headers", "", "", "New setting."},
            {"output_format_parquet_datetime_as_uint32", true, false, "Write DateTime as DateTime64(3) instead of UInt32 (these are the two Parquet types closest to DateTime)."},
            {"skip_redundant_aliases_in_udf", false, false, "When enabled, this allows you to use the same user defined function several times for several materialized columns in the same table."},
            {"parallel_replicas_index_analysis_only_on_coordinator", true, true, "Index analysis done only on replica-coordinator and skipped on other replicas. Effective only with enabled parallel_replicas_local_plan"}, // enabling it was moved to 24.10
            {"least_greatest_legacy_null_behavior", true, false, "New setting"},
            {"use_concurrency_control", false, true, "Enable concurrency control by default"},
            {"join_algorithm", "default", "direct,parallel_hash,hash", "'default' was deprecated in favor of explicitly specified join algorithms, also parallel_hash is now preferred over hash"},
            /// Release closed. Please use 25.1
        });
        addSettingsChanges(settings_changes_history, "24.11",
        {
            {"validate_mutation_query", false, true, "New setting to validate mutation queries by default."},
            {"enable_job_stack_trace", false, false, "Enables collecting stack traces from job's scheduling. Disabled by default to avoid performance overhead."},
            {"allow_suspicious_types_in_group_by", true, false, "Don't allow Variant/Dynamic types in GROUP BY by default"},
            {"allow_suspicious_types_in_order_by", true, false, "Don't allow Variant/Dynamic types in ORDER BY by default"},
            {"distributed_cache_discard_connection_if_unread_data", true, true, "New setting"},
            {"filesystem_cache_enable_background_download_for_metadata_files_in_packed_storage", true, true, "New setting"},
            {"filesystem_cache_enable_background_download_during_fetch", true, true, "New setting"},
            {"azure_check_objects_after_upload", false, false, "Check each uploaded object in azure blob storage to be sure that upload was successful"},
            {"backup_restore_keeper_max_retries", 20, 1000, "Should be big enough so the whole operation BACKUP or RESTORE operation won't fail because of a temporary [Zoo]Keeper failure in the middle of it."},
            {"backup_restore_failure_after_host_disconnected_for_seconds", 0, 3600, "New setting."},
            {"backup_restore_keeper_max_retries_while_initializing", 0, 20, "New setting."},
            {"backup_restore_keeper_max_retries_while_handling_error", 0, 20, "New setting."},
            {"backup_restore_finish_timeout_after_error_sec", 0, 180, "New setting."},
            {"query_plan_merge_filters", false, true, "Allow to merge filters in the query plan. This is required to properly support filter-push-down with a new analyzer."},
            {"parallel_replicas_local_plan", false, true, "Use local plan for local replica in a query with parallel replicas"},
            {"merge_tree_use_v1_object_and_dynamic_serialization", true, false, "Add new serialization V2 version for JSON and Dynamic types"},
            {"min_joined_block_size_bytes", 524288, 524288, "New setting."},
            {"allow_experimental_bfloat16_type", false, false, "Add new experimental BFloat16 type"},
            {"filesystem_cache_skip_download_if_exceeds_per_query_cache_write_limit", 1, 1, "Rename of setting skip_download_if_exceeds_query_cache_limit"},
            {"filesystem_cache_prefer_bigger_buffer_size", true, true, "New setting"},
            {"read_in_order_use_virtual_row", false, false, "Use virtual row while reading in order of primary key or its monotonic function fashion. It is useful when searching over multiple parts as only relevant ones are touched."},
            {"s3_skip_empty_files", false, true, "We hope it will provide better UX"},
            {"filesystem_cache_boundary_alignment", 0, 0, "New setting"},
            {"push_external_roles_in_interserver_queries", false, true, "New setting."},
            {"enable_variant_type", false, false, "Add alias to allow_experimental_variant_type"},
            {"enable_dynamic_type", false, false, "Add alias to allow_experimental_dynamic_type"},
            {"enable_json_type", false, false, "Add alias to allow_experimental_json_type"},
        });
        addSettingsChanges(settings_changes_history, "24.10",
        {
            {"query_metric_log_interval", 0, -1, "New setting."},
            {"enforce_strict_identifier_format", false, false, "New setting."},
            {"enable_parsing_to_custom_serialization", false, true, "New setting"},
            {"mongodb_throw_on_unsupported_query", false, true, "New setting."},
            {"enable_parallel_replicas", false, false, "Parallel replicas with read tasks became the Beta tier feature."},
            {"parallel_replicas_mode", "read_tasks", "read_tasks", "This setting was introduced as a part of making parallel replicas feature Beta"},
            {"filesystem_cache_name", "", "", "Filesystem cache name to use for stateless table engines or data lakes"},
            {"restore_replace_external_dictionary_source_to_null", false, false, "New setting."},
            {"show_create_query_identifier_quoting_rule", "when_necessary", "when_necessary", "New setting."},
            {"show_create_query_identifier_quoting_style", "Backticks", "Backticks", "New setting."},
            {"merge_tree_min_read_task_size", 8, 8, "New setting"},
            {"merge_tree_min_rows_for_concurrent_read_for_remote_filesystem", (20 * 8192), 0, "Setting is deprecated"},
            {"merge_tree_min_bytes_for_concurrent_read_for_remote_filesystem", (24 * 10 * 1024 * 1024), 0, "Setting is deprecated"},
            {"implicit_select", false, false, "A new setting."},
            {"output_format_native_write_json_as_string", false, false, "Add new setting to allow write JSON column as single String column in Native format"},
            {"output_format_binary_write_json_as_string", false, false, "Add new setting to write values of JSON type as JSON string in RowBinary output format"},
            {"input_format_binary_read_json_as_string", false, false, "Add new setting to read values of JSON type as JSON string in RowBinary input format"},
            {"min_free_disk_bytes_to_perform_insert", 0, 0, "New setting."},
            {"min_free_disk_ratio_to_perform_insert", 0.0, 0.0, "New setting."},
            {"parallel_replicas_local_plan", false, true, "Use local plan for local replica in a query with parallel replicas"},
            {"enable_named_columns_in_function_tuple", false, false, "Disabled pending usability improvements"},
            {"cloud_mode_database_engine", 1, 1, "A setting for ClickHouse Cloud"},
            {"allow_experimental_shared_set_join", 0, 0, "A setting for ClickHouse Cloud"},
            {"read_through_distributed_cache", 0, 0, "A setting for ClickHouse Cloud"},
            {"write_through_distributed_cache", 0, 0, "A setting for ClickHouse Cloud"},
            {"distributed_cache_throw_on_error", 0, 0, "A setting for ClickHouse Cloud"},
            {"distributed_cache_log_mode", "on_error", "on_error", "A setting for ClickHouse Cloud"},
            {"distributed_cache_fetch_metrics_only_from_current_az", 1, 1, "A setting for ClickHouse Cloud"},
            {"distributed_cache_connect_max_tries", 20, 20, "A setting for ClickHouse Cloud"},
            {"distributed_cache_receive_response_wait_milliseconds", 60000, 60000, "A setting for ClickHouse Cloud"},
            {"distributed_cache_receive_timeout_milliseconds", 10000, 10000, "A setting for ClickHouse Cloud"},
            {"distributed_cache_wait_connection_from_pool_milliseconds", 100, 100, "A setting for ClickHouse Cloud"},
            {"distributed_cache_bypass_connection_pool", 0, 0, "A setting for ClickHouse Cloud"},
            {"distributed_cache_pool_behaviour_on_limit", "allocate_bypassing_pool", "allocate_bypassing_pool", "A setting for ClickHouse Cloud"},
            {"distributed_cache_read_alignment", 0, 0, "A setting for ClickHouse Cloud"},
            {"distributed_cache_max_unacked_inflight_packets", 10, 10, "A setting for ClickHouse Cloud"},
            {"distributed_cache_data_packet_ack_window", 5, 5, "A setting for ClickHouse Cloud"},
            {"input_format_parquet_enable_row_group_prefetch", false, true, "Enable row group prefetching during parquet parsing. Currently, only single-threaded parsing can prefetch."},
            {"input_format_orc_dictionary_as_low_cardinality", false, true, "Treat ORC dictionary encoded columns as LowCardinality columns while reading ORC files"},
            {"allow_experimental_refreshable_materialized_view", false, true, "Not experimental anymore"},
            {"max_parts_to_move", 0, 1000, "New setting"},
            {"hnsw_candidate_list_size_for_search", 64, 256, "New setting. Previously, the value was optionally specified in CREATE INDEX and 64 by default."},
            {"allow_reorder_prewhere_conditions", true, true, "New setting"},
            {"input_format_parquet_bloom_filter_push_down", false, false, "When reading Parquet files, skip whole row groups based on the WHERE/PREWHERE expressions and bloom filter in the Parquet metadata."},
            {"date_time_64_output_format_cut_trailing_zeros_align_to_groups_of_thousands", false, false, "Dynamically trim the trailing zeros of datetime64 values to adjust the output scale to (0, 3, 6), corresponding to 'seconds', 'milliseconds', and 'microseconds'."},
            {"parallel_replicas_index_analysis_only_on_coordinator", false, true, "Index analysis done only on replica-coordinator and skipped on other replicas. Effective only with enabled parallel_replicas_local_plan"},
            {"distributed_cache_discard_connection_if_unread_data", true, true, "New setting"},
            {"azure_check_objects_after_upload", false, false, "Check each uploaded object in azure blob storage to be sure that upload was successful"},
            {"backup_restore_keeper_max_retries", 20, 1000, "Should be big enough so the whole operation BACKUP or RESTORE operation won't fail because of a temporary [Zoo]Keeper failure in the middle of it."},
            {"backup_restore_failure_after_host_disconnected_for_seconds", 0, 3600, "New setting."},
            {"backup_restore_keeper_max_retries_while_initializing", 0, 20, "New setting."},
            {"backup_restore_keeper_max_retries_while_handling_error", 0, 20, "New setting."},
            {"backup_restore_finish_timeout_after_error_sec", 0, 180, "New setting."},
        });
        addSettingsChanges(settings_changes_history, "24.9",
        {
            {"output_format_orc_dictionary_key_size_threshold", 0.0, 0.0, "For a string column in ORC output format, if the number of distinct values is greater than this fraction of the total number of non-null rows, turn off dictionary encoding. Otherwise dictionary encoding is enabled"},
            {"input_format_json_empty_as_default", false, false, "Added new setting to allow to treat empty fields in JSON input as default values."},
            {"input_format_try_infer_variants", false, false, "Try to infer Variant type in text formats when there is more than one possible type for column/array elements"},
            {"join_output_by_rowlist_perkey_rows_threshold", 0, 5, "The lower limit of per-key average rows in the right table to determine whether to output by row list in hash join."},
            {"create_if_not_exists", false, false, "New setting."},
            {"allow_materialized_view_with_bad_select", true, true, "Support (but not enable yet) stricter validation in CREATE MATERIALIZED VIEW"},
            {"parallel_replicas_mark_segment_size", 128, 0, "Value for this setting now determined automatically"},
            {"database_replicated_allow_replicated_engine_arguments", 1, 0, "Don't allow explicit arguments by default"},
            {"database_replicated_allow_explicit_uuid", 1, 0, "Added a new setting to disallow explicitly specifying table UUID"},
            {"parallel_replicas_local_plan", false, false, "Use local plan for local replica in a query with parallel replicas"},
            {"join_to_sort_minimum_perkey_rows", 0, 40, "The lower limit of per-key average rows in the right table to determine whether to rerange the right table by key in left or inner join. This setting ensures that the optimization is not applied for sparse table keys"},
            {"join_to_sort_maximum_table_rows", 0, 10000, "The maximum number of rows in the right table to determine whether to rerange the right table by key in left or inner join"},
            {"allow_experimental_join_right_table_sorting", false, false, "If it is set to true, and the conditions of `join_to_sort_minimum_perkey_rows` and `join_to_sort_maximum_table_rows` are met, rerange the right table by key to improve the performance in left or inner hash join"},
            {"mongodb_throw_on_unsupported_query", false, true, "New setting."},
            {"min_free_disk_bytes_to_perform_insert", 0, 0, "Maintain some free disk space bytes from inserts while still allowing for temporary writing."},
            {"min_free_disk_ratio_to_perform_insert", 0.0, 0.0, "Maintain some free disk space bytes expressed as ratio to total disk space from inserts while still allowing for temporary writing."},
        });
        addSettingsChanges(settings_changes_history, "24.8",
        {
            {"rows_before_aggregation", false, false, "Provide exact value for rows_before_aggregation statistic, represents the number of rows read before aggregation"},
            {"restore_replace_external_table_functions_to_null", false, false, "New setting."},
            {"restore_replace_external_engines_to_null", false, false, "New setting."},
            {"input_format_json_max_depth", 1000000, 1000, "It was unlimited in previous versions, but that was unsafe."},
            {"merge_tree_min_bytes_per_task_for_remote_reading", 4194304, 2097152, "Value is unified with `filesystem_prefetch_min_bytes_for_single_read_task`"},
            {"use_hive_partitioning", false, false, "Allows to use hive partitioning for File, URL, S3, AzureBlobStorage and HDFS engines."},
            {"allow_experimental_kafka_offsets_storage_in_keeper", false, false, "Allow the usage of experimental Kafka storage engine that stores the committed offsets in ClickHouse Keeper"},
            {"allow_archive_path_syntax", true, true, "Added new setting to allow disabling archive path syntax."},
            {"query_cache_tag", "", "", "New setting for labeling query cache settings."},
            {"allow_experimental_time_series_table", false, false, "Added new setting to allow the TimeSeries table engine"},
            {"enable_analyzer", 1, 1, "Added an alias to a setting `allow_experimental_analyzer`."},
            {"optimize_functions_to_subcolumns", false, true, "Enabled settings by default"},
            {"allow_experimental_json_type", false, false, "Add new experimental JSON type"},
            {"use_json_alias_for_old_object_type", true, false, "Use JSON type alias to create new JSON type"},
            {"type_json_skip_duplicated_paths", false, false, "Allow to skip duplicated paths during JSON parsing"},
            {"allow_experimental_vector_similarity_index", false, false, "Added new setting to allow experimental vector similarity indexes"},
            {"input_format_try_infer_datetimes_only_datetime64", true, false, "Allow to infer DateTime instead of DateTime64 in data formats"},
        });
        addSettingsChanges(settings_changes_history, "24.7",
        {
            {"output_format_parquet_write_page_index", false, true, "Add a possibility to write page index into parquet files."},
            {"output_format_binary_encode_types_in_binary_format", false, false, "Added new setting to allow to write type names in binary format in RowBinaryWithNamesAndTypes output format"},
            {"input_format_binary_decode_types_in_binary_format", false, false, "Added new setting to allow to read type names in binary format in RowBinaryWithNamesAndTypes input format"},
            {"output_format_native_encode_types_in_binary_format", false, false, "Added new setting to allow to write type names in binary format in Native output format"},
            {"input_format_native_decode_types_in_binary_format", false, false, "Added new setting to allow to read type names in binary format in Native output format"},
            {"read_in_order_use_buffering", false, true, "Use buffering before merging while reading in order of primary key"},
            {"enable_named_columns_in_function_tuple", false, false, "Generate named tuples in function tuple() when all names are unique and can be treated as unquoted identifiers."},
            {"optimize_trivial_insert_select", true, false, "The optimization does not make sense in many cases."},
            {"dictionary_validate_primary_key_type", false, false, "Validate primary key type for dictionaries. By default id type for simple layouts will be implicitly converted to UInt64."},
            {"collect_hash_table_stats_during_joins", false, true, "New setting."},
            {"max_size_to_preallocate_for_joins", 0, 100'000'000, "New setting."},
            {"input_format_orc_reader_time_zone_name", "GMT", "GMT", "The time zone name for ORC row reader, the default ORC row reader's time zone is GMT."},
            {"database_replicated_allow_heavy_create", true, false, "Long-running DDL queries (CREATE AS SELECT and POPULATE) for Replicated database engine was forbidden"},
            {"query_plan_merge_filters", false, false, "Allow to merge filters in the query plan"},
            {"azure_sdk_max_retries", 10, 10, "Maximum number of retries in azure sdk"},
            {"azure_sdk_retry_initial_backoff_ms", 10, 10, "Minimal backoff between retries in azure sdk"},
            {"azure_sdk_retry_max_backoff_ms", 1000, 1000, "Maximal backoff between retries in azure sdk"},
            {"ignore_on_cluster_for_replicated_named_collections_queries", false, false, "Ignore ON CLUSTER clause for replicated named collections management queries."},
            {"backup_restore_s3_retry_attempts", 1000,1000, "Setting for Aws::Client::RetryStrategy, Aws::Client does retries itself, 0 means no retries. It takes place only for backup/restore."},
            {"postgresql_connection_attempt_timeout", 2, 2, "Allow to control 'connect_timeout' parameter of PostgreSQL connection."},
            {"postgresql_connection_pool_retries", 2, 2, "Allow to control the number of retries in PostgreSQL connection pool."}
        });
        addSettingsChanges(settings_changes_history, "24.6",
        {
            {"materialize_skip_indexes_on_insert", true, true, "Added new setting to allow to disable materialization of skip indexes on insert"},
            {"materialize_statistics_on_insert", true, true, "Added new setting to allow to disable materialization of statistics on insert"},
            {"input_format_parquet_use_native_reader", false, false, "When reading Parquet files, to use native reader instead of arrow reader."},
            {"hdfs_throw_on_zero_files_match", false, false, "Allow to throw an error when ListObjects request cannot match any files in HDFS engine instead of empty query result"},
            {"azure_throw_on_zero_files_match", false, false, "Allow to throw an error when ListObjects request cannot match any files in AzureBlobStorage engine instead of empty query result"},
            {"s3_validate_request_settings", true, true, "Allow to disable S3 request settings validation"},
            {"allow_experimental_full_text_index", false, false, "Enable experimental full-text index"},
            {"azure_skip_empty_files", false, false, "Allow to skip empty files in azure table engine"},
            {"hdfs_ignore_file_doesnt_exist", false, false, "Allow to return 0 rows when the requested files don't exist instead of throwing an exception in HDFS table engine"},
            {"azure_ignore_file_doesnt_exist", false, false, "Allow to return 0 rows when the requested files don't exist instead of throwing an exception in AzureBlobStorage table engine"},
            {"s3_ignore_file_doesnt_exist", false, false, "Allow to return 0 rows when the requested files don't exist instead of throwing an exception in S3 table engine"},
            {"s3_max_part_number", 10000, 10000, "Maximum part number number for s3 upload part"},
            {"s3_max_single_operation_copy_size", 32 * 1024 * 1024, 32 * 1024 * 1024, "Maximum size for a single copy operation in s3"},
            {"input_format_parquet_max_block_size", 8192, DEFAULT_BLOCK_SIZE, "Increase block size for parquet reader."},
            {"input_format_parquet_prefer_block_bytes", 0, DEFAULT_BLOCK_SIZE * 256, "Average block bytes output by parquet reader."},
            {"enable_blob_storage_log", true, true, "Write information about blob storage operations to system.blob_storage_log table"},
            {"allow_deprecated_snowflake_conversion_functions", true, false, "Disabled deprecated functions snowflakeToDateTime[64] and dateTime[64]ToSnowflake."},
            {"allow_statistic_optimize", false, false, "Old setting which popped up here being renamed."},
            {"allow_experimental_statistic", false, false, "Old setting which popped up here being renamed."},
            {"allow_statistics_optimize", false, false, "The setting was renamed. The previous name is `allow_statistic_optimize`."},
            {"allow_experimental_statistics", false, false, "The setting was renamed. The previous name is `allow_experimental_statistic`."},
            {"enable_vertical_final", false, true, "Enable vertical final by default again after fixing bug"},
            {"parallel_replicas_custom_key_range_lower", 0, 0, "Add settings to control the range filter when using parallel replicas with dynamic shards"},
            {"parallel_replicas_custom_key_range_upper", 0, 0, "Add settings to control the range filter when using parallel replicas with dynamic shards. A value of 0 disables the upper limit"},
            {"output_format_pretty_display_footer_column_names", 0, 1, "Add a setting to display column names in the footer if there are many rows. Threshold value is controlled by output_format_pretty_display_footer_column_names_min_rows."},
            {"output_format_pretty_display_footer_column_names_min_rows", 0, 50, "Add a setting to control the threshold value for setting output_format_pretty_display_footer_column_names_min_rows. Default 50."},
            {"output_format_csv_serialize_tuple_into_separate_columns", true, true, "A new way of how interpret tuples in CSV format was added."},
            {"input_format_csv_deserialize_separate_columns_into_tuple", true, true, "A new way of how interpret tuples in CSV format was added."},
            {"input_format_csv_try_infer_strings_from_quoted_tuples", true, true, "A new way of how interpret tuples in CSV format was added."},
        });
        addSettingsChanges(settings_changes_history, "24.5",
        {
            {"allow_deprecated_error_prone_window_functions", true, false, "Allow usage of deprecated error prone window functions (neighbor, runningAccumulate, runningDifferenceStartingWithFirstValue, runningDifference)"},
            {"allow_experimental_join_condition", false, false, "Support join with inequal conditions which involve columns from both left and right table. e.g. t1.y < t2.y."},
            {"input_format_tsv_crlf_end_of_line", false, false, "Enables reading of CRLF line endings with TSV formats"},
            {"output_format_parquet_use_custom_encoder", false, true, "Enable custom Parquet encoder."},
            {"cross_join_min_rows_to_compress", 0, 10000000, "Minimal count of rows to compress block in CROSS JOIN. Zero value means - disable this threshold. This block is compressed when any of the two thresholds (by rows or by bytes) are reached."},
            {"cross_join_min_bytes_to_compress", 0, 1_GiB, "Minimal size of block to compress in CROSS JOIN. Zero value means - disable this threshold. This block is compressed when any of the two thresholds (by rows or by bytes) are reached."},
            {"http_max_chunk_size", 0, 0, "Internal limitation"},
            {"prefer_external_sort_block_bytes", 0, DEFAULT_BLOCK_SIZE * 256, "Prefer maximum block bytes for external sort, reduce the memory usage during merging."},
            {"input_format_force_null_for_omitted_fields", false, false, "Disable type-defaults for omitted fields when needed"},
            {"cast_string_to_dynamic_use_inference", false, false, "Add setting to allow converting String to Dynamic through parsing"},
            {"allow_experimental_dynamic_type", false, false, "Add new experimental Dynamic type"},
            {"azure_max_blocks_in_multipart_upload", 50000, 50000, "Maximum number of blocks in multipart upload for Azure."},
            {"allow_archive_path_syntax", false, true, "Added new setting to allow disabling archive path syntax."},
        });
        addSettingsChanges(settings_changes_history, "24.4",
        {
            {"input_format_json_throw_on_bad_escape_sequence", true, true, "Allow to save JSON strings with bad escape sequences"},
            {"max_parsing_threads", 0, 0, "Add a separate setting to control number of threads in parallel parsing from files"},
            {"ignore_drop_queries_probability", 0, 0, "Allow to ignore drop queries in server with specified probability for testing purposes"},
            {"lightweight_deletes_sync", 2, 2, "The same as 'mutation_sync', but controls only execution of lightweight deletes"},
            {"query_cache_system_table_handling", "save", "throw", "The query cache no longer caches results of queries against system tables"},
            {"input_format_json_ignore_unnecessary_fields", false, true, "Ignore unnecessary fields and not parse them. Enabling this may not throw exceptions on json strings of invalid format or with duplicated fields"},
            {"input_format_hive_text_allow_variable_number_of_columns", false, true, "Ignore extra columns in Hive Text input (if file has more columns than expected) and treat missing fields in Hive Text input as default values."},
            {"allow_experimental_database_replicated", false, true, "Database engine Replicated is now in Beta stage"},
            {"temporary_data_in_cache_reserve_space_wait_lock_timeout_milliseconds", (10 * 60 * 1000), (10 * 60 * 1000), "Wait time to lock cache for sapce reservation in temporary data in filesystem cache"},
            {"optimize_rewrite_sum_if_to_count_if", false, true, "Only available for the analyzer, where it works correctly"},
            {"azure_allow_parallel_part_upload", "true", "true", "Use multiple threads for azure multipart upload."},
            {"max_recursive_cte_evaluation_depth", DBMS_RECURSIVE_CTE_MAX_EVALUATION_DEPTH, DBMS_RECURSIVE_CTE_MAX_EVALUATION_DEPTH, "Maximum limit on recursive CTE evaluation depth"},
            {"query_plan_convert_outer_join_to_inner_join", false, true, "Allow to convert OUTER JOIN to INNER JOIN if filter after JOIN always filters default values"},
        });
        addSettingsChanges(settings_changes_history, "24.3",
        {
            {"s3_connect_timeout_ms", 1000, 1000, "Introduce new dedicated setting for s3 connection timeout"},
            {"allow_experimental_shared_merge_tree", false, true, "The setting is obsolete"},
            {"use_page_cache_for_disks_without_file_cache", false, false, "Added userspace page cache"},
            {"read_from_page_cache_if_exists_otherwise_bypass_cache", false, false, "Added userspace page cache"},
            {"page_cache_inject_eviction", false, false, "Added userspace page cache"},
            {"default_table_engine", "None", "MergeTree", "Set default table engine to MergeTree for better usability"},
            {"input_format_json_use_string_type_for_ambiguous_paths_in_named_tuples_inference_from_objects", false, false, "Allow to use String type for ambiguous paths during named tuple inference from JSON objects"},
            {"traverse_shadow_remote_data_paths", false, false, "Traverse shadow directory when query system.remote_data_paths."},
            {"throw_if_deduplication_in_dependent_materialized_views_enabled_with_async_insert", false, true, "Deduplication in dependent materialized view cannot work together with async inserts."},
            {"parallel_replicas_allow_in_with_subquery", false, true, "If true, subquery for IN will be executed on every follower replica"},
            {"log_processors_profiles", false, true, "Enable by default"},
            {"function_locate_has_mysql_compatible_argument_order", false, true, "Increase compatibility with MySQL's locate function."},
            {"allow_suspicious_primary_key", true, false, "Forbid suspicious PRIMARY KEY/ORDER BY for MergeTree (i.e. SimpleAggregateFunction)"},
            {"filesystem_cache_reserve_space_wait_lock_timeout_milliseconds", 1000, 1000, "Wait time to lock cache for sapce reservation in filesystem cache"},
            {"max_parser_backtracks", 0, 1000000, "Limiting the complexity of parsing"},
            {"analyzer_compatibility_join_using_top_level_identifier", false, false, "Force to resolve identifier in JOIN USING from projection"},
            {"distributed_insert_skip_read_only_replicas", false, false, "If true, INSERT into Distributed will skip read-only replicas"},
            {"keeper_max_retries", 10, 10, "Max retries for general keeper operations"},
            {"keeper_retry_initial_backoff_ms", 100, 100, "Initial backoff timeout for general keeper operations"},
            {"keeper_retry_max_backoff_ms", 5000, 5000, "Max backoff timeout for general keeper operations"},
            {"s3queue_allow_experimental_sharded_mode", false, false, "Enable experimental sharded mode of S3Queue table engine. It is experimental because it will be rewritten"},
            {"allow_experimental_analyzer", false, true, "Enable analyzer and planner by default."},
            {"merge_tree_read_split_ranges_into_intersecting_and_non_intersecting_injection_probability", 0.0, 0.0, "For testing of `PartsSplitter` - split read ranges into intersecting and non intersecting every time you read from MergeTree with the specified probability."},
            {"allow_get_client_http_header", false, false, "Introduced a new function."},
            {"output_format_pretty_row_numbers", false, true, "It is better for usability."},
            {"output_format_pretty_max_value_width_apply_for_single_value", true, false, "Single values in Pretty formats won't be cut."},
            {"output_format_parquet_string_as_string", false, true, "ClickHouse allows arbitrary binary data in the String data type, which is typically UTF-8. Parquet/ORC/Arrow Strings only support UTF-8. That's why you can choose which Arrow's data type to use for the ClickHouse String data type - String or Binary. While Binary would be more correct and compatible, using String by default will correspond to user expectations in most cases."},
            {"output_format_orc_string_as_string", false, true, "ClickHouse allows arbitrary binary data in the String data type, which is typically UTF-8. Parquet/ORC/Arrow Strings only support UTF-8. That's why you can choose which Arrow's data type to use for the ClickHouse String data type - String or Binary. While Binary would be more correct and compatible, using String by default will correspond to user expectations in most cases."},
            {"output_format_arrow_string_as_string", false, true, "ClickHouse allows arbitrary binary data in the String data type, which is typically UTF-8. Parquet/ORC/Arrow Strings only support UTF-8. That's why you can choose which Arrow's data type to use for the ClickHouse String data type - String or Binary. While Binary would be more correct and compatible, using String by default will correspond to user expectations in most cases."},
            {"output_format_parquet_compression_method", "lz4", "zstd", "Parquet/ORC/Arrow support many compression methods, including lz4 and zstd. ClickHouse supports each and every compression method. Some inferior tools, such as 'duckdb', lack support for the faster `lz4` compression method, that's why we set zstd by default."},
            {"output_format_orc_compression_method", "lz4", "zstd", "Parquet/ORC/Arrow support many compression methods, including lz4 and zstd. ClickHouse supports each and every compression method. Some inferior tools, such as 'duckdb', lack support for the faster `lz4` compression method, that's why we set zstd by default."},
            {"output_format_pretty_highlight_digit_groups", false, true, "If enabled and if output is a terminal, highlight every digit corresponding to the number of thousands, millions, etc. with underline."},
            {"geo_distance_returns_float64_on_float64_arguments", false, true, "Increase the default precision."},
            {"azure_max_inflight_parts_for_one_file", 20, 20, "The maximum number of a concurrent loaded parts in multipart upload request. 0 means unlimited."},
            {"azure_strict_upload_part_size", 0, 0, "The exact size of part to upload during multipart upload to Azure blob storage."},
            {"azure_min_upload_part_size", 16*1024*1024, 16*1024*1024, "The minimum size of part to upload during multipart upload to Azure blob storage."},
            {"azure_max_upload_part_size", 5ull*1024*1024*1024, 5ull*1024*1024*1024, "The maximum size of part to upload during multipart upload to Azure blob storage."},
            {"azure_upload_part_size_multiply_factor", 2, 2, "Multiply azure_min_upload_part_size by this factor each time azure_multiply_parts_count_threshold parts were uploaded from a single write to Azure blob storage."},
            {"azure_upload_part_size_multiply_parts_count_threshold", 500, 500, "Each time this number of parts was uploaded to Azure blob storage, azure_min_upload_part_size is multiplied by azure_upload_part_size_multiply_factor."},
            {"output_format_csv_serialize_tuple_into_separate_columns", true, true, "A new way of how interpret tuples in CSV format was added."},
            {"input_format_csv_deserialize_separate_columns_into_tuple", true, true, "A new way of how interpret tuples in CSV format was added."},
            {"input_format_csv_try_infer_strings_from_quoted_tuples", true, true, "A new way of how interpret tuples in CSV format was added."},
        });
        addSettingsChanges(settings_changes_history, "24.2",
        {
            {"allow_suspicious_variant_types", true, false, "Don't allow creating Variant type with suspicious variants by default"},
            {"validate_experimental_and_suspicious_types_inside_nested_types", false, true, "Validate usage of experimental and suspicious types inside nested types"},
            {"output_format_values_escape_quote_with_quote", false, false, "If true escape ' with '', otherwise quoted with \\'"},
            {"output_format_pretty_single_large_number_tip_threshold", 0, 1'000'000, "Print a readable number tip on the right side of the table if the block consists of a single number which exceeds this value (except 0)"},
            {"input_format_try_infer_exponent_floats", true, false, "Don't infer floats in exponential notation by default"},
            {"query_plan_optimize_prewhere", true, true, "Allow to push down filter to PREWHERE expression for supported storages"},
            {"async_insert_max_data_size", 1000000, 10485760, "The previous value appeared to be too small."},
            {"async_insert_poll_timeout_ms", 10, 10, "Timeout in milliseconds for polling data from asynchronous insert queue"},
            {"async_insert_use_adaptive_busy_timeout", false, true, "Use adaptive asynchronous insert timeout"},
            {"async_insert_busy_timeout_min_ms", 50, 50, "The minimum value of the asynchronous insert timeout in milliseconds; it also serves as the initial value, which may be increased later by the adaptive algorithm"},
            {"async_insert_busy_timeout_max_ms", 200, 200, "The minimum value of the asynchronous insert timeout in milliseconds; async_insert_busy_timeout_ms is aliased to async_insert_busy_timeout_max_ms"},
            {"async_insert_busy_timeout_increase_rate", 0.2, 0.2, "The exponential growth rate at which the adaptive asynchronous insert timeout increases"},
            {"async_insert_busy_timeout_decrease_rate", 0.2, 0.2, "The exponential growth rate at which the adaptive asynchronous insert timeout decreases"},
            {"format_template_row_format", "", "", "Template row format string can be set directly in query"},
            {"format_template_resultset_format", "", "", "Template result set format string can be set in query"},
            {"split_parts_ranges_into_intersecting_and_non_intersecting_final", true, true, "Allow to split parts ranges into intersecting and non intersecting during FINAL optimization"},
            {"split_intersecting_parts_ranges_into_layers_final", true, true, "Allow to split intersecting parts ranges into layers during FINAL optimization"},
            {"azure_max_single_part_copy_size", 256*1024*1024, 256*1024*1024, "The maximum size of object to copy using single part copy to Azure blob storage."},
            {"min_external_table_block_size_rows", DEFAULT_INSERT_BLOCK_SIZE, DEFAULT_INSERT_BLOCK_SIZE, "Squash blocks passed to external table to specified size in rows, if blocks are not big enough"},
            {"min_external_table_block_size_bytes", DEFAULT_INSERT_BLOCK_SIZE * 256, DEFAULT_INSERT_BLOCK_SIZE * 256, "Squash blocks passed to external table to specified size in bytes, if blocks are not big enough."},
            {"parallel_replicas_prefer_local_join", true, true, "If true, and JOIN can be executed with parallel replicas algorithm, and all storages of right JOIN part are *MergeTree, local JOIN will be used instead of GLOBAL JOIN."},
            {"optimize_time_filter_with_preimage", true, true, "Optimize Date and DateTime predicates by converting functions into equivalent comparisons without conversions (e.g. toYear(col) = 2023 -> col >= '2023-01-01' AND col <= '2023-12-31')"},
            {"extract_key_value_pairs_max_pairs_per_row", 0, 0, "Max number of pairs that can be produced by the `extractKeyValuePairs` function. Used as a safeguard against consuming too much memory."},
            {"default_view_definer", "CURRENT_USER", "CURRENT_USER", "Allows to set default `DEFINER` option while creating a view"},
            {"default_materialized_view_sql_security", "DEFINER", "DEFINER", "Allows to set a default value for SQL SECURITY option when creating a materialized view"},
            {"default_normal_view_sql_security", "INVOKER", "INVOKER", "Allows to set default `SQL SECURITY` option while creating a normal view"},
            {"mysql_map_string_to_text_in_show_columns", false, true, "Reduce the configuration effort to connect ClickHouse with BI tools."},
            {"mysql_map_fixed_string_to_text_in_show_columns", false, true, "Reduce the configuration effort to connect ClickHouse with BI tools."},
        });
        addSettingsChanges(settings_changes_history, "24.1",
        {
            {"print_pretty_type_names", false, true, "Better user experience."},
            {"input_format_json_read_bools_as_strings", false, true, "Allow to read bools as strings in JSON formats by default"},
            {"output_format_arrow_use_signed_indexes_for_dictionary", false, true, "Use signed indexes type for Arrow dictionaries by default as it's recommended"},
            {"allow_experimental_variant_type", false, false, "Add new experimental Variant type"},
            {"use_variant_as_common_type", false, false, "Allow to use Variant in if/multiIf if there is no common type"},
            {"output_format_arrow_use_64_bit_indexes_for_dictionary", false, false, "Allow to use 64 bit indexes type in Arrow dictionaries"},
            {"parallel_replicas_mark_segment_size", 128, 128, "Add new setting to control segment size in new parallel replicas coordinator implementation"},
            {"ignore_materialized_views_with_dropped_target_table", false, false, "Add new setting to allow to ignore materialized views with dropped target table"},
            {"output_format_compression_level", 3, 3, "Allow to change compression level in the query output"},
            {"output_format_compression_zstd_window_log", 0, 0, "Allow to change zstd window log in the query output when zstd compression is used"},
            {"enable_zstd_qat_codec", false, false, "Add new ZSTD_QAT codec"},
            {"enable_vertical_final", false, true, "Use vertical final by default"},
            {"output_format_arrow_use_64_bit_indexes_for_dictionary", false, false, "Allow to use 64 bit indexes type in Arrow dictionaries"},
            {"max_rows_in_set_to_optimize_join", 100000, 0, "Disable join optimization as it prevents from read in order optimization"},
            {"output_format_pretty_color", true, "auto", "Setting is changed to allow also for auto value, disabling ANSI escapes if output is not a tty"},
            {"function_visible_width_behavior", 0, 1, "We changed the default behavior of `visibleWidth` to be more precise"},
            {"max_estimated_execution_time", 0, 0, "Separate max_execution_time and max_estimated_execution_time"},
            {"iceberg_engine_ignore_schema_evolution", false, false, "Allow to ignore schema evolution in Iceberg table engine"},
            {"optimize_injective_functions_in_group_by", false, true, "Replace injective functions by it's arguments in GROUP BY section in analyzer"},
            {"update_insert_deduplication_token_in_dependent_materialized_views", false, false, "Allow to update insert deduplication token with table identifier during insert in dependent materialized views"},
            {"azure_max_unexpected_write_error_retries", 4, 4, "The maximum number of retries in case of unexpected errors during Azure blob storage write"},
            {"split_parts_ranges_into_intersecting_and_non_intersecting_final", false, true, "Allow to split parts ranges into intersecting and non intersecting during FINAL optimization"},
            {"split_intersecting_parts_ranges_into_layers_final", true, true, "Allow to split intersecting parts ranges into layers during FINAL optimization"}
        });
        addSettingsChanges(settings_changes_history, "23.12",
        {
            {"allow_suspicious_ttl_expressions", true, false, "It is a new setting, and in previous versions the behavior was equivalent to allowing."},
            {"input_format_parquet_allow_missing_columns", false, true, "Allow missing columns in Parquet files by default"},
            {"input_format_orc_allow_missing_columns", false, true, "Allow missing columns in ORC files by default"},
            {"input_format_arrow_allow_missing_columns", false, true, "Allow missing columns in Arrow files by default"}
        });
        addSettingsChanges(settings_changes_history, "23.11",
        {
            {"parsedatetime_parse_without_leading_zeros", false, true, "Improved compatibility with MySQL DATE_FORMAT/STR_TO_DATE"}
        });
        addSettingsChanges(settings_changes_history, "23.9",
        {
            {"optimize_group_by_constant_keys", false, true, "Optimize group by constant keys by default"},
            {"input_format_json_try_infer_named_tuples_from_objects", false, true, "Try to infer named Tuples from JSON objects by default"},
            {"input_format_json_read_numbers_as_strings", false, true, "Allow to read numbers as strings in JSON formats by default"},
            {"input_format_json_read_arrays_as_strings", false, true, "Allow to read arrays as strings in JSON formats by default"},
            {"input_format_json_infer_incomplete_types_as_strings", false, true, "Allow to infer incomplete types as Strings in JSON formats by default"},
            {"input_format_json_try_infer_numbers_from_strings", true, false, "Don't infer numbers from strings in JSON formats by default to prevent possible parsing errors"},
            {"http_write_exception_in_output_format", false, true, "Output valid JSON/XML on exception in HTTP streaming."}
        });
        addSettingsChanges(settings_changes_history, "23.8",
        {
            {"rewrite_count_distinct_if_with_count_distinct_implementation", false, true, "Rewrite countDistinctIf with count_distinct_implementation configuration"}
        });
        addSettingsChanges(settings_changes_history, "23.7",
        {
            {"function_sleep_max_microseconds_per_block", 0, 3000000, "In previous versions, the maximum sleep time of 3 seconds was applied only for `sleep`, but not for `sleepEachRow` function. In the new version, we introduce this setting. If you set compatibility with the previous versions, we will disable the limit altogether."}
        });
        addSettingsChanges(settings_changes_history, "23.6",
        {
            {"http_send_timeout", 180, 30, "3 minutes seems crazy long. Note that this is timeout for a single network write call, not for the whole upload operation."},
            {"http_receive_timeout", 180, 30, "See http_send_timeout."}
        });
        addSettingsChanges(settings_changes_history, "23.5",
        {
            {"input_format_parquet_preserve_order", true, false, "Allow Parquet reader to reorder rows for better parallelism."},
            {"parallelize_output_from_storages", false, true, "Allow parallelism when executing queries that read from file/url/s3/etc. This may reorder rows."},
            {"use_with_fill_by_sorting_prefix", false, true, "Columns preceding WITH FILL columns in ORDER BY clause form sorting prefix. Rows with different values in sorting prefix are filled independently"},
            {"output_format_parquet_compliant_nested_types", false, true, "Change an internal field name in output Parquet file schema."}
        });
        addSettingsChanges(settings_changes_history, "23.4",
        {
            {"allow_suspicious_indices", true, false, "If true, index can defined with identical expressions"},
            {"allow_nonconst_timezone_arguments", true, false, "Allow non-const timezone arguments in certain time-related functions like toTimeZone(), fromUnixTimestamp*(), snowflakeToDateTime*()."},
            {"connect_timeout_with_failover_ms", 50, 1000, "Increase default connect timeout because of async connect"},
            {"connect_timeout_with_failover_secure_ms", 100, 1000, "Increase default secure connect timeout because of async connect"},
            {"hedged_connection_timeout_ms", 100, 50, "Start new connection in hedged requests after 50 ms instead of 100 to correspond with previous connect timeout"},
            {"formatdatetime_f_prints_single_zero", true, false, "Improved compatibility with MySQL DATE_FORMAT()/STR_TO_DATE()"},
            {"formatdatetime_parsedatetime_m_is_month_name", false, true, "Improved compatibility with MySQL DATE_FORMAT/STR_TO_DATE"}
        });
        addSettingsChanges(settings_changes_history, "23.3",
        {
            {"output_format_parquet_version", "1.0", "2.latest", "Use latest Parquet format version for output format"},
            {"input_format_json_ignore_unknown_keys_in_named_tuple", false, true, "Improve parsing JSON objects as named tuples"},
            {"input_format_native_allow_types_conversion", false, true, "Allow types conversion in Native input forma"},
            {"output_format_arrow_compression_method", "none", "lz4_frame", "Use lz4 compression in Arrow output format by default"},
            {"output_format_parquet_compression_method", "snappy", "lz4", "Use lz4 compression in Parquet output format by default"},
            {"output_format_orc_compression_method", "none", "lz4_frame", "Use lz4 compression in ORC output format by default"},
            {"async_query_sending_for_remote", false, true, "Create connections and send query async across shards"}
        });
        addSettingsChanges(settings_changes_history, "23.2",
        {
            {"output_format_parquet_fixed_string_as_fixed_byte_array", false, true, "Use Parquet FIXED_LENGTH_BYTE_ARRAY type for FixedString by default"},
            {"output_format_arrow_fixed_string_as_fixed_byte_array", false, true, "Use Arrow FIXED_SIZE_BINARY type for FixedString by default"},
            {"query_plan_remove_redundant_distinct", false, true, "Remove redundant Distinct step in query plan"},
            {"optimize_duplicate_order_by_and_distinct", true, false, "Remove duplicate ORDER BY and DISTINCT if it's possible"},
            {"insert_keeper_max_retries", 0, 20, "Enable reconnections to Keeper on INSERT, improve reliability"}
        });
        addSettingsChanges(settings_changes_history, "23.1",
        {
            {"input_format_json_read_objects_as_strings", 0, 1, "Enable reading nested json objects as strings while object type is experimental"},
            {"input_format_json_defaults_for_missing_elements_in_named_tuple", false, true, "Allow missing elements in JSON objects while reading named tuples by default"},
            {"input_format_csv_detect_header", false, true, "Detect header in CSV format by default"},
            {"input_format_tsv_detect_header", false, true, "Detect header in TSV format by default"},
            {"input_format_custom_detect_header", false, true, "Detect header in CustomSeparated format by default"},
            {"query_plan_remove_redundant_sorting", false, true, "Remove redundant sorting in query plan. For example, sorting steps related to ORDER BY clauses in subqueries"}
        });
        addSettingsChanges(settings_changes_history, "22.12",
        {
            {"max_size_to_preallocate_for_aggregation", 10'000'000, 100'000'000, "This optimizes performance"},
            {"query_plan_aggregation_in_order", 0, 1, "Enable some refactoring around query plan"},
            {"format_binary_max_string_size", 0, 1_GiB, "Prevent allocating large amount of memory"}
        });
        addSettingsChanges(settings_changes_history, "22.11",
        {
            {"use_structure_from_insertion_table_in_table_functions", 0, 2, "Improve using structure from insertion table in table functions"}
        });
        addSettingsChanges(settings_changes_history, "22.9",
        {
            {"force_grouping_standard_compatibility", false, true, "Make GROUPING function output the same as in SQL standard and other DBMS"}
        });
        addSettingsChanges(settings_changes_history, "22.7",
        {
            {"cross_to_inner_join_rewrite", 1, 2, "Force rewrite comma join to inner"},
            {"enable_positional_arguments", false, true, "Enable positional arguments feature by default"},
            {"format_csv_allow_single_quotes", true, false, "Most tools don't treat single quote in CSV specially, don't do it by default too"}
        });
        addSettingsChanges(settings_changes_history, "22.6",
        {
            {"output_format_json_named_tuples_as_objects", false, true, "Allow to serialize named tuples as JSON objects in JSON formats by default"},
            {"input_format_skip_unknown_fields", false, true, "Optimize reading subset of columns for some input formats"}
        });
        addSettingsChanges(settings_changes_history, "22.5",
        {
            {"memory_overcommit_ratio_denominator", 0, 1073741824, "Enable memory overcommit feature by default"},
            {"memory_overcommit_ratio_denominator_for_user", 0, 1073741824, "Enable memory overcommit feature by default"}
        });
        addSettingsChanges(settings_changes_history, "22.4",
        {
            {"allow_settings_after_format_in_insert", true, false, "Do not allow SETTINGS after FORMAT for INSERT queries because ClickHouse interpret SETTINGS as some values, which is misleading"}
        });
        addSettingsChanges(settings_changes_history, "22.3",
        {
            {"cast_ipv4_ipv6_default_on_conversion_error", true, false, "Make functions cast(value, 'IPv4') and cast(value, 'IPv6') behave same as toIPv4 and toIPv6 functions"}
        });
        addSettingsChanges(settings_changes_history, "21.12",
        {
            {"stream_like_engine_allow_direct_select", true, false, "Do not allow direct select for Kafka/RabbitMQ/FileLog by default"}
        });
        addSettingsChanges(settings_changes_history, "21.9",
        {
            {"output_format_decimal_trailing_zeros", true, false, "Do not output trailing zeros in text representation of Decimal types by default for better looking output"},
            {"use_hedged_requests", false, true, "Enable Hedged Requests feature by default"}
        });
        addSettingsChanges(settings_changes_history, "21.7",
        {
            {"legacy_column_name_of_tuple_literal", true, false, "Add this setting only for compatibility reasons. It makes sense to set to 'true', while doing rolling update of cluster from version lower than 21.7 to higher"}
        });
        addSettingsChanges(settings_changes_history, "21.5",
        {
            {"async_socket_for_remote", false, true, "Fix all problems and turn on asynchronous reads from socket for remote queries by default again"}
        });
        addSettingsChanges(settings_changes_history, "21.3",
        {
            {"async_socket_for_remote", true, false, "Turn off asynchronous reads from socket for remote queries because of some problems"},
            {"optimize_normalize_count_variants", false, true, "Rewrite aggregate functions that semantically equals to count() as count() by default"},
            {"normalize_function_names", false, true, "Normalize function names to their canonical names, this was needed for projection query routing"}
        });
        addSettingsChanges(settings_changes_history, "21.2",
        {
            {"enable_global_with_statement", false, true, "Propagate WITH statements to UNION queries and all subqueries by default"}
        });
        addSettingsChanges(settings_changes_history, "21.1",
        {
            {"insert_quorum_parallel", false, true, "Use parallel quorum inserts by default. It is significantly more convenient to use than sequential quorum inserts"},
            {"input_format_null_as_default", false, true, "Allow to insert NULL as default for input formats by default"},
            {"optimize_on_insert", false, true, "Enable data optimization on INSERT by default for better user experience"},
            {"use_compact_format_in_distributed_parts_names", false, true, "Use compact format for async INSERT into Distributed tables by default"}
        });
        addSettingsChanges(settings_changes_history, "20.10",
        {
            {"format_regexp_escaping_rule", "Escaped", "Raw", "Use Raw as default escaping rule for Regexp format to male the behaviour more like to what users expect"}
        });
        addSettingsChanges(settings_changes_history, "20.7",
        {
            {"show_table_uuid_in_table_create_query_if_not_nil", true, false, "Stop showing  UID of the table in its CREATE query for Engine=Atomic"}
        });
        addSettingsChanges(settings_changes_history, "20.5",
        {
            {"input_format_with_names_use_header", false, true, "Enable using header with names for formats with WithNames/WithNamesAndTypes suffixes"},
            {"allow_suspicious_codecs", true, false, "Don't allow to specify meaningless compression codecs"}
        });
        addSettingsChanges(settings_changes_history, "20.4",
        {
            {"validate_polygons", false, true, "Throw exception if polygon is invalid in function pointInPolygon by default instead of returning possibly wrong results"}
        });
        addSettingsChanges(settings_changes_history, "19.18",
        {
            {"enable_scalar_subquery_optimization", false, true, "Prevent scalar subqueries from (de)serializing large scalar values and possibly avoid running the same subquery more than once"}
        });
        addSettingsChanges(settings_changes_history, "19.14",
        {
            {"any_join_distinct_right_table_keys", true, false, "Disable ANY RIGHT and ANY FULL JOINs by default to avoid inconsistency"}
        });
        addSettingsChanges(settings_changes_history, "19.12",
        {
            {"input_format_defaults_for_omitted_fields", false, true, "Enable calculation of complex default expressions for omitted fields for some input formats, because it should be the expected behaviour"}
        });
        addSettingsChanges(settings_changes_history, "19.5",
        {
            {"max_partitions_per_insert_block", 0, 100, "Add a limit for the number of partitions in one block"}
        });
        addSettingsChanges(settings_changes_history, "18.12.17",
        {
            {"enable_optimize_predicate_expression", 0, 1, "Optimize predicates to subqueries by default"}
        });
    });
    return settings_changes_history;
}

const VersionToSettingsChangesMap & getMergeTreeSettingsChangesHistory()
{
    static VersionToSettingsChangesMap merge_tree_settings_changes_history;
    static std::once_flag initialized_flag;
    std::call_once(initialized_flag, [&]
    {
        addSettingsChanges(merge_tree_settings_changes_history, "25.7",
        {

        });
        addSettingsChanges(merge_tree_settings_changes_history, "25.6",
        {
            /// RELEASE CLOSED
            {"cache_populated_by_fetch_filename_regexp", "", "", "New setting"},
            {"allow_coalescing_columns_in_partition_or_order_key", false, false, "New setting to allow coalescing of partition or sorting key columns."},
            /// RELEASE CLOSED
        });
        addSettingsChanges(merge_tree_settings_changes_history, "25.5",
        {
            /// Release closed. Please use 25.6
            {"shared_merge_tree_enable_coordinated_merges", false, false, "New setting"},
            {"shared_merge_tree_merge_coordinator_merges_prepare_count", 100, 100, "New setting"},
            {"shared_merge_tree_merge_coordinator_fetch_fresh_metadata_period_ms", 10000, 10000, "New setting"},
            {"shared_merge_tree_merge_coordinator_max_merge_request_size", 20, 20, "New setting"},
            {"shared_merge_tree_merge_coordinator_election_check_period_ms", 30000, 30000, "New setting"},
            {"shared_merge_tree_merge_coordinator_min_period_ms", 1, 1, "New setting"},
            {"shared_merge_tree_merge_coordinator_max_period_ms", 10000, 10000, "New setting"},
            {"shared_merge_tree_merge_coordinator_factor", 2, 2, "New setting"},
            {"shared_merge_tree_merge_worker_fast_timeout_ms", 100, 100, "New setting"},
            {"shared_merge_tree_merge_worker_regular_timeout_ms", 10000, 10000, "New setting"},
            {"apply_patches_on_merge", true, true, "New setting"},
            {"remove_unused_patch_parts", true, true, "New setting"},
            {"write_marks_for_substreams_in_compact_parts", false, false, "New setting"},
            /// Release closed. Please use 25.6
        });
        addSettingsChanges(merge_tree_settings_changes_history, "25.4",
        {
            /// Release closed. Please use 25.5
            {"max_postpone_time_for_failed_replicated_fetches_ms", 0, 1ULL * 60 * 1000, "Added new setting to enable postponing fetch tasks in the replication queue."},
            {"max_postpone_time_for_failed_replicated_merges_ms", 0, 1ULL * 60 * 1000, "Added new setting to enable postponing merge tasks in the replication queue."},
            {"max_postpone_time_for_failed_replicated_tasks_ms", 0, 5ULL * 60 * 1000, "Added new setting to enable postponing tasks in the replication queue."},
            {"default_compression_codec", "", "", "New setting"},
            {"refresh_parts_interval", 0, 0, "A new setting"},
            {"max_merge_delayed_streams_for_parallel_write", 40, 40, "New setting"},
            {"allow_summing_columns_in_partition_or_order_key", true, false, "New setting to allow summing of partition or sorting key columns"},
            /// Release closed. Please use 25.5
        });
        addSettingsChanges(merge_tree_settings_changes_history, "25.3",
        {
            /// Release closed. Please use 25.4
            {"shared_merge_tree_enable_keeper_parts_extra_data", false, false, "New setting"},
            {"zero_copy_merge_mutation_min_parts_size_sleep_no_scale_before_lock", 0, 0, "New setting"},
            {"enable_replacing_merge_with_cleanup_for_min_age_to_force_merge", false, false, "New setting to allow automatic cleanup merges for ReplacingMergeTree"},
            /// Release closed. Please use 25.4
        });
        addSettingsChanges(merge_tree_settings_changes_history, "25.2",
        {
            /// Release closed. Please use 25.3
            {"shared_merge_tree_initial_parts_update_backoff_ms", 50, 50, "New setting"},
            {"shared_merge_tree_max_parts_update_backoff_ms", 5000, 5000, "New setting"},
            {"shared_merge_tree_interserver_http_connection_timeout_ms", 100, 100, "New setting"},
            {"columns_and_secondary_indices_sizes_lazy_calculation", true, true, "New setting to calculate columns and indices sizes lazily"},
            {"table_disk", false, false, "New setting"},
            {"allow_reduce_blocking_parts_task", false, true, "Now SMT will remove stale blocking parts from ZooKeeper by default"},
            {"shared_merge_tree_max_suspicious_broken_parts", 0, 0, "Max broken parts for SMT, if more - deny automatic detach"},
            {"shared_merge_tree_max_suspicious_broken_parts_bytes", 0, 0, "Max size of all broken parts for SMT, if more - deny automatic detach"},
            /// Release closed. Please use 25.3
        });
        addSettingsChanges(merge_tree_settings_changes_history, "25.1",
        {
            /// Release closed. Please use 25.2
            {"shared_merge_tree_try_fetch_part_in_memory_data_from_replicas", false, false, "New setting to fetch parts data from other replicas"},
            {"enable_max_bytes_limit_for_min_age_to_force_merge", false, false, "Added new setting to limit max bytes for min_age_to_force_merge."},
            {"enable_max_bytes_limit_for_min_age_to_force_merge", false, false, "New setting"},
            {"add_minmax_index_for_numeric_columns", false, false, "New setting"},
            {"add_minmax_index_for_string_columns", false, false, "New setting"},
            {"materialize_skip_indexes_on_merge", true, true, "New setting"},
            {"merge_max_bytes_to_prewarm_cache", 1ULL * 1024 * 1024 * 1024, 1ULL * 1024 * 1024 * 1024, "Cloud sync"},
            {"merge_total_max_bytes_to_prewarm_cache", 15ULL * 1024 * 1024 * 1024, 15ULL * 1024 * 1024 * 1024, "Cloud sync"},
            {"reduce_blocking_parts_sleep_ms", 5000, 5000, "Cloud sync"},
            {"number_of_partitions_to_consider_for_merge", 10, 10, "Cloud sync"},
            {"shared_merge_tree_enable_outdated_parts_check", true, true, "Cloud sync"},
            {"shared_merge_tree_max_parts_update_leaders_in_total", 6, 6, "Cloud sync"},
            {"shared_merge_tree_max_parts_update_leaders_per_az", 2, 2, "Cloud sync"},
            {"shared_merge_tree_leader_update_period_seconds", 30, 30, "Cloud sync"},
            {"shared_merge_tree_leader_update_period_random_add_seconds", 10, 10, "Cloud sync"},
            {"shared_merge_tree_read_virtual_parts_from_leader", true, true, "Cloud sync"},
            {"shared_merge_tree_interserver_http_timeout_ms", 10000, 10000, "Cloud sync"},
            {"shared_merge_tree_max_replicas_for_parts_deletion", 10, 10, "Cloud sync"},
            {"shared_merge_tree_max_replicas_to_merge_parts_for_each_parts_range", 5, 5, "Cloud sync"},
            {"shared_merge_tree_use_outdated_parts_compact_format", false, false, "Cloud sync"},
            {"shared_merge_tree_memo_ids_remove_timeout_seconds", 1800, 1800, "Cloud sync"},
            {"shared_merge_tree_idle_parts_update_seconds", 3600, 3600, "Cloud sync"},
            {"shared_merge_tree_max_outdated_parts_to_process_at_once", 1000, 1000, "Cloud sync"},
            {"shared_merge_tree_postpone_next_merge_for_locally_merged_parts_rows_threshold", 1000000, 1000000, "Cloud sync"},
            {"shared_merge_tree_postpone_next_merge_for_locally_merged_parts_ms", 0, 0, "Cloud sync"},
            {"shared_merge_tree_range_for_merge_window_size", 10, 10, "Cloud sync"},
            {"shared_merge_tree_use_too_many_parts_count_from_virtual_parts", 0, 0, "Cloud sync"},
            {"shared_merge_tree_create_per_replica_metadata_nodes", true, true, "Cloud sync"},
            {"shared_merge_tree_use_metadata_hints_cache", true, true, "Cloud sync"},
            {"notify_newest_block_number", false, false, "Cloud sync"},
            {"allow_reduce_blocking_parts_task", false, false, "Cloud sync"},
            /// Release closed. Please use 25.2
        });
        addSettingsChanges(merge_tree_settings_changes_history, "24.12",
        {
            /// Release closed. Please use 25.1
            {"enforce_index_structure_match_on_partition_manipulation", true, false, "New setting"},
            {"use_primary_key_cache", false, false, "New setting"},
            {"prewarm_primary_key_cache", false, false, "New setting"},
            {"min_bytes_to_prewarm_caches", 0, 0, "New setting"},
            {"allow_experimental_reverse_key", false, false, "New setting"},
            /// Release closed. Please use 25.1
        });
        addSettingsChanges(merge_tree_settings_changes_history, "24.11",
        {
        });
        addSettingsChanges(merge_tree_settings_changes_history, "24.10",
        {
        });
        addSettingsChanges(merge_tree_settings_changes_history, "24.9",
        {
        });
        addSettingsChanges(merge_tree_settings_changes_history, "24.8",
        {
            {"deduplicate_merge_projection_mode", "ignore", "throw", "Do not allow to create inconsistent projection"}
        });
    });

    return merge_tree_settings_changes_history;
}

}<|MERGE_RESOLUTION|>--- conflicted
+++ resolved
@@ -69,13 +69,10 @@
         /// Note: please check if the key already exists to prevent duplicate entries.
         addSettingsChanges(settings_changes_history, "25.7",
         {
-<<<<<<< HEAD
             {"format_schema_source", "file", "file", "New setting"},
             {"format_schema_message_name", "", "", "New setting"},
             {"correlated_subqueries_substitute_equivalent_expressions", false, true, "New setting to correlated subquery planning optimization."},
-=======
             {"function_date_trunc_return_type_behavior", 0, 0, "Add new setting to preserve old behaviour of dateTrunc function"},
->>>>>>> 9ab50fa9
             {"output_format_parquet_geometadata", false, true, "A new setting to allow to write information about geo columns in parquet metadata and encode columns in WKB format."},
             {"distributed_plan_max_rows_to_broadcast", 20000, 20000, "New experimental setting."},
         });
