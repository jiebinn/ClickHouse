--- conflicted
+++ resolved
@@ -72,11 +72,9 @@
             {"cast_string_to_date_time_mode", "basic", "basic", "Allow to use different DateTime parsing mode in String to DateTime cast"},
             {"parallel_replicas_connect_timeout_ms", 1000, 300, "Separate connection timeout for parallel replicas queries"},
             {"use_iceberg_partition_pruning", false, true, "Enable Iceberg partition pruning by default."},
-<<<<<<< HEAD
+            {"enable_job_stack_trace", false, false, "The setting was disabled by default to avoid performance overhead."},
             {"input_format_parquet_enable_json_parsing", true, true, "When reading Parquet files, parse JSON columns as ClickHouse JSON Column."},
-=======
-            {"enable_job_stack_trace", false, false, "The setting was disabled by default to avoid performance overhead."},
->>>>>>> 759349e6
+
         });
         addSettingsChanges(settings_changes_history, "25.5",
         {
