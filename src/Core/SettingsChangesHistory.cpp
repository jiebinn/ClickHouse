#include <Core/SettingsChangesHistory.h>

#include <Core/SettingsEnums.h>

#include <Common/Exception.h>

namespace DB
{

namespace ErrorCodes
{
    extern const int LOGICAL_ERROR;
}

static void addSettingsChanges(
    VersionToSettingsChangesMap & settings_changes_history,
    std::string_view version,
    SettingsChangesHistory::SettingsChanges && changes)
{
    /// Forbid duplicate versions
    auto [_, inserted] = settings_changes_history.emplace(ClickHouseVersion(version), std::move(changes));
    if (!inserted)
        throw Exception{ErrorCodes::LOGICAL_ERROR, "Detected duplicate version '{}'", ClickHouseVersion(version).toString()};
}

const VersionToSettingsChangesMap & getSettingsChangesHistory()
{
    static VersionToSettingsChangesMap settings_changes_history;
    static std::once_flag initialized_flag;
    std::call_once(initialized_flag, [&]
    {
        // clang-format off
        /// History of settings changes that controls some backward incompatible changes
        /// across all ClickHouse versions. It maps ClickHouse version to settings changes that were done
        /// in this version. This history contains both changes to existing settings and newly added settings.
        /// Settings changes is a vector of structs
        ///     {setting_name, previous_value, new_value, reason}.
        /// For newly added setting choose the most appropriate previous_value (for example, if new setting
        /// controls new feature and it's 'true' by default, use 'false' as previous_value).
        /// It's used to implement `compatibility` setting (see https://github.com/ClickHouse/ClickHouse/issues/35972)
        /// Note: please check if the key already exists to prevent duplicate entries.
        addSettingsChanges(settings_changes_history, "25.12",
        {
            {"max_reverse_dictionary_lookup_cache_size_bytes", 100 * 1024 * 1024, 100 * 1024 * 1024, "New setting. Maximum size in bytes of the per-query reverse dictionary lookup cache used by the function `dictGetKeys`. The cache stores serialized key tuples per attribute value to avoid re-scanning the dictionary within the same query."},
            {"query_plan_remove_unused_columns", false, true, "New setting. Add optimization to remove unused columns in query plan."},
            {"query_plan_optimize_join_order_limit", 1, 10, "Allow JOIN reordering with more tables by default"},
            {"iceberg_insert_max_partitions", 100, 100, "New setting."},
            {"use_paimon_partition_pruning", false, false, "New setting."},
            {"use_skip_indexes_for_disjunctions", false, true, "New setting"},
            {"allow_statistics_optimize", false, true, "Enable this optimization by default."},
            {"allow_statistic_optimize", false, true, "Enable this optimization by default."},
            {"query_plan_text_index_add_hint", true, true, "New setting"},
            {"text_index_hint_max_selectivity", 0.2, 0.2, "New setting"},
            {"allow_experimental_time_time64_type", false, true, "Enable Time and Time64 type by default"},
            {"enable_time_time64_type", false, true, "Enable Time and Time64 type by default"},
            {"aggregate_function_input_format", "state", "state", "New setting to control AggregateFunction input format during INSERT operations. Setting Value set to state by default"},
            {"delta_lake_snapshot_start_version", -1, -1, "New setting."},
            {"delta_lake_snapshot_end_version", -1, -1, "New setting."},
<<<<<<< HEAD
            {"compatibility_s3_presigned_url_query_in_path", false, false, "New setting."},
=======
            {"optimize_inverse_dictionary_lookup", false, true, "New setting"},
>>>>>>> ca37ff2a
        });
        addSettingsChanges(settings_changes_history, "25.11",
        {
            {"query_plan_max_limit_for_lazy_materialization", 10, 100, "More optimal"},
            {"create_table_empty_primary_key_by_default", false, true, "Better usability"},
            {"cluster_table_function_split_granularity", "file", "file", "New setting."},
            {"cluster_table_function_buckets_batch_size", 0, 0, "New setting."},
            {"arrow_flight_request_descriptor_type", "path", "path", "New setting. Type of descriptor to use for Arrow Flight requests: 'path' or 'command'. Dremio requires 'command'."},
            {"send_profile_events", true, true, "New setting. Whether to send profile events to the clients."},
            {"into_outfile_create_parent_directories", false, false, "New setting"},
            {"correlated_subqueries_default_join_kind", "left", "right", "New setting. Default join kind for decorrelated query plan."},
            {"use_statistics_cache", 0, 0, "New setting"},
            {"input_format_parquet_use_native_reader_v3", false, true, "Seems stable"},
            {"max_projection_rows_to_use_projection_index", 1'000'000, 1'000'000, "New setting"},
            {"min_table_rows_to_use_projection_index", 1'000'000, 1'000'000, "New setting"},
            {"use_text_index_dictionary_cache", false, false, "New setting"},
            {"use_text_index_header_cache", false, false, "New setting"},
            {"use_text_index_postings_cache", false, false, "New setting"},
            {"s3_retry_attempts", 500, 500, "Changed the value of the obsolete setting"},
            {"http_write_exception_in_output_format", true, false, "Changed for consistency across formats"},
            {"optimize_const_name_size", -1, 256, "Replace with scalar and use hash as a name for large constants (size is estimated by name length)"},
            {"enable_lazy_columns_replication", false, true, "Enable lazy columns replication in JOIN and ARRAY JOIN by default"},
            {"allow_special_serialization_kinds_in_output_formats", false, true, "Enable direct output of special columns representations like Sparse/Replicated in some output formats"},
            {"allow_experimental_alias_table_engine", false, false, "New setting"},
            {"input_format_parquet_local_time_as_utc", false, true, "Use more appropriate type DateTime64(..., 'UTC') for parquet 'local time without timezone' type."},
            {"input_format_parquet_verify_checksums", true, true, "New setting."},
            {"output_format_parquet_write_checksums", false, true, "New setting."},
            {"database_shared_drop_table_delay_seconds", 8 * 60 * 60, 8 * 60 * 60, "New setting."},
            {"filesystem_cache_allow_background_download", true, true, "New setting to control background downloads in filesystem cache per query."},
            {"show_processlist_include_internal", false, true, "New setting."},
        });
        addSettingsChanges(settings_changes_history, "25.10",
        {
            {"allow_special_serialization_kinds_in_output_formats", false, false, "Add a setting to allow output of special columns representations like Sparse/Replicated without converting them to full columns"},
            {"enable_lazy_columns_replication", false, false, "Add a setting to enable lazy columns replication in JOIN and ARRAY JOIN"},
            {"correlated_subqueries_default_join_kind", "left", "right", "New setting. Default join kind for decorrelated query plan."},
            {"show_data_lake_catalogs_in_system_tables", true, false, "Disable catalogs in system tables by default"},
            {"optimize_rewrite_like_perfect_affix", false, true, "New setting"},
            {"allow_dynamic_type_in_join_keys", true, false, "Disallow using Dynamic type in JOIN keys by default"},
            {"s3queue_keeper_fault_injection_probability", 0, 0, "New setting."},
            {"enable_join_runtime_filters", false, false, "New setting"},
            {"join_runtime_filter_exact_values_limit", 10000, 10000, "New setting"},
            {"join_runtime_bloom_filter_bytes", 512_KiB, 512_KiB, "New setting"},
            {"join_runtime_bloom_filter_hash_functions", 3, 3, "New setting"},
            {"use_join_disjunctions_push_down", false, false, "New setting."},
            {"joined_block_split_single_row", false, false, "New setting"},
            {"temporary_files_buffer_size", DBMS_DEFAULT_BUFFER_SIZE, DBMS_DEFAULT_BUFFER_SIZE, "New setting"},
            {"rewrite_in_to_join", false, false, "New experimental setting"},
            {"delta_lake_log_metadata", false, false, "New setting."},
            {"distributed_cache_prefer_bigger_buffer_size", false, false, "New setting."},
            {"allow_experimental_qbit_type", false, false, "New experimental setting"},
            {"optimize_qbit_distance_function_reads", true, true, "New setting"},
            {"read_from_distributed_cache_if_exists_otherwise_bypass_cache", false, false, "New setting"},
            {"s3_slow_all_threads_after_retryable_error", false, false, "Disable the setting by default"},
            {"backup_slow_all_threads_after_retryable_s3_error", false, false, "Disable the setting by default"},
            {"enable_http_compression", false, true, "It should be beneficial in general"},
            {"inject_random_order_for_select_without_order_by", false, false, "New setting"},
            {"exclude_materialize_skip_indexes_on_insert", "", "", "New setting."},
            {"optimize_empty_string_comparisons", false, true, "A new setting."},
            {"query_plan_use_logical_join_step", true, true, "Added alias"},
            {"schema_inference_make_columns_nullable", 1, 3, "Take nullability information from Parquet/ORC/Arrow metadata by default, instead of making everything nullable."},
            {"materialized_views_squash_parallel_inserts", false, true, "Added setting to preserve old behavior if needed."},
            {"distributed_cache_connect_timeout_ms", 50, 50, "New setting"},
            {"distributed_cache_receive_timeout_ms", 3000, 3000, "New setting"},
            {"distributed_cache_send_timeout_ms", 3000, 3000, "New setting"},
            {"distributed_cache_tcp_keep_alive_timeout_ms", 2900, 2900, "New setting"},
        });
        addSettingsChanges(settings_changes_history, "25.9",
        {
            {"input_format_protobuf_oneof_presence", false, false, "New setting"},
            {"iceberg_delete_data_on_drop", false, false, "New setting"},
            {"use_skip_indexes_on_data_read", false, false, "New setting"},
            {"s3_slow_all_threads_after_retryable_error", false, false, "Added an alias for setting `backup_slow_all_threads_after_retryable_s3_error`"},
            {"iceberg_metadata_log_level", "none", "none", "New setting."},
            {"iceberg_insert_max_rows_in_data_file", 1000000, 1000000, "New setting."},
            {"iceberg_insert_max_bytes_in_data_file", 1_GiB, 1_GiB, "New setting."},
            {"query_plan_optimize_join_order_limit", 1, 1, "New setting"},
            {"query_plan_display_internal_aliases", false, false, "New setting"},
            {"query_plan_max_step_description_length", 1000000000, 500, "New setting"},
            {"allow_experimental_delta_lake_writes", false, false, "New setting."},
            {"query_plan_convert_any_join_to_semi_or_anti_join", true, true, "New setting."},
            {"text_index_use_bloom_filter", true, true, "New setting."},
            {"query_plan_direct_read_from_text_index", true, true, "New setting."},
            {"enable_producing_buckets_out_of_order_in_aggregation", false, true, "New setting"},
            {"jemalloc_enable_profiler", false, false, "New setting"},
            {"jemalloc_collect_profile_samples_in_trace_log", false, false, "New setting"},
            {"delta_lake_insert_max_bytes_in_data_file", 1_GiB, 1_GiB, "New setting."},
            {"delta_lake_insert_max_rows_in_data_file", 1000000, 1000000, "New setting."},
            {"promql_evaluation_time", Field{"auto"}, Field{"auto"}, "The setting was renamed. The previous name is `evaluation_time`."},
            {"evaluation_time", 0, 0, "Old setting which popped up here being renamed."},
            {"os_threads_nice_value_query", 0, 0, "New setting."},
            {"os_threads_nice_value_materialized_view", 0, 0, "New setting."},
            {"os_thread_priority", 0, 0, "Alias for os_threads_nice_value_query."},
        });
        addSettingsChanges(settings_changes_history, "25.8",
        {
            {"output_format_json_quote_64bit_integers", true, false, "Disable quoting of the 64 bit integers in JSON by default"},
            {"show_data_lake_catalogs_in_system_tables", true, true, "New setting"},
            {"optimize_rewrite_regexp_functions", false, true, "A new setting"},
            {"max_joined_block_size_bytes", 0, 4 * 1024 * 1024, "New setting"},
            {"azure_max_single_part_upload_size", 100 * 1024 * 1024, 32 * 1024 * 1024, "Align with S3"},
            {"azure_max_redirects", 10, 10, "New setting"},
            {"azure_max_get_rps", 0, 0, "New setting"},
            {"azure_max_get_burst", 0, 0, "New setting"},
            {"azure_max_put_rps", 0, 0, "New setting"},
            {"azure_max_put_burst", 0, 0, "New setting"},
            {"azure_use_adaptive_timeouts", true, true, "New setting"},
            {"azure_request_timeout_ms", 30000, 30000, "New setting"},
            {"azure_connect_timeout_ms", 1000, 1000, "New setting"},
            {"azure_sdk_use_native_client", false, true, "New setting"},
            {"analyzer_compatibility_allow_compound_identifiers_in_unflatten_nested", false, true, "New setting."},
            {"distributed_cache_connect_backoff_min_ms", 0, 0, "New setting"},
            {"distributed_cache_connect_backoff_max_ms", 50, 50, "New setting"},
            {"distributed_cache_read_request_max_tries", 20, 10, "Changed setting value"},
            {"distributed_cache_connect_max_tries", 20, 5, "Changed setting value"},
            {"opentelemetry_trace_cpu_scheduling", false, false, "New setting to trace `cpu_slot_preemption` feature."},
            {"output_format_parquet_max_dictionary_size", 1024 * 1024, 1024 * 1024, "New setting"},
            {"input_format_parquet_use_native_reader_v3", false, false, "New setting"},
            {"input_format_parquet_memory_low_watermark", 2ul << 20, 2ul << 20, "New setting"},
            {"input_format_parquet_memory_high_watermark", 4ul << 30, 4ul << 30, "New setting"},
            {"input_format_parquet_page_filter_push_down", true, true, "New setting (no effect when input_format_parquet_use_native_reader_v3 is disabled)"},
            {"input_format_parquet_use_offset_index", true, true, "New setting (no effect when input_format_parquet_use_native_reader_v3 is disabled)"},
            {"output_format_parquet_enum_as_byte_array", false, true, "Enable writing Enum as byte array in Parquet by default"},
            {"json_type_escape_dots_in_keys", false, false, "Add new setting that allows to escape dots in JSON keys during JSON type parsing"},
            {"parallel_replicas_support_projection", false, true, "New setting. Optimization of projections can be applied in parallel replicas. Effective only with enabled parallel_replicas_local_plan and aggregation_in_order is inactive."},
            {"input_format_json_infer_array_of_dynamic_from_array_of_different_types", false, true, "Infer Array(Dynamic) for JSON arrays with different values types by default"},
            {"enable_add_distinct_to_in_subqueries", false, false, "New setting to reduce the size of temporary tables transferred for distributed IN subqueries."},
            {"enable_vector_similarity_index", false, true, "Vector similarity indexes are GA."},
            {"execute_exists_as_scalar_subquery", false, true, "New setting"},
            {"allow_experimental_vector_similarity_index", false, true, "Vector similarity indexes are GA."},
            {"vector_search_with_rescoring", true, false, "New setting."},
            {"delta_lake_enable_expression_visitor_logging", false, false, "New setting"},
            {"write_full_path_in_iceberg_metadata", false, false, "New setting."},
            {"output_format_orc_compression_block_size", 65536, 262144, "New setting"},
            {"allow_database_iceberg", false, false, "Added an alias for setting `allow_experimental_database_iceberg`"},
            {"allow_database_unity_catalog", false, false, "Added an alias for setting `allow_experimental_database_unity_catalog`"},
            {"allow_database_glue_catalog", false, false, "Added an alias for setting `allow_experimental_database_glue_catalog`"},
            {"apply_patch_parts_join_cache_buckets", 8, 8, "New setting"},
            {"delta_lake_throw_on_engine_predicate_error", false, false, "New setting"},
            {"delta_lake_enable_engine_predicate", true, true, "New setting"},
            {"backup_restore_s3_retry_initial_backoff_ms", 25, 25, "New setting"},
            {"backup_restore_s3_retry_max_backoff_ms", 5000, 5000, "New setting"},
            {"backup_restore_s3_retry_jitter_factor", 0.0, 0.1, "New setting"},
            {"vector_search_index_fetch_multiplier", 1.0, 1.0, "Alias for setting 'vector_search_postfilter_multiplier'"},
            {"backup_slow_all_threads_after_retryable_s3_error", false, false, "New setting"},
            {"allow_experimental_ytsaurus_table_engine", false, false, "New setting."},
            {"allow_experimental_ytsaurus_table_function", false, false, "New setting."},
            {"allow_experimental_ytsaurus_dictionary_source", false, false, "New setting."},
            {"per_part_index_stats", false, false, "New setting."},
            {"allow_experimental_iceberg_compaction", 0, 0, "New setting "},
            {"delta_lake_snapshot_version", -1, -1, "New setting"},
            {"use_roaring_bitmap_iceberg_positional_deletes", false, false, "New setting"},
            {"iceberg_metadata_compression_method", "", "", "New setting"},
            {"allow_experimental_correlated_subqueries", false, true, "Mark correlated subqueries support as Beta."},
            {"promql_database", "", "", "New experimental setting"},
            {"promql_table", "", "", "New experimental setting"},
            {"evaluation_time", 0, 0, "New experimental setting"},
            {"output_format_parquet_date_as_uint16", false, false, "Added a compatibility setting for a minor compatibility-breaking change introduced back in 24.12."},
            {"enable_lightweight_update", false, true, "Lightweight updates were moved to Beta. Added an alias for setting 'allow_experimental_lightweight_update'."},
            {"allow_experimental_lightweight_update", false, true, "Lightweight updates were moved to Beta."},
            {"s3_slow_all_threads_after_retryable_error", false, false, "Added an alias for setting `backup_slow_all_threads_after_retryable_s3_error`"},
        });
        addSettingsChanges(settings_changes_history, "25.7",
        {
            /// RELEASE CLOSED
            {"correlated_subqueries_substitute_equivalent_expressions", false, true, "New setting to correlated subquery planning optimization."},
            {"function_date_trunc_return_type_behavior", 0, 0, "Add new setting to preserve old behaviour of dateTrunc function"},
            {"output_format_parquet_geometadata", false, true, "A new setting to allow to write information about geo columns in parquet metadata and encode columns in WKB format."},
            {"cluster_function_process_archive_on_multiple_nodes", false, true, "New setting"},
            {"enable_vector_similarity_index", false, false, "Added an alias for setting `allow_experimental_vector_similarity_index`"},
            {"distributed_plan_max_rows_to_broadcast", 20000, 20000, "New experimental setting."},
            {"output_format_json_map_as_array_of_tuples", false, false, "New setting"},
            {"input_format_json_map_as_array_of_tuples", false, false, "New setting"},
            {"parallel_distributed_insert_select", 0, 2, "Enable parallel distributed insert select by default"},
            {"write_through_distributed_cache_buffer_size", 0, 0, "New cloud setting"},
            {"min_joined_block_size_rows", 0, DEFAULT_BLOCK_SIZE, "New setting."},
            {"table_engine_read_through_distributed_cache", false, false, "New setting"},
            {"distributed_cache_alignment", 0, 0, "Rename of distributed_cache_read_alignment"},
            {"enable_scopes_for_with_statement", true, true, "New setting for backward compatibility with the old analyzer."},
            {"output_format_parquet_enum_as_byte_array", false, false, "Write enum using parquet physical type: BYTE_ARRAY and logical type: ENUM"},
            {"distributed_plan_force_shuffle_aggregation", 0, 0, "New experimental setting"},
            {"allow_experimental_insert_into_iceberg", false, false, "New setting."},
            /// RELEASE CLOSED
        });
        addSettingsChanges(settings_changes_history, "25.6",
        {
            /// RELEASE CLOSED
            {"output_format_native_use_flattened_dynamic_and_json_serialization", false, false, "Add flattened Dynamic/JSON serializations to Native format"},
            {"cast_string_to_date_time_mode", "basic", "basic", "Allow to use different DateTime parsing mode in String to DateTime cast"},
            {"parallel_replicas_connect_timeout_ms", 1000, 300, "Separate connection timeout for parallel replicas queries"},
            {"use_iceberg_partition_pruning", false, true, "Enable Iceberg partition pruning by default."},
            {"distributed_cache_credentials_refresh_period_seconds", 5, 5, "New private setting"},
            {"enable_shared_storage_snapshot_in_query", false, false, "A new setting to share storage snapshot in query"},
            {"merge_tree_storage_snapshot_sleep_ms", 0, 0, "A new setting to debug storage snapshot consistency in query"},
            {"enable_job_stack_trace", false, false, "The setting was disabled by default to avoid performance overhead."},
            {"use_legacy_to_time", true, true, "New setting. Allows for user to use the old function logic for toTime, which works as toTimeWithFixedDate."},
            {"allow_experimental_time_time64_type", false, false, "New settings. Allows to use a new experimental Time and Time64 data types."},
            {"enable_time_time64_type", false, false, "New settings. Allows to use a new experimental Time and Time64 data types."},
            {"optimize_use_projection_filtering", false, true, "New setting"},
            {"input_format_parquet_enable_json_parsing", false, true, "When reading Parquet files, parse JSON columns as ClickHouse JSON Column."},
            {"use_skip_indexes_if_final", 0, 1, "Change in default value of setting"},
            {"use_skip_indexes_if_final_exact_mode", 0, 1, "Change in default value of setting"},
            {"allow_experimental_time_series_aggregate_functions", false, false, "New setting to enable experimental timeSeries* aggregate functions."},
            {"min_outstreams_per_resize_after_split", 0, 24, "New setting."},
            {"count_matches_stop_at_empty_match", true, false, "New setting."},
            {"enable_parallel_blocks_marshalling", "false", "true", "A new setting"},
            {"format_schema_source", "file", "file", "New setting"},
            {"format_schema_message_name", "", "", "New setting"},
            {"enable_scopes_for_with_statement", true, true, "New setting for backward compatibility with the old analyzer."},
            {"backup_slow_all_threads_after_retryable_s3_error", false, false, "New setting"},
            {"s3_slow_all_threads_after_retryable_error", false, false, "Added an alias for setting `backup_slow_all_threads_after_retryable_s3_error`"},
            {"s3_retry_attempts", 500, 500, "Changed the value of the obsolete setting"},
            /// RELEASE CLOSED
        });
        addSettingsChanges(settings_changes_history, "25.5",
        {
            /// Release closed. Please use 25.6
            {"geotoh3_argument_order", "lon_lat", "lat_lon", "A new setting for legacy behaviour to set lon and lat argument order"},
            {"secondary_indices_enable_bulk_filtering", false, true, "A new algorithm for filtering by data skipping indices"},
            {"implicit_table_at_top_level", "", "", "A new setting, used in clickhouse-local"},
            {"use_skip_indexes_if_final_exact_mode", 0, 0, "This setting was introduced to help FINAL query return correct results with skip indexes"},
            {"parsedatetime_e_requires_space_padding", true, false, "Improved compatibility with MySQL DATE_FORMAT/STR_TO_DATE"},
            {"formatdatetime_e_with_space_padding", true, false, "Improved compatibility with MySQL DATE_FORMAT/STR_TO_DATE"},
            {"input_format_max_block_size_bytes", 0, 0, "New setting to limit bytes size if blocks created by input format"},
            {"parallel_replicas_insert_select_local_pipeline", false, true, "Use local pipeline during distributed INSERT SELECT with parallel replicas. Currently disabled due to performance issues"},
            {"page_cache_block_size", 1048576, 1048576, "Made this setting adjustable on a per-query level."},
            {"page_cache_lookahead_blocks", 16, 16, "Made this setting adjustable on a per-query level."},
            {"output_format_pretty_glue_chunks", "0", "auto", "A new setting to make Pretty formats prettier."},
            {"distributed_cache_read_only_from_current_az", true, true, "New setting"},
            {"parallel_hash_join_threshold", 0, 100'000, "New setting"},
            {"max_limit_for_ann_queries", 1'000, 0, "Obsolete setting"},
            {"max_limit_for_vector_search_queries", 1'000, 1'000, "New setting"},
            {"min_os_cpu_wait_time_ratio_to_throw", 0, 0, "Setting values were changed and backported to 25.4"},
            {"max_os_cpu_wait_time_ratio_to_throw", 0, 0, "Setting values were changed and backported to 25.4"},
            {"make_distributed_plan", 0, 0, "New experimental setting."},
            {"distributed_plan_execute_locally", 0, 0, "New experimental setting."},
            {"distributed_plan_default_shuffle_join_bucket_count", 8, 8, "New experimental setting."},
            {"distributed_plan_default_reader_bucket_count", 8, 8, "New experimental setting."},
            {"distributed_plan_optimize_exchanges", true, true, "New experimental setting."},
            {"distributed_plan_force_exchange_kind", "", "", "New experimental setting."},
            {"update_sequential_consistency", true, true, "A new setting"},
            {"update_parallel_mode", "auto", "auto", "A new setting"},
            {"lightweight_delete_mode", "alter_update", "alter_update", "A new setting"},
            {"alter_update_mode", "heavy", "heavy", "A new setting"},
            {"apply_patch_parts", true, true, "A new setting"},
            {"allow_experimental_lightweight_update", false, false, "A new setting"},
            {"allow_experimental_delta_kernel_rs", false, true, "New setting"},
            {"allow_experimental_database_hms_catalog", false, false, "Allow experimental database engine DataLakeCatalog with catalog_type = 'hive'"},
            {"vector_search_filter_strategy", "auto", "auto", "New setting"},
            {"vector_search_postfilter_multiplier", 1.0, 1.0, "New setting"},
            {"compile_expressions", false, true, "We believe that the LLVM infrastructure behind the JIT compiler is stable enough to enable this setting by default."},
            {"input_format_parquet_bloom_filter_push_down", false, true, "When reading Parquet files, skip whole row groups based on the WHERE/PREWHERE expressions and bloom filter in the Parquet metadata."},
            {"input_format_parquet_allow_geoparquet_parser", false, true, "A new setting to use geo columns in parquet file"},
            {"enable_url_encoding", true, false, "Changed existing setting's default value"},
            {"s3_slow_all_threads_after_network_error", false, true, "New setting"},
            {"enable_scopes_for_with_statement", true, true, "New setting for backward compatibility with the old analyzer."},
            /// Release closed. Please use 25.6
        });
        addSettingsChanges(settings_changes_history, "25.4",
        {
            /// Release closed. Please use 25.5
            {"use_query_condition_cache", false, true, "A new optimization"},
            {"allow_materialized_view_with_bad_select", true, false, "Don't allow creating MVs referencing nonexistent columns or tables"},
            {"query_plan_optimize_lazy_materialization", false, true, "Added new setting to use query plan for lazy materialization optimisation"},
            {"query_plan_max_limit_for_lazy_materialization", 10, 10, "Added new setting to control maximum limit value that allows to use query plan for lazy materialization optimisation. If zero, there is no limit"},
            {"query_plan_convert_join_to_in", false, false, "New setting"},
            {"enable_hdfs_pread", true, true, "New setting."},
            {"low_priority_query_wait_time_ms", 1000, 1000, "New setting."},
            {"allow_experimental_correlated_subqueries", false, false, "Added new setting to allow correlated subqueries execution."},
            {"serialize_query_plan", false, false, "NewSetting"},
            {"allow_experimental_shared_set_join", 0, 1, "A setting for ClickHouse Cloud to enable SharedSet and SharedJoin"},
            {"allow_special_bool_values_inside_variant", true, false, "Don't allow special bool values during Variant type parsing"},
            {"cast_string_to_variant_use_inference", true, true, "New setting to enable/disable types inference during CAST from String to Variant"},
            {"distributed_cache_read_request_max_tries", 20, 20, "New setting"},
            {"query_condition_cache_store_conditions_as_plaintext", false, false, "New setting"},
            {"min_os_cpu_wait_time_ratio_to_throw", 0, 0, "New setting"},
            {"max_os_cpu_wait_time_ratio_to_throw", 0, 0, "New setting"},
            {"query_plan_merge_filter_into_join_condition", false, true, "Added new setting to merge filter into join condition"},
            {"use_local_cache_for_remote_storage", true, false, "Obsolete setting."},
            {"iceberg_timestamp_ms", 0, 0, "New setting."},
            {"iceberg_snapshot_id", 0, 0, "New setting."},
            {"use_iceberg_metadata_files_cache", true, true, "New setting"},
            {"query_plan_join_shard_by_pk_ranges", false, false, "New setting"},
            {"parallel_replicas_insert_select_local_pipeline", false, false, "Use local pipeline during distributed INSERT SELECT with parallel replicas. Currently disabled due to performance issues"},
            {"parallel_hash_join_threshold", 0, 0, "New setting"},
            {"function_date_trunc_return_type_behavior", 1, 0, "Change the result type for dateTrunc function for DateTime64/Date32 arguments to DateTime64/Date32 regardless of time unit to get correct result for negative values"},
            {"enable_scopes_for_with_statement", true, true, "New setting for backward compatibility with the old analyzer."},
            /// Release closed. Please use 25.5
        });
        addSettingsChanges(settings_changes_history, "25.3",
        {
            /// Release closed. Please use 25.4
            {"enable_json_type", false, true, "JSON data type is production-ready"},
            {"enable_dynamic_type", false, true, "Dynamic data type is production-ready"},
            {"enable_variant_type", false, true, "Variant data type is production-ready"},
            {"allow_experimental_json_type", false, true, "JSON data type is production-ready"},
            {"allow_experimental_dynamic_type", false, true, "Dynamic data type is production-ready"},
            {"allow_experimental_variant_type", false, true, "Variant data type is production-ready"},
            {"allow_experimental_database_unity_catalog", false, false, "Allow experimental database engine DataLakeCatalog with catalog_type = 'unity'"},
            {"allow_experimental_database_glue_catalog", false, false, "Allow experimental database engine DataLakeCatalog with catalog_type = 'glue'"},
            {"use_page_cache_with_distributed_cache", false, false, "New setting"},
            {"use_query_condition_cache", false, false, "New setting."},
            {"parallel_replicas_for_cluster_engines", false, true, "New setting."},
            {"parallel_hash_join_threshold", 0, 0, "New setting"},
            /// Release closed. Please use 25.4
        });
        addSettingsChanges(settings_changes_history, "25.2",
        {
            /// Release closed. Please use 25.3
            {"schema_inference_make_json_columns_nullable", false, false, "Allow to infer Nullable(JSON) during schema inference"},
            {"query_plan_use_new_logical_join_step", false, true, "Enable new step"},
            {"postgresql_fault_injection_probability", 0., 0., "New setting"},
            {"apply_settings_from_server", false, true, "Client-side code (e.g. INSERT input parsing and query output formatting) will use the same settings as the server, including settings from server config."},
            {"merge_tree_use_deserialization_prefixes_cache", true, true, "A new setting to control the usage of deserialization prefixes cache in MergeTree"},
            {"merge_tree_use_prefixes_deserialization_thread_pool", true, true, "A new setting controlling the usage of the thread pool for parallel prefixes deserialization in MergeTree"},
            {"optimize_and_compare_chain", false, true, "A new setting"},
            {"enable_adaptive_memory_spill_scheduler", false, false, "New setting. Enable spill memory data into external storage adaptively."},
            {"output_format_parquet_write_bloom_filter", false, true, "Added support for writing Parquet bloom filters."},
            {"output_format_parquet_bloom_filter_bits_per_value", 10.5, 10.5, "New setting."},
            {"output_format_parquet_bloom_filter_flush_threshold_bytes", 128 * 1024 * 1024, 128 * 1024 * 1024, "New setting."},
            {"output_format_pretty_max_rows", 10000, 1000, "It is better for usability - less amount to scroll."},
            {"restore_replicated_merge_tree_to_shared_merge_tree", false, false, "New setting."},
            {"parallel_replicas_only_with_analyzer", true, true, "Parallel replicas is supported only with analyzer enabled"},
            {"s3_allow_multipart_copy", true, true, "New setting."},
        });
        addSettingsChanges(settings_changes_history, "25.1",
        {
            /// Release closed. Please use 25.2
            {"allow_not_comparable_types_in_order_by", true, false, "Don't allow not comparable types in order by by default"},
            {"allow_not_comparable_types_in_comparison_functions", true, false, "Don't allow not comparable types in comparison functions by default"},
            {"output_format_json_pretty_print", false, true, "Print values in a pretty format in JSON output format by default"},
            {"allow_experimental_ts_to_grid_aggregate_function", false, false, "Cloud only"},
            {"formatdatetime_f_prints_scale_number_of_digits", true, false, "New setting."},
            {"distributed_cache_connect_max_tries", 20, 20, "Cloud only"},
            {"query_plan_use_new_logical_join_step", false, false, "New join step, internal change"},
            {"distributed_cache_min_bytes_for_seek", 0, 0, "New private setting."},
            {"use_iceberg_partition_pruning", false, false, "New setting for Iceberg partition pruning."},
            {"max_bytes_ratio_before_external_group_by", 0.0, 0.5, "Enable automatic spilling to disk by default."},
            {"max_bytes_ratio_before_external_sort", 0.0, 0.5, "Enable automatic spilling to disk by default."},
            {"min_external_sort_block_bytes", 0., 100_MiB, "New setting."},
            {"s3queue_migrate_old_metadata_to_buckets", false, false, "New setting."},
            {"distributed_cache_pool_behaviour_on_limit", "allocate_bypassing_pool", "wait", "Cloud only"},
            {"use_hive_partitioning", false, true, "Enabled the setting by default."},
            {"query_plan_try_use_vector_search", false, true, "New setting."},
            {"short_circuit_function_evaluation_for_nulls", false, true, "Allow to execute functions with Nullable arguments only on rows with non-NULL values in all arguments"},
            {"short_circuit_function_evaluation_for_nulls_threshold", 1.0, 1.0, "Ratio threshold of NULL values to execute functions with Nullable arguments only on rows with non-NULL values in all arguments. Applies when setting short_circuit_function_evaluation_for_nulls is enabled."},
            {"output_format_orc_writer_time_zone_name", "GMT", "GMT", "The time zone name for ORC writer, the default ORC writer's time zone is GMT."},
            {"output_format_pretty_highlight_trailing_spaces", false, true, "A new setting."},
            {"allow_experimental_bfloat16_type", false, true, "Add new BFloat16 type"},
            {"allow_push_predicate_ast_for_distributed_subqueries", false, true, "A new setting"},
            {"output_format_pretty_squash_consecutive_ms", 0, 50, "Add new setting"},
            {"output_format_pretty_squash_max_wait_ms", 0, 1000, "Add new setting"},
            {"output_format_pretty_max_column_name_width_cut_to", 0, 24, "A new setting"},
            {"output_format_pretty_max_column_name_width_min_chars_to_cut", 0, 4, "A new setting"},
            {"output_format_pretty_multiline_fields", false, true, "A new setting"},
            {"output_format_pretty_fallback_to_vertical", false, true, "A new setting"},
            {"output_format_pretty_fallback_to_vertical_max_rows_per_chunk", 0, 100, "A new setting"},
            {"output_format_pretty_fallback_to_vertical_min_columns", 0, 5, "A new setting"},
            {"output_format_pretty_fallback_to_vertical_min_table_width", 0, 250, "A new setting"},
            {"merge_table_max_tables_to_look_for_schema_inference", 1, 1000, "A new setting"},
            {"max_autoincrement_series", 1000, 1000, "A new setting"},
            {"validate_enum_literals_in_operators", false, false, "A new setting"},
            {"allow_experimental_kusto_dialect", true, false, "A new setting"},
            {"allow_experimental_prql_dialect", true, false, "A new setting"},
            {"h3togeo_lon_lat_result_order", true, false, "A new setting"},
            {"max_parallel_replicas", 1, 1000, "Use up to 1000 parallel replicas by default."},
            {"allow_general_join_planning", false, true, "Allow more general join planning algorithm when hash join algorithm is enabled."},
            {"optimize_extract_common_expressions", false, true, "Optimize WHERE, PREWHERE, ON, HAVING and QUALIFY expressions by extracting common expressions out from disjunction of conjunctions."},
            /// Release closed. Please use 25.2
        });
        addSettingsChanges(settings_changes_history, "24.12",
        {
            /// Release closed. Please use 25.1
            {"allow_experimental_database_iceberg", false, false, "New setting."},
            {"shared_merge_tree_sync_parts_on_partition_operations", 1, 1, "New setting. By default parts are always synchronized"},
            {"query_plan_join_swap_table", "false", "auto", "New setting. Right table was always chosen before."},
            {"max_size_to_preallocate_for_aggregation", 100'000'000, 1'000'000'000'000, "Enable optimisation for bigger tables."},
            {"max_size_to_preallocate_for_joins", 100'000'000, 1'000'000'000'000, "Enable optimisation for bigger tables."},
            {"max_bytes_ratio_before_external_group_by", 0., 0., "New setting."},
            {"optimize_extract_common_expressions", false, false, "Introduce setting to optimize WHERE, PREWHERE, ON, HAVING and QUALIFY expressions by extracting common expressions out from disjunction of conjunctions."},
            {"max_bytes_ratio_before_external_sort", 0., 0., "New setting."},
            {"use_async_executor_for_materialized_views", false, false, "New setting."},
            {"http_response_headers", "", "", "New setting."},
            {"output_format_parquet_datetime_as_uint32", true, false, "Write DateTime as DateTime64(3) instead of UInt32 (these are the two Parquet types closest to DateTime)."},
            {"output_format_parquet_date_as_uint16", true, false, "Write Date as Date32 instead of plain UInt16 (these are the two Parquet types closest to Date)."},
            {"skip_redundant_aliases_in_udf", false, false, "When enabled, this allows you to use the same user defined function several times for several materialized columns in the same table."},
            {"parallel_replicas_index_analysis_only_on_coordinator", true, true, "Index analysis done only on replica-coordinator and skipped on other replicas. Effective only with enabled parallel_replicas_local_plan"}, // enabling it was moved to 24.10
            {"least_greatest_legacy_null_behavior", true, false, "New setting"},
            {"use_concurrency_control", false, true, "Enable concurrency control by default"},
            {"join_algorithm", "default", "direct,parallel_hash,hash", "'default' was deprecated in favor of explicitly specified join algorithms, also parallel_hash is now preferred over hash"},
            /// Release closed. Please use 25.1
        });
        addSettingsChanges(settings_changes_history, "24.11",
        {
            {"validate_mutation_query", false, true, "New setting to validate mutation queries by default."},
            {"enable_job_stack_trace", false, false, "Enables collecting stack traces from job's scheduling. Disabled by default to avoid performance overhead."},
            {"allow_suspicious_types_in_group_by", true, false, "Don't allow Variant/Dynamic types in GROUP BY by default"},
            {"allow_suspicious_types_in_order_by", true, false, "Don't allow Variant/Dynamic types in ORDER BY by default"},
            {"distributed_cache_discard_connection_if_unread_data", true, true, "New setting"},
            {"filesystem_cache_enable_background_download_for_metadata_files_in_packed_storage", true, true, "New setting"},
            {"filesystem_cache_enable_background_download_during_fetch", true, true, "New setting"},
            {"azure_check_objects_after_upload", false, false, "Check each uploaded object in azure blob storage to be sure that upload was successful"},
            {"backup_restore_keeper_max_retries", 20, 1000, "Should be big enough so the whole operation BACKUP or RESTORE operation won't fail because of a temporary [Zoo]Keeper failure in the middle of it."},
            {"backup_restore_failure_after_host_disconnected_for_seconds", 0, 3600, "New setting."},
            {"backup_restore_keeper_max_retries_while_initializing", 0, 20, "New setting."},
            {"backup_restore_keeper_max_retries_while_handling_error", 0, 20, "New setting."},
            {"backup_restore_finish_timeout_after_error_sec", 0, 180, "New setting."},
            {"query_plan_merge_filters", false, true, "Allow to merge filters in the query plan. This is required to properly support filter-push-down with a new analyzer."},
            {"parallel_replicas_local_plan", false, true, "Use local plan for local replica in a query with parallel replicas"},
            {"merge_tree_use_v1_object_and_dynamic_serialization", true, false, "Add new serialization V2 version for JSON and Dynamic types"},
            {"min_joined_block_size_bytes", 524288, 524288, "New setting."},
            {"allow_experimental_bfloat16_type", false, false, "Add new experimental BFloat16 type"},
            {"filesystem_cache_skip_download_if_exceeds_per_query_cache_write_limit", 1, 1, "Rename of setting skip_download_if_exceeds_query_cache_limit"},
            {"filesystem_cache_prefer_bigger_buffer_size", true, true, "New setting"},
            {"read_in_order_use_virtual_row", false, false, "Use virtual row while reading in order of primary key or its monotonic function fashion. It is useful when searching over multiple parts as only relevant ones are touched."},
            {"s3_skip_empty_files", false, true, "We hope it will provide better UX"},
            {"filesystem_cache_boundary_alignment", 0, 0, "New setting"},
            {"push_external_roles_in_interserver_queries", false, true, "New setting."},
            {"enable_variant_type", false, false, "Add alias to allow_experimental_variant_type"},
            {"enable_dynamic_type", false, false, "Add alias to allow_experimental_dynamic_type"},
            {"enable_json_type", false, false, "Add alias to allow_experimental_json_type"},
        });
        addSettingsChanges(settings_changes_history, "24.10",
        {
            {"query_metric_log_interval", 0, -1, "New setting."},
            {"enforce_strict_identifier_format", false, false, "New setting."},
            {"enable_parsing_to_custom_serialization", false, true, "New setting"},
            {"mongodb_throw_on_unsupported_query", false, true, "New setting."},
            {"enable_parallel_replicas", false, false, "Parallel replicas with read tasks became the Beta tier feature."},
            {"parallel_replicas_mode", "read_tasks", "read_tasks", "This setting was introduced as a part of making parallel replicas feature Beta"},
            {"filesystem_cache_name", "", "", "Filesystem cache name to use for stateless table engines or data lakes"},
            {"restore_replace_external_dictionary_source_to_null", false, false, "New setting."},
            {"show_create_query_identifier_quoting_rule", "when_necessary", "when_necessary", "New setting."},
            {"show_create_query_identifier_quoting_style", "Backticks", "Backticks", "New setting."},
            {"merge_tree_min_read_task_size", 8, 8, "New setting"},
            {"merge_tree_min_rows_for_concurrent_read_for_remote_filesystem", (20 * 8192), 0, "Setting is deprecated"},
            {"merge_tree_min_bytes_for_concurrent_read_for_remote_filesystem", (24 * 10 * 1024 * 1024), 0, "Setting is deprecated"},
            {"implicit_select", false, false, "A new setting."},
            {"output_format_native_write_json_as_string", false, false, "Add new setting to allow write JSON column as single String column in Native format"},
            {"output_format_binary_write_json_as_string", false, false, "Add new setting to write values of JSON type as JSON string in RowBinary output format"},
            {"input_format_binary_read_json_as_string", false, false, "Add new setting to read values of JSON type as JSON string in RowBinary input format"},
            {"min_free_disk_bytes_to_perform_insert", 0, 0, "New setting."},
            {"min_free_disk_ratio_to_perform_insert", 0.0, 0.0, "New setting."},
            {"parallel_replicas_local_plan", false, true, "Use local plan for local replica in a query with parallel replicas"},
            {"enable_named_columns_in_function_tuple", false, false, "Disabled pending usability improvements"},
            {"cloud_mode_database_engine", 1, 1, "A setting for ClickHouse Cloud"},
            {"allow_experimental_shared_set_join", 0, 0, "A setting for ClickHouse Cloud"},
            {"read_through_distributed_cache", 0, 0, "A setting for ClickHouse Cloud"},
            {"write_through_distributed_cache", 0, 0, "A setting for ClickHouse Cloud"},
            {"distributed_cache_throw_on_error", 0, 0, "A setting for ClickHouse Cloud"},
            {"distributed_cache_log_mode", "on_error", "on_error", "A setting for ClickHouse Cloud"},
            {"distributed_cache_fetch_metrics_only_from_current_az", 1, 1, "A setting for ClickHouse Cloud"},
            {"distributed_cache_connect_max_tries", 20, 20, "A setting for ClickHouse Cloud"},
            {"distributed_cache_receive_response_wait_milliseconds", 60000, 60000, "A setting for ClickHouse Cloud"},
            {"distributed_cache_receive_timeout_milliseconds", 10000, 10000, "A setting for ClickHouse Cloud"},
            {"distributed_cache_wait_connection_from_pool_milliseconds", 100, 100, "A setting for ClickHouse Cloud"},
            {"distributed_cache_bypass_connection_pool", 0, 0, "A setting for ClickHouse Cloud"},
            {"distributed_cache_pool_behaviour_on_limit", "allocate_bypassing_pool", "allocate_bypassing_pool", "A setting for ClickHouse Cloud"},
            {"distributed_cache_read_alignment", 0, 0, "A setting for ClickHouse Cloud"},
            {"distributed_cache_max_unacked_inflight_packets", 10, 10, "A setting for ClickHouse Cloud"},
            {"distributed_cache_data_packet_ack_window", 5, 5, "A setting for ClickHouse Cloud"},
            {"input_format_parquet_enable_row_group_prefetch", false, true, "Enable row group prefetching during parquet parsing. Currently, only single-threaded parsing can prefetch."},
            {"input_format_orc_dictionary_as_low_cardinality", false, true, "Treat ORC dictionary encoded columns as LowCardinality columns while reading ORC files"},
            {"allow_experimental_refreshable_materialized_view", false, true, "Not experimental anymore"},
            {"max_parts_to_move", 0, 1000, "New setting"},
            {"hnsw_candidate_list_size_for_search", 64, 256, "New setting. Previously, the value was optionally specified in CREATE INDEX and 64 by default."},
            {"allow_reorder_prewhere_conditions", true, true, "New setting"},
            {"input_format_parquet_bloom_filter_push_down", false, false, "When reading Parquet files, skip whole row groups based on the WHERE/PREWHERE expressions and bloom filter in the Parquet metadata."},
            {"date_time_64_output_format_cut_trailing_zeros_align_to_groups_of_thousands", false, false, "Dynamically trim the trailing zeros of datetime64 values to adjust the output scale to (0, 3, 6), corresponding to 'seconds', 'milliseconds', and 'microseconds'."},
            {"parallel_replicas_index_analysis_only_on_coordinator", false, true, "Index analysis done only on replica-coordinator and skipped on other replicas. Effective only with enabled parallel_replicas_local_plan"},
            {"distributed_cache_discard_connection_if_unread_data", true, true, "New setting"},
            {"azure_check_objects_after_upload", false, false, "Check each uploaded object in azure blob storage to be sure that upload was successful"},
            {"backup_restore_keeper_max_retries", 20, 1000, "Should be big enough so the whole operation BACKUP or RESTORE operation won't fail because of a temporary [Zoo]Keeper failure in the middle of it."},
            {"backup_restore_failure_after_host_disconnected_for_seconds", 0, 3600, "New setting."},
            {"backup_restore_keeper_max_retries_while_initializing", 0, 20, "New setting."},
            {"backup_restore_keeper_max_retries_while_handling_error", 0, 20, "New setting."},
            {"backup_restore_finish_timeout_after_error_sec", 0, 180, "New setting."},
        });
        addSettingsChanges(settings_changes_history, "24.9",
        {
            {"output_format_orc_dictionary_key_size_threshold", 0.0, 0.0, "For a string column in ORC output format, if the number of distinct values is greater than this fraction of the total number of non-null rows, turn off dictionary encoding. Otherwise dictionary encoding is enabled"},
            {"input_format_json_empty_as_default", false, false, "Added new setting to allow to treat empty fields in JSON input as default values."},
            {"input_format_try_infer_variants", false, false, "Try to infer Variant type in text formats when there is more than one possible type for column/array elements"},
            {"join_output_by_rowlist_perkey_rows_threshold", 0, 5, "The lower limit of per-key average rows in the right table to determine whether to output by row list in hash join."},
            {"create_if_not_exists", false, false, "New setting."},
            {"allow_materialized_view_with_bad_select", true, true, "Support (but not enable yet) stricter validation in CREATE MATERIALIZED VIEW"},
            {"parallel_replicas_mark_segment_size", 128, 0, "Value for this setting now determined automatically"},
            {"database_replicated_allow_replicated_engine_arguments", 1, 0, "Don't allow explicit arguments by default"},
            {"database_replicated_allow_explicit_uuid", 1, 0, "Added a new setting to disallow explicitly specifying table UUID"},
            {"parallel_replicas_local_plan", false, false, "Use local plan for local replica in a query with parallel replicas"},
            {"join_to_sort_minimum_perkey_rows", 0, 40, "The lower limit of per-key average rows in the right table to determine whether to rerange the right table by key in left or inner join. This setting ensures that the optimization is not applied for sparse table keys"},
            {"join_to_sort_maximum_table_rows", 0, 10000, "The maximum number of rows in the right table to determine whether to rerange the right table by key in left or inner join"},
            {"allow_experimental_join_right_table_sorting", false, false, "If it is set to true, and the conditions of `join_to_sort_minimum_perkey_rows` and `join_to_sort_maximum_table_rows` are met, rerange the right table by key to improve the performance in left or inner hash join"},
            {"mongodb_throw_on_unsupported_query", false, true, "New setting."},
            {"min_free_disk_bytes_to_perform_insert", 0, 0, "Maintain some free disk space bytes from inserts while still allowing for temporary writing."},
            {"min_free_disk_ratio_to_perform_insert", 0.0, 0.0, "Maintain some free disk space bytes expressed as ratio to total disk space from inserts while still allowing for temporary writing."},
        });
        addSettingsChanges(settings_changes_history, "24.8",
        {
            {"rows_before_aggregation", false, false, "Provide exact value for rows_before_aggregation statistic, represents the number of rows read before aggregation"},
            {"restore_replace_external_table_functions_to_null", false, false, "New setting."},
            {"restore_replace_external_engines_to_null", false, false, "New setting."},
            {"input_format_json_max_depth", 1000000, 1000, "It was unlimited in previous versions, but that was unsafe."},
            {"merge_tree_min_bytes_per_task_for_remote_reading", 4194304, 2097152, "Value is unified with `filesystem_prefetch_min_bytes_for_single_read_task`"},
            {"use_hive_partitioning", false, false, "Allows to use hive partitioning for File, URL, S3, AzureBlobStorage and HDFS engines."},
            {"allow_experimental_kafka_offsets_storage_in_keeper", false, false, "Allow the usage of experimental Kafka storage engine that stores the committed offsets in ClickHouse Keeper"},
            {"allow_archive_path_syntax", true, true, "Added new setting to allow disabling archive path syntax."},
            {"query_cache_tag", "", "", "New setting for labeling query cache settings."},
            {"allow_experimental_time_series_table", false, false, "Added new setting to allow the TimeSeries table engine"},
            {"enable_analyzer", 1, 1, "Added an alias to a setting `allow_experimental_analyzer`."},
            {"optimize_functions_to_subcolumns", false, true, "Enabled settings by default"},
            {"allow_experimental_json_type", false, false, "Add new experimental JSON type"},
            {"use_json_alias_for_old_object_type", true, false, "Use JSON type alias to create new JSON type"},
            {"type_json_skip_duplicated_paths", false, false, "Allow to skip duplicated paths during JSON parsing"},
            {"allow_experimental_vector_similarity_index", false, false, "Added new setting to allow experimental vector similarity indexes"},
            {"input_format_try_infer_datetimes_only_datetime64", true, false, "Allow to infer DateTime instead of DateTime64 in data formats"},
        });
        addSettingsChanges(settings_changes_history, "24.7",
        {
            {"output_format_parquet_write_page_index", false, true, "Add a possibility to write page index into parquet files."},
            {"output_format_binary_encode_types_in_binary_format", false, false, "Added new setting to allow to write type names in binary format in RowBinaryWithNamesAndTypes output format"},
            {"input_format_binary_decode_types_in_binary_format", false, false, "Added new setting to allow to read type names in binary format in RowBinaryWithNamesAndTypes input format"},
            {"output_format_native_encode_types_in_binary_format", false, false, "Added new setting to allow to write type names in binary format in Native output format"},
            {"input_format_native_decode_types_in_binary_format", false, false, "Added new setting to allow to read type names in binary format in Native output format"},
            {"read_in_order_use_buffering", false, true, "Use buffering before merging while reading in order of primary key"},
            {"enable_named_columns_in_function_tuple", false, false, "Generate named tuples in function tuple() when all names are unique and can be treated as unquoted identifiers."},
            {"optimize_trivial_insert_select", true, false, "The optimization does not make sense in many cases."},
            {"dictionary_validate_primary_key_type", false, false, "Validate primary key type for dictionaries. By default id type for simple layouts will be implicitly converted to UInt64."},
            {"collect_hash_table_stats_during_joins", false, true, "New setting."},
            {"max_size_to_preallocate_for_joins", 0, 100'000'000, "New setting."},
            {"input_format_orc_reader_time_zone_name", "GMT", "GMT", "The time zone name for ORC row reader, the default ORC row reader's time zone is GMT."},
            {"database_replicated_allow_heavy_create", true, false, "Long-running DDL queries (CREATE AS SELECT and POPULATE) for Replicated database engine was forbidden"},
            {"query_plan_merge_filters", false, false, "Allow to merge filters in the query plan"},
            {"azure_sdk_max_retries", 10, 10, "Maximum number of retries in azure sdk"},
            {"azure_sdk_retry_initial_backoff_ms", 10, 10, "Minimal backoff between retries in azure sdk"},
            {"azure_sdk_retry_max_backoff_ms", 1000, 1000, "Maximal backoff between retries in azure sdk"},
            {"ignore_on_cluster_for_replicated_named_collections_queries", false, false, "Ignore ON CLUSTER clause for replicated named collections management queries."},
            {"backup_restore_s3_retry_attempts", 1000,1000, "Setting for Aws::Client::RetryStrategy, Aws::Client does retries itself, 0 means no retries. It takes place only for backup/restore."},
            {"postgresql_connection_attempt_timeout", 2, 2, "Allow to control 'connect_timeout' parameter of PostgreSQL connection."},
            {"postgresql_connection_pool_retries", 2, 2, "Allow to control the number of retries in PostgreSQL connection pool."}
        });
        addSettingsChanges(settings_changes_history, "24.6",
        {
            {"materialize_skip_indexes_on_insert", true, true, "Added new setting to allow to disable materialization of skip indexes on insert"},
            {"materialize_statistics_on_insert", true, true, "Added new setting to allow to disable materialization of statistics on insert"},
            {"input_format_parquet_use_native_reader", false, false, "When reading Parquet files, to use native reader instead of arrow reader."},
            {"hdfs_throw_on_zero_files_match", false, false, "Allow to throw an error when ListObjects request cannot match any files in HDFS engine instead of empty query result"},
            {"azure_throw_on_zero_files_match", false, false, "Allow to throw an error when ListObjects request cannot match any files in AzureBlobStorage engine instead of empty query result"},
            {"s3_validate_request_settings", true, true, "Allow to disable S3 request settings validation"},
            {"allow_experimental_full_text_index", false, false, "Enable experimental text index"},
            {"azure_skip_empty_files", false, false, "Allow to skip empty files in azure table engine"},
            {"hdfs_ignore_file_doesnt_exist", false, false, "Allow to return 0 rows when the requested files don't exist instead of throwing an exception in HDFS table engine"},
            {"azure_ignore_file_doesnt_exist", false, false, "Allow to return 0 rows when the requested files don't exist instead of throwing an exception in AzureBlobStorage table engine"},
            {"s3_ignore_file_doesnt_exist", false, false, "Allow to return 0 rows when the requested files don't exist instead of throwing an exception in S3 table engine"},
            {"s3_max_part_number", 10000, 10000, "Maximum part number number for s3 upload part"},
            {"s3_max_single_operation_copy_size", 32 * 1024 * 1024, 32 * 1024 * 1024, "Maximum size for a single copy operation in s3"},
            {"input_format_parquet_max_block_size", 8192, DEFAULT_BLOCK_SIZE, "Increase block size for parquet reader."},
            {"input_format_parquet_prefer_block_bytes", 0, DEFAULT_BLOCK_SIZE * 256, "Average block bytes output by parquet reader."},
            {"enable_blob_storage_log", true, true, "Write information about blob storage operations to system.blob_storage_log table"},
            {"allow_deprecated_snowflake_conversion_functions", true, false, "Disabled deprecated functions snowflakeToDateTime[64] and dateTime[64]ToSnowflake."},
            {"allow_statistic_optimize", false, false, "Old setting which popped up here being renamed."},
            {"allow_experimental_statistic", false, false, "Old setting which popped up here being renamed."},
            {"allow_statistics_optimize", false, false, "The setting was renamed. The previous name is `allow_statistic_optimize`."},
            {"allow_experimental_statistics", false, false, "The setting was renamed. The previous name is `allow_experimental_statistic`."},
            {"enable_vertical_final", false, true, "Enable vertical final by default again after fixing bug"},
            {"parallel_replicas_custom_key_range_lower", 0, 0, "Add settings to control the range filter when using parallel replicas with dynamic shards"},
            {"parallel_replicas_custom_key_range_upper", 0, 0, "Add settings to control the range filter when using parallel replicas with dynamic shards. A value of 0 disables the upper limit"},
            {"output_format_pretty_display_footer_column_names", 0, 1, "Add a setting to display column names in the footer if there are many rows. Threshold value is controlled by output_format_pretty_display_footer_column_names_min_rows."},
            {"output_format_pretty_display_footer_column_names_min_rows", 0, 50, "Add a setting to control the threshold value for setting output_format_pretty_display_footer_column_names_min_rows. Default 50."},
            {"output_format_csv_serialize_tuple_into_separate_columns", true, true, "A new way of how interpret tuples in CSV format was added."},
            {"input_format_csv_deserialize_separate_columns_into_tuple", true, true, "A new way of how interpret tuples in CSV format was added."},
            {"input_format_csv_try_infer_strings_from_quoted_tuples", true, true, "A new way of how interpret tuples in CSV format was added."},
        });
        addSettingsChanges(settings_changes_history, "24.5",
        {
            {"allow_deprecated_error_prone_window_functions", true, false, "Allow usage of deprecated error prone window functions (neighbor, runningAccumulate, runningDifferenceStartingWithFirstValue, runningDifference)"},
            {"allow_experimental_join_condition", false, false, "Support join with inequal conditions which involve columns from both left and right table. e.g. t1.y < t2.y."},
            {"input_format_tsv_crlf_end_of_line", false, false, "Enables reading of CRLF line endings with TSV formats"},
            {"output_format_parquet_use_custom_encoder", false, true, "Enable custom Parquet encoder."},
            {"cross_join_min_rows_to_compress", 0, 10000000, "Minimal count of rows to compress block in CROSS JOIN. Zero value means - disable this threshold. This block is compressed when any of the two thresholds (by rows or by bytes) are reached."},
            {"cross_join_min_bytes_to_compress", 0, 1_GiB, "Minimal size of block to compress in CROSS JOIN. Zero value means - disable this threshold. This block is compressed when any of the two thresholds (by rows or by bytes) are reached."},
            {"http_max_chunk_size", 0, 0, "Internal limitation"},
            {"prefer_external_sort_block_bytes", 0, DEFAULT_BLOCK_SIZE * 256, "Prefer maximum block bytes for external sort, reduce the memory usage during merging."},
            {"input_format_force_null_for_omitted_fields", false, false, "Disable type-defaults for omitted fields when needed"},
            {"cast_string_to_dynamic_use_inference", false, false, "Add setting to allow converting String to Dynamic through parsing"},
            {"allow_experimental_dynamic_type", false, false, "Add new experimental Dynamic type"},
            {"azure_max_blocks_in_multipart_upload", 50000, 50000, "Maximum number of blocks in multipart upload for Azure."},
            {"allow_archive_path_syntax", false, true, "Added new setting to allow disabling archive path syntax."},
        });
        addSettingsChanges(settings_changes_history, "24.4",
        {
            {"input_format_json_throw_on_bad_escape_sequence", true, true, "Allow to save JSON strings with bad escape sequences"},
            {"max_parsing_threads", 0, 0, "Add a separate setting to control number of threads in parallel parsing from files"},
            {"ignore_drop_queries_probability", 0, 0, "Allow to ignore drop queries in server with specified probability for testing purposes"},
            {"lightweight_deletes_sync", 2, 2, "The same as 'mutation_sync', but controls only execution of lightweight deletes"},
            {"query_cache_system_table_handling", "save", "throw", "The query cache no longer caches results of queries against system tables"},
            {"input_format_json_ignore_unnecessary_fields", false, true, "Ignore unnecessary fields and not parse them. Enabling this may not throw exceptions on json strings of invalid format or with duplicated fields"},
            {"input_format_hive_text_allow_variable_number_of_columns", false, true, "Ignore extra columns in Hive Text input (if file has more columns than expected) and treat missing fields in Hive Text input as default values."},
            {"allow_experimental_database_replicated", false, true, "Database engine Replicated is now in Beta stage"},
            {"temporary_data_in_cache_reserve_space_wait_lock_timeout_milliseconds", (10 * 60 * 1000), (10 * 60 * 1000), "Wait time to lock cache for space reservation in temporary data in filesystem cache"},
            {"optimize_rewrite_sum_if_to_count_if", false, true, "Only available for the analyzer, where it works correctly"},
            {"azure_allow_parallel_part_upload", "true", "true", "Use multiple threads for azure multipart upload."},
            {"max_recursive_cte_evaluation_depth", DBMS_RECURSIVE_CTE_MAX_EVALUATION_DEPTH, DBMS_RECURSIVE_CTE_MAX_EVALUATION_DEPTH, "Maximum limit on recursive CTE evaluation depth"},
            {"query_plan_convert_outer_join_to_inner_join", false, true, "Allow to convert OUTER JOIN to INNER JOIN if filter after JOIN always filters default values"},
        });
        addSettingsChanges(settings_changes_history, "24.3",
        {
            {"s3_connect_timeout_ms", 1000, 1000, "Introduce new dedicated setting for s3 connection timeout"},
            {"allow_experimental_shared_merge_tree", false, true, "The setting is obsolete"},
            {"use_page_cache_for_disks_without_file_cache", false, false, "Added userspace page cache"},
            {"read_from_page_cache_if_exists_otherwise_bypass_cache", false, false, "Added userspace page cache"},
            {"page_cache_inject_eviction", false, false, "Added userspace page cache"},
            {"default_table_engine", "None", "MergeTree", "Set default table engine to MergeTree for better usability"},
            {"input_format_json_use_string_type_for_ambiguous_paths_in_named_tuples_inference_from_objects", false, false, "Allow to use String type for ambiguous paths during named tuple inference from JSON objects"},
            {"traverse_shadow_remote_data_paths", false, false, "Traverse shadow directory when query system.remote_data_paths."},
            {"throw_if_deduplication_in_dependent_materialized_views_enabled_with_async_insert", false, true, "Deduplication in dependent materialized view cannot work together with async inserts."},
            {"parallel_replicas_allow_in_with_subquery", false, true, "If true, subquery for IN will be executed on every follower replica"},
            {"log_processors_profiles", false, true, "Enable by default"},
            {"function_locate_has_mysql_compatible_argument_order", false, true, "Increase compatibility with MySQL's locate function."},
            {"allow_suspicious_primary_key", true, false, "Forbid suspicious PRIMARY KEY/ORDER BY for MergeTree (i.e. SimpleAggregateFunction)"},
            {"filesystem_cache_reserve_space_wait_lock_timeout_milliseconds", 1000, 1000, "Wait time to lock cache for space reservation in filesystem cache"},
            {"max_parser_backtracks", 0, 1000000, "Limiting the complexity of parsing"},
            {"analyzer_compatibility_join_using_top_level_identifier", false, false, "Force to resolve identifier in JOIN USING from projection"},
            {"distributed_insert_skip_read_only_replicas", false, false, "If true, INSERT into Distributed will skip read-only replicas"},
            {"keeper_max_retries", 10, 10, "Max retries for general keeper operations"},
            {"keeper_retry_initial_backoff_ms", 100, 100, "Initial backoff timeout for general keeper operations"},
            {"keeper_retry_max_backoff_ms", 5000, 5000, "Max backoff timeout for general keeper operations"},
            {"s3queue_allow_experimental_sharded_mode", false, false, "Enable experimental sharded mode of S3Queue table engine. It is experimental because it will be rewritten"},
            {"allow_experimental_analyzer", false, true, "Enable analyzer and planner by default."},
            {"merge_tree_read_split_ranges_into_intersecting_and_non_intersecting_injection_probability", 0.0, 0.0, "For testing of `PartsSplitter` - split read ranges into intersecting and non intersecting every time you read from MergeTree with the specified probability."},
            {"allow_get_client_http_header", false, false, "Introduced a new function."},
            {"output_format_pretty_row_numbers", false, true, "It is better for usability."},
            {"output_format_pretty_max_value_width_apply_for_single_value", true, false, "Single values in Pretty formats won't be cut."},
            {"output_format_parquet_string_as_string", false, true, "ClickHouse allows arbitrary binary data in the String data type, which is typically UTF-8. Parquet/ORC/Arrow Strings only support UTF-8. That's why you can choose which Arrow's data type to use for the ClickHouse String data type - String or Binary. While Binary would be more correct and compatible, using String by default will correspond to user expectations in most cases."},
            {"output_format_orc_string_as_string", false, true, "ClickHouse allows arbitrary binary data in the String data type, which is typically UTF-8. Parquet/ORC/Arrow Strings only support UTF-8. That's why you can choose which Arrow's data type to use for the ClickHouse String data type - String or Binary. While Binary would be more correct and compatible, using String by default will correspond to user expectations in most cases."},
            {"output_format_arrow_string_as_string", false, true, "ClickHouse allows arbitrary binary data in the String data type, which is typically UTF-8. Parquet/ORC/Arrow Strings only support UTF-8. That's why you can choose which Arrow's data type to use for the ClickHouse String data type - String or Binary. While Binary would be more correct and compatible, using String by default will correspond to user expectations in most cases."},
            {"output_format_parquet_compression_method", "lz4", "zstd", "Parquet/ORC/Arrow support many compression methods, including lz4 and zstd. ClickHouse supports each and every compression method. Some inferior tools, such as 'duckdb', lack support for the faster `lz4` compression method, that's why we set zstd by default."},
            {"output_format_orc_compression_method", "lz4", "zstd", "Parquet/ORC/Arrow support many compression methods, including lz4 and zstd. ClickHouse supports each and every compression method. Some inferior tools, such as 'duckdb', lack support for the faster `lz4` compression method, that's why we set zstd by default."},
            {"output_format_pretty_highlight_digit_groups", false, true, "If enabled and if output is a terminal, highlight every digit corresponding to the number of thousands, millions, etc. with underline."},
            {"geo_distance_returns_float64_on_float64_arguments", false, true, "Increase the default precision."},
            {"azure_max_inflight_parts_for_one_file", 20, 20, "The maximum number of a concurrent loaded parts in multipart upload request. 0 means unlimited."},
            {"azure_strict_upload_part_size", 0, 0, "The exact size of part to upload during multipart upload to Azure blob storage."},
            {"azure_min_upload_part_size", 16*1024*1024, 16*1024*1024, "The minimum size of part to upload during multipart upload to Azure blob storage."},
            {"azure_max_upload_part_size", 5ull*1024*1024*1024, 5ull*1024*1024*1024, "The maximum size of part to upload during multipart upload to Azure blob storage."},
            {"azure_upload_part_size_multiply_factor", 2, 2, "Multiply azure_min_upload_part_size by this factor each time azure_multiply_parts_count_threshold parts were uploaded from a single write to Azure blob storage."},
            {"azure_upload_part_size_multiply_parts_count_threshold", 500, 500, "Each time this number of parts was uploaded to Azure blob storage, azure_min_upload_part_size is multiplied by azure_upload_part_size_multiply_factor."},
            {"output_format_csv_serialize_tuple_into_separate_columns", true, true, "A new way of how interpret tuples in CSV format was added."},
            {"input_format_csv_deserialize_separate_columns_into_tuple", true, true, "A new way of how interpret tuples in CSV format was added."},
            {"input_format_csv_try_infer_strings_from_quoted_tuples", true, true, "A new way of how interpret tuples in CSV format was added."},
        });
        addSettingsChanges(settings_changes_history, "24.2",
        {
            {"allow_suspicious_variant_types", true, false, "Don't allow creating Variant type with suspicious variants by default"},
            {"validate_experimental_and_suspicious_types_inside_nested_types", false, true, "Validate usage of experimental and suspicious types inside nested types"},
            {"output_format_values_escape_quote_with_quote", false, false, "If true escape ' with '', otherwise quoted with \\'"},
            {"output_format_pretty_single_large_number_tip_threshold", 0, 1'000'000, "Print a readable number tip on the right side of the table if the block consists of a single number which exceeds this value (except 0)"},
            {"input_format_try_infer_exponent_floats", true, false, "Don't infer floats in exponential notation by default"},
            {"query_plan_optimize_prewhere", true, true, "Allow to push down filter to PREWHERE expression for supported storages"},
            {"async_insert_max_data_size", 1000000, 10485760, "The previous value appeared to be too small."},
            {"async_insert_poll_timeout_ms", 10, 10, "Timeout in milliseconds for polling data from asynchronous insert queue"},
            {"async_insert_use_adaptive_busy_timeout", false, true, "Use adaptive asynchronous insert timeout"},
            {"async_insert_busy_timeout_min_ms", 50, 50, "The minimum value of the asynchronous insert timeout in milliseconds; it also serves as the initial value, which may be increased later by the adaptive algorithm"},
            {"async_insert_busy_timeout_max_ms", 200, 200, "The minimum value of the asynchronous insert timeout in milliseconds; async_insert_busy_timeout_ms is aliased to async_insert_busy_timeout_max_ms"},
            {"async_insert_busy_timeout_increase_rate", 0.2, 0.2, "The exponential growth rate at which the adaptive asynchronous insert timeout increases"},
            {"async_insert_busy_timeout_decrease_rate", 0.2, 0.2, "The exponential growth rate at which the adaptive asynchronous insert timeout decreases"},
            {"format_template_row_format", "", "", "Template row format string can be set directly in query"},
            {"format_template_resultset_format", "", "", "Template result set format string can be set in query"},
            {"split_parts_ranges_into_intersecting_and_non_intersecting_final", true, true, "Allow to split parts ranges into intersecting and non intersecting during FINAL optimization"},
            {"split_intersecting_parts_ranges_into_layers_final", true, true, "Allow to split intersecting parts ranges into layers during FINAL optimization"},
            {"azure_max_single_part_copy_size", 256*1024*1024, 256*1024*1024, "The maximum size of object to copy using single part copy to Azure blob storage."},
            {"min_external_table_block_size_rows", DEFAULT_INSERT_BLOCK_SIZE, DEFAULT_INSERT_BLOCK_SIZE, "Squash blocks passed to external table to specified size in rows, if blocks are not big enough"},
            {"min_external_table_block_size_bytes", DEFAULT_INSERT_BLOCK_SIZE * 256, DEFAULT_INSERT_BLOCK_SIZE * 256, "Squash blocks passed to external table to specified size in bytes, if blocks are not big enough."},
            {"parallel_replicas_prefer_local_join", true, true, "If true, and JOIN can be executed with parallel replicas algorithm, and all storages of right JOIN part are *MergeTree, local JOIN will be used instead of GLOBAL JOIN."},
            {"optimize_time_filter_with_preimage", true, true, "Optimize Date and DateTime predicates by converting functions into equivalent comparisons without conversions (e.g. toYear(col) = 2023 -> col >= '2023-01-01' AND col <= '2023-12-31')"},
            {"extract_key_value_pairs_max_pairs_per_row", 0, 0, "Max number of pairs that can be produced by the `extractKeyValuePairs` function. Used as a safeguard against consuming too much memory."},
            {"default_view_definer", "CURRENT_USER", "CURRENT_USER", "Allows to set default `DEFINER` option while creating a view"},
            {"default_materialized_view_sql_security", "DEFINER", "DEFINER", "Allows to set a default value for SQL SECURITY option when creating a materialized view"},
            {"default_normal_view_sql_security", "INVOKER", "INVOKER", "Allows to set default `SQL SECURITY` option while creating a normal view"},
            {"mysql_map_string_to_text_in_show_columns", false, true, "Reduce the configuration effort to connect ClickHouse with BI tools."},
            {"mysql_map_fixed_string_to_text_in_show_columns", false, true, "Reduce the configuration effort to connect ClickHouse with BI tools."},
        });
        addSettingsChanges(settings_changes_history, "24.1",
        {
            {"print_pretty_type_names", false, true, "Better user experience."},
            {"input_format_json_read_bools_as_strings", false, true, "Allow to read bools as strings in JSON formats by default"},
            {"output_format_arrow_use_signed_indexes_for_dictionary", false, true, "Use signed indexes type for Arrow dictionaries by default as it's recommended"},
            {"allow_experimental_variant_type", false, false, "Add new experimental Variant type"},
            {"use_variant_as_common_type", false, false, "Allow to use Variant in if/multiIf if there is no common type"},
            {"output_format_arrow_use_64_bit_indexes_for_dictionary", false, false, "Allow to use 64 bit indexes type in Arrow dictionaries"},
            {"parallel_replicas_mark_segment_size", 128, 128, "Add new setting to control segment size in new parallel replicas coordinator implementation"},
            {"ignore_materialized_views_with_dropped_target_table", false, false, "Add new setting to allow to ignore materialized views with dropped target table"},
            {"output_format_compression_level", 3, 3, "Allow to change compression level in the query output"},
            {"output_format_compression_zstd_window_log", 0, 0, "Allow to change zstd window log in the query output when zstd compression is used"},
            {"enable_zstd_qat_codec", false, false, "Add new ZSTD_QAT codec"},
            {"enable_vertical_final", false, true, "Use vertical final by default"},
            {"output_format_arrow_use_64_bit_indexes_for_dictionary", false, false, "Allow to use 64 bit indexes type in Arrow dictionaries"},
            {"max_rows_in_set_to_optimize_join", 100000, 0, "Disable join optimization as it prevents from read in order optimization"},
            {"output_format_pretty_color", true, "auto", "Setting is changed to allow also for auto value, disabling ANSI escapes if output is not a tty"},
            {"function_visible_width_behavior", 0, 1, "We changed the default behavior of `visibleWidth` to be more precise"},
            {"max_estimated_execution_time", 0, 0, "Separate max_execution_time and max_estimated_execution_time"},
            {"iceberg_engine_ignore_schema_evolution", false, false, "Allow to ignore schema evolution in Iceberg table engine"},
            {"optimize_injective_functions_in_group_by", false, true, "Replace injective functions by it's arguments in GROUP BY section in analyzer"},
            {"update_insert_deduplication_token_in_dependent_materialized_views", false, false, "Allow to update insert deduplication token with table identifier during insert in dependent materialized views"},
            {"azure_max_unexpected_write_error_retries", 4, 4, "The maximum number of retries in case of unexpected errors during Azure blob storage write"},
            {"split_parts_ranges_into_intersecting_and_non_intersecting_final", false, true, "Allow to split parts ranges into intersecting and non intersecting during FINAL optimization"},
            {"split_intersecting_parts_ranges_into_layers_final", true, true, "Allow to split intersecting parts ranges into layers during FINAL optimization"}
        });
        addSettingsChanges(settings_changes_history, "23.12",
        {
            {"allow_suspicious_ttl_expressions", true, false, "It is a new setting, and in previous versions the behavior was equivalent to allowing."},
            {"input_format_parquet_allow_missing_columns", false, true, "Allow missing columns in Parquet files by default"},
            {"input_format_orc_allow_missing_columns", false, true, "Allow missing columns in ORC files by default"},
            {"input_format_arrow_allow_missing_columns", false, true, "Allow missing columns in Arrow files by default"}
        });
        addSettingsChanges(settings_changes_history, "23.11",
        {
            {"parsedatetime_parse_without_leading_zeros", false, true, "Improved compatibility with MySQL DATE_FORMAT/STR_TO_DATE"}
        });
        addSettingsChanges(settings_changes_history, "23.9",
        {
            {"optimize_group_by_constant_keys", false, true, "Optimize group by constant keys by default"},
            {"input_format_json_try_infer_named_tuples_from_objects", false, true, "Try to infer named Tuples from JSON objects by default"},
            {"input_format_json_read_numbers_as_strings", false, true, "Allow to read numbers as strings in JSON formats by default"},
            {"input_format_json_read_arrays_as_strings", false, true, "Allow to read arrays as strings in JSON formats by default"},
            {"input_format_json_infer_incomplete_types_as_strings", false, true, "Allow to infer incomplete types as Strings in JSON formats by default"},
            {"input_format_json_try_infer_numbers_from_strings", true, false, "Don't infer numbers from strings in JSON formats by default to prevent possible parsing errors"},
            {"http_write_exception_in_output_format", false, true, "Output valid JSON/XML on exception in HTTP streaming."}
        });
        addSettingsChanges(settings_changes_history, "23.8",
        {
            {"rewrite_count_distinct_if_with_count_distinct_implementation", false, true, "Rewrite countDistinctIf with count_distinct_implementation configuration"}
        });
        addSettingsChanges(settings_changes_history, "23.7",
        {
            {"function_sleep_max_microseconds_per_block", 0, 3000000, "In previous versions, the maximum sleep time of 3 seconds was applied only for `sleep`, but not for `sleepEachRow` function. In the new version, we introduce this setting. If you set compatibility with the previous versions, we will disable the limit altogether."}
        });
        addSettingsChanges(settings_changes_history, "23.6",
        {
            {"http_send_timeout", 180, 30, "3 minutes seems crazy long. Note that this is timeout for a single network write call, not for the whole upload operation."},
            {"http_receive_timeout", 180, 30, "See http_send_timeout."}
        });
        addSettingsChanges(settings_changes_history, "23.5",
        {
            {"input_format_parquet_preserve_order", true, false, "Allow Parquet reader to reorder rows for better parallelism."},
            {"parallelize_output_from_storages", false, true, "Allow parallelism when executing queries that read from file/url/s3/etc. This may reorder rows."},
            {"use_with_fill_by_sorting_prefix", false, true, "Columns preceding WITH FILL columns in ORDER BY clause form sorting prefix. Rows with different values in sorting prefix are filled independently"},
            {"output_format_parquet_compliant_nested_types", false, true, "Change an internal field name in output Parquet file schema."}
        });
        addSettingsChanges(settings_changes_history, "23.4",
        {
            {"allow_suspicious_indices", true, false, "If true, index can defined with identical expressions"},
            {"allow_nonconst_timezone_arguments", true, false, "Allow non-const timezone arguments in certain time-related functions like toTimeZone(), fromUnixTimestamp*(), snowflakeToDateTime*()."},
            {"connect_timeout_with_failover_ms", 50, 1000, "Increase default connect timeout because of async connect"},
            {"connect_timeout_with_failover_secure_ms", 100, 1000, "Increase default secure connect timeout because of async connect"},
            {"hedged_connection_timeout_ms", 100, 50, "Start new connection in hedged requests after 50 ms instead of 100 to correspond with previous connect timeout"},
            {"formatdatetime_f_prints_single_zero", true, false, "Improved compatibility with MySQL DATE_FORMAT()/STR_TO_DATE()"},
            {"formatdatetime_parsedatetime_m_is_month_name", false, true, "Improved compatibility with MySQL DATE_FORMAT/STR_TO_DATE"}
        });
        addSettingsChanges(settings_changes_history, "23.3",
        {
            {"output_format_parquet_version", "1.0", "2.latest", "Use latest Parquet format version for output format"},
            {"input_format_json_ignore_unknown_keys_in_named_tuple", false, true, "Improve parsing JSON objects as named tuples"},
            {"input_format_native_allow_types_conversion", false, true, "Allow types conversion in Native input forma"},
            {"output_format_arrow_compression_method", "none", "lz4_frame", "Use lz4 compression in Arrow output format by default"},
            {"output_format_parquet_compression_method", "snappy", "lz4", "Use lz4 compression in Parquet output format by default"},
            {"output_format_orc_compression_method", "none", "lz4_frame", "Use lz4 compression in ORC output format by default"},
            {"async_query_sending_for_remote", false, true, "Create connections and send query async across shards"}
        });
        addSettingsChanges(settings_changes_history, "23.2",
        {
            {"output_format_parquet_fixed_string_as_fixed_byte_array", false, true, "Use Parquet FIXED_LENGTH_BYTE_ARRAY type for FixedString by default"},
            {"output_format_arrow_fixed_string_as_fixed_byte_array", false, true, "Use Arrow FIXED_SIZE_BINARY type for FixedString by default"},
            {"query_plan_remove_redundant_distinct", false, true, "Remove redundant Distinct step in query plan"},
            {"optimize_duplicate_order_by_and_distinct", true, false, "Remove duplicate ORDER BY and DISTINCT if it's possible"},
            {"insert_keeper_max_retries", 0, 20, "Enable reconnections to Keeper on INSERT, improve reliability"}
        });
        addSettingsChanges(settings_changes_history, "23.1",
        {
            {"input_format_json_read_objects_as_strings", 0, 1, "Enable reading nested json objects as strings while object type is experimental"},
            {"input_format_json_defaults_for_missing_elements_in_named_tuple", false, true, "Allow missing elements in JSON objects while reading named tuples by default"},
            {"input_format_csv_detect_header", false, true, "Detect header in CSV format by default"},
            {"input_format_tsv_detect_header", false, true, "Detect header in TSV format by default"},
            {"input_format_custom_detect_header", false, true, "Detect header in CustomSeparated format by default"},
            {"query_plan_remove_redundant_sorting", false, true, "Remove redundant sorting in query plan. For example, sorting steps related to ORDER BY clauses in subqueries"}
        });
        addSettingsChanges(settings_changes_history, "22.12",
        {
            {"max_size_to_preallocate_for_aggregation", 10'000'000, 100'000'000, "This optimizes performance"},
            {"query_plan_aggregation_in_order", 0, 1, "Enable some refactoring around query plan"},
            {"format_binary_max_string_size", 0, 1_GiB, "Prevent allocating large amount of memory"}
        });
        addSettingsChanges(settings_changes_history, "22.11",
        {
            {"use_structure_from_insertion_table_in_table_functions", 0, 2, "Improve using structure from insertion table in table functions"}
        });
        addSettingsChanges(settings_changes_history, "22.9",
        {
            {"force_grouping_standard_compatibility", false, true, "Make GROUPING function output the same as in SQL standard and other DBMS"}
        });
        addSettingsChanges(settings_changes_history, "22.7",
        {
            {"cross_to_inner_join_rewrite", 1, 2, "Force rewrite comma join to inner"},
            {"enable_positional_arguments", false, true, "Enable positional arguments feature by default"},
            {"format_csv_allow_single_quotes", true, false, "Most tools don't treat single quote in CSV specially, don't do it by default too"}
        });
        addSettingsChanges(settings_changes_history, "22.6",
        {
            {"output_format_json_named_tuples_as_objects", false, true, "Allow to serialize named tuples as JSON objects in JSON formats by default"},
            {"input_format_skip_unknown_fields", false, true, "Optimize reading subset of columns for some input formats"}
        });
        addSettingsChanges(settings_changes_history, "22.5",
        {
            {"memory_overcommit_ratio_denominator", 0, 1073741824, "Enable memory overcommit feature by default"},
            {"memory_overcommit_ratio_denominator_for_user", 0, 1073741824, "Enable memory overcommit feature by default"}
        });
        addSettingsChanges(settings_changes_history, "22.4",
        {
            {"allow_settings_after_format_in_insert", true, false, "Do not allow SETTINGS after FORMAT for INSERT queries because ClickHouse interpret SETTINGS as some values, which is misleading"}
        });
        addSettingsChanges(settings_changes_history, "22.3",
        {
            {"cast_ipv4_ipv6_default_on_conversion_error", true, false, "Make functions cast(value, 'IPv4') and cast(value, 'IPv6') behave same as toIPv4 and toIPv6 functions"}
        });
        addSettingsChanges(settings_changes_history, "21.12",
        {
            {"stream_like_engine_allow_direct_select", true, false, "Do not allow direct select for Kafka/RabbitMQ/FileLog by default"}
        });
        addSettingsChanges(settings_changes_history, "21.9",
        {
            {"output_format_decimal_trailing_zeros", true, false, "Do not output trailing zeros in text representation of Decimal types by default for better looking output"},
            {"use_hedged_requests", false, true, "Enable Hedged Requests feature by default"}
        });
        addSettingsChanges(settings_changes_history, "21.7",
        {
            {"legacy_column_name_of_tuple_literal", true, false, "Add this setting only for compatibility reasons. It makes sense to set to 'true', while doing rolling update of cluster from version lower than 21.7 to higher"}
        });
        addSettingsChanges(settings_changes_history, "21.5",
        {
            {"async_socket_for_remote", false, true, "Fix all problems and turn on asynchronous reads from socket for remote queries by default again"}
        });
        addSettingsChanges(settings_changes_history, "21.3",
        {
            {"async_socket_for_remote", true, false, "Turn off asynchronous reads from socket for remote queries because of some problems"},
            {"optimize_normalize_count_variants", false, true, "Rewrite aggregate functions that semantically equals to count() as count() by default"},
            {"normalize_function_names", false, true, "Normalize function names to their canonical names, this was needed for projection query routing"}
        });
        addSettingsChanges(settings_changes_history, "21.2",
        {
            {"enable_global_with_statement", false, true, "Propagate WITH statements to UNION queries and all subqueries by default"}
        });
        addSettingsChanges(settings_changes_history, "21.1",
        {
            {"insert_quorum_parallel", false, true, "Use parallel quorum inserts by default. It is significantly more convenient to use than sequential quorum inserts"},
            {"input_format_null_as_default", false, true, "Allow to insert NULL as default for input formats by default"},
            {"optimize_on_insert", false, true, "Enable data optimization on INSERT by default for better user experience"},
            {"use_compact_format_in_distributed_parts_names", false, true, "Use compact format for async INSERT into Distributed tables by default"}
        });
        addSettingsChanges(settings_changes_history, "20.10",
        {
            {"format_regexp_escaping_rule", "Escaped", "Raw", "Use Raw as default escaping rule for Regexp format to male the behaviour more like to what users expect"}
        });
        addSettingsChanges(settings_changes_history, "20.7",
        {
            {"show_table_uuid_in_table_create_query_if_not_nil", true, false, "Stop showing  UID of the table in its CREATE query for Engine=Atomic"}
        });
        addSettingsChanges(settings_changes_history, "20.5",
        {
            {"input_format_with_names_use_header", false, true, "Enable using header with names for formats with WithNames/WithNamesAndTypes suffixes"},
            {"allow_suspicious_codecs", true, false, "Don't allow to specify meaningless compression codecs"}
        });
        addSettingsChanges(settings_changes_history, "20.4",
        {
            {"validate_polygons", false, true, "Throw exception if polygon is invalid in function pointInPolygon by default instead of returning possibly wrong results"}
        });
        addSettingsChanges(settings_changes_history, "19.18",
        {
            {"enable_scalar_subquery_optimization", false, true, "Prevent scalar subqueries from (de)serializing large scalar values and possibly avoid running the same subquery more than once"}
        });
        addSettingsChanges(settings_changes_history, "19.14",
        {
            {"any_join_distinct_right_table_keys", true, false, "Disable ANY RIGHT and ANY FULL JOINs by default to avoid inconsistency"}
        });
        addSettingsChanges(settings_changes_history, "19.12",
        {
            {"input_format_defaults_for_omitted_fields", false, true, "Enable calculation of complex default expressions for omitted fields for some input formats, because it should be the expected behaviour"}
        });
        addSettingsChanges(settings_changes_history, "19.5",
        {
            {"max_partitions_per_insert_block", 0, 100, "Add a limit for the number of partitions in one block"}
        });
        addSettingsChanges(settings_changes_history, "18.12.17",
        {
            {"enable_optimize_predicate_expression", 0, 1, "Optimize predicates to subqueries by default"}
        });
    });
    return settings_changes_history;
}

const VersionToSettingsChangesMap & getMergeTreeSettingsChangesHistory()
{
    static VersionToSettingsChangesMap merge_tree_settings_changes_history;
    static std::once_flag initialized_flag;
    std::call_once(initialized_flag, [&]
    {
        addSettingsChanges(merge_tree_settings_changes_history, "25.12",
        {
            {"alter_column_secondary_index_mode", "compatibility", "rebuild", "Change the behaviour to allow ALTER `column` when they have dependent secondary indices"},
            {"nullable_serialization_version", "basic", "basic", "New setting"},
        });
        addSettingsChanges(merge_tree_settings_changes_history, "25.11",
        {
            {"merge_max_dynamic_subcolumns_in_wide_part", "auto", "auto", "Add a new setting to limit number of dynamic subcolumns in Wide part after merge regardless the parameters specified in the data type"},
            {"refresh_statistics_interval", 0, 0, "New setting"},
            {"shared_merge_tree_create_per_replica_metadata_nodes", true, false, "Reduce the amount of metadata in Keeper."},
            {"serialization_info_version", "basic", "with_types", "Change to the newer format allowing custom string serialization"},
            {"string_serialization_version", "single_stream", "with_size_stream", "Change to the newer format with separate sizes"},
            {"escape_variant_subcolumn_filenames", false, true, "Escape special symbols for filenames created for Variant type subcolumns in Wide parts"},
        });
        addSettingsChanges(merge_tree_settings_changes_history, "25.10",
        {
            {"auto_statistics_types", "", "", "New setting"},
            {"exclude_materialize_skip_indexes_on_merge", "", "", "New setting."},
            {"serialization_info_version", "basic", "basic", "New setting"},
            {"string_serialization_version", "single_stream", "single_stream", "New setting"},
            {"replicated_deduplication_window_seconds", 7 * 24 * 60 * 60, 60*60, "decrease default value"},
            {"shared_merge_tree_activate_coordinated_merges_tasks", false, false, "New settings"},
            {"shared_merge_tree_merge_coordinator_factor", 1.1f, 1.1f, "Lower coordinator sleep time after load"},
            {"min_level_for_wide_part", 0, 0, "New setting"},
            {"min_level_for_full_part_storage", 0, 0, "New setting"},
        });
        addSettingsChanges(merge_tree_settings_changes_history, "25.9",
        {
            {"vertical_merge_optimize_lightweight_delete", false, true, "New setting"},
            {"replicated_deduplication_window", 1000, 10000, "increase default value"},
            {"shared_merge_tree_enable_automatic_empty_partitions_cleanup", false, false, "New setting"},
            {"shared_merge_tree_empty_partition_lifetime", 86400, 86400, "New setting"},
            {"shared_merge_tree_outdated_parts_group_size", 2, 2, "New setting"},
            {"shared_merge_tree_use_outdated_parts_compact_format", false, true, "Enable outdated parts v3 by default"},
            {"shared_merge_tree_activate_coordinated_merges_tasks", false, false, "New settings"},
        });
        addSettingsChanges(merge_tree_settings_changes_history, "25.8",
        {
            {"object_serialization_version", "v2", "v2", "Add a setting to control JSON serialization versions"},
            {"object_shared_data_serialization_version", "map", "map", "Add a setting to control JSON serialization versions"},
            {"object_shared_data_serialization_version_for_zero_level_parts", "map", "map", "Add a setting to control JSON serialization versions  for zero level parts"},
            {"object_shared_data_buckets_for_compact_part", 8, 8, "Add a setting to control number of buckets for shared data in JSON serialization in compact parts"},
            {"object_shared_data_buckets_for_wide_part", 32, 32, "Add a setting to control number of buckets for shared data in JSON serialization in wide parts"},
            {"dynamic_serialization_version", "v2", "v2", "Add a setting to control Dynamic serialization versions"},
            {"search_orphaned_parts_disks", "any", "any", "New setting"},
            {"shared_merge_tree_virtual_parts_discovery_batch", 1, 1, "New setting"},
            {"max_digestion_size_per_segment", 256_MiB, 256_MiB, "Obsolete setting"},
            {"shared_merge_tree_update_replica_flags_delay_ms", 30000, 30000, "New setting"},
            {"write_marks_for_substreams_in_compact_parts", false, true, "Enable writing marks for substreams in compact parts by default"},
            {"allow_part_offset_column_in_projections", false, true, "Now projections can use _part_offset column."},
            {"max_uncompressed_bytes_in_patches", 0, 30ULL * 1024 * 1024 * 1024, "New setting"},
            {"shared_merge_tree_activate_coordinated_merges_tasks", false, false, "New settings"},
        });
        addSettingsChanges(merge_tree_settings_changes_history, "25.7",
        {
            /// RELEASE CLOSED
            {"shared_merge_tree_activate_coordinated_merges_tasks", false, false, "New settings"},
            /// RELEASE CLOSED
        });
        addSettingsChanges(merge_tree_settings_changes_history, "25.6",
        {
            /// RELEASE CLOSED
            {"cache_populated_by_fetch_filename_regexp", "", "", "New setting"},
            {"allow_coalescing_columns_in_partition_or_order_key", false, false, "New setting to allow coalescing of partition or sorting key columns."},
            {"shared_merge_tree_activate_coordinated_merges_tasks", false, false, "New settings"},
            /// RELEASE CLOSED
        });
        addSettingsChanges(merge_tree_settings_changes_history, "25.5",
        {
            /// Release closed. Please use 25.6
            {"shared_merge_tree_enable_coordinated_merges", false, false, "New setting"},
            {"shared_merge_tree_merge_coordinator_merges_prepare_count", 100, 100, "New setting"},
            {"shared_merge_tree_merge_coordinator_fetch_fresh_metadata_period_ms", 10000, 10000, "New setting"},
            {"shared_merge_tree_merge_coordinator_max_merge_request_size", 20, 20, "New setting"},
            {"shared_merge_tree_merge_coordinator_election_check_period_ms", 30000, 30000, "New setting"},
            {"shared_merge_tree_merge_coordinator_min_period_ms", 1, 1, "New setting"},
            {"shared_merge_tree_merge_coordinator_max_period_ms", 10000, 10000, "New setting"},
            {"shared_merge_tree_merge_coordinator_factor", 1.1f, 1.1f, "New setting"},
            {"shared_merge_tree_merge_worker_fast_timeout_ms", 100, 100, "New setting"},
            {"shared_merge_tree_merge_worker_regular_timeout_ms", 10000, 10000, "New setting"},
            {"apply_patches_on_merge", true, true, "New setting"},
            {"remove_unused_patch_parts", true, true, "New setting"},
            {"write_marks_for_substreams_in_compact_parts", false, false, "New setting"},
            /// Release closed. Please use 25.6
            {"allow_part_offset_column_in_projections", false, false, "New setting, it protects from creating projections with parent part offset column until it is stabilized."},
        });
        addSettingsChanges(merge_tree_settings_changes_history, "25.4",
        {
            /// Release closed. Please use 25.5
            {"max_postpone_time_for_failed_replicated_fetches_ms", 0, 1ULL * 60 * 1000, "Added new setting to enable postponing fetch tasks in the replication queue."},
            {"max_postpone_time_for_failed_replicated_merges_ms", 0, 1ULL * 60 * 1000, "Added new setting to enable postponing merge tasks in the replication queue."},
            {"max_postpone_time_for_failed_replicated_tasks_ms", 0, 5ULL * 60 * 1000, "Added new setting to enable postponing tasks in the replication queue."},
            {"default_compression_codec", "", "", "New setting"},
            {"refresh_parts_interval", 0, 0, "A new setting"},
            {"max_merge_delayed_streams_for_parallel_write", 40, 40, "New setting"},
            {"allow_summing_columns_in_partition_or_order_key", true, false, "New setting to allow summing of partition or sorting key columns"},
            /// Release closed. Please use 25.5
        });
        addSettingsChanges(merge_tree_settings_changes_history, "25.3",
        {
            /// Release closed. Please use 25.4
            {"shared_merge_tree_enable_keeper_parts_extra_data", false, false, "New setting"},
            {"zero_copy_merge_mutation_min_parts_size_sleep_no_scale_before_lock", 0, 0, "New setting"},
            {"enable_replacing_merge_with_cleanup_for_min_age_to_force_merge", false, false, "New setting to allow automatic cleanup merges for ReplacingMergeTree"},
            /// Release closed. Please use 25.4
        });
        addSettingsChanges(merge_tree_settings_changes_history, "25.2",
        {
            /// Release closed. Please use 25.3
            {"shared_merge_tree_initial_parts_update_backoff_ms", 50, 50, "New setting"},
            {"shared_merge_tree_max_parts_update_backoff_ms", 5000, 5000, "New setting"},
            {"shared_merge_tree_interserver_http_connection_timeout_ms", 100, 100, "New setting"},
            {"columns_and_secondary_indices_sizes_lazy_calculation", true, true, "New setting to calculate columns and indices sizes lazily"},
            {"table_disk", false, false, "New setting"},
            {"allow_reduce_blocking_parts_task", false, true, "Now SMT will remove stale blocking parts from ZooKeeper by default"},
            {"shared_merge_tree_max_suspicious_broken_parts", 0, 0, "Max broken parts for SMT, if more - deny automatic detach"},
            {"shared_merge_tree_max_suspicious_broken_parts_bytes", 0, 0, "Max size of all broken parts for SMT, if more - deny automatic detach"},
            /// Release closed. Please use 25.3
        });
        addSettingsChanges(merge_tree_settings_changes_history, "25.1",
        {
            /// Release closed. Please use 25.2
            {"shared_merge_tree_try_fetch_part_in_memory_data_from_replicas", false, false, "New setting to fetch parts data from other replicas"},
            {"enable_max_bytes_limit_for_min_age_to_force_merge", false, false, "Added new setting to limit max bytes for min_age_to_force_merge."},
            {"enable_max_bytes_limit_for_min_age_to_force_merge", false, false, "New setting"},
            {"add_minmax_index_for_numeric_columns", false, false, "New setting"},
            {"add_minmax_index_for_string_columns", false, false, "New setting"},
            {"materialize_skip_indexes_on_merge", true, true, "New setting"},
            {"merge_max_bytes_to_prewarm_cache", 1ULL * 1024 * 1024 * 1024, 1ULL * 1024 * 1024 * 1024, "Cloud sync"},
            {"merge_total_max_bytes_to_prewarm_cache", 15ULL * 1024 * 1024 * 1024, 15ULL * 1024 * 1024 * 1024, "Cloud sync"},
            {"reduce_blocking_parts_sleep_ms", 5000, 5000, "Cloud sync"},
            {"number_of_partitions_to_consider_for_merge", 10, 10, "Cloud sync"},
            {"shared_merge_tree_enable_outdated_parts_check", true, true, "Cloud sync"},
            {"shared_merge_tree_max_parts_update_leaders_in_total", 6, 6, "Cloud sync"},
            {"shared_merge_tree_max_parts_update_leaders_per_az", 2, 2, "Cloud sync"},
            {"shared_merge_tree_leader_update_period_seconds", 30, 30, "Cloud sync"},
            {"shared_merge_tree_leader_update_period_random_add_seconds", 10, 10, "Cloud sync"},
            {"shared_merge_tree_read_virtual_parts_from_leader", true, true, "Cloud sync"},
            {"shared_merge_tree_interserver_http_timeout_ms", 10000, 10000, "Cloud sync"},
            {"shared_merge_tree_max_replicas_for_parts_deletion", 10, 10, "Cloud sync"},
            {"shared_merge_tree_max_replicas_to_merge_parts_for_each_parts_range", 5, 5, "Cloud sync"},
            {"shared_merge_tree_use_outdated_parts_compact_format", false, false, "Cloud sync"},
            {"shared_merge_tree_memo_ids_remove_timeout_seconds", 1800, 1800, "Cloud sync"},
            {"shared_merge_tree_idle_parts_update_seconds", 3600, 3600, "Cloud sync"},
            {"shared_merge_tree_max_outdated_parts_to_process_at_once", 1000, 1000, "Cloud sync"},
            {"shared_merge_tree_postpone_next_merge_for_locally_merged_parts_rows_threshold", 1000000, 1000000, "Cloud sync"},
            {"shared_merge_tree_postpone_next_merge_for_locally_merged_parts_ms", 0, 0, "Cloud sync"},
            {"shared_merge_tree_range_for_merge_window_size", 10, 10, "Cloud sync"},
            {"shared_merge_tree_use_too_many_parts_count_from_virtual_parts", 0, 0, "Cloud sync"},
            {"shared_merge_tree_create_per_replica_metadata_nodes", true, true, "Cloud sync"},
            {"shared_merge_tree_use_metadata_hints_cache", true, true, "Cloud sync"},
            {"notify_newest_block_number", false, false, "Cloud sync"},
            {"allow_reduce_blocking_parts_task", false, false, "Cloud sync"},
            /// Release closed. Please use 25.2
        });
        addSettingsChanges(merge_tree_settings_changes_history, "24.12",
        {
            /// Release closed. Please use 25.1
            {"enforce_index_structure_match_on_partition_manipulation", true, false, "New setting"},
            {"use_primary_key_cache", false, false, "New setting"},
            {"prewarm_primary_key_cache", false, false, "New setting"},
            {"min_bytes_to_prewarm_caches", 0, 0, "New setting"},
            {"allow_experimental_reverse_key", false, false, "New setting"},
            /// Release closed. Please use 25.1
        });
        addSettingsChanges(merge_tree_settings_changes_history, "24.11",
        {
        });
        addSettingsChanges(merge_tree_settings_changes_history, "24.10",
        {
        });
        addSettingsChanges(merge_tree_settings_changes_history, "24.9",
        {
        });
        addSettingsChanges(merge_tree_settings_changes_history, "24.8",
        {
            {"deduplicate_merge_projection_mode", "ignore", "throw", "Do not allow to create inconsistent projection"}
        });
    });

    return merge_tree_settings_changes_history;
}

}<|MERGE_RESOLUTION|>--- conflicted
+++ resolved
@@ -56,11 +56,8 @@
             {"aggregate_function_input_format", "state", "state", "New setting to control AggregateFunction input format during INSERT operations. Setting Value set to state by default"},
             {"delta_lake_snapshot_start_version", -1, -1, "New setting."},
             {"delta_lake_snapshot_end_version", -1, -1, "New setting."},
-<<<<<<< HEAD
             {"compatibility_s3_presigned_url_query_in_path", false, false, "New setting."},
-=======
             {"optimize_inverse_dictionary_lookup", false, true, "New setting"},
->>>>>>> ca37ff2a
         });
         addSettingsChanges(settings_changes_history, "25.11",
         {
