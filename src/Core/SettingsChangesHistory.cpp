--- conflicted
+++ resolved
@@ -41,11 +41,8 @@
         /// Note: please check if the key already exists to prevent duplicate entries.
         addSettingsChanges(settings_changes_history, "25.11",
         {
-<<<<<<< HEAD
             {"query_plan_max_limit_for_lazy_materialization", 10, 100, "More optimal"},
-=======
             {"send_profile_events", true, true, "New setting. Whether to send profile events to the clients."},
->>>>>>> 9c703fd7
             {"into_outfile_create_parent_directories", false, false, "New setting"},
             {"correlated_subqueries_default_join_kind", "left", "right", "New setting. Default join kind for decorrelated query plan."},
             {"use_statistics_cache", 0, 0, "New setting"},
