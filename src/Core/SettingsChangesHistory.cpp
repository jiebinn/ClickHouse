#include <Core/SettingsChangesHistory.h>

#include <Core/SettingsEnums.h>

#include <Common/Exception.h>

namespace DB
{

namespace ErrorCodes
{
    extern const int LOGICAL_ERROR;
}

static void addSettingsChanges(
    VersionToSettingsChangesMap & settings_changes_history,
    std::string_view version,
    SettingsChangesHistory::SettingsChanges && changes)
{
    /// Forbid duplicate versions
    auto [_, inserted] = settings_changes_history.emplace(ClickHouseVersion(version), std::move(changes));
    if (!inserted)
        throw Exception{ErrorCodes::LOGICAL_ERROR, "Detected duplicate version '{}'", ClickHouseVersion(version).toString()};
}

const VersionToSettingsChangesMap & getSettingsChangesHistory()
{
    static VersionToSettingsChangesMap settings_changes_history;
    static std::once_flag initialized_flag;
    std::call_once(initialized_flag, [&]
    {
        // clang-format off
        /// History of settings changes that controls some backward incompatible changes
        /// across all ClickHouse versions. It maps ClickHouse version to settings changes that were done
        /// in this version. This history contains both changes to existing settings and newly added settings.
        /// Settings changes is a vector of structs
        ///     {setting_name, previous_value, new_value, reason}.
        /// For newly added setting choose the most appropriate previous_value (for example, if new setting
        /// controls new feature and it's 'true' by default, use 'false' as previous_value).
        /// It's used to implement `compatibility` setting (see https://github.com/ClickHouse/ClickHouse/issues/35972)
        /// Note: please check if the key already exists to prevent duplicate entries.
        addSettingsChanges(settings_changes_history, "25.10",
        {
            {"allow_dynamic_type_in_join_keys", true, false, "Disallow using Dynamic type in JOIN keys by default"},
            {"use_skip_indexes_on_data_read", false, true, "Enabled skip index usage in read phase by default"},
            {"enable_join_runtime_filters", false, false, "New setting"},
            {"join_runtime_bloom_filter_bytes", 512_KiB, 512_KiB, "New setting"},
            {"use_join_disjunctions_push_down", false, false, "New setting."},
            {"join_runtime_bloom_filter_hash_functions", 3, 3, "New setting"},
            {"rewrite_in_to_join", false, false, "New experimental setting"},
            {"iceberg_insert_max_rows_in_data_file", 100000, 1000000, "New setting."},
            {"iceberg_insert_max_bytes_in_data_file", 100000000, 100000000, "New setting."},
            {"delta_lake_insert_max_rows_in_data_file", 100000, 1000000, "New setting."},
            {"delta_lake_log_metadata", false, false, "New setting."},
            {"allow_experimental_qbit_type", false, false, "New experimental setting"},
            {"optimize_qbit_distance_function_reads", true, true, "New setting"},
            {"distributed_cache_prefer_bigger_buffer_size", false, false, "New setting."},
            {"s3_slow_all_threads_after_retryable_error", false, false, "Disable the setting by default"},
            {"backup_slow_all_threads_after_retryable_s3_error", false, false, "Disable the setting by default"},
            {"optimize_empty_string_comparisons", false, true, "A new setting."},
            {"query_plan_use_logical_join_step", true, true, "Added alias"},
            {"schema_inference_make_columns_nullable", 1, 3, "Take nullability information from Parquet/ORC/Arrow metadata by default, instead of making everything nullable."},
            {"materialized_views_squash_parallel_inserts", false, true, "Added setting to preserve old behavior if needed."},
        });
        addSettingsChanges(settings_changes_history, "25.9",
        {
            {"input_format_protobuf_oneof_presence", false, false, "New setting"},
            {"iceberg_delete_data_on_drop", false, false, "New setting"},
            {"use_skip_indexes_on_data_read", false, false, "New setting"},
            {"s3_slow_all_threads_after_retryable_error", false, false, "Added an alias for setting `backup_slow_all_threads_after_retryable_s3_error`"},
            {"iceberg_metadata_log_level", "none", "none", "New setting."},
            {"iceberg_insert_max_rows_in_data_file", 100000, 100000, "New setting."},
            {"iceberg_insert_max_bytes_in_data_file", 100000000, 100000000, "New setting."},
            {"query_plan_optimize_join_order_limit", 1, 1, "New setting"},
            {"query_plan_display_internal_aliases", false, false, "New setting"},
            {"query_plan_max_step_description_length", 1000000000, 500, "New setting"},
            {"allow_experimental_delta_lake_writes", false, false, "New setting."},
            {"query_plan_convert_any_join_to_semi_or_anti_join", true, true, "New setting."},
            {"text_index_use_bloom_filter", true, true, "New setting."},
            {"query_plan_direct_read_from_text_index", true, true, "New setting."},
            {"enable_producing_buckets_out_of_order_in_aggregation", false, true, "New setting"},
            {"jemalloc_enable_profiler", false, false, "New setting"},
            {"jemalloc_collect_profile_samples_in_trace_log", false, false, "New setting"},
            {"delta_lake_insert_max_bytes_in_data_file", 1_GiB, 1_GiB, "New setting."},
            {"delta_lake_insert_max_rows_in_data_file", 100000, 100000, "New setting."},
            {"promql_evaluation_time", Field{"auto"}, Field{"auto"}, "The setting was renamed. The previous name is `evaluation_time`."},
            {"evaluation_time", 0, 0, "Old setting which popped up here being renamed."},
            {"os_threads_nice_value_query", 0, 0, "New setting."},
            {"os_threads_nice_value_materialized_view", 0, 0, "New setting."},
            {"os_thread_priority", 0, 0, "Alias for os_threads_nice_value_query."},
        });
        addSettingsChanges(settings_changes_history, "25.8",
        {
            {"output_format_json_quote_64bit_integers", true, false, "Disable quoting of the 64 bit integers in JSON by default"},
            {"show_data_lake_catalogs_in_system_tables", true, true, "New setting"},
            {"optimize_rewrite_regexp_functions", false, true, "A new setting"},
            {"max_joined_block_size_bytes", 0, 4 * 1024 * 1024, "New setting"},
            {"azure_max_single_part_upload_size", 100 * 1024 * 1024, 32 * 1024 * 1024, "Align with S3"},
            {"azure_max_redirects", 10, 10, "New setting"},
            {"azure_max_get_rps", 0, 0, "New setting"},
            {"azure_max_get_burst", 0, 0, "New setting"},
            {"azure_max_put_rps", 0, 0, "New setting"},
            {"azure_max_put_burst", 0, 0, "New setting"},
            {"azure_use_adaptive_timeouts", true, true, "New setting"},
            {"azure_request_timeout_ms", 30000, 30000, "New setting"},
            {"azure_connect_timeout_ms", 1000, 1000, "New setting"},
            {"azure_sdk_use_native_client", false, true, "New setting"},
            {"analyzer_compatibility_allow_compound_identifiers_in_unflatten_nested", false, true, "New setting."},
            {"distributed_cache_connect_backoff_min_ms", 0, 0, "New setting"},
            {"distributed_cache_connect_backoff_max_ms", 50, 50, "New setting"},
            {"distributed_cache_read_request_max_tries", 20, 10, "Changed setting value"},
            {"distributed_cache_connect_max_tries", 20, 5, "Changed setting value"},
            {"opentelemetry_trace_cpu_scheduling", false, false, "New setting to trace `cpu_slot_preemption` feature."},
            {"output_format_parquet_max_dictionary_size", 1024 * 1024, 1024 * 1024, "New setting"},
            {"input_format_parquet_use_native_reader_v3", false, true, "New setting"},
            {"input_format_parquet_memory_low_watermark", 2ul << 20, 2ul << 20, "New setting"},
            {"input_format_parquet_memory_high_watermark", 4ul << 30, 4ul << 30, "New setting"},
            {"input_format_parquet_page_filter_push_down", true, true, "New setting (no effect when input_format_parquet_use_native_reader_v3 is disabled)"},
            {"input_format_parquet_use_offset_index", true, true, "New setting (no effect when input_format_parquet_use_native_reader_v3 is disabled)"},
            {"output_format_parquet_enum_as_byte_array", false, true, "Enable writing Enum as byte array in Parquet by default"},
            {"json_type_escape_dots_in_keys", false, false, "Add new setting that allows to escape dots in JSON keys during JSON type parsing"},
            {"parallel_replicas_support_projection", false, true, "New setting. Optimization of projections can be applied in parallel replicas. Effective only with enabled parallel_replicas_local_plan and aggregation_in_order is inactive."},
            {"input_format_json_infer_array_of_dynamic_from_array_of_different_types", false, true, "Infer Array(Dynamic) for JSON arrays with different values types by default"},
            {"enable_add_distinct_to_in_subqueries", false, false, "New setting to reduce the size of temporary tables transferred for distributed IN subqueries."},
            {"enable_vector_similarity_index", false, true, "Vector similarity indexes are GA."},
            {"execute_exists_as_scalar_subquery", false, true, "New setting"},
            {"allow_experimental_vector_similarity_index", false, true, "Vector similarity indexes are GA."},
            {"vector_search_with_rescoring", true, false, "New setting."},
            {"delta_lake_enable_expression_visitor_logging", false, false, "New setting"},
            {"write_full_path_in_iceberg_metadata", false, false, "New setting."},
            {"output_format_orc_compression_block_size", 65536, 262144, "New setting"},
            {"allow_database_iceberg", false, false, "Added an alias for setting `allow_experimental_database_iceberg`"},
            {"allow_database_unity_catalog", false, false, "Added an alias for setting `allow_experimental_database_unity_catalog`"},
            {"allow_database_glue_catalog", false, false, "Added an alias for setting `allow_experimental_database_glue_catalog`"},
            {"apply_patch_parts_join_cache_buckets", 8, 8, "New setting"},
            {"delta_lake_throw_on_engine_predicate_error", false, false, "New setting"},
            {"delta_lake_enable_engine_predicate", true, true, "New setting"},
            {"backup_restore_s3_retry_initial_backoff_ms", 25, 25, "New setting"},
            {"backup_restore_s3_retry_max_backoff_ms", 5000, 5000, "New setting"},
            {"backup_restore_s3_retry_jitter_factor", 0.0, 0.1, "New setting"},
            {"vector_search_index_fetch_multiplier", 1.0, 1.0, "Alias for setting 'vector_search_postfilter_multiplier'"},
            {"backup_slow_all_threads_after_retryable_s3_error", false, false, "New setting"},
            {"allow_experimental_ytsaurus_table_engine", false, false, "New setting."},
            {"allow_experimental_ytsaurus_table_function", false, false, "New setting."},
            {"allow_experimental_ytsaurus_dictionary_source", false, false, "New setting."},
            {"per_part_index_stats", false, false, "New setting."},
            {"allow_experimental_iceberg_compaction", 0, 0, "New setting "},
            {"delta_lake_snapshot_version", -1, -1, "New setting"},
            {"use_roaring_bitmap_iceberg_positional_deletes", false, false, "New setting"},
            {"iceberg_metadata_compression_method", "", "", "New setting"},
            {"allow_experimental_correlated_subqueries", false, true, "Mark correlated subqueries support as Beta."},
            {"promql_database", "", "", "New experimental setting"},
            {"promql_table", "", "", "New experimental setting"},
            {"evaluation_time", 0, 0, "New experimental setting"},
            {"output_format_parquet_date_as_uint16", false, false, "Added a compatibility setting for a minor compatibility-breaking change introduced back in 24.12."},
            {"enable_lightweight_update", false, true, "Lightweight updates were moved to Beta. Added an alias for setting 'allow_experimental_lightweight_update'."},
            {"allow_experimental_lightweight_update", false, true, "Lightweight updates were moved to Beta."},
            {"s3_slow_all_threads_after_retryable_error", false, false, "Added an alias for setting `backup_slow_all_threads_after_retryable_s3_error`"},
        });
        addSettingsChanges(settings_changes_history, "25.7",
        {
            /// RELEASE CLOSED
            {"correlated_subqueries_substitute_equivalent_expressions", false, true, "New setting to correlated subquery planning optimization."},
            {"function_date_trunc_return_type_behavior", 0, 0, "Add new setting to preserve old behaviour of dateTrunc function"},
            {"output_format_parquet_geometadata", false, true, "A new setting to allow to write information about geo columns in parquet metadata and encode columns in WKB format."},
            {"cluster_function_process_archive_on_multiple_nodes", false, true, "New setting"},
            {"enable_vector_similarity_index", false, false, "Added an alias for setting `allow_experimental_vector_similarity_index`"},
            {"distributed_plan_max_rows_to_broadcast", 20000, 20000, "New experimental setting."},
            {"output_format_json_map_as_array_of_tuples", false, false, "New setting"},
            {"input_format_json_map_as_array_of_tuples", false, false, "New setting"},
            {"parallel_distributed_insert_select", 0, 2, "Enable parallel distributed insert select by default"},
            {"write_through_distributed_cache_buffer_size", 0, 0, "New cloud setting"},
            {"min_joined_block_size_rows", 0, DEFAULT_BLOCK_SIZE, "New setting."},
            {"table_engine_read_through_distributed_cache", false, false, "New setting"},
            {"distributed_cache_alignment", 0, 0, "Rename of distributed_cache_read_alignment"},
            {"enable_scopes_for_with_statement", true, true, "New setting for backward compatibility with the old analyzer."},
            {"output_format_parquet_enum_as_byte_array", false, false, "Write enum using parquet physical type: BYTE_ARRAY and logical type: ENUM"},
            {"distributed_plan_force_shuffle_aggregation", 0, 0, "New experimental setting"},
            {"allow_experimental_insert_into_iceberg", false, false, "New setting."},
            /// RELEASE CLOSED
        });
        addSettingsChanges(settings_changes_history, "25.6",
        {
            /// RELEASE CLOSED
            {"output_format_native_use_flattened_dynamic_and_json_serialization", false, false, "Add flattened Dynamic/JSON serializations to Native format"},
            {"cast_string_to_date_time_mode", "basic", "basic", "Allow to use different DateTime parsing mode in String to DateTime cast"},
            {"parallel_replicas_connect_timeout_ms", 1000, 300, "Separate connection timeout for parallel replicas queries"},
            {"use_iceberg_partition_pruning", false, true, "Enable Iceberg partition pruning by default."},
            {"distributed_cache_credentials_refresh_period_seconds", 5, 5, "New private setting"},
            {"enable_shared_storage_snapshot_in_query", false, false, "A new setting to share storage snapshot in query"},
            {"merge_tree_storage_snapshot_sleep_ms", 0, 0, "A new setting to debug storage snapshot consistency in query"},
            {"enable_job_stack_trace", false, false, "The setting was disabled by default to avoid performance overhead."},
            {"use_legacy_to_time", true, true, "New setting. Allows for user to use the old function logic for toTime, which works as toTimeWithFixedDate."},
            {"allow_experimental_time_time64_type", false, false, "New settings. Allows to use a new experimental Time and Time64 data types."},
            {"enable_time_time64_type", false, false, "New settings. Allows to use a new experimental Time and Time64 data types."},
            {"optimize_use_projection_filtering", false, true, "New setting"},
            {"input_format_parquet_enable_json_parsing", false, true, "When reading Parquet files, parse JSON columns as ClickHouse JSON Column."},
            {"use_skip_indexes_if_final", 0, 1, "Change in default value of setting"},
            {"use_skip_indexes_if_final_exact_mode", 0, 1, "Change in default value of setting"},
            {"allow_experimental_time_series_aggregate_functions", false, false, "New setting to enable experimental timeSeries* aggregate functions."},
            {"min_outstreams_per_resize_after_split", 0, 24, "New setting."},
            {"count_matches_stop_at_empty_match", true, false, "New setting."},
            {"enable_parallel_blocks_marshalling", "false", "true", "A new setting"},
            {"format_schema_source", "file", "file", "New setting"},
            {"format_schema_message_name", "", "", "New setting"},
            {"enable_scopes_for_with_statement", true, true, "New setting for backward compatibility with the old analyzer."},
            {"backup_slow_all_threads_after_retryable_s3_error", false, false, "New setting"},
            {"s3_slow_all_threads_after_retryable_error", false, false, "Added an alias for setting `backup_slow_all_threads_after_retryable_s3_error`"},
            /// RELEASE CLOSED
        });
        addSettingsChanges(settings_changes_history, "25.5",
        {
            /// Release closed. Please use 25.6
            {"geotoh3_argument_order", "lon_lat", "lat_lon", "A new setting for legacy behaviour to set lon and lat argument order"},
            {"secondary_indices_enable_bulk_filtering", false, true, "A new algorithm for filtering by data skipping indices"},
            {"implicit_table_at_top_level", "", "", "A new setting, used in clickhouse-local"},
            {"use_skip_indexes_if_final_exact_mode", 0, 0, "This setting was introduced to help FINAL query return correct results with skip indexes"},
            {"parsedatetime_e_requires_space_padding", true, false, "Improved compatibility with MySQL DATE_FORMAT/STR_TO_DATE"},
            {"formatdatetime_e_with_space_padding", true, false, "Improved compatibility with MySQL DATE_FORMAT/STR_TO_DATE"},
            {"input_format_max_block_size_bytes", 0, 0, "New setting to limit bytes size if blocks created by input format"},
            {"parallel_replicas_insert_select_local_pipeline", false, true, "Use local pipeline during distributed INSERT SELECT with parallel replicas. Currently disabled due to performance issues"},
            {"page_cache_block_size", 1048576, 1048576, "Made this setting adjustable on a per-query level."},
            {"page_cache_lookahead_blocks", 16, 16, "Made this setting adjustable on a per-query level."},
            {"output_format_pretty_glue_chunks", "0", "auto", "A new setting to make Pretty formats prettier."},
            {"distributed_cache_read_only_from_current_az", true, true, "New setting"},
            {"parallel_hash_join_threshold", 0, 100'000, "New setting"},
            {"max_limit_for_ann_queries", 1'000, 0, "Obsolete setting"},
            {"max_limit_for_vector_search_queries", 1'000, 1'000, "New setting"},
            {"min_os_cpu_wait_time_ratio_to_throw", 0, 0, "Setting values were changed and backported to 25.4"},
            {"max_os_cpu_wait_time_ratio_to_throw", 0, 0, "Setting values were changed and backported to 25.4"},
            {"make_distributed_plan", 0, 0, "New experimental setting."},
            {"distributed_plan_execute_locally", 0, 0, "New experimental setting."},
            {"distributed_plan_default_shuffle_join_bucket_count", 8, 8, "New experimental setting."},
            {"distributed_plan_default_reader_bucket_count", 8, 8, "New experimental setting."},
            {"distributed_plan_optimize_exchanges", true, true, "New experimental setting."},
            {"distributed_plan_force_exchange_kind", "", "", "New experimental setting."},
            {"update_sequential_consistency", true, true, "A new setting"},
            {"update_parallel_mode", "auto", "auto", "A new setting"},
            {"lightweight_delete_mode", "alter_update", "alter_update", "A new setting"},
            {"alter_update_mode", "heavy", "heavy", "A new setting"},
            {"apply_patch_parts", true, true, "A new setting"},
            {"allow_experimental_lightweight_update", false, false, "A new setting"},
            {"allow_experimental_delta_kernel_rs", false, true, "New setting"},
            {"allow_experimental_database_hms_catalog", false, false, "Allow experimental database engine DataLakeCatalog with catalog_type = 'hive'"},
            {"vector_search_filter_strategy", "auto", "auto", "New setting"},
            {"vector_search_postfilter_multiplier", 1.0, 1.0, "New setting"},
            {"compile_expressions", false, true, "We believe that the LLVM infrastructure behind the JIT compiler is stable enough to enable this setting by default."},
            {"input_format_parquet_bloom_filter_push_down", false, true, "When reading Parquet files, skip whole row groups based on the WHERE/PREWHERE expressions and bloom filter in the Parquet metadata."},
            {"input_format_parquet_allow_geoparquet_parser", false, true, "A new setting to use geo columns in parquet file"},
            {"enable_url_encoding", true, false, "Changed existing setting's default value"},
            {"s3_slow_all_threads_after_network_error", false, true, "New setting"},
            {"enable_scopes_for_with_statement", true, true, "New setting for backward compatibility with the old analyzer."},
            /// Release closed. Please use 25.6
        });
        addSettingsChanges(settings_changes_history, "25.4",
        {
            /// Release closed. Please use 25.5
            {"use_query_condition_cache", false, true, "A new optimization"},
            {"allow_materialized_view_with_bad_select", true, false, "Don't allow creating MVs referencing nonexistent columns or tables"},
            {"query_plan_optimize_lazy_materialization", false, true, "Added new setting to use query plan for lazy materialization optimisation"},
            {"query_plan_max_limit_for_lazy_materialization", 10, 10, "Added new setting to control maximum limit value that allows to use query plan for lazy materialization optimisation. If zero, there is no limit"},
            {"query_plan_convert_join_to_in", false, false, "New setting"},
            {"enable_hdfs_pread", true, true, "New setting."},
            {"low_priority_query_wait_time_ms", 1000, 1000, "New setting."},
            {"allow_experimental_correlated_subqueries", false, false, "Added new setting to allow correlated subqueries execution."},
            {"serialize_query_plan", false, false, "NewSetting"},
            {"allow_experimental_shared_set_join", 0, 1, "A setting for ClickHouse Cloud to enable SharedSet and SharedJoin"},
            {"allow_special_bool_values_inside_variant", true, false, "Don't allow special bool values during Variant type parsing"},
            {"cast_string_to_variant_use_inference", true, true, "New setting to enable/disable types inference during CAST from String to Variant"},
            {"distributed_cache_read_request_max_tries", 20, 20, "New setting"},
            {"query_condition_cache_store_conditions_as_plaintext", false, false, "New setting"},
            {"min_os_cpu_wait_time_ratio_to_throw", 0, 0, "New setting"},
            {"max_os_cpu_wait_time_ratio_to_throw", 0, 0, "New setting"},
            {"query_plan_merge_filter_into_join_condition", false, true, "Added new setting to merge filter into join condition"},
            {"use_local_cache_for_remote_storage", true, false, "Obsolete setting."},
            {"iceberg_timestamp_ms", 0, 0, "New setting."},
            {"iceberg_snapshot_id", 0, 0, "New setting."},
            {"use_iceberg_metadata_files_cache", true, true, "New setting"},
            {"query_plan_join_shard_by_pk_ranges", false, false, "New setting"},
            {"parallel_replicas_insert_select_local_pipeline", false, false, "Use local pipeline during distributed INSERT SELECT with parallel replicas. Currently disabled due to performance issues"},
            {"parallel_hash_join_threshold", 0, 0, "New setting"},
            {"function_date_trunc_return_type_behavior", 1, 0, "Change the result type for dateTrunc function for DateTime64/Date32 arguments to DateTime64/Date32 regardless of time unit to get correct result for negative values"},
            {"enable_scopes_for_with_statement", true, true, "New setting for backward compatibility with the old analyzer."},
            /// Release closed. Please use 25.5
        });
        addSettingsChanges(settings_changes_history, "25.3",
        {
            /// Release closed. Please use 25.4
            {"enable_json_type", false, true, "JSON data type is production-ready"},
            {"enable_dynamic_type", false, true, "Dynamic data type is production-ready"},
            {"enable_variant_type", false, true, "Variant data type is production-ready"},
            {"allow_experimental_json_type", false, true, "JSON data type is production-ready"},
            {"allow_experimental_dynamic_type", false, true, "Dynamic data type is production-ready"},
            {"allow_experimental_variant_type", false, true, "Variant data type is production-ready"},
            {"allow_experimental_database_unity_catalog", false, false, "Allow experimental database engine DataLakeCatalog with catalog_type = 'unity'"},
            {"allow_experimental_database_glue_catalog", false, false, "Allow experimental database engine DataLakeCatalog with catalog_type = 'glue'"},
            {"use_page_cache_with_distributed_cache", false, false, "New setting"},
            {"use_query_condition_cache", false, false, "New setting."},
            {"parallel_replicas_for_cluster_engines", false, true, "New setting."},
            {"parallel_hash_join_threshold", 0, 0, "New setting"},
            /// Release closed. Please use 25.4
        });
        addSettingsChanges(settings_changes_history, "25.2",
        {
            /// Release closed. Please use 25.3
            {"schema_inference_make_json_columns_nullable", false, false, "Allow to infer Nullable(JSON) during schema inference"},
            {"query_plan_use_new_logical_join_step", false, true, "Enable new step"},
            {"postgresql_fault_injection_probability", 0., 0., "New setting"},
            {"apply_settings_from_server", false, true, "Client-side code (e.g. INSERT input parsing and query output formatting) will use the same settings as the server, including settings from server config."},
            {"merge_tree_use_deserialization_prefixes_cache", true, true, "A new setting to control the usage of deserialization prefixes cache in MergeTree"},
            {"merge_tree_use_prefixes_deserialization_thread_pool", true, true, "A new setting controlling the usage of the thread pool for parallel prefixes deserialization in MergeTree"},
            {"optimize_and_compare_chain", false, true, "A new setting"},
            {"enable_adaptive_memory_spill_scheduler", false, false, "New setting. Enable spill memory data into external storage adaptively."},
            {"output_format_parquet_write_bloom_filter", false, true, "Added support for writing Parquet bloom filters."},
            {"output_format_parquet_bloom_filter_bits_per_value", 10.5, 10.5, "New setting."},
            {"output_format_parquet_bloom_filter_flush_threshold_bytes", 128 * 1024 * 1024, 128 * 1024 * 1024, "New setting."},
            {"output_format_pretty_max_rows", 10000, 1000, "It is better for usability - less amount to scroll."},
            {"restore_replicated_merge_tree_to_shared_merge_tree", false, false, "New setting."},
            {"parallel_replicas_only_with_analyzer", true, true, "Parallel replicas is supported only with analyzer enabled"},
            {"s3_allow_multipart_copy", true, true, "New setting."},
        });
        addSettingsChanges(settings_changes_history, "25.1",
        {
            /// Release closed. Please use 25.2
            {"allow_not_comparable_types_in_order_by", true, false, "Don't allow not comparable types in order by by default"},
            {"allow_not_comparable_types_in_comparison_functions", true, false, "Don't allow not comparable types in comparison functions by default"},
            {"output_format_json_pretty_print", false, true, "Print values in a pretty format in JSON output format by default"},
            {"allow_experimental_ts_to_grid_aggregate_function", false, false, "Cloud only"},
            {"formatdatetime_f_prints_scale_number_of_digits", true, false, "New setting."},
            {"distributed_cache_connect_max_tries", 20, 20, "Cloud only"},
            {"query_plan_use_new_logical_join_step", false, false, "New join step, internal change"},
            {"distributed_cache_min_bytes_for_seek", 0, 0, "New private setting."},
            {"use_iceberg_partition_pruning", false, false, "New setting for Iceberg partition pruning."},
            {"max_bytes_ratio_before_external_group_by", 0.0, 0.5, "Enable automatic spilling to disk by default."},
            {"max_bytes_ratio_before_external_sort", 0.0, 0.5, "Enable automatic spilling to disk by default."},
            {"min_external_sort_block_bytes", 0., 100_MiB, "New setting."},
            {"s3queue_migrate_old_metadata_to_buckets", false, false, "New setting."},
            {"distributed_cache_pool_behaviour_on_limit", "allocate_bypassing_pool", "wait", "Cloud only"},
            {"use_hive_partitioning", false, true, "Enabled the setting by default."},
            {"query_plan_try_use_vector_search", false, true, "New setting."},
            {"short_circuit_function_evaluation_for_nulls", false, true, "Allow to execute functions with Nullable arguments only on rows with non-NULL values in all arguments"},
            {"short_circuit_function_evaluation_for_nulls_threshold", 1.0, 1.0, "Ratio threshold of NULL values to execute functions with Nullable arguments only on rows with non-NULL values in all arguments. Applies when setting short_circuit_function_evaluation_for_nulls is enabled."},
            {"output_format_orc_writer_time_zone_name", "GMT", "GMT", "The time zone name for ORC writer, the default ORC writer's time zone is GMT."},
            {"output_format_pretty_highlight_trailing_spaces", false, true, "A new setting."},
            {"allow_experimental_bfloat16_type", false, true, "Add new BFloat16 type"},
            {"allow_push_predicate_ast_for_distributed_subqueries", false, true, "A new setting"},
            {"output_format_pretty_squash_consecutive_ms", 0, 50, "Add new setting"},
            {"output_format_pretty_squash_max_wait_ms", 0, 1000, "Add new setting"},
            {"output_format_pretty_max_column_name_width_cut_to", 0, 24, "A new setting"},
            {"output_format_pretty_max_column_name_width_min_chars_to_cut", 0, 4, "A new setting"},
            {"output_format_pretty_multiline_fields", false, true, "A new setting"},
            {"output_format_pretty_fallback_to_vertical", false, true, "A new setting"},
            {"output_format_pretty_fallback_to_vertical_max_rows_per_chunk", 0, 100, "A new setting"},
            {"output_format_pretty_fallback_to_vertical_min_columns", 0, 5, "A new setting"},
            {"output_format_pretty_fallback_to_vertical_min_table_width", 0, 250, "A new setting"},
            {"merge_table_max_tables_to_look_for_schema_inference", 1, 1000, "A new setting"},
            {"max_autoincrement_series", 1000, 1000, "A new setting"},
            {"validate_enum_literals_in_operators", false, false, "A new setting"},
            {"allow_experimental_kusto_dialect", true, false, "A new setting"},
            {"allow_experimental_prql_dialect", true, false, "A new setting"},
            {"h3togeo_lon_lat_result_order", true, false, "A new setting"},
            {"max_parallel_replicas", 1, 1000, "Use up to 1000 parallel replicas by default."},
            {"allow_general_join_planning", false, true, "Allow more general join planning algorithm when hash join algorithm is enabled."},
            {"optimize_extract_common_expressions", false, true, "Optimize WHERE, PREWHERE, ON, HAVING and QUALIFY expressions by extracting common expressions out from disjunction of conjunctions."},
            /// Release closed. Please use 25.2
        });
        addSettingsChanges(settings_changes_history, "24.12",
        {
            /// Release closed. Please use 25.1
            {"allow_experimental_database_iceberg", false, false, "New setting."},
            {"shared_merge_tree_sync_parts_on_partition_operations", 1, 1, "New setting. By default parts are always synchronized"},
            {"query_plan_join_swap_table", "false", "auto", "New setting. Right table was always chosen before."},
            {"max_size_to_preallocate_for_aggregation", 100'000'000, 1'000'000'000'000, "Enable optimisation for bigger tables."},
            {"max_size_to_preallocate_for_joins", 100'000'000, 1'000'000'000'000, "Enable optimisation for bigger tables."},
            {"max_bytes_ratio_before_external_group_by", 0., 0., "New setting."},
            {"optimize_extract_common_expressions", false, false, "Introduce setting to optimize WHERE, PREWHERE, ON, HAVING and QUALIFY expressions by extracting common expressions out from disjunction of conjunctions."},
            {"max_bytes_ratio_before_external_sort", 0., 0., "New setting."},
            {"use_async_executor_for_materialized_views", false, false, "New setting."},
            {"http_response_headers", "", "", "New setting."},
            {"output_format_parquet_datetime_as_uint32", true, false, "Write DateTime as DateTime64(3) instead of UInt32 (these are the two Parquet types closest to DateTime)."},
            {"output_format_parquet_date_as_uint16", true, false, "Write Date as Date32 instead of plain UInt16 (these are the two Parquet types closest to Date)."},
            {"skip_redundant_aliases_in_udf", false, false, "When enabled, this allows you to use the same user defined function several times for several materialized columns in the same table."},
            {"parallel_replicas_index_analysis_only_on_coordinator", true, true, "Index analysis done only on replica-coordinator and skipped on other replicas. Effective only with enabled parallel_replicas_local_plan"}, // enabling it was moved to 24.10
            {"least_greatest_legacy_null_behavior", true, false, "New setting"},
            {"use_concurrency_control", false, true, "Enable concurrency control by default"},
            {"join_algorithm", "default", "direct,parallel_hash,hash", "'default' was deprecated in favor of explicitly specified join algorithms, also parallel_hash is now preferred over hash"},
            /// Release closed. Please use 25.1
        });
        addSettingsChanges(settings_changes_history, "24.11",
        {
            {"validate_mutation_query", false, true, "New setting to validate mutation queries by default."},
            {"enable_job_stack_trace", false, false, "Enables collecting stack traces from job's scheduling. Disabled by default to avoid performance overhead."},
            {"allow_suspicious_types_in_group_by", true, false, "Don't allow Variant/Dynamic types in GROUP BY by default"},
            {"allow_suspicious_types_in_order_by", true, false, "Don't allow Variant/Dynamic types in ORDER BY by default"},
            {"distributed_cache_discard_connection_if_unread_data", true, true, "New setting"},
            {"filesystem_cache_enable_background_download_for_metadata_files_in_packed_storage", true, true, "New setting"},
            {"filesystem_cache_enable_background_download_during_fetch", true, true, "New setting"},
            {"azure_check_objects_after_upload", false, false, "Check each uploaded object in azure blob storage to be sure that upload was successful"},
            {"backup_restore_keeper_max_retries", 20, 1000, "Should be big enough so the whole operation BACKUP or RESTORE operation won't fail because of a temporary [Zoo]Keeper failure in the middle of it."},
            {"backup_restore_failure_after_host_disconnected_for_seconds", 0, 3600, "New setting."},
            {"backup_restore_keeper_max_retries_while_initializing", 0, 20, "New setting."},
            {"backup_restore_keeper_max_retries_while_handling_error", 0, 20, "New setting."},
            {"backup_restore_finish_timeout_after_error_sec", 0, 180, "New setting."},
            {"query_plan_merge_filters", false, true, "Allow to merge filters in the query plan. This is required to properly support filter-push-down with a new analyzer."},
            {"parallel_replicas_local_plan", false, true, "Use local plan for local replica in a query with parallel replicas"},
            {"merge_tree_use_v1_object_and_dynamic_serialization", true, false, "Add new serialization V2 version for JSON and Dynamic types"},
            {"min_joined_block_size_bytes", 524288, 524288, "New setting."},
            {"allow_experimental_bfloat16_type", false, false, "Add new experimental BFloat16 type"},
            {"filesystem_cache_skip_download_if_exceeds_per_query_cache_write_limit", 1, 1, "Rename of setting skip_download_if_exceeds_query_cache_limit"},
            {"filesystem_cache_prefer_bigger_buffer_size", true, true, "New setting"},
            {"read_in_order_use_virtual_row", false, false, "Use virtual row while reading in order of primary key or its monotonic function fashion. It is useful when searching over multiple parts as only relevant ones are touched."},
            {"s3_skip_empty_files", false, true, "We hope it will provide better UX"},
            {"filesystem_cache_boundary_alignment", 0, 0, "New setting"},
            {"push_external_roles_in_interserver_queries", false, true, "New setting."},
            {"enable_variant_type", false, false, "Add alias to allow_experimental_variant_type"},
            {"enable_dynamic_type", false, false, "Add alias to allow_experimental_dynamic_type"},
            {"enable_json_type", false, false, "Add alias to allow_experimental_json_type"},
        });
        addSettingsChanges(settings_changes_history, "24.10",
        {
            {"query_metric_log_interval", 0, -1, "New setting."},
            {"enforce_strict_identifier_format", false, false, "New setting."},
            {"enable_parsing_to_custom_serialization", false, true, "New setting"},
            {"mongodb_throw_on_unsupported_query", false, true, "New setting."},
            {"enable_parallel_replicas", false, false, "Parallel replicas with read tasks became the Beta tier feature."},
            {"parallel_replicas_mode", "read_tasks", "read_tasks", "This setting was introduced as a part of making parallel replicas feature Beta"},
            {"filesystem_cache_name", "", "", "Filesystem cache name to use for stateless table engines or data lakes"},
            {"restore_replace_external_dictionary_source_to_null", false, false, "New setting."},
            {"show_create_query_identifier_quoting_rule", "when_necessary", "when_necessary", "New setting."},
            {"show_create_query_identifier_quoting_style", "Backticks", "Backticks", "New setting."},
            {"merge_tree_min_read_task_size", 8, 8, "New setting"},
            {"merge_tree_min_rows_for_concurrent_read_for_remote_filesystem", (20 * 8192), 0, "Setting is deprecated"},
            {"merge_tree_min_bytes_for_concurrent_read_for_remote_filesystem", (24 * 10 * 1024 * 1024), 0, "Setting is deprecated"},
            {"implicit_select", false, false, "A new setting."},
            {"output_format_native_write_json_as_string", false, false, "Add new setting to allow write JSON column as single String column in Native format"},
            {"output_format_binary_write_json_as_string", false, false, "Add new setting to write values of JSON type as JSON string in RowBinary output format"},
            {"input_format_binary_read_json_as_string", false, false, "Add new setting to read values of JSON type as JSON string in RowBinary input format"},
            {"min_free_disk_bytes_to_perform_insert", 0, 0, "New setting."},
            {"min_free_disk_ratio_to_perform_insert", 0.0, 0.0, "New setting."},
            {"parallel_replicas_local_plan", false, true, "Use local plan for local replica in a query with parallel replicas"},
            {"enable_named_columns_in_function_tuple", false, false, "Disabled pending usability improvements"},
            {"cloud_mode_database_engine", 1, 1, "A setting for ClickHouse Cloud"},
            {"allow_experimental_shared_set_join", 0, 0, "A setting for ClickHouse Cloud"},
            {"read_through_distributed_cache", 0, 0, "A setting for ClickHouse Cloud"},
            {"write_through_distributed_cache", 0, 0, "A setting for ClickHouse Cloud"},
            {"distributed_cache_throw_on_error", 0, 0, "A setting for ClickHouse Cloud"},
            {"distributed_cache_log_mode", "on_error", "on_error", "A setting for ClickHouse Cloud"},
            {"distributed_cache_fetch_metrics_only_from_current_az", 1, 1, "A setting for ClickHouse Cloud"},
            {"distributed_cache_connect_max_tries", 20, 20, "A setting for ClickHouse Cloud"},
            {"distributed_cache_receive_response_wait_milliseconds", 60000, 60000, "A setting for ClickHouse Cloud"},
            {"distributed_cache_receive_timeout_milliseconds", 10000, 10000, "A setting for ClickHouse Cloud"},
            {"distributed_cache_wait_connection_from_pool_milliseconds", 100, 100, "A setting for ClickHouse Cloud"},
            {"distributed_cache_bypass_connection_pool", 0, 0, "A setting for ClickHouse Cloud"},
            {"distributed_cache_pool_behaviour_on_limit", "allocate_bypassing_pool", "allocate_bypassing_pool", "A setting for ClickHouse Cloud"},
            {"distributed_cache_read_alignment", 0, 0, "A setting for ClickHouse Cloud"},
            {"distributed_cache_max_unacked_inflight_packets", 10, 10, "A setting for ClickHouse Cloud"},
            {"distributed_cache_data_packet_ack_window", 5, 5, "A setting for ClickHouse Cloud"},
            {"input_format_parquet_enable_row_group_prefetch", false, true, "Enable row group prefetching during parquet parsing. Currently, only single-threaded parsing can prefetch."},
            {"input_format_orc_dictionary_as_low_cardinality", false, true, "Treat ORC dictionary encoded columns as LowCardinality columns while reading ORC files"},
            {"allow_experimental_refreshable_materialized_view", false, true, "Not experimental anymore"},
            {"max_parts_to_move", 0, 1000, "New setting"},
            {"hnsw_candidate_list_size_for_search", 64, 256, "New setting. Previously, the value was optionally specified in CREATE INDEX and 64 by default."},
            {"allow_reorder_prewhere_conditions", true, true, "New setting"},
            {"input_format_parquet_bloom_filter_push_down", false, false, "When reading Parquet files, skip whole row groups based on the WHERE/PREWHERE expressions and bloom filter in the Parquet metadata."},
            {"date_time_64_output_format_cut_trailing_zeros_align_to_groups_of_thousands", false, false, "Dynamically trim the trailing zeros of datetime64 values to adjust the output scale to (0, 3, 6), corresponding to 'seconds', 'milliseconds', and 'microseconds'."},
            {"parallel_replicas_index_analysis_only_on_coordinator", false, true, "Index analysis done only on replica-coordinator and skipped on other replicas. Effective only with enabled parallel_replicas_local_plan"},
            {"distributed_cache_discard_connection_if_unread_data", true, true, "New setting"},
            {"azure_check_objects_after_upload", false, false, "Check each uploaded object in azure blob storage to be sure that upload was successful"},
            {"backup_restore_keeper_max_retries", 20, 1000, "Should be big enough so the whole operation BACKUP or RESTORE operation won't fail because of a temporary [Zoo]Keeper failure in the middle of it."},
            {"backup_restore_failure_after_host_disconnected_for_seconds", 0, 3600, "New setting."},
            {"backup_restore_keeper_max_retries_while_initializing", 0, 20, "New setting."},
            {"backup_restore_keeper_max_retries_while_handling_error", 0, 20, "New setting."},
            {"backup_restore_finish_timeout_after_error_sec", 0, 180, "New setting."},
        });
        addSettingsChanges(settings_changes_history, "24.9",
        {
            {"output_format_orc_dictionary_key_size_threshold", 0.0, 0.0, "For a string column in ORC output format, if the number of distinct values is greater than this fraction of the total number of non-null rows, turn off dictionary encoding. Otherwise dictionary encoding is enabled"},
            {"input_format_json_empty_as_default", false, false, "Added new setting to allow to treat empty fields in JSON input as default values."},
            {"input_format_try_infer_variants", false, false, "Try to infer Variant type in text formats when there is more than one possible type for column/array elements"},
            {"join_output_by_rowlist_perkey_rows_threshold", 0, 5, "The lower limit of per-key average rows in the right table to determine whether to output by row list in hash join."},
            {"create_if_not_exists", false, false, "New setting."},
            {"allow_materialized_view_with_bad_select", true, true, "Support (but not enable yet) stricter validation in CREATE MATERIALIZED VIEW"},
            {"parallel_replicas_mark_segment_size", 128, 0, "Value for this setting now determined automatically"},
            {"database_replicated_allow_replicated_engine_arguments", 1, 0, "Don't allow explicit arguments by default"},
            {"database_replicated_allow_explicit_uuid", 1, 0, "Added a new setting to disallow explicitly specifying table UUID"},
            {"parallel_replicas_local_plan", false, false, "Use local plan for local replica in a query with parallel replicas"},
            {"join_to_sort_minimum_perkey_rows", 0, 40, "The lower limit of per-key average rows in the right table to determine whether to rerange the right table by key in left or inner join. This setting ensures that the optimization is not applied for sparse table keys"},
            {"join_to_sort_maximum_table_rows", 0, 10000, "The maximum number of rows in the right table to determine whether to rerange the right table by key in left or inner join"},
            {"allow_experimental_join_right_table_sorting", false, false, "If it is set to true, and the conditions of `join_to_sort_minimum_perkey_rows` and `join_to_sort_maximum_table_rows` are met, rerange the right table by key to improve the performance in left or inner hash join"},
            {"mongodb_throw_on_unsupported_query", false, true, "New setting."},
            {"min_free_disk_bytes_to_perform_insert", 0, 0, "Maintain some free disk space bytes from inserts while still allowing for temporary writing."},
            {"min_free_disk_ratio_to_perform_insert", 0.0, 0.0, "Maintain some free disk space bytes expressed as ratio to total disk space from inserts while still allowing for temporary writing."},
        });
        addSettingsChanges(settings_changes_history, "24.8",
        {
            {"rows_before_aggregation", false, false, "Provide exact value for rows_before_aggregation statistic, represents the number of rows read before aggregation"},
            {"restore_replace_external_table_functions_to_null", false, false, "New setting."},
            {"restore_replace_external_engines_to_null", false, false, "New setting."},
            {"input_format_json_max_depth", 1000000, 1000, "It was unlimited in previous versions, but that was unsafe."},
            {"merge_tree_min_bytes_per_task_for_remote_reading", 4194304, 2097152, "Value is unified with `filesystem_prefetch_min_bytes_for_single_read_task`"},
            {"use_hive_partitioning", false, false, "Allows to use hive partitioning for File, URL, S3, AzureBlobStorage and HDFS engines."},
            {"allow_experimental_kafka_offsets_storage_in_keeper", false, false, "Allow the usage of experimental Kafka storage engine that stores the committed offsets in ClickHouse Keeper"},
            {"allow_archive_path_syntax", true, true, "Added new setting to allow disabling archive path syntax."},
            {"query_cache_tag", "", "", "New setting for labeling query cache settings."},
            {"allow_experimental_time_series_table", false, false, "Added new setting to allow the TimeSeries table engine"},
            {"enable_analyzer", 1, 1, "Added an alias to a setting `allow_experimental_analyzer`."},
            {"optimize_functions_to_subcolumns", false, true, "Enabled settings by default"},
            {"allow_experimental_json_type", false, false, "Add new experimental JSON type"},
            {"use_json_alias_for_old_object_type", true, false, "Use JSON type alias to create new JSON type"},
            {"type_json_skip_duplicated_paths", false, false, "Allow to skip duplicated paths during JSON parsing"},
            {"allow_experimental_vector_similarity_index", false, false, "Added new setting to allow experimental vector similarity indexes"},
            {"input_format_try_infer_datetimes_only_datetime64", true, false, "Allow to infer DateTime instead of DateTime64 in data formats"},
        });
        addSettingsChanges(settings_changes_history, "24.7",
        {
            {"output_format_parquet_write_page_index", false, true, "Add a possibility to write page index into parquet files."},
            {"output_format_binary_encode_types_in_binary_format", false, false, "Added new setting to allow to write type names in binary format in RowBinaryWithNamesAndTypes output format"},
            {"input_format_binary_decode_types_in_binary_format", false, false, "Added new setting to allow to read type names in binary format in RowBinaryWithNamesAndTypes input format"},
            {"output_format_native_encode_types_in_binary_format", false, false, "Added new setting to allow to write type names in binary format in Native output format"},
            {"input_format_native_decode_types_in_binary_format", false, false, "Added new setting to allow to read type names in binary format in Native output format"},
            {"read_in_order_use_buffering", false, true, "Use buffering before merging while reading in order of primary key"},
            {"enable_named_columns_in_function_tuple", false, false, "Generate named tuples in function tuple() when all names are unique and can be treated as unquoted identifiers."},
            {"optimize_trivial_insert_select", true, false, "The optimization does not make sense in many cases."},
            {"dictionary_validate_primary_key_type", false, false, "Validate primary key type for dictionaries. By default id type for simple layouts will be implicitly converted to UInt64."},
            {"collect_hash_table_stats_during_joins", false, true, "New setting."},
            {"max_size_to_preallocate_for_joins", 0, 100'000'000, "New setting."},
            {"input_format_orc_reader_time_zone_name", "GMT", "GMT", "The time zone name for ORC row reader, the default ORC row reader's time zone is GMT."},
            {"database_replicated_allow_heavy_create", true, false, "Long-running DDL queries (CREATE AS SELECT and POPULATE) for Replicated database engine was forbidden"},
            {"query_plan_merge_filters", false, false, "Allow to merge filters in the query plan"},
            {"azure_sdk_max_retries", 10, 10, "Maximum number of retries in azure sdk"},
            {"azure_sdk_retry_initial_backoff_ms", 10, 10, "Minimal backoff between retries in azure sdk"},
            {"azure_sdk_retry_max_backoff_ms", 1000, 1000, "Maximal backoff between retries in azure sdk"},
            {"ignore_on_cluster_for_replicated_named_collections_queries", false, false, "Ignore ON CLUSTER clause for replicated named collections management queries."},
            {"backup_restore_s3_retry_attempts", 1000,1000, "Setting for Aws::Client::RetryStrategy, Aws::Client does retries itself, 0 means no retries. It takes place only for backup/restore."},
            {"postgresql_connection_attempt_timeout", 2, 2, "Allow to control 'connect_timeout' parameter of PostgreSQL connection."},
            {"postgresql_connection_pool_retries", 2, 2, "Allow to control the number of retries in PostgreSQL connection pool."}
        });
        addSettingsChanges(settings_changes_history, "24.6",
        {
            {"materialize_skip_indexes_on_insert", true, true, "Added new setting to allow to disable materialization of skip indexes on insert"},
            {"materialize_statistics_on_insert", true, true, "Added new setting to allow to disable materialization of statistics on insert"},
            {"input_format_parquet_use_native_reader", false, false, "When reading Parquet files, to use native reader instead of arrow reader."},
            {"hdfs_throw_on_zero_files_match", false, false, "Allow to throw an error when ListObjects request cannot match any files in HDFS engine instead of empty query result"},
            {"azure_throw_on_zero_files_match", false, false, "Allow to throw an error when ListObjects request cannot match any files in AzureBlobStorage engine instead of empty query result"},
            {"s3_validate_request_settings", true, true, "Allow to disable S3 request settings validation"},
            {"allow_experimental_full_text_index", false, false, "Enable experimental text index"},
            {"azure_skip_empty_files", false, false, "Allow to skip empty files in azure table engine"},
            {"hdfs_ignore_file_doesnt_exist", false, false, "Allow to return 0 rows when the requested files don't exist instead of throwing an exception in HDFS table engine"},
            {"azure_ignore_file_doesnt_exist", false, false, "Allow to return 0 rows when the requested files don't exist instead of throwing an exception in AzureBlobStorage table engine"},
            {"s3_ignore_file_doesnt_exist", false, false, "Allow to return 0 rows when the requested files don't exist instead of throwing an exception in S3 table engine"},
            {"s3_max_part_number", 10000, 10000, "Maximum part number number for s3 upload part"},
            {"s3_max_single_operation_copy_size", 32 * 1024 * 1024, 32 * 1024 * 1024, "Maximum size for a single copy operation in s3"},
            {"input_format_parquet_max_block_size", 8192, DEFAULT_BLOCK_SIZE, "Increase block size for parquet reader."},
            {"input_format_parquet_prefer_block_bytes", 0, DEFAULT_BLOCK_SIZE * 256, "Average block bytes output by parquet reader."},
            {"enable_blob_storage_log", true, true, "Write information about blob storage operations to system.blob_storage_log table"},
            {"allow_deprecated_snowflake_conversion_functions", true, false, "Disabled deprecated functions snowflakeToDateTime[64] and dateTime[64]ToSnowflake."},
            {"allow_statistic_optimize", false, false, "Old setting which popped up here being renamed."},
            {"allow_experimental_statistic", false, false, "Old setting which popped up here being renamed."},
            {"allow_statistics_optimize", false, false, "The setting was renamed. The previous name is `allow_statistic_optimize`."},
            {"allow_experimental_statistics", false, false, "The setting was renamed. The previous name is `allow_experimental_statistic`."},
            {"enable_vertical_final", false, true, "Enable vertical final by default again after fixing bug"},
            {"parallel_replicas_custom_key_range_lower", 0, 0, "Add settings to control the range filter when using parallel replicas with dynamic shards"},
            {"parallel_replicas_custom_key_range_upper", 0, 0, "Add settings to control the range filter when using parallel replicas with dynamic shards. A value of 0 disables the upper limit"},
            {"output_format_pretty_display_footer_column_names", 0, 1, "Add a setting to display column names in the footer if there are many rows. Threshold value is controlled by output_format_pretty_display_footer_column_names_min_rows."},
            {"output_format_pretty_display_footer_column_names_min_rows", 0, 50, "Add a setting to control the threshold value for setting output_format_pretty_display_footer_column_names_min_rows. Default 50."},
            {"output_format_csv_serialize_tuple_into_separate_columns", true, true, "A new way of how interpret tuples in CSV format was added."},
            {"input_format_csv_deserialize_separate_columns_into_tuple", true, true, "A new way of how interpret tuples in CSV format was added."},
            {"input_format_csv_try_infer_strings_from_quoted_tuples", true, true, "A new way of how interpret tuples in CSV format was added."},
        });
        addSettingsChanges(settings_changes_history, "24.5",
        {
            {"allow_deprecated_error_prone_window_functions", true, false, "Allow usage of deprecated error prone window functions (neighbor, runningAccumulate, runningDifferenceStartingWithFirstValue, runningDifference)"},
            {"allow_experimental_join_condition", false, false, "Support join with inequal conditions which involve columns from both left and right table. e.g. t1.y < t2.y."},
            {"input_format_tsv_crlf_end_of_line", false, false, "Enables reading of CRLF line endings with TSV formats"},
            {"output_format_parquet_use_custom_encoder", false, true, "Enable custom Parquet encoder."},
            {"cross_join_min_rows_to_compress", 0, 10000000, "Minimal count of rows to compress block in CROSS JOIN. Zero value means - disable this threshold. This block is compressed when any of the two thresholds (by rows or by bytes) are reached."},
            {"cross_join_min_bytes_to_compress", 0, 1_GiB, "Minimal size of block to compress in CROSS JOIN. Zero value means - disable this threshold. This block is compressed when any of the two thresholds (by rows or by bytes) are reached."},
            {"http_max_chunk_size", 0, 0, "Internal limitation"},
            {"prefer_external_sort_block_bytes", 0, DEFAULT_BLOCK_SIZE * 256, "Prefer maximum block bytes for external sort, reduce the memory usage during merging."},
            {"input_format_force_null_for_omitted_fields", false, false, "Disable type-defaults for omitted fields when needed"},
            {"cast_string_to_dynamic_use_inference", false, false, "Add setting to allow converting String to Dynamic through parsing"},
            {"allow_experimental_dynamic_type", false, false, "Add new experimental Dynamic type"},
            {"azure_max_blocks_in_multipart_upload", 50000, 50000, "Maximum number of blocks in multipart upload for Azure."},
            {"allow_archive_path_syntax", false, true, "Added new setting to allow disabling archive path syntax."},
        });
        addSettingsChanges(settings_changes_history, "24.4",
        {
            {"input_format_json_throw_on_bad_escape_sequence", true, true, "Allow to save JSON strings with bad escape sequences"},
            {"max_parsing_threads", 0, 0, "Add a separate setting to control number of threads in parallel parsing from files"},
            {"ignore_drop_queries_probability", 0, 0, "Allow to ignore drop queries in server with specified probability for testing purposes"},
            {"lightweight_deletes_sync", 2, 2, "The same as 'mutation_sync', but controls only execution of lightweight deletes"},
            {"query_cache_system_table_handling", "save", "throw", "The query cache no longer caches results of queries against system tables"},
            {"input_format_json_ignore_unnecessary_fields", false, true, "Ignore unnecessary fields and not parse them. Enabling this may not throw exceptions on json strings of invalid format or with duplicated fields"},
            {"input_format_hive_text_allow_variable_number_of_columns", false, true, "Ignore extra columns in Hive Text input (if file has more columns than expected) and treat missing fields in Hive Text input as default values."},
            {"allow_experimental_database_replicated", false, true, "Database engine Replicated is now in Beta stage"},
            {"temporary_data_in_cache_reserve_space_wait_lock_timeout_milliseconds", (10 * 60 * 1000), (10 * 60 * 1000), "Wait time to lock cache for sapce reservation in temporary data in filesystem cache"},
            {"optimize_rewrite_sum_if_to_count_if", false, true, "Only available for the analyzer, where it works correctly"},
            {"azure_allow_parallel_part_upload", "true", "true", "Use multiple threads for azure multipart upload."},
            {"max_recursive_cte_evaluation_depth", DBMS_RECURSIVE_CTE_MAX_EVALUATION_DEPTH, DBMS_RECURSIVE_CTE_MAX_EVALUATION_DEPTH, "Maximum limit on recursive CTE evaluation depth"},
            {"query_plan_convert_outer_join_to_inner_join", false, true, "Allow to convert OUTER JOIN to INNER JOIN if filter after JOIN always filters default values"},
        });
        addSettingsChanges(settings_changes_history, "24.3",
        {
            {"s3_connect_timeout_ms", 1000, 1000, "Introduce new dedicated setting for s3 connection timeout"},
            {"allow_experimental_shared_merge_tree", false, true, "The setting is obsolete"},
            {"use_page_cache_for_disks_without_file_cache", false, false, "Added userspace page cache"},
            {"read_from_page_cache_if_exists_otherwise_bypass_cache", false, false, "Added userspace page cache"},
            {"page_cache_inject_eviction", false, false, "Added userspace page cache"},
            {"default_table_engine", "None", "MergeTree", "Set default table engine to MergeTree for better usability"},
            {"input_format_json_use_string_type_for_ambiguous_paths_in_named_tuples_inference_from_objects", false, false, "Allow to use String type for ambiguous paths during named tuple inference from JSON objects"},
            {"traverse_shadow_remote_data_paths", false, false, "Traverse shadow directory when query system.remote_data_paths."},
            {"throw_if_deduplication_in_dependent_materialized_views_enabled_with_async_insert", false, true, "Deduplication in dependent materialized view cannot work together with async inserts."},
            {"parallel_replicas_allow_in_with_subquery", false, true, "If true, subquery for IN will be executed on every follower replica"},
            {"log_processors_profiles", false, true, "Enable by default"},
            {"function_locate_has_mysql_compatible_argument_order", false, true, "Increase compatibility with MySQL's locate function."},
            {"allow_suspicious_primary_key", true, false, "Forbid suspicious PRIMARY KEY/ORDER BY for MergeTree (i.e. SimpleAggregateFunction)"},
            {"filesystem_cache_reserve_space_wait_lock_timeout_milliseconds", 1000, 1000, "Wait time to lock cache for sapce reservation in filesystem cache"},
            {"max_parser_backtracks", 0, 1000000, "Limiting the complexity of parsing"},
            {"analyzer_compatibility_join_using_top_level_identifier", false, false, "Force to resolve identifier in JOIN USING from projection"},
            {"distributed_insert_skip_read_only_replicas", false, false, "If true, INSERT into Distributed will skip read-only replicas"},
            {"keeper_max_retries", 10, 10, "Max retries for general keeper operations"},
            {"keeper_retry_initial_backoff_ms", 100, 100, "Initial backoff timeout for general keeper operations"},
            {"keeper_retry_max_backoff_ms", 5000, 5000, "Max backoff timeout for general keeper operations"},
            {"s3queue_allow_experimental_sharded_mode", false, false, "Enable experimental sharded mode of S3Queue table engine. It is experimental because it will be rewritten"},
            {"allow_experimental_analyzer", false, true, "Enable analyzer and planner by default."},
            {"merge_tree_read_split_ranges_into_intersecting_and_non_intersecting_injection_probability", 0.0, 0.0, "For testing of `PartsSplitter` - split read ranges into intersecting and non intersecting every time you read from MergeTree with the specified probability."},
            {"allow_get_client_http_header", false, false, "Introduced a new function."},
            {"output_format_pretty_row_numbers", false, true, "It is better for usability."},
            {"output_format_pretty_max_value_width_apply_for_single_value", true, false, "Single values in Pretty formats won't be cut."},
            {"output_format_parquet_string_as_string", false, true, "ClickHouse allows arbitrary binary data in the String data type, which is typically UTF-8. Parquet/ORC/Arrow Strings only support UTF-8. That's why you can choose which Arrow's data type to use for the ClickHouse String data type - String or Binary. While Binary would be more correct and compatible, using String by default will correspond to user expectations in most cases."},
            {"output_format_orc_string_as_string", false, true, "ClickHouse allows arbitrary binary data in the String data type, which is typically UTF-8. Parquet/ORC/Arrow Strings only support UTF-8. That's why you can choose which Arrow's data type to use for the ClickHouse String data type - String or Binary. While Binary would be more correct and compatible, using String by default will correspond to user expectations in most cases."},
            {"output_format_arrow_string_as_string", false, true, "ClickHouse allows arbitrary binary data in the String data type, which is typically UTF-8. Parquet/ORC/Arrow Strings only support UTF-8. That's why you can choose which Arrow's data type to use for the ClickHouse String data type - String or Binary. While Binary would be more correct and compatible, using String by default will correspond to user expectations in most cases."},
            {"output_format_parquet_compression_method", "lz4", "zstd", "Parquet/ORC/Arrow support many compression methods, including lz4 and zstd. ClickHouse supports each and every compression method. Some inferior tools, such as 'duckdb', lack support for the faster `lz4` compression method, that's why we set zstd by default."},
            {"output_format_orc_compression_method", "lz4", "zstd", "Parquet/ORC/Arrow support many compression methods, including lz4 and zstd. ClickHouse supports each and every compression method. Some inferior tools, such as 'duckdb', lack support for the faster `lz4` compression method, that's why we set zstd by default."},
            {"output_format_pretty_highlight_digit_groups", false, true, "If enabled and if output is a terminal, highlight every digit corresponding to the number of thousands, millions, etc. with underline."},
            {"geo_distance_returns_float64_on_float64_arguments", false, true, "Increase the default precision."},
            {"azure_max_inflight_parts_for_one_file", 20, 20, "The maximum number of a concurrent loaded parts in multipart upload request. 0 means unlimited."},
            {"azure_strict_upload_part_size", 0, 0, "The exact size of part to upload during multipart upload to Azure blob storage."},
            {"azure_min_upload_part_size", 16*1024*1024, 16*1024*1024, "The minimum size of part to upload during multipart upload to Azure blob storage."},
            {"azure_max_upload_part_size", 5ull*1024*1024*1024, 5ull*1024*1024*1024, "The maximum size of part to upload during multipart upload to Azure blob storage."},
            {"azure_upload_part_size_multiply_factor", 2, 2, "Multiply azure_min_upload_part_size by this factor each time azure_multiply_parts_count_threshold parts were uploaded from a single write to Azure blob storage."},
            {"azure_upload_part_size_multiply_parts_count_threshold", 500, 500, "Each time this number of parts was uploaded to Azure blob storage, azure_min_upload_part_size is multiplied by azure_upload_part_size_multiply_factor."},
            {"output_format_csv_serialize_tuple_into_separate_columns", true, true, "A new way of how interpret tuples in CSV format was added."},
            {"input_format_csv_deserialize_separate_columns_into_tuple", true, true, "A new way of how interpret tuples in CSV format was added."},
            {"input_format_csv_try_infer_strings_from_quoted_tuples", true, true, "A new way of how interpret tuples in CSV format was added."},
        });
        addSettingsChanges(settings_changes_history, "24.2",
        {
            {"allow_suspicious_variant_types", true, false, "Don't allow creating Variant type with suspicious variants by default"},
            {"validate_experimental_and_suspicious_types_inside_nested_types", false, true, "Validate usage of experimental and suspicious types inside nested types"},
            {"output_format_values_escape_quote_with_quote", false, false, "If true escape ' with '', otherwise quoted with \\'"},
            {"output_format_pretty_single_large_number_tip_threshold", 0, 1'000'000, "Print a readable number tip on the right side of the table if the block consists of a single number which exceeds this value (except 0)"},
            {"input_format_try_infer_exponent_floats", true, false, "Don't infer floats in exponential notation by default"},
            {"query_plan_optimize_prewhere", true, true, "Allow to push down filter to PREWHERE expression for supported storages"},
            {"async_insert_max_data_size", 1000000, 10485760, "The previous value appeared to be too small."},
            {"async_insert_poll_timeout_ms", 10, 10, "Timeout in milliseconds for polling data from asynchronous insert queue"},
            {"async_insert_use_adaptive_busy_timeout", false, true, "Use adaptive asynchronous insert timeout"},
            {"async_insert_busy_timeout_min_ms", 50, 50, "The minimum value of the asynchronous insert timeout in milliseconds; it also serves as the initial value, which may be increased later by the adaptive algorithm"},
            {"async_insert_busy_timeout_max_ms", 200, 200, "The minimum value of the asynchronous insert timeout in milliseconds; async_insert_busy_timeout_ms is aliased to async_insert_busy_timeout_max_ms"},
            {"async_insert_busy_timeout_increase_rate", 0.2, 0.2, "The exponential growth rate at which the adaptive asynchronous insert timeout increases"},
            {"async_insert_busy_timeout_decrease_rate", 0.2, 0.2, "The exponential growth rate at which the adaptive asynchronous insert timeout decreases"},
            {"format_template_row_format", "", "", "Template row format string can be set directly in query"},
            {"format_template_resultset_format", "", "", "Template result set format string can be set in query"},
            {"split_parts_ranges_into_intersecting_and_non_intersecting_final", true, true, "Allow to split parts ranges into intersecting and non intersecting during FINAL optimization"},
            {"split_intersecting_parts_ranges_into_layers_final", true, true, "Allow to split intersecting parts ranges into layers during FINAL optimization"},
            {"azure_max_single_part_copy_size", 256*1024*1024, 256*1024*1024, "The maximum size of object to copy using single part copy to Azure blob storage."},
            {"min_external_table_block_size_rows", DEFAULT_INSERT_BLOCK_SIZE, DEFAULT_INSERT_BLOCK_SIZE, "Squash blocks passed to external table to specified size in rows, if blocks are not big enough"},
            {"min_external_table_block_size_bytes", DEFAULT_INSERT_BLOCK_SIZE * 256, DEFAULT_INSERT_BLOCK_SIZE * 256, "Squash blocks passed to external table to specified size in bytes, if blocks are not big enough."},
            {"parallel_replicas_prefer_local_join", true, true, "If true, and JOIN can be executed with parallel replicas algorithm, and all storages of right JOIN part are *MergeTree, local JOIN will be used instead of GLOBAL JOIN."},
            {"optimize_time_filter_with_preimage", true, true, "Optimize Date and DateTime predicates by converting functions into equivalent comparisons without conversions (e.g. toYear(col) = 2023 -> col >= '2023-01-01' AND col <= '2023-12-31')"},
            {"extract_key_value_pairs_max_pairs_per_row", 0, 0, "Max number of pairs that can be produced by the `extractKeyValuePairs` function. Used as a safeguard against consuming too much memory."},
            {"default_view_definer", "CURRENT_USER", "CURRENT_USER", "Allows to set default `DEFINER` option while creating a view"},
            {"default_materialized_view_sql_security", "DEFINER", "DEFINER", "Allows to set a default value for SQL SECURITY option when creating a materialized view"},
            {"default_normal_view_sql_security", "INVOKER", "INVOKER", "Allows to set default `SQL SECURITY` option while creating a normal view"},
            {"mysql_map_string_to_text_in_show_columns", false, true, "Reduce the configuration effort to connect ClickHouse with BI tools."},
            {"mysql_map_fixed_string_to_text_in_show_columns", false, true, "Reduce the configuration effort to connect ClickHouse with BI tools."},
        });
        addSettingsChanges(settings_changes_history, "24.1",
        {
            {"print_pretty_type_names", false, true, "Better user experience."},
            {"input_format_json_read_bools_as_strings", false, true, "Allow to read bools as strings in JSON formats by default"},
            {"output_format_arrow_use_signed_indexes_for_dictionary", false, true, "Use signed indexes type for Arrow dictionaries by default as it's recommended"},
            {"allow_experimental_variant_type", false, false, "Add new experimental Variant type"},
            {"use_variant_as_common_type", false, false, "Allow to use Variant in if/multiIf if there is no common type"},
            {"output_format_arrow_use_64_bit_indexes_for_dictionary", false, false, "Allow to use 64 bit indexes type in Arrow dictionaries"},
            {"parallel_replicas_mark_segment_size", 128, 128, "Add new setting to control segment size in new parallel replicas coordinator implementation"},
            {"ignore_materialized_views_with_dropped_target_table", false, false, "Add new setting to allow to ignore materialized views with dropped target table"},
            {"output_format_compression_level", 3, 3, "Allow to change compression level in the query output"},
            {"output_format_compression_zstd_window_log", 0, 0, "Allow to change zstd window log in the query output when zstd compression is used"},
            {"enable_zstd_qat_codec", false, false, "Add new ZSTD_QAT codec"},
            {"enable_vertical_final", false, true, "Use vertical final by default"},
            {"output_format_arrow_use_64_bit_indexes_for_dictionary", false, false, "Allow to use 64 bit indexes type in Arrow dictionaries"},
            {"max_rows_in_set_to_optimize_join", 100000, 0, "Disable join optimization as it prevents from read in order optimization"},
            {"output_format_pretty_color", true, "auto", "Setting is changed to allow also for auto value, disabling ANSI escapes if output is not a tty"},
            {"function_visible_width_behavior", 0, 1, "We changed the default behavior of `visibleWidth` to be more precise"},
            {"max_estimated_execution_time", 0, 0, "Separate max_execution_time and max_estimated_execution_time"},
            {"iceberg_engine_ignore_schema_evolution", false, false, "Allow to ignore schema evolution in Iceberg table engine"},
            {"optimize_injective_functions_in_group_by", false, true, "Replace injective functions by it's arguments in GROUP BY section in analyzer"},
            {"update_insert_deduplication_token_in_dependent_materialized_views", false, false, "Allow to update insert deduplication token with table identifier during insert in dependent materialized views"},
            {"azure_max_unexpected_write_error_retries", 4, 4, "The maximum number of retries in case of unexpected errors during Azure blob storage write"},
            {"split_parts_ranges_into_intersecting_and_non_intersecting_final", false, true, "Allow to split parts ranges into intersecting and non intersecting during FINAL optimization"},
            {"split_intersecting_parts_ranges_into_layers_final", true, true, "Allow to split intersecting parts ranges into layers during FINAL optimization"}
        });
        addSettingsChanges(settings_changes_history, "23.12",
        {
            {"allow_suspicious_ttl_expressions", true, false, "It is a new setting, and in previous versions the behavior was equivalent to allowing."},
            {"input_format_parquet_allow_missing_columns", false, true, "Allow missing columns in Parquet files by default"},
            {"input_format_orc_allow_missing_columns", false, true, "Allow missing columns in ORC files by default"},
            {"input_format_arrow_allow_missing_columns", false, true, "Allow missing columns in Arrow files by default"}
        });
        addSettingsChanges(settings_changes_history, "23.11",
        {
            {"parsedatetime_parse_without_leading_zeros", false, true, "Improved compatibility with MySQL DATE_FORMAT/STR_TO_DATE"}
        });
        addSettingsChanges(settings_changes_history, "23.9",
        {
            {"optimize_group_by_constant_keys", false, true, "Optimize group by constant keys by default"},
            {"input_format_json_try_infer_named_tuples_from_objects", false, true, "Try to infer named Tuples from JSON objects by default"},
            {"input_format_json_read_numbers_as_strings", false, true, "Allow to read numbers as strings in JSON formats by default"},
            {"input_format_json_read_arrays_as_strings", false, true, "Allow to read arrays as strings in JSON formats by default"},
            {"input_format_json_infer_incomplete_types_as_strings", false, true, "Allow to infer incomplete types as Strings in JSON formats by default"},
            {"input_format_json_try_infer_numbers_from_strings", true, false, "Don't infer numbers from strings in JSON formats by default to prevent possible parsing errors"},
            {"http_write_exception_in_output_format", false, true, "Output valid JSON/XML on exception in HTTP streaming."}
        });
        addSettingsChanges(settings_changes_history, "23.8",
        {
            {"rewrite_count_distinct_if_with_count_distinct_implementation", false, true, "Rewrite countDistinctIf with count_distinct_implementation configuration"}
        });
        addSettingsChanges(settings_changes_history, "23.7",
        {
            {"function_sleep_max_microseconds_per_block", 0, 3000000, "In previous versions, the maximum sleep time of 3 seconds was applied only for `sleep`, but not for `sleepEachRow` function. In the new version, we introduce this setting. If you set compatibility with the previous versions, we will disable the limit altogether."}
        });
        addSettingsChanges(settings_changes_history, "23.6",
        {
            {"http_send_timeout", 180, 30, "3 minutes seems crazy long. Note that this is timeout for a single network write call, not for the whole upload operation."},
            {"http_receive_timeout", 180, 30, "See http_send_timeout."}
        });
        addSettingsChanges(settings_changes_history, "23.5",
        {
            {"input_format_parquet_preserve_order", true, false, "Allow Parquet reader to reorder rows for better parallelism."},
            {"parallelize_output_from_storages", false, true, "Allow parallelism when executing queries that read from file/url/s3/etc. This may reorder rows."},
            {"use_with_fill_by_sorting_prefix", false, true, "Columns preceding WITH FILL columns in ORDER BY clause form sorting prefix. Rows with different values in sorting prefix are filled independently"},
            {"output_format_parquet_compliant_nested_types", false, true, "Change an internal field name in output Parquet file schema."}
        });
        addSettingsChanges(settings_changes_history, "23.4",
        {
            {"allow_suspicious_indices", true, false, "If true, index can defined with identical expressions"},
            {"allow_nonconst_timezone_arguments", true, false, "Allow non-const timezone arguments in certain time-related functions like toTimeZone(), fromUnixTimestamp*(), snowflakeToDateTime*()."},
            {"connect_timeout_with_failover_ms", 50, 1000, "Increase default connect timeout because of async connect"},
            {"connect_timeout_with_failover_secure_ms", 100, 1000, "Increase default secure connect timeout because of async connect"},
            {"hedged_connection_timeout_ms", 100, 50, "Start new connection in hedged requests after 50 ms instead of 100 to correspond with previous connect timeout"},
            {"formatdatetime_f_prints_single_zero", true, false, "Improved compatibility with MySQL DATE_FORMAT()/STR_TO_DATE()"},
            {"formatdatetime_parsedatetime_m_is_month_name", false, true, "Improved compatibility with MySQL DATE_FORMAT/STR_TO_DATE"}
        });
        addSettingsChanges(settings_changes_history, "23.3",
        {
            {"output_format_parquet_version", "1.0", "2.latest", "Use latest Parquet format version for output format"},
            {"input_format_json_ignore_unknown_keys_in_named_tuple", false, true, "Improve parsing JSON objects as named tuples"},
            {"input_format_native_allow_types_conversion", false, true, "Allow types conversion in Native input forma"},
            {"output_format_arrow_compression_method", "none", "lz4_frame", "Use lz4 compression in Arrow output format by default"},
            {"output_format_parquet_compression_method", "snappy", "lz4", "Use lz4 compression in Parquet output format by default"},
            {"output_format_orc_compression_method", "none", "lz4_frame", "Use lz4 compression in ORC output format by default"},
            {"async_query_sending_for_remote", false, true, "Create connections and send query async across shards"}
        });
        addSettingsChanges(settings_changes_history, "23.2",
        {
            {"output_format_parquet_fixed_string_as_fixed_byte_array", false, true, "Use Parquet FIXED_LENGTH_BYTE_ARRAY type for FixedString by default"},
            {"output_format_arrow_fixed_string_as_fixed_byte_array", false, true, "Use Arrow FIXED_SIZE_BINARY type for FixedString by default"},
            {"query_plan_remove_redundant_distinct", false, true, "Remove redundant Distinct step in query plan"},
            {"optimize_duplicate_order_by_and_distinct", true, false, "Remove duplicate ORDER BY and DISTINCT if it's possible"},
            {"insert_keeper_max_retries", 0, 20, "Enable reconnections to Keeper on INSERT, improve reliability"}
        });
        addSettingsChanges(settings_changes_history, "23.1",
        {
            {"input_format_json_read_objects_as_strings", 0, 1, "Enable reading nested json objects as strings while object type is experimental"},
            {"input_format_json_defaults_for_missing_elements_in_named_tuple", false, true, "Allow missing elements in JSON objects while reading named tuples by default"},
            {"input_format_csv_detect_header", false, true, "Detect header in CSV format by default"},
            {"input_format_tsv_detect_header", false, true, "Detect header in TSV format by default"},
            {"input_format_custom_detect_header", false, true, "Detect header in CustomSeparated format by default"},
            {"query_plan_remove_redundant_sorting", false, true, "Remove redundant sorting in query plan. For example, sorting steps related to ORDER BY clauses in subqueries"}
        });
        addSettingsChanges(settings_changes_history, "22.12",
        {
            {"max_size_to_preallocate_for_aggregation", 10'000'000, 100'000'000, "This optimizes performance"},
            {"query_plan_aggregation_in_order", 0, 1, "Enable some refactoring around query plan"},
            {"format_binary_max_string_size", 0, 1_GiB, "Prevent allocating large amount of memory"}
        });
        addSettingsChanges(settings_changes_history, "22.11",
        {
            {"use_structure_from_insertion_table_in_table_functions", 0, 2, "Improve using structure from insertion table in table functions"}
        });
        addSettingsChanges(settings_changes_history, "22.9",
        {
            {"force_grouping_standard_compatibility", false, true, "Make GROUPING function output the same as in SQL standard and other DBMS"}
        });
        addSettingsChanges(settings_changes_history, "22.7",
        {
            {"cross_to_inner_join_rewrite", 1, 2, "Force rewrite comma join to inner"},
            {"enable_positional_arguments", false, true, "Enable positional arguments feature by default"},
            {"format_csv_allow_single_quotes", true, false, "Most tools don't treat single quote in CSV specially, don't do it by default too"}
        });
        addSettingsChanges(settings_changes_history, "22.6",
        {
            {"output_format_json_named_tuples_as_objects", false, true, "Allow to serialize named tuples as JSON objects in JSON formats by default"},
            {"input_format_skip_unknown_fields", false, true, "Optimize reading subset of columns for some input formats"}
        });
        addSettingsChanges(settings_changes_history, "22.5",
        {
            {"memory_overcommit_ratio_denominator", 0, 1073741824, "Enable memory overcommit feature by default"},
            {"memory_overcommit_ratio_denominator_for_user", 0, 1073741824, "Enable memory overcommit feature by default"}
        });
        addSettingsChanges(settings_changes_history, "22.4",
        {
            {"allow_settings_after_format_in_insert", true, false, "Do not allow SETTINGS after FORMAT for INSERT queries because ClickHouse interpret SETTINGS as some values, which is misleading"}
        });
        addSettingsChanges(settings_changes_history, "22.3",
        {
            {"cast_ipv4_ipv6_default_on_conversion_error", true, false, "Make functions cast(value, 'IPv4') and cast(value, 'IPv6') behave same as toIPv4 and toIPv6 functions"}
        });
        addSettingsChanges(settings_changes_history, "21.12",
        {
            {"stream_like_engine_allow_direct_select", true, false, "Do not allow direct select for Kafka/RabbitMQ/FileLog by default"}
        });
        addSettingsChanges(settings_changes_history, "21.9",
        {
            {"output_format_decimal_trailing_zeros", true, false, "Do not output trailing zeros in text representation of Decimal types by default for better looking output"},
            {"use_hedged_requests", false, true, "Enable Hedged Requests feature by default"}
        });
        addSettingsChanges(settings_changes_history, "21.7",
        {
            {"legacy_column_name_of_tuple_literal", true, false, "Add this setting only for compatibility reasons. It makes sense to set to 'true', while doing rolling update of cluster from version lower than 21.7 to higher"}
        });
        addSettingsChanges(settings_changes_history, "21.5",
        {
            {"async_socket_for_remote", false, true, "Fix all problems and turn on asynchronous reads from socket for remote queries by default again"}
        });
        addSettingsChanges(settings_changes_history, "21.3",
        {
            {"async_socket_for_remote", true, false, "Turn off asynchronous reads from socket for remote queries because of some problems"},
            {"optimize_normalize_count_variants", false, true, "Rewrite aggregate functions that semantically equals to count() as count() by default"},
            {"normalize_function_names", false, true, "Normalize function names to their canonical names, this was needed for projection query routing"}
        });
        addSettingsChanges(settings_changes_history, "21.2",
        {
            {"enable_global_with_statement", false, true, "Propagate WITH statements to UNION queries and all subqueries by default"}
        });
        addSettingsChanges(settings_changes_history, "21.1",
        {
            {"insert_quorum_parallel", false, true, "Use parallel quorum inserts by default. It is significantly more convenient to use than sequential quorum inserts"},
            {"input_format_null_as_default", false, true, "Allow to insert NULL as default for input formats by default"},
            {"optimize_on_insert", false, true, "Enable data optimization on INSERT by default for better user experience"},
            {"use_compact_format_in_distributed_parts_names", false, true, "Use compact format for async INSERT into Distributed tables by default"}
        });
        addSettingsChanges(settings_changes_history, "20.10",
        {
            {"format_regexp_escaping_rule", "Escaped", "Raw", "Use Raw as default escaping rule for Regexp format to male the behaviour more like to what users expect"}
        });
        addSettingsChanges(settings_changes_history, "20.7",
        {
            {"show_table_uuid_in_table_create_query_if_not_nil", true, false, "Stop showing  UID of the table in its CREATE query for Engine=Atomic"}
        });
        addSettingsChanges(settings_changes_history, "20.5",
        {
            {"input_format_with_names_use_header", false, true, "Enable using header with names for formats with WithNames/WithNamesAndTypes suffixes"},
            {"allow_suspicious_codecs", true, false, "Don't allow to specify meaningless compression codecs"}
        });
        addSettingsChanges(settings_changes_history, "20.4",
        {
            {"validate_polygons", false, true, "Throw exception if polygon is invalid in function pointInPolygon by default instead of returning possibly wrong results"}
        });
        addSettingsChanges(settings_changes_history, "19.18",
        {
            {"enable_scalar_subquery_optimization", false, true, "Prevent scalar subqueries from (de)serializing large scalar values and possibly avoid running the same subquery more than once"}
        });
        addSettingsChanges(settings_changes_history, "19.14",
        {
            {"any_join_distinct_right_table_keys", true, false, "Disable ANY RIGHT and ANY FULL JOINs by default to avoid inconsistency"}
        });
        addSettingsChanges(settings_changes_history, "19.12",
        {
            {"input_format_defaults_for_omitted_fields", false, true, "Enable calculation of complex default expressions for omitted fields for some input formats, because it should be the expected behaviour"}
        });
        addSettingsChanges(settings_changes_history, "19.5",
        {
            {"max_partitions_per_insert_block", 0, 100, "Add a limit for the number of partitions in one block"}
        });
        addSettingsChanges(settings_changes_history, "18.12.17",
        {
            {"enable_optimize_predicate_expression", 0, 1, "Optimize predicates to subqueries by default"}
        });
    });
    return settings_changes_history;
}

const VersionToSettingsChangesMap & getMergeTreeSettingsChangesHistory()
{
    static VersionToSettingsChangesMap merge_tree_settings_changes_history;
    static std::once_flag initialized_flag;
    std::call_once(initialized_flag, [&]
    {
        addSettingsChanges(merge_tree_settings_changes_history, "25.10",
        {
<<<<<<< HEAD
            {"auto_statistics_types", "", "", "New setting"},
=======
            {"serialization_info_version", "default", "default", "New setting"},
            {"string_serialization_version", "default", "default", "New setting"},
>>>>>>> c5ca81fc
            {"replicated_deduplication_window_seconds", 7 * 24 * 60 * 60, 60*60, "decrease default value"},
        });
        addSettingsChanges(merge_tree_settings_changes_history, "25.9",
        {
            {"vertical_merge_optimize_lightweight_delete", false, true, "New setting"},
            {"replicated_deduplication_window", 1000, 10000, "increase default value"},
            {"shared_merge_tree_enable_automatic_empty_partitions_cleanup", false, false, "New setting"},
            {"shared_merge_tree_empty_partition_lifetime", 86400, 86400, "New setting"},
            {"shared_merge_tree_outdated_parts_group_size", 2, 2, "New setting"},
            {"shared_merge_tree_use_outdated_parts_compact_format", false, true, "Enable outdated parts v3 by default"},
        });
        addSettingsChanges(merge_tree_settings_changes_history, "25.8",
        {
            {"object_serialization_version", "v2", "v2", "Add a setting to control JSON serialization versions"},
            {"object_shared_data_serialization_version", "map", "map", "Add a setting to control JSON serialization versions"},
            {"object_shared_data_serialization_version_for_zero_level_parts", "map", "map", "Add a setting to control JSON serialization versions  for zero level parts"},
            {"object_shared_data_buckets_for_compact_part", 8, 8, "Add a setting to control number of buckets for shared data in JSON serialization in compact parts"},
            {"object_shared_data_buckets_for_wide_part", 32, 32, "Add a setting to control number of buckets for shared data in JSON serialization in wide parts"},
            {"dynamic_serialization_version", "v2", "v2", "Add a setting to control Dynamic serialization versions"},
            {"search_orphaned_parts_disks", "any", "any", "New setting"},
            {"shared_merge_tree_virtual_parts_discovery_batch", 1, 1, "New setting"},
            {"max_digestion_size_per_segment", 256_MiB, 256_MiB, "Obsolete setting"},
            {"shared_merge_tree_update_replica_flags_delay_ms", 30000, 30000, "New setting"},
            {"write_marks_for_substreams_in_compact_parts", false, true, "Enable writing marks for substreams in compact parts by default"},
            {"allow_part_offset_column_in_projections", false, true, "Now projections can use _part_offset column."},
            {"max_uncompressed_bytes_in_patches", 0, 30ULL * 1024 * 1024 * 1024, "New setting"},
        });
        addSettingsChanges(merge_tree_settings_changes_history, "25.7",
        {
            /// RELEASE CLOSED
        });
        addSettingsChanges(merge_tree_settings_changes_history, "25.6",
        {
            /// RELEASE CLOSED
            {"cache_populated_by_fetch_filename_regexp", "", "", "New setting"},
            {"allow_coalescing_columns_in_partition_or_order_key", false, false, "New setting to allow coalescing of partition or sorting key columns."},
            /// RELEASE CLOSED
        });
        addSettingsChanges(merge_tree_settings_changes_history, "25.5",
        {
            /// Release closed. Please use 25.6
            {"shared_merge_tree_enable_coordinated_merges", false, false, "New setting"},
            {"shared_merge_tree_merge_coordinator_merges_prepare_count", 100, 100, "New setting"},
            {"shared_merge_tree_merge_coordinator_fetch_fresh_metadata_period_ms", 10000, 10000, "New setting"},
            {"shared_merge_tree_merge_coordinator_max_merge_request_size", 20, 20, "New setting"},
            {"shared_merge_tree_merge_coordinator_election_check_period_ms", 30000, 30000, "New setting"},
            {"shared_merge_tree_merge_coordinator_min_period_ms", 1, 1, "New setting"},
            {"shared_merge_tree_merge_coordinator_max_period_ms", 10000, 10000, "New setting"},
            {"shared_merge_tree_merge_coordinator_factor", 2, 2, "New setting"},
            {"shared_merge_tree_merge_worker_fast_timeout_ms", 100, 100, "New setting"},
            {"shared_merge_tree_merge_worker_regular_timeout_ms", 10000, 10000, "New setting"},
            {"apply_patches_on_merge", true, true, "New setting"},
            {"remove_unused_patch_parts", true, true, "New setting"},
            {"write_marks_for_substreams_in_compact_parts", false, false, "New setting"},
            /// Release closed. Please use 25.6
            {"allow_part_offset_column_in_projections", false, false, "New setting, it protects from creating projections with parent part offset column until it is stabilized."},
        });
        addSettingsChanges(merge_tree_settings_changes_history, "25.4",
        {
            /// Release closed. Please use 25.5
            {"max_postpone_time_for_failed_replicated_fetches_ms", 0, 1ULL * 60 * 1000, "Added new setting to enable postponing fetch tasks in the replication queue."},
            {"max_postpone_time_for_failed_replicated_merges_ms", 0, 1ULL * 60 * 1000, "Added new setting to enable postponing merge tasks in the replication queue."},
            {"max_postpone_time_for_failed_replicated_tasks_ms", 0, 5ULL * 60 * 1000, "Added new setting to enable postponing tasks in the replication queue."},
            {"default_compression_codec", "", "", "New setting"},
            {"refresh_parts_interval", 0, 0, "A new setting"},
            {"max_merge_delayed_streams_for_parallel_write", 40, 40, "New setting"},
            {"allow_summing_columns_in_partition_or_order_key", true, false, "New setting to allow summing of partition or sorting key columns"},
            /// Release closed. Please use 25.5
        });
        addSettingsChanges(merge_tree_settings_changes_history, "25.3",
        {
            /// Release closed. Please use 25.4
            {"shared_merge_tree_enable_keeper_parts_extra_data", false, false, "New setting"},
            {"zero_copy_merge_mutation_min_parts_size_sleep_no_scale_before_lock", 0, 0, "New setting"},
            {"enable_replacing_merge_with_cleanup_for_min_age_to_force_merge", false, false, "New setting to allow automatic cleanup merges for ReplacingMergeTree"},
            /// Release closed. Please use 25.4
        });
        addSettingsChanges(merge_tree_settings_changes_history, "25.2",
        {
            /// Release closed. Please use 25.3
            {"shared_merge_tree_initial_parts_update_backoff_ms", 50, 50, "New setting"},
            {"shared_merge_tree_max_parts_update_backoff_ms", 5000, 5000, "New setting"},
            {"shared_merge_tree_interserver_http_connection_timeout_ms", 100, 100, "New setting"},
            {"columns_and_secondary_indices_sizes_lazy_calculation", true, true, "New setting to calculate columns and indices sizes lazily"},
            {"table_disk", false, false, "New setting"},
            {"allow_reduce_blocking_parts_task", false, true, "Now SMT will remove stale blocking parts from ZooKeeper by default"},
            {"shared_merge_tree_max_suspicious_broken_parts", 0, 0, "Max broken parts for SMT, if more - deny automatic detach"},
            {"shared_merge_tree_max_suspicious_broken_parts_bytes", 0, 0, "Max size of all broken parts for SMT, if more - deny automatic detach"},
            /// Release closed. Please use 25.3
        });
        addSettingsChanges(merge_tree_settings_changes_history, "25.1",
        {
            /// Release closed. Please use 25.2
            {"shared_merge_tree_try_fetch_part_in_memory_data_from_replicas", false, false, "New setting to fetch parts data from other replicas"},
            {"enable_max_bytes_limit_for_min_age_to_force_merge", false, false, "Added new setting to limit max bytes for min_age_to_force_merge."},
            {"enable_max_bytes_limit_for_min_age_to_force_merge", false, false, "New setting"},
            {"add_minmax_index_for_numeric_columns", false, false, "New setting"},
            {"add_minmax_index_for_string_columns", false, false, "New setting"},
            {"materialize_skip_indexes_on_merge", true, true, "New setting"},
            {"merge_max_bytes_to_prewarm_cache", 1ULL * 1024 * 1024 * 1024, 1ULL * 1024 * 1024 * 1024, "Cloud sync"},
            {"merge_total_max_bytes_to_prewarm_cache", 15ULL * 1024 * 1024 * 1024, 15ULL * 1024 * 1024 * 1024, "Cloud sync"},
            {"reduce_blocking_parts_sleep_ms", 5000, 5000, "Cloud sync"},
            {"number_of_partitions_to_consider_for_merge", 10, 10, "Cloud sync"},
            {"shared_merge_tree_enable_outdated_parts_check", true, true, "Cloud sync"},
            {"shared_merge_tree_max_parts_update_leaders_in_total", 6, 6, "Cloud sync"},
            {"shared_merge_tree_max_parts_update_leaders_per_az", 2, 2, "Cloud sync"},
            {"shared_merge_tree_leader_update_period_seconds", 30, 30, "Cloud sync"},
            {"shared_merge_tree_leader_update_period_random_add_seconds", 10, 10, "Cloud sync"},
            {"shared_merge_tree_read_virtual_parts_from_leader", true, true, "Cloud sync"},
            {"shared_merge_tree_interserver_http_timeout_ms", 10000, 10000, "Cloud sync"},
            {"shared_merge_tree_max_replicas_for_parts_deletion", 10, 10, "Cloud sync"},
            {"shared_merge_tree_max_replicas_to_merge_parts_for_each_parts_range", 5, 5, "Cloud sync"},
            {"shared_merge_tree_use_outdated_parts_compact_format", false, false, "Cloud sync"},
            {"shared_merge_tree_memo_ids_remove_timeout_seconds", 1800, 1800, "Cloud sync"},
            {"shared_merge_tree_idle_parts_update_seconds", 3600, 3600, "Cloud sync"},
            {"shared_merge_tree_max_outdated_parts_to_process_at_once", 1000, 1000, "Cloud sync"},
            {"shared_merge_tree_postpone_next_merge_for_locally_merged_parts_rows_threshold", 1000000, 1000000, "Cloud sync"},
            {"shared_merge_tree_postpone_next_merge_for_locally_merged_parts_ms", 0, 0, "Cloud sync"},
            {"shared_merge_tree_range_for_merge_window_size", 10, 10, "Cloud sync"},
            {"shared_merge_tree_use_too_many_parts_count_from_virtual_parts", 0, 0, "Cloud sync"},
            {"shared_merge_tree_create_per_replica_metadata_nodes", true, true, "Cloud sync"},
            {"shared_merge_tree_use_metadata_hints_cache", true, true, "Cloud sync"},
            {"notify_newest_block_number", false, false, "Cloud sync"},
            {"allow_reduce_blocking_parts_task", false, false, "Cloud sync"},
            /// Release closed. Please use 25.2
        });
        addSettingsChanges(merge_tree_settings_changes_history, "24.12",
        {
            /// Release closed. Please use 25.1
            {"enforce_index_structure_match_on_partition_manipulation", true, false, "New setting"},
            {"use_primary_key_cache", false, false, "New setting"},
            {"prewarm_primary_key_cache", false, false, "New setting"},
            {"min_bytes_to_prewarm_caches", 0, 0, "New setting"},
            {"allow_experimental_reverse_key", false, false, "New setting"},
            /// Release closed. Please use 25.1
        });
        addSettingsChanges(merge_tree_settings_changes_history, "24.11",
        {
        });
        addSettingsChanges(merge_tree_settings_changes_history, "24.10",
        {
        });
        addSettingsChanges(merge_tree_settings_changes_history, "24.9",
        {
        });
        addSettingsChanges(merge_tree_settings_changes_history, "24.8",
        {
            {"deduplicate_merge_projection_mode", "ignore", "throw", "Do not allow to create inconsistent projection"}
        });
    });

    return merge_tree_settings_changes_history;
}

}<|MERGE_RESOLUTION|>--- conflicted
+++ resolved
@@ -900,12 +900,9 @@
     {
         addSettingsChanges(merge_tree_settings_changes_history, "25.10",
         {
-<<<<<<< HEAD
             {"auto_statistics_types", "", "", "New setting"},
-=======
             {"serialization_info_version", "default", "default", "New setting"},
             {"string_serialization_version", "default", "default", "New setting"},
->>>>>>> c5ca81fc
             {"replicated_deduplication_window_seconds", 7 * 24 * 60 * 60, 60*60, "decrease default value"},
         });
         addSettingsChanges(merge_tree_settings_changes_history, "25.9",
