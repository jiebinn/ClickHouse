#include <Core/Defines.h>
#include <Core/SettingsChangesHistory.h>
#include <IO/ReadBufferFromString.h>
#include <IO/ReadHelpers.h>
#include <boost/algorithm/string.hpp>
#include <Core/SettingsEnums.h>

#include <fmt/ranges.h>


namespace DB
{

namespace ErrorCodes
{
    extern const int BAD_ARGUMENTS;
    extern const int LOGICAL_ERROR;
}

ClickHouseVersion::ClickHouseVersion(std::string_view version)
{
    Strings split;
    boost::split(split, version, [](char c){ return c == '.'; });
    components.reserve(split.size());
    if (split.empty())
        throw Exception{ErrorCodes::BAD_ARGUMENTS, "Cannot parse ClickHouse version here: {}", version};

    for (const auto & split_element : split)
    {
        size_t component;
        ReadBufferFromString buf(split_element);
        if (!tryReadIntText(component, buf) || !buf.eof())
            throw Exception{ErrorCodes::BAD_ARGUMENTS, "Cannot parse ClickHouse version here: {}", version};
        components.push_back(component);
    }
}

String ClickHouseVersion::toString() const
{
    return fmt::format("{}", fmt::join(components, "."));
}

static void addSettingsChanges(
    VersionToSettingsChangesMap & settings_changes_history,
    std::string_view version,
    SettingsChangesHistory::SettingsChanges && changes)
{
    /// Forbid duplicate versions
    auto [_, inserted] = settings_changes_history.emplace(ClickHouseVersion(version), std::move(changes));
    if (!inserted)
        throw Exception{ErrorCodes::LOGICAL_ERROR, "Detected duplicate version '{}'", ClickHouseVersion(version).toString()};
}

const VersionToSettingsChangesMap & getSettingsChangesHistory()
{
    static VersionToSettingsChangesMap settings_changes_history;
    static std::once_flag initialized_flag;
    std::call_once(initialized_flag, [&]
    {
        // clang-format off
        /// History of settings changes that controls some backward incompatible changes
        /// across all ClickHouse versions. It maps ClickHouse version to settings changes that were done
        /// in this version. This history contains both changes to existing settings and newly added settings.
        /// Settings changes is a vector of structs
        ///     {setting_name, previous_value, new_value, reason}.
        /// For newly added setting choose the most appropriate previous_value (for example, if new setting
        /// controls new feature and it's 'true' by default, use 'false' as previous_value).
        /// It's used to implement `compatibility` setting (see https://github.com/ClickHouse/ClickHouse/issues/35972)
        /// Note: please check if the key already exists to prevent duplicate entries.
        addSettingsChanges(settings_changes_history, "25.6",
        {
            {"parallel_replicas_connect_timeout_ms", 1000, 300, "Separate connection timeout for parallel replicas queries"},
            {"use_iceberg_partition_pruning", false, true, "Enable Iceberg partition pruning by default."},
        });
        addSettingsChanges(settings_changes_history, "25.5",
        {
<<<<<<< HEAD
            {"output_format_json_quote_64bit_integers", true, false, "Disable quoting of the 64 bit integers in JSON by default"},
            {"geotoh3_lon_lat_input_order", true, false, "A new setting for legacy behaviour to set lon and lat order"},
=======
            /// Release closed. Please use 25.6
            {"geotoh3_argument_order", "lon_lat", "lat_lon", "A new setting for legacy behaviour to set lon and lat argument order"},
>>>>>>> dc3490a0
            {"secondary_indices_enable_bulk_filtering", false, true, "A new algorithm for filtering by data skipping indices"},
            {"implicit_table_at_top_level", "", "", "A new setting, used in clickhouse-local"},
            {"use_skip_indexes_if_final_exact_mode", 0, 0, "This setting was introduced to help FINAL query return correct results with skip indexes"},
            {"parsedatetime_e_requires_space_padding", true, false, "Improved compatibility with MySQL DATE_FORMAT/STR_TO_DATE"},
            {"formatdatetime_e_with_space_padding", true, false, "Improved compatibility with MySQL DATE_FORMAT/STR_TO_DATE"},
            {"input_format_max_block_size_bytes", 0, 0, "New setting to limit bytes size if blocks created by input format"},
            {"parallel_replicas_insert_select_local_pipeline", false, true, "Use local pipeline during distributed INSERT SELECT with parallel replicas. Currently disabled due to performance issues"},
            {"page_cache_block_size", 1048576, 1048576, "Made this setting adjustable on a per-query level."},
            {"page_cache_lookahead_blocks", 16, 16, "Made this setting adjustable on a per-query level."},
            {"output_format_pretty_glue_chunks", "0", "auto", "A new setting to make Pretty formats prettier."},
            {"distributed_cache_read_only_from_current_az", true, true, "New setting"},
            {"parallel_hash_join_threshold", 0, 100'000, "New setting"},
            {"max_limit_for_ann_queries", 1'000, 0, "Obsolete setting"},
            {"max_limit_for_vector_search_queries", 1'000, 1'000, "New setting"},
            {"min_os_cpu_wait_time_ratio_to_throw", 0, 0, "Setting values were changed and backported to 25.4"},
            {"max_os_cpu_wait_time_ratio_to_throw", 0, 0, "Setting values were changed and backported to 25.4"},
            {"make_distributed_plan", 0, 0, "New experimental setting."},
            {"distributed_plan_execute_locally", 0, 0, "New experimental setting."},
            {"distributed_plan_default_shuffle_join_bucket_count", 8, 8, "New experimental setting."},
            {"distributed_plan_default_reader_bucket_count", 8, 8, "New experimental setting."},
            {"distributed_plan_optimize_exchanges", true, true, "New experimental setting."},
            {"distributed_plan_force_exchange_kind", "", "", "New experimental setting."},
            {"update_sequential_consistency", true, true, "A new setting"},
            {"update_parallel_mode", "auto", "auto", "A new setting"},
            {"lightweight_delete_mode", "alter_update", "alter_update", "A new setting"},
            {"alter_update_mode", "heavy", "heavy", "A new setting"},
            {"apply_patch_parts", false, true, "A new setting"},
            {"allow_experimental_lightweight_update", false, false, "A new setting"},
            {"allow_experimental_delta_kernel_rs", true, true, "New setting"},
            {"allow_experimental_database_hms_catalog", false, false, "Allow experimental database engine DataLakeCatalog with catalog_type = 'hive'"},
            {"vector_search_filter_strategy", "auto", "auto", "New setting"},
            {"vector_search_postfilter_multiplier", 1, 1, "New setting"},
            {"compile_expressions", false, true, "We believe that the LLVM infrastructure behind the JIT compiler is stable enough to enable this setting by default."},
            {"use_legacy_to_time", false, false, "New setting. Allows for user to use the old function logic for toTime, which works as toTimeWithFixedDate."},
            {"input_format_parquet_bloom_filter_push_down", false, true, "When reading Parquet files, skip whole row groups based on the WHERE/PREWHERE expressions and bloom filter in the Parquet metadata."},
            {"input_format_parquet_allow_geoparquet_parser", false, true, "A new setting to use geo columns in parquet file"},
            {"enable_url_encoding", true, false, "Changed existing setting's default value"},
            {"s3_slow_all_threads_after_network_error", false, true, "New setting"},
            /// Release closed. Please use 25.6
        });
        addSettingsChanges(settings_changes_history, "25.4",
        {
            /// Release closed. Please use 25.5
            {"use_query_condition_cache", false, true, "A new optimization"},
            {"allow_materialized_view_with_bad_select", true, false, "Don't allow creating MVs referencing nonexistent columns or tables"},
            {"query_plan_optimize_lazy_materialization", false, true, "Added new setting to use query plan for lazy materialization optimisation"},
            {"query_plan_max_limit_for_lazy_materialization", 10, 10, "Added new setting to control maximum limit value that allows to use query plan for lazy materialization optimisation. If zero, there is no limit"},
            {"query_plan_convert_join_to_in", false, false, "New setting"},
            {"enable_hdfs_pread", true, true, "New setting."},
            {"low_priority_query_wait_time_ms", 1000, 1000, "New setting."},
            {"allow_experimental_correlated_subqueries", false, false, "Added new setting to allow correlated subqueries execution."},
            {"serialize_query_plan", false, false, "NewSetting"},
            {"allow_experimental_shared_set_join", 0, 1, "A setting for ClickHouse Cloud to enable SharedSet and SharedJoin"},
            {"allow_special_bool_values_inside_variant", true, false, "Don't allow special bool values during Variant type parsing"},
            {"cast_string_to_variant_use_inference", true, true, "New setting to enable/disable types inference during CAST from String to Variant"},
            {"distributed_cache_read_request_max_tries", 20, 20, "New setting"},
            {"query_condition_cache_store_conditions_as_plaintext", false, false, "New setting"},
            {"min_os_cpu_wait_time_ratio_to_throw", 0, 0, "New setting"},
            {"max_os_cpu_wait_time_ratio_to_throw", 0, 0, "New setting"},
            {"query_plan_merge_filter_into_join_condition", false, true, "Added new setting to merge filter into join condition"},
            {"use_local_cache_for_remote_storage", true, false, "Obsolete setting."},
            {"iceberg_timestamp_ms", 0, 0, "New setting."},
            {"iceberg_snapshot_id", 0, 0, "New setting."},
            {"use_iceberg_metadata_files_cache", true, true, "New setting"},
            {"query_plan_join_shard_by_pk_ranges", false, false, "New setting"},
            {"parallel_replicas_insert_select_local_pipeline", false, false, "Use local pipeline during distributed INSERT SELECT with parallel replicas. Currently disabled due to performance issues"},
            {"parallel_hash_join_threshold", 0, 0, "New setting"},
            /// Release closed. Please use 25.5
        });
        addSettingsChanges(settings_changes_history, "25.3",
        {
            /// Release closed. Please use 25.4
            {"enable_json_type", false, true, "JSON data type is production-ready"},
            {"enable_dynamic_type", false, true, "Dynamic data type is production-ready"},
            {"enable_variant_type", false, true, "Variant data type is production-ready"},
            {"allow_experimental_json_type", false, true, "JSON data type is production-ready"},
            {"allow_experimental_dynamic_type", false, true, "Dynamic data type is production-ready"},
            {"allow_experimental_variant_type", false, true, "Variant data type is production-ready"},
            {"allow_experimental_database_unity_catalog", false, false, "Allow experimental database engine DataLakeCatalog with catalog_type = 'unity'"},
            {"allow_experimental_database_glue_catalog", false, false, "Allow experimental database engine DataLakeCatalog with catalog_type = 'glue'"},
            {"use_page_cache_with_distributed_cache", false, false, "New setting"},
            {"use_query_condition_cache", false, false, "New setting."},
            {"parallel_replicas_for_cluster_engines", false, true, "New setting."},
            {"parallel_hash_join_threshold", 0, 0, "New setting"},
            /// Release closed. Please use 25.4
        });
        addSettingsChanges(settings_changes_history, "25.2",
        {
            /// Release closed. Please use 25.3
            {"schema_inference_make_json_columns_nullable", false, false, "Allow to infer Nullable(JSON) during schema inference"},
            {"query_plan_use_new_logical_join_step", false, true, "Enable new step"},
            {"postgresql_fault_injection_probability", 0., 0., "New setting"},
            {"apply_settings_from_server", false, true, "Client-side code (e.g. INSERT input parsing and query output formatting) will use the same settings as the server, including settings from server config."},
            {"merge_tree_use_deserialization_prefixes_cache", true, true, "A new setting to control the usage of deserialization prefixes cache in MergeTree"},
            {"merge_tree_use_prefixes_deserialization_thread_pool", true, true, "A new setting controlling the usage of the thread pool for parallel prefixes deserialization in MergeTree"},
            {"optimize_and_compare_chain", false, true, "A new setting"},
            {"enable_adaptive_memory_spill_scheduler", false, false, "New setting. Enable spill memory data into external storage adaptively."},
            {"output_format_parquet_write_bloom_filter", false, true, "Added support for writing Parquet bloom filters."},
            {"output_format_parquet_bloom_filter_bits_per_value", 10.5, 10.5, "New setting."},
            {"output_format_parquet_bloom_filter_flush_threshold_bytes", 128 * 1024 * 1024, 128 * 1024 * 1024, "New setting."},
            {"output_format_pretty_max_rows", 10000, 1000, "It is better for usability - less amount to scroll."},
            {"restore_replicated_merge_tree_to_shared_merge_tree", false, false, "New setting."},
            {"parallel_replicas_only_with_analyzer", true, true, "Parallel replicas is supported only with analyzer enabled"},
            {"s3_allow_multipart_copy", true, true, "New setting."},
        });
        addSettingsChanges(settings_changes_history, "25.1",
        {
            /// Release closed. Please use 25.2
            {"allow_not_comparable_types_in_order_by", true, false, "Don't allow not comparable types in order by by default"},
            {"allow_not_comparable_types_in_comparison_functions", true, false, "Don't allow not comparable types in comparison functions by default"},
            {"output_format_json_pretty_print", false, true, "Print values in a pretty format in JSON output format by default"},
            {"allow_experimental_ts_to_grid_aggregate_function", false, false, "Cloud only"},
            {"formatdatetime_f_prints_scale_number_of_digits", true, false, "New setting."},
            {"distributed_cache_connect_max_tries", 20, 20, "Cloud only"},
            {"query_plan_use_new_logical_join_step", false, false, "New join step, internal change"},
            {"distributed_cache_min_bytes_for_seek", 0, 0, "New private setting."},
            {"use_iceberg_partition_pruning", false, false, "New setting for Iceberg partition pruning."},
            {"max_bytes_ratio_before_external_group_by", 0.0, 0.5, "Enable automatic spilling to disk by default."},
            {"max_bytes_ratio_before_external_sort", 0.0, 0.5, "Enable automatic spilling to disk by default."},
            {"min_external_sort_block_bytes", 0., 100_MiB, "New setting."},
            {"s3queue_migrate_old_metadata_to_buckets", false, false, "New setting."},
            {"distributed_cache_pool_behaviour_on_limit", "allocate_bypassing_pool", "wait", "Cloud only"},
            {"use_hive_partitioning", false, true, "Enabled the setting by default."},
            {"query_plan_try_use_vector_search", false, true, "New setting."},
            {"short_circuit_function_evaluation_for_nulls", false, true, "Allow to execute functions with Nullable arguments only on rows with non-NULL values in all arguments"},
            {"short_circuit_function_evaluation_for_nulls_threshold", 1.0, 1.0, "Ratio threshold of NULL values to execute functions with Nullable arguments only on rows with non-NULL values in all arguments. Applies when setting short_circuit_function_evaluation_for_nulls is enabled."},
            {"output_format_orc_writer_time_zone_name", "GMT", "GMT", "The time zone name for ORC writer, the default ORC writer's time zone is GMT."},
            {"output_format_pretty_highlight_trailing_spaces", false, true, "A new setting."},
            {"allow_experimental_bfloat16_type", false, true, "Add new BFloat16 type"},
            {"allow_push_predicate_ast_for_distributed_subqueries", false, true, "A new setting"},
            {"output_format_pretty_squash_consecutive_ms", 0, 50, "Add new setting"},
            {"output_format_pretty_squash_max_wait_ms", 0, 1000, "Add new setting"},
            {"output_format_pretty_max_column_name_width_cut_to", 0, 24, "A new setting"},
            {"output_format_pretty_max_column_name_width_min_chars_to_cut", 0, 4, "A new setting"},
            {"output_format_pretty_multiline_fields", false, true, "A new setting"},
            {"output_format_pretty_fallback_to_vertical", false, true, "A new setting"},
            {"output_format_pretty_fallback_to_vertical_max_rows_per_chunk", 0, 100, "A new setting"},
            {"output_format_pretty_fallback_to_vertical_min_columns", 0, 5, "A new setting"},
            {"output_format_pretty_fallback_to_vertical_min_table_width", 0, 250, "A new setting"},
            {"merge_table_max_tables_to_look_for_schema_inference", 1, 1000, "A new setting"},
            {"max_autoincrement_series", 1000, 1000, "A new setting"},
            {"validate_enum_literals_in_operators", false, false, "A new setting"},
            {"allow_experimental_kusto_dialect", true, false, "A new setting"},
            {"allow_experimental_prql_dialect", true, false, "A new setting"},
            {"h3togeo_lon_lat_result_order", true, false, "A new setting"},
            {"max_parallel_replicas", 1, 1000, "Use up to 1000 parallel replicas by default."},
            {"allow_general_join_planning", false, true, "Allow more general join planning algorithm when hash join algorithm is enabled."},
            {"optimize_extract_common_expressions", false, true, "Optimize WHERE, PREWHERE, ON, HAVING and QUALIFY expressions by extracting common expressions out from disjunction of conjunctions."},
            /// Release closed. Please use 25.2
        });
        addSettingsChanges(settings_changes_history, "24.12",
        {
            /// Release closed. Please use 25.1
            {"allow_experimental_database_iceberg", false, false, "New setting."},
            {"shared_merge_tree_sync_parts_on_partition_operations", 1, 1, "New setting. By default parts are always synchronized"},
            {"query_plan_join_swap_table", "false", "auto", "New setting. Right table was always chosen before."},
            {"max_size_to_preallocate_for_aggregation", 100'000'000, 1'000'000'000'000, "Enable optimisation for bigger tables."},
            {"max_size_to_preallocate_for_joins", 100'000'000, 1'000'000'000'000, "Enable optimisation for bigger tables."},
            {"max_bytes_ratio_before_external_group_by", 0., 0., "New setting."},
            {"optimize_extract_common_expressions", false, false, "Introduce setting to optimize WHERE, PREWHERE, ON, HAVING and QUALIFY expressions by extracting common expressions out from disjunction of conjunctions."},
            {"max_bytes_ratio_before_external_sort", 0., 0., "New setting."},
            {"use_async_executor_for_materialized_views", false, false, "New setting."},
            {"http_response_headers", "", "", "New setting."},
            {"output_format_parquet_datetime_as_uint32", true, false, "Write DateTime as DateTime64(3) instead of UInt32 (these are the two Parquet types closest to DateTime)."},
            {"skip_redundant_aliases_in_udf", false, false, "When enabled, this allows you to use the same user defined function several times for several materialized columns in the same table."},
            {"parallel_replicas_index_analysis_only_on_coordinator", true, true, "Index analysis done only on replica-coordinator and skipped on other replicas. Effective only with enabled parallel_replicas_local_plan"}, // enabling it was moved to 24.10
            {"least_greatest_legacy_null_behavior", true, false, "New setting"},
            {"use_concurrency_control", false, true, "Enable concurrency control by default"},
            {"join_algorithm", "default", "direct,parallel_hash,hash", "'default' was deprecated in favor of explicitly specified join algorithms, also parallel_hash is now preferred over hash"},
            /// Release closed. Please use 25.1
        });
        addSettingsChanges(settings_changes_history, "24.11",
        {
            {"validate_mutation_query", false, true, "New setting to validate mutation queries by default."},
            {"enable_job_stack_trace", false, true, "Enable by default collecting stack traces from job's scheduling."},
            {"allow_suspicious_types_in_group_by", true, false, "Don't allow Variant/Dynamic types in GROUP BY by default"},
            {"allow_suspicious_types_in_order_by", true, false, "Don't allow Variant/Dynamic types in ORDER BY by default"},
            {"distributed_cache_discard_connection_if_unread_data", true, true, "New setting"},
            {"filesystem_cache_enable_background_download_for_metadata_files_in_packed_storage", true, true, "New setting"},
            {"filesystem_cache_enable_background_download_during_fetch", true, true, "New setting"},
            {"azure_check_objects_after_upload", false, false, "Check each uploaded object in azure blob storage to be sure that upload was successful"},
            {"backup_restore_keeper_max_retries", 20, 1000, "Should be big enough so the whole operation BACKUP or RESTORE operation won't fail because of a temporary [Zoo]Keeper failure in the middle of it."},
            {"backup_restore_failure_after_host_disconnected_for_seconds", 0, 3600, "New setting."},
            {"backup_restore_keeper_max_retries_while_initializing", 0, 20, "New setting."},
            {"backup_restore_keeper_max_retries_while_handling_error", 0, 20, "New setting."},
            {"backup_restore_finish_timeout_after_error_sec", 0, 180, "New setting."},
            {"query_plan_merge_filters", false, true, "Allow to merge filters in the query plan. This is required to properly support filter-push-down with a new analyzer."},
            {"parallel_replicas_local_plan", false, true, "Use local plan for local replica in a query with parallel replicas"},
            {"merge_tree_use_v1_object_and_dynamic_serialization", true, false, "Add new serialization V2 version for JSON and Dynamic types"},
            {"min_joined_block_size_bytes", 524288, 524288, "New setting."},
            {"allow_experimental_bfloat16_type", false, false, "Add new experimental BFloat16 type"},
            {"filesystem_cache_skip_download_if_exceeds_per_query_cache_write_limit", 1, 1, "Rename of setting skip_download_if_exceeds_query_cache_limit"},
            {"filesystem_cache_prefer_bigger_buffer_size", true, true, "New setting"},
            {"read_in_order_use_virtual_row", false, false, "Use virtual row while reading in order of primary key or its monotonic function fashion. It is useful when searching over multiple parts as only relevant ones are touched."},
            {"s3_skip_empty_files", false, true, "We hope it will provide better UX"},
            {"filesystem_cache_boundary_alignment", 0, 0, "New setting"},
            {"push_external_roles_in_interserver_queries", false, true, "New setting."},
            {"enable_variant_type", false, false, "Add alias to allow_experimental_variant_type"},
            {"enable_dynamic_type", false, false, "Add alias to allow_experimental_dynamic_type"},
            {"enable_json_type", false, false, "Add alias to allow_experimental_json_type"},
        });
        addSettingsChanges(settings_changes_history, "24.10",
        {
            {"query_metric_log_interval", 0, -1, "New setting."},
            {"enforce_strict_identifier_format", false, false, "New setting."},
            {"enable_parsing_to_custom_serialization", false, true, "New setting"},
            {"mongodb_throw_on_unsupported_query", false, true, "New setting."},
            {"enable_parallel_replicas", false, false, "Parallel replicas with read tasks became the Beta tier feature."},
            {"parallel_replicas_mode", "read_tasks", "read_tasks", "This setting was introduced as a part of making parallel replicas feature Beta"},
            {"filesystem_cache_name", "", "", "Filesystem cache name to use for stateless table engines or data lakes"},
            {"restore_replace_external_dictionary_source_to_null", false, false, "New setting."},
            {"show_create_query_identifier_quoting_rule", "when_necessary", "when_necessary", "New setting."},
            {"show_create_query_identifier_quoting_style", "Backticks", "Backticks", "New setting."},
            {"merge_tree_min_read_task_size", 8, 8, "New setting"},
            {"merge_tree_min_rows_for_concurrent_read_for_remote_filesystem", (20 * 8192), 0, "Setting is deprecated"},
            {"merge_tree_min_bytes_for_concurrent_read_for_remote_filesystem", (24 * 10 * 1024 * 1024), 0, "Setting is deprecated"},
            {"implicit_select", false, false, "A new setting."},
            {"output_format_native_write_json_as_string", false, false, "Add new setting to allow write JSON column as single String column in Native format"},
            {"output_format_binary_write_json_as_string", false, false, "Add new setting to write values of JSON type as JSON string in RowBinary output format"},
            {"input_format_binary_read_json_as_string", false, false, "Add new setting to read values of JSON type as JSON string in RowBinary input format"},
            {"min_free_disk_bytes_to_perform_insert", 0, 0, "New setting."},
            {"min_free_disk_ratio_to_perform_insert", 0.0, 0.0, "New setting."},
            {"parallel_replicas_local_plan", false, true, "Use local plan for local replica in a query with parallel replicas"},
            {"enable_named_columns_in_function_tuple", false, false, "Disabled pending usability improvements"},
            {"cloud_mode_database_engine", 1, 1, "A setting for ClickHouse Cloud"},
            {"allow_experimental_shared_set_join", 0, 0, "A setting for ClickHouse Cloud"},
            {"read_through_distributed_cache", 0, 0, "A setting for ClickHouse Cloud"},
            {"write_through_distributed_cache", 0, 0, "A setting for ClickHouse Cloud"},
            {"distributed_cache_throw_on_error", 0, 0, "A setting for ClickHouse Cloud"},
            {"distributed_cache_log_mode", "on_error", "on_error", "A setting for ClickHouse Cloud"},
            {"distributed_cache_fetch_metrics_only_from_current_az", 1, 1, "A setting for ClickHouse Cloud"},
            {"distributed_cache_connect_max_tries", 20, 20, "A setting for ClickHouse Cloud"},
            {"distributed_cache_receive_response_wait_milliseconds", 60000, 60000, "A setting for ClickHouse Cloud"},
            {"distributed_cache_receive_timeout_milliseconds", 10000, 10000, "A setting for ClickHouse Cloud"},
            {"distributed_cache_wait_connection_from_pool_milliseconds", 100, 100, "A setting for ClickHouse Cloud"},
            {"distributed_cache_bypass_connection_pool", 0, 0, "A setting for ClickHouse Cloud"},
            {"distributed_cache_pool_behaviour_on_limit", "allocate_bypassing_pool", "allocate_bypassing_pool", "A setting for ClickHouse Cloud"},
            {"distributed_cache_read_alignment", 0, 0, "A setting for ClickHouse Cloud"},
            {"distributed_cache_max_unacked_inflight_packets", 10, 10, "A setting for ClickHouse Cloud"},
            {"distributed_cache_data_packet_ack_window", 5, 5, "A setting for ClickHouse Cloud"},
            {"input_format_parquet_enable_row_group_prefetch", false, true, "Enable row group prefetching during parquet parsing. Currently, only single-threaded parsing can prefetch."},
            {"input_format_orc_dictionary_as_low_cardinality", false, true, "Treat ORC dictionary encoded columns as LowCardinality columns while reading ORC files"},
            {"allow_experimental_refreshable_materialized_view", false, true, "Not experimental anymore"},
            {"max_parts_to_move", 0, 1000, "New setting"},
            {"hnsw_candidate_list_size_for_search", 64, 256, "New setting. Previously, the value was optionally specified in CREATE INDEX and 64 by default."},
            {"allow_reorder_prewhere_conditions", true, true, "New setting"},
            {"input_format_parquet_bloom_filter_push_down", false, false, "When reading Parquet files, skip whole row groups based on the WHERE/PREWHERE expressions and bloom filter in the Parquet metadata."},
            {"date_time_64_output_format_cut_trailing_zeros_align_to_groups_of_thousands", false, false, "Dynamically trim the trailing zeros of datetime64 values to adjust the output scale to (0, 3, 6), corresponding to 'seconds', 'milliseconds', and 'microseconds'."},
            {"parallel_replicas_index_analysis_only_on_coordinator", false, true, "Index analysis done only on replica-coordinator and skipped on other replicas. Effective only with enabled parallel_replicas_local_plan"},
            {"distributed_cache_discard_connection_if_unread_data", true, true, "New setting"},
            {"azure_check_objects_after_upload", false, false, "Check each uploaded object in azure blob storage to be sure that upload was successful"},
            {"backup_restore_keeper_max_retries", 20, 1000, "Should be big enough so the whole operation BACKUP or RESTORE operation won't fail because of a temporary [Zoo]Keeper failure in the middle of it."},
            {"backup_restore_failure_after_host_disconnected_for_seconds", 0, 3600, "New setting."},
            {"backup_restore_keeper_max_retries_while_initializing", 0, 20, "New setting."},
            {"backup_restore_keeper_max_retries_while_handling_error", 0, 20, "New setting."},
            {"backup_restore_finish_timeout_after_error_sec", 0, 180, "New setting."},
        });
        addSettingsChanges(settings_changes_history, "24.9",
        {
            {"output_format_orc_dictionary_key_size_threshold", 0.0, 0.0, "For a string column in ORC output format, if the number of distinct values is greater than this fraction of the total number of non-null rows, turn off dictionary encoding. Otherwise dictionary encoding is enabled"},
            {"input_format_json_empty_as_default", false, false, "Added new setting to allow to treat empty fields in JSON input as default values."},
            {"input_format_try_infer_variants", false, false, "Try to infer Variant type in text formats when there is more than one possible type for column/array elements"},
            {"join_output_by_rowlist_perkey_rows_threshold", 0, 5, "The lower limit of per-key average rows in the right table to determine whether to output by row list in hash join."},
            {"create_if_not_exists", false, false, "New setting."},
            {"allow_materialized_view_with_bad_select", true, true, "Support (but not enable yet) stricter validation in CREATE MATERIALIZED VIEW"},
            {"parallel_replicas_mark_segment_size", 128, 0, "Value for this setting now determined automatically"},
            {"database_replicated_allow_replicated_engine_arguments", 1, 0, "Don't allow explicit arguments by default"},
            {"database_replicated_allow_explicit_uuid", 1, 0, "Added a new setting to disallow explicitly specifying table UUID"},
            {"parallel_replicas_local_plan", false, false, "Use local plan for local replica in a query with parallel replicas"},
            {"join_to_sort_minimum_perkey_rows", 0, 40, "The lower limit of per-key average rows in the right table to determine whether to rerange the right table by key in left or inner join. This setting ensures that the optimization is not applied for sparse table keys"},
            {"join_to_sort_maximum_table_rows", 0, 10000, "The maximum number of rows in the right table to determine whether to rerange the right table by key in left or inner join"},
            {"allow_experimental_join_right_table_sorting", false, false, "If it is set to true, and the conditions of `join_to_sort_minimum_perkey_rows` and `join_to_sort_maximum_table_rows` are met, rerange the right table by key to improve the performance in left or inner hash join"},
            {"mongodb_throw_on_unsupported_query", false, true, "New setting."},
            {"min_free_disk_bytes_to_perform_insert", 0, 0, "Maintain some free disk space bytes from inserts while still allowing for temporary writing."},
            {"min_free_disk_ratio_to_perform_insert", 0.0, 0.0, "Maintain some free disk space bytes expressed as ratio to total disk space from inserts while still allowing for temporary writing."},
        });
        addSettingsChanges(settings_changes_history, "24.8",
        {
            {"rows_before_aggregation", false, false, "Provide exact value for rows_before_aggregation statistic, represents the number of rows read before aggregation"},
            {"restore_replace_external_table_functions_to_null", false, false, "New setting."},
            {"restore_replace_external_engines_to_null", false, false, "New setting."},
            {"input_format_json_max_depth", 1000000, 1000, "It was unlimited in previous versions, but that was unsafe."},
            {"merge_tree_min_bytes_per_task_for_remote_reading", 4194304, 2097152, "Value is unified with `filesystem_prefetch_min_bytes_for_single_read_task`"},
            {"use_hive_partitioning", false, false, "Allows to use hive partitioning for File, URL, S3, AzureBlobStorage and HDFS engines."},
            {"allow_experimental_kafka_offsets_storage_in_keeper", false, false, "Allow the usage of experimental Kafka storage engine that stores the committed offsets in ClickHouse Keeper"},
            {"allow_archive_path_syntax", true, true, "Added new setting to allow disabling archive path syntax."},
            {"query_cache_tag", "", "", "New setting for labeling query cache settings."},
            {"allow_experimental_time_series_table", false, false, "Added new setting to allow the TimeSeries table engine"},
            {"enable_analyzer", 1, 1, "Added an alias to a setting `allow_experimental_analyzer`."},
            {"optimize_functions_to_subcolumns", false, true, "Enabled settings by default"},
            {"allow_experimental_json_type", false, false, "Add new experimental JSON type"},
            {"use_json_alias_for_old_object_type", true, false, "Use JSON type alias to create new JSON type"},
            {"type_json_skip_duplicated_paths", false, false, "Allow to skip duplicated paths during JSON parsing"},
            {"allow_experimental_vector_similarity_index", false, false, "Added new setting to allow experimental vector similarity indexes"},
            {"input_format_try_infer_datetimes_only_datetime64", true, false, "Allow to infer DateTime instead of DateTime64 in data formats"},
        });
        addSettingsChanges(settings_changes_history, "24.7",
        {
            {"output_format_parquet_write_page_index", false, true, "Add a possibility to write page index into parquet files."},
            {"output_format_binary_encode_types_in_binary_format", false, false, "Added new setting to allow to write type names in binary format in RowBinaryWithNamesAndTypes output format"},
            {"input_format_binary_decode_types_in_binary_format", false, false, "Added new setting to allow to read type names in binary format in RowBinaryWithNamesAndTypes input format"},
            {"output_format_native_encode_types_in_binary_format", false, false, "Added new setting to allow to write type names in binary format in Native output format"},
            {"input_format_native_decode_types_in_binary_format", false, false, "Added new setting to allow to read type names in binary format in Native output format"},
            {"read_in_order_use_buffering", false, true, "Use buffering before merging while reading in order of primary key"},
            {"enable_named_columns_in_function_tuple", false, false, "Generate named tuples in function tuple() when all names are unique and can be treated as unquoted identifiers."},
            {"optimize_trivial_insert_select", true, false, "The optimization does not make sense in many cases."},
            {"dictionary_validate_primary_key_type", false, false, "Validate primary key type for dictionaries. By default id type for simple layouts will be implicitly converted to UInt64."},
            {"collect_hash_table_stats_during_joins", false, true, "New setting."},
            {"max_size_to_preallocate_for_joins", 0, 100'000'000, "New setting."},
            {"input_format_orc_reader_time_zone_name", "GMT", "GMT", "The time zone name for ORC row reader, the default ORC row reader's time zone is GMT."},
            {"database_replicated_allow_heavy_create", true, false, "Long-running DDL queries (CREATE AS SELECT and POPULATE) for Replicated database engine was forbidden"},
            {"query_plan_merge_filters", false, false, "Allow to merge filters in the query plan"},
            {"azure_sdk_max_retries", 10, 10, "Maximum number of retries in azure sdk"},
            {"azure_sdk_retry_initial_backoff_ms", 10, 10, "Minimal backoff between retries in azure sdk"},
            {"azure_sdk_retry_max_backoff_ms", 1000, 1000, "Maximal backoff between retries in azure sdk"},
            {"ignore_on_cluster_for_replicated_named_collections_queries", false, false, "Ignore ON CLUSTER clause for replicated named collections management queries."},
            {"backup_restore_s3_retry_attempts", 1000,1000, "Setting for Aws::Client::RetryStrategy, Aws::Client does retries itself, 0 means no retries. It takes place only for backup/restore."},
            {"postgresql_connection_attempt_timeout", 2, 2, "Allow to control 'connect_timeout' parameter of PostgreSQL connection."},
            {"postgresql_connection_pool_retries", 2, 2, "Allow to control the number of retries in PostgreSQL connection pool."}
        });
        addSettingsChanges(settings_changes_history, "24.6",
        {
            {"materialize_skip_indexes_on_insert", true, true, "Added new setting to allow to disable materialization of skip indexes on insert"},
            {"materialize_statistics_on_insert", true, true, "Added new setting to allow to disable materialization of statistics on insert"},
            {"input_format_parquet_use_native_reader", false, false, "When reading Parquet files, to use native reader instead of arrow reader."},
            {"hdfs_throw_on_zero_files_match", false, false, "Allow to throw an error when ListObjects request cannot match any files in HDFS engine instead of empty query result"},
            {"azure_throw_on_zero_files_match", false, false, "Allow to throw an error when ListObjects request cannot match any files in AzureBlobStorage engine instead of empty query result"},
            {"s3_validate_request_settings", true, true, "Allow to disable S3 request settings validation"},
            {"allow_experimental_full_text_index", false, false, "Enable experimental full-text index"},
            {"azure_skip_empty_files", false, false, "Allow to skip empty files in azure table engine"},
            {"hdfs_ignore_file_doesnt_exist", false, false, "Allow to return 0 rows when the requested files don't exist instead of throwing an exception in HDFS table engine"},
            {"azure_ignore_file_doesnt_exist", false, false, "Allow to return 0 rows when the requested files don't exist instead of throwing an exception in AzureBlobStorage table engine"},
            {"s3_ignore_file_doesnt_exist", false, false, "Allow to return 0 rows when the requested files don't exist instead of throwing an exception in S3 table engine"},
            {"s3_max_part_number", 10000, 10000, "Maximum part number number for s3 upload part"},
            {"s3_max_single_operation_copy_size", 32 * 1024 * 1024, 32 * 1024 * 1024, "Maximum size for a single copy operation in s3"},
            {"input_format_parquet_max_block_size", 8192, DEFAULT_BLOCK_SIZE, "Increase block size for parquet reader."},
            {"input_format_parquet_prefer_block_bytes", 0, DEFAULT_BLOCK_SIZE * 256, "Average block bytes output by parquet reader."},
            {"enable_blob_storage_log", true, true, "Write information about blob storage operations to system.blob_storage_log table"},
            {"allow_deprecated_snowflake_conversion_functions", true, false, "Disabled deprecated functions snowflakeToDateTime[64] and dateTime[64]ToSnowflake."},
            {"allow_statistic_optimize", false, false, "Old setting which popped up here being renamed."},
            {"allow_experimental_statistic", false, false, "Old setting which popped up here being renamed."},
            {"allow_statistics_optimize", false, false, "The setting was renamed. The previous name is `allow_statistic_optimize`."},
            {"allow_experimental_statistics", false, false, "The setting was renamed. The previous name is `allow_experimental_statistic`."},
            {"enable_vertical_final", false, true, "Enable vertical final by default again after fixing bug"},
            {"parallel_replicas_custom_key_range_lower", 0, 0, "Add settings to control the range filter when using parallel replicas with dynamic shards"},
            {"parallel_replicas_custom_key_range_upper", 0, 0, "Add settings to control the range filter when using parallel replicas with dynamic shards. A value of 0 disables the upper limit"},
            {"output_format_pretty_display_footer_column_names", 0, 1, "Add a setting to display column names in the footer if there are many rows. Threshold value is controlled by output_format_pretty_display_footer_column_names_min_rows."},
            {"output_format_pretty_display_footer_column_names_min_rows", 0, 50, "Add a setting to control the threshold value for setting output_format_pretty_display_footer_column_names_min_rows. Default 50."},
            {"output_format_csv_serialize_tuple_into_separate_columns", true, true, "A new way of how interpret tuples in CSV format was added."},
            {"input_format_csv_deserialize_separate_columns_into_tuple", true, true, "A new way of how interpret tuples in CSV format was added."},
            {"input_format_csv_try_infer_strings_from_quoted_tuples", true, true, "A new way of how interpret tuples in CSV format was added."},
        });
        addSettingsChanges(settings_changes_history, "24.5",
        {
            {"allow_deprecated_error_prone_window_functions", true, false, "Allow usage of deprecated error prone window functions (neighbor, runningAccumulate, runningDifferenceStartingWithFirstValue, runningDifference)"},
            {"allow_experimental_join_condition", false, false, "Support join with inequal conditions which involve columns from both left and right table. e.g. t1.y < t2.y."},
            {"input_format_tsv_crlf_end_of_line", false, false, "Enables reading of CRLF line endings with TSV formats"},
            {"output_format_parquet_use_custom_encoder", false, true, "Enable custom Parquet encoder."},
            {"cross_join_min_rows_to_compress", 0, 10000000, "Minimal count of rows to compress block in CROSS JOIN. Zero value means - disable this threshold. This block is compressed when any of the two thresholds (by rows or by bytes) are reached."},
            {"cross_join_min_bytes_to_compress", 0, 1_GiB, "Minimal size of block to compress in CROSS JOIN. Zero value means - disable this threshold. This block is compressed when any of the two thresholds (by rows or by bytes) are reached."},
            {"http_max_chunk_size", 0, 0, "Internal limitation"},
            {"prefer_external_sort_block_bytes", 0, DEFAULT_BLOCK_SIZE * 256, "Prefer maximum block bytes for external sort, reduce the memory usage during merging."},
            {"input_format_force_null_for_omitted_fields", false, false, "Disable type-defaults for omitted fields when needed"},
            {"cast_string_to_dynamic_use_inference", false, false, "Add setting to allow converting String to Dynamic through parsing"},
            {"allow_experimental_dynamic_type", false, false, "Add new experimental Dynamic type"},
            {"azure_max_blocks_in_multipart_upload", 50000, 50000, "Maximum number of blocks in multipart upload for Azure."},
            {"allow_archive_path_syntax", false, true, "Added new setting to allow disabling archive path syntax."},
        });
        addSettingsChanges(settings_changes_history, "24.4",
        {
            {"input_format_json_throw_on_bad_escape_sequence", true, true, "Allow to save JSON strings with bad escape sequences"},
            {"max_parsing_threads", 0, 0, "Add a separate setting to control number of threads in parallel parsing from files"},
            {"ignore_drop_queries_probability", 0, 0, "Allow to ignore drop queries in server with specified probability for testing purposes"},
            {"lightweight_deletes_sync", 2, 2, "The same as 'mutation_sync', but controls only execution of lightweight deletes"},
            {"query_cache_system_table_handling", "save", "throw", "The query cache no longer caches results of queries against system tables"},
            {"input_format_json_ignore_unnecessary_fields", false, true, "Ignore unnecessary fields and not parse them. Enabling this may not throw exceptions on json strings of invalid format or with duplicated fields"},
            {"input_format_hive_text_allow_variable_number_of_columns", false, true, "Ignore extra columns in Hive Text input (if file has more columns than expected) and treat missing fields in Hive Text input as default values."},
            {"allow_experimental_database_replicated", false, true, "Database engine Replicated is now in Beta stage"},
            {"temporary_data_in_cache_reserve_space_wait_lock_timeout_milliseconds", (10 * 60 * 1000), (10 * 60 * 1000), "Wait time to lock cache for sapce reservation in temporary data in filesystem cache"},
            {"optimize_rewrite_sum_if_to_count_if", false, true, "Only available for the analyzer, where it works correctly"},
            {"azure_allow_parallel_part_upload", "true", "true", "Use multiple threads for azure multipart upload."},
            {"max_recursive_cte_evaluation_depth", DBMS_RECURSIVE_CTE_MAX_EVALUATION_DEPTH, DBMS_RECURSIVE_CTE_MAX_EVALUATION_DEPTH, "Maximum limit on recursive CTE evaluation depth"},
            {"query_plan_convert_outer_join_to_inner_join", false, true, "Allow to convert OUTER JOIN to INNER JOIN if filter after JOIN always filters default values"},
        });
        addSettingsChanges(settings_changes_history, "24.3",
        {
            {"s3_connect_timeout_ms", 1000, 1000, "Introduce new dedicated setting for s3 connection timeout"},
            {"allow_experimental_shared_merge_tree", false, true, "The setting is obsolete"},
            {"use_page_cache_for_disks_without_file_cache", false, false, "Added userspace page cache"},
            {"read_from_page_cache_if_exists_otherwise_bypass_cache", false, false, "Added userspace page cache"},
            {"page_cache_inject_eviction", false, false, "Added userspace page cache"},
            {"default_table_engine", "None", "MergeTree", "Set default table engine to MergeTree for better usability"},
            {"input_format_json_use_string_type_for_ambiguous_paths_in_named_tuples_inference_from_objects", false, false, "Allow to use String type for ambiguous paths during named tuple inference from JSON objects"},
            {"traverse_shadow_remote_data_paths", false, false, "Traverse shadow directory when query system.remote_data_paths."},
            {"throw_if_deduplication_in_dependent_materialized_views_enabled_with_async_insert", false, true, "Deduplication in dependent materialized view cannot work together with async inserts."},
            {"parallel_replicas_allow_in_with_subquery", false, true, "If true, subquery for IN will be executed on every follower replica"},
            {"log_processors_profiles", false, true, "Enable by default"},
            {"function_locate_has_mysql_compatible_argument_order", false, true, "Increase compatibility with MySQL's locate function."},
            {"allow_suspicious_primary_key", true, false, "Forbid suspicious PRIMARY KEY/ORDER BY for MergeTree (i.e. SimpleAggregateFunction)"},
            {"filesystem_cache_reserve_space_wait_lock_timeout_milliseconds", 1000, 1000, "Wait time to lock cache for sapce reservation in filesystem cache"},
            {"max_parser_backtracks", 0, 1000000, "Limiting the complexity of parsing"},
            {"analyzer_compatibility_join_using_top_level_identifier", false, false, "Force to resolve identifier in JOIN USING from projection"},
            {"distributed_insert_skip_read_only_replicas", false, false, "If true, INSERT into Distributed will skip read-only replicas"},
            {"keeper_max_retries", 10, 10, "Max retries for general keeper operations"},
            {"keeper_retry_initial_backoff_ms", 100, 100, "Initial backoff timeout for general keeper operations"},
            {"keeper_retry_max_backoff_ms", 5000, 5000, "Max backoff timeout for general keeper operations"},
            {"s3queue_allow_experimental_sharded_mode", false, false, "Enable experimental sharded mode of S3Queue table engine. It is experimental because it will be rewritten"},
            {"allow_experimental_analyzer", false, true, "Enable analyzer and planner by default."},
            {"merge_tree_read_split_ranges_into_intersecting_and_non_intersecting_injection_probability", 0.0, 0.0, "For testing of `PartsSplitter` - split read ranges into intersecting and non intersecting every time you read from MergeTree with the specified probability."},
            {"allow_get_client_http_header", false, false, "Introduced a new function."},
            {"output_format_pretty_row_numbers", false, true, "It is better for usability."},
            {"output_format_pretty_max_value_width_apply_for_single_value", true, false, "Single values in Pretty formats won't be cut."},
            {"output_format_parquet_string_as_string", false, true, "ClickHouse allows arbitrary binary data in the String data type, which is typically UTF-8. Parquet/ORC/Arrow Strings only support UTF-8. That's why you can choose which Arrow's data type to use for the ClickHouse String data type - String or Binary. While Binary would be more correct and compatible, using String by default will correspond to user expectations in most cases."},
            {"output_format_orc_string_as_string", false, true, "ClickHouse allows arbitrary binary data in the String data type, which is typically UTF-8. Parquet/ORC/Arrow Strings only support UTF-8. That's why you can choose which Arrow's data type to use for the ClickHouse String data type - String or Binary. While Binary would be more correct and compatible, using String by default will correspond to user expectations in most cases."},
            {"output_format_arrow_string_as_string", false, true, "ClickHouse allows arbitrary binary data in the String data type, which is typically UTF-8. Parquet/ORC/Arrow Strings only support UTF-8. That's why you can choose which Arrow's data type to use for the ClickHouse String data type - String or Binary. While Binary would be more correct and compatible, using String by default will correspond to user expectations in most cases."},
            {"output_format_parquet_compression_method", "lz4", "zstd", "Parquet/ORC/Arrow support many compression methods, including lz4 and zstd. ClickHouse supports each and every compression method. Some inferior tools, such as 'duckdb', lack support for the faster `lz4` compression method, that's why we set zstd by default."},
            {"output_format_orc_compression_method", "lz4", "zstd", "Parquet/ORC/Arrow support many compression methods, including lz4 and zstd. ClickHouse supports each and every compression method. Some inferior tools, such as 'duckdb', lack support for the faster `lz4` compression method, that's why we set zstd by default."},
            {"output_format_pretty_highlight_digit_groups", false, true, "If enabled and if output is a terminal, highlight every digit corresponding to the number of thousands, millions, etc. with underline."},
            {"geo_distance_returns_float64_on_float64_arguments", false, true, "Increase the default precision."},
            {"azure_max_inflight_parts_for_one_file", 20, 20, "The maximum number of a concurrent loaded parts in multipart upload request. 0 means unlimited."},
            {"azure_strict_upload_part_size", 0, 0, "The exact size of part to upload during multipart upload to Azure blob storage."},
            {"azure_min_upload_part_size", 16*1024*1024, 16*1024*1024, "The minimum size of part to upload during multipart upload to Azure blob storage."},
            {"azure_max_upload_part_size", 5ull*1024*1024*1024, 5ull*1024*1024*1024, "The maximum size of part to upload during multipart upload to Azure blob storage."},
            {"azure_upload_part_size_multiply_factor", 2, 2, "Multiply azure_min_upload_part_size by this factor each time azure_multiply_parts_count_threshold parts were uploaded from a single write to Azure blob storage."},
            {"azure_upload_part_size_multiply_parts_count_threshold", 500, 500, "Each time this number of parts was uploaded to Azure blob storage, azure_min_upload_part_size is multiplied by azure_upload_part_size_multiply_factor."},
            {"output_format_csv_serialize_tuple_into_separate_columns", true, true, "A new way of how interpret tuples in CSV format was added."},
            {"input_format_csv_deserialize_separate_columns_into_tuple", true, true, "A new way of how interpret tuples in CSV format was added."},
            {"input_format_csv_try_infer_strings_from_quoted_tuples", true, true, "A new way of how interpret tuples in CSV format was added."},
        });
        addSettingsChanges(settings_changes_history, "24.2",
        {
            {"allow_suspicious_variant_types", true, false, "Don't allow creating Variant type with suspicious variants by default"},
            {"validate_experimental_and_suspicious_types_inside_nested_types", false, true, "Validate usage of experimental and suspicious types inside nested types"},
            {"output_format_values_escape_quote_with_quote", false, false, "If true escape ' with '', otherwise quoted with \\'"},
            {"output_format_pretty_single_large_number_tip_threshold", 0, 1'000'000, "Print a readable number tip on the right side of the table if the block consists of a single number which exceeds this value (except 0)"},
            {"input_format_try_infer_exponent_floats", true, false, "Don't infer floats in exponential notation by default"},
            {"query_plan_optimize_prewhere", true, true, "Allow to push down filter to PREWHERE expression for supported storages"},
            {"async_insert_max_data_size", 1000000, 10485760, "The previous value appeared to be too small."},
            {"async_insert_poll_timeout_ms", 10, 10, "Timeout in milliseconds for polling data from asynchronous insert queue"},
            {"async_insert_use_adaptive_busy_timeout", false, true, "Use adaptive asynchronous insert timeout"},
            {"async_insert_busy_timeout_min_ms", 50, 50, "The minimum value of the asynchronous insert timeout in milliseconds; it also serves as the initial value, which may be increased later by the adaptive algorithm"},
            {"async_insert_busy_timeout_max_ms", 200, 200, "The minimum value of the asynchronous insert timeout in milliseconds; async_insert_busy_timeout_ms is aliased to async_insert_busy_timeout_max_ms"},
            {"async_insert_busy_timeout_increase_rate", 0.2, 0.2, "The exponential growth rate at which the adaptive asynchronous insert timeout increases"},
            {"async_insert_busy_timeout_decrease_rate", 0.2, 0.2, "The exponential growth rate at which the adaptive asynchronous insert timeout decreases"},
            {"format_template_row_format", "", "", "Template row format string can be set directly in query"},
            {"format_template_resultset_format", "", "", "Template result set format string can be set in query"},
            {"split_parts_ranges_into_intersecting_and_non_intersecting_final", true, true, "Allow to split parts ranges into intersecting and non intersecting during FINAL optimization"},
            {"split_intersecting_parts_ranges_into_layers_final", true, true, "Allow to split intersecting parts ranges into layers during FINAL optimization"},
            {"azure_max_single_part_copy_size", 256*1024*1024, 256*1024*1024, "The maximum size of object to copy using single part copy to Azure blob storage."},
            {"min_external_table_block_size_rows", DEFAULT_INSERT_BLOCK_SIZE, DEFAULT_INSERT_BLOCK_SIZE, "Squash blocks passed to external table to specified size in rows, if blocks are not big enough"},
            {"min_external_table_block_size_bytes", DEFAULT_INSERT_BLOCK_SIZE * 256, DEFAULT_INSERT_BLOCK_SIZE * 256, "Squash blocks passed to external table to specified size in bytes, if blocks are not big enough."},
            {"parallel_replicas_prefer_local_join", true, true, "If true, and JOIN can be executed with parallel replicas algorithm, and all storages of right JOIN part are *MergeTree, local JOIN will be used instead of GLOBAL JOIN."},
            {"optimize_time_filter_with_preimage", true, true, "Optimize Date and DateTime predicates by converting functions into equivalent comparisons without conversions (e.g. toYear(col) = 2023 -> col >= '2023-01-01' AND col <= '2023-12-31')"},
            {"extract_key_value_pairs_max_pairs_per_row", 0, 0, "Max number of pairs that can be produced by the `extractKeyValuePairs` function. Used as a safeguard against consuming too much memory."},
            {"default_view_definer", "CURRENT_USER", "CURRENT_USER", "Allows to set default `DEFINER` option while creating a view"},
            {"default_materialized_view_sql_security", "DEFINER", "DEFINER", "Allows to set a default value for SQL SECURITY option when creating a materialized view"},
            {"default_normal_view_sql_security", "INVOKER", "INVOKER", "Allows to set default `SQL SECURITY` option while creating a normal view"},
            {"mysql_map_string_to_text_in_show_columns", false, true, "Reduce the configuration effort to connect ClickHouse with BI tools."},
            {"mysql_map_fixed_string_to_text_in_show_columns", false, true, "Reduce the configuration effort to connect ClickHouse with BI tools."},
        });
        addSettingsChanges(settings_changes_history, "24.1",
        {
            {"print_pretty_type_names", false, true, "Better user experience."},
            {"input_format_json_read_bools_as_strings", false, true, "Allow to read bools as strings in JSON formats by default"},
            {"output_format_arrow_use_signed_indexes_for_dictionary", false, true, "Use signed indexes type for Arrow dictionaries by default as it's recommended"},
            {"allow_experimental_variant_type", false, false, "Add new experimental Variant type"},
            {"use_variant_as_common_type", false, false, "Allow to use Variant in if/multiIf if there is no common type"},
            {"output_format_arrow_use_64_bit_indexes_for_dictionary", false, false, "Allow to use 64 bit indexes type in Arrow dictionaries"},
            {"parallel_replicas_mark_segment_size", 128, 128, "Add new setting to control segment size in new parallel replicas coordinator implementation"},
            {"ignore_materialized_views_with_dropped_target_table", false, false, "Add new setting to allow to ignore materialized views with dropped target table"},
            {"output_format_compression_level", 3, 3, "Allow to change compression level in the query output"},
            {"output_format_compression_zstd_window_log", 0, 0, "Allow to change zstd window log in the query output when zstd compression is used"},
            {"enable_zstd_qat_codec", false, false, "Add new ZSTD_QAT codec"},
            {"enable_vertical_final", false, true, "Use vertical final by default"},
            {"output_format_arrow_use_64_bit_indexes_for_dictionary", false, false, "Allow to use 64 bit indexes type in Arrow dictionaries"},
            {"max_rows_in_set_to_optimize_join", 100000, 0, "Disable join optimization as it prevents from read in order optimization"},
            {"output_format_pretty_color", true, "auto", "Setting is changed to allow also for auto value, disabling ANSI escapes if output is not a tty"},
            {"function_visible_width_behavior", 0, 1, "We changed the default behavior of `visibleWidth` to be more precise"},
            {"max_estimated_execution_time", 0, 0, "Separate max_execution_time and max_estimated_execution_time"},
            {"iceberg_engine_ignore_schema_evolution", false, false, "Allow to ignore schema evolution in Iceberg table engine"},
            {"optimize_injective_functions_in_group_by", false, true, "Replace injective functions by it's arguments in GROUP BY section in analyzer"},
            {"update_insert_deduplication_token_in_dependent_materialized_views", false, false, "Allow to update insert deduplication token with table identifier during insert in dependent materialized views"},
            {"azure_max_unexpected_write_error_retries", 4, 4, "The maximum number of retries in case of unexpected errors during Azure blob storage write"},
            {"split_parts_ranges_into_intersecting_and_non_intersecting_final", false, true, "Allow to split parts ranges into intersecting and non intersecting during FINAL optimization"},
            {"split_intersecting_parts_ranges_into_layers_final", true, true, "Allow to split intersecting parts ranges into layers during FINAL optimization"}
        });
        addSettingsChanges(settings_changes_history, "23.12",
        {
            {"allow_suspicious_ttl_expressions", true, false, "It is a new setting, and in previous versions the behavior was equivalent to allowing."},
            {"input_format_parquet_allow_missing_columns", false, true, "Allow missing columns in Parquet files by default"},
            {"input_format_orc_allow_missing_columns", false, true, "Allow missing columns in ORC files by default"},
            {"input_format_arrow_allow_missing_columns", false, true, "Allow missing columns in Arrow files by default"}
        });
        addSettingsChanges(settings_changes_history, "23.11",
        {
            {"parsedatetime_parse_without_leading_zeros", false, true, "Improved compatibility with MySQL DATE_FORMAT/STR_TO_DATE"}
        });
        addSettingsChanges(settings_changes_history, "23.9",
        {
            {"optimize_group_by_constant_keys", false, true, "Optimize group by constant keys by default"},
            {"input_format_json_try_infer_named_tuples_from_objects", false, true, "Try to infer named Tuples from JSON objects by default"},
            {"input_format_json_read_numbers_as_strings", false, true, "Allow to read numbers as strings in JSON formats by default"},
            {"input_format_json_read_arrays_as_strings", false, true, "Allow to read arrays as strings in JSON formats by default"},
            {"input_format_json_infer_incomplete_types_as_strings", false, true, "Allow to infer incomplete types as Strings in JSON formats by default"},
            {"input_format_json_try_infer_numbers_from_strings", true, false, "Don't infer numbers from strings in JSON formats by default to prevent possible parsing errors"},
            {"http_write_exception_in_output_format", false, true, "Output valid JSON/XML on exception in HTTP streaming."}
        });
        addSettingsChanges(settings_changes_history, "23.8",
        {
            {"rewrite_count_distinct_if_with_count_distinct_implementation", false, true, "Rewrite countDistinctIf with count_distinct_implementation configuration"}
        });
        addSettingsChanges(settings_changes_history, "23.7",
        {
            {"function_sleep_max_microseconds_per_block", 0, 3000000, "In previous versions, the maximum sleep time of 3 seconds was applied only for `sleep`, but not for `sleepEachRow` function. In the new version, we introduce this setting. If you set compatibility with the previous versions, we will disable the limit altogether."}
        });
        addSettingsChanges(settings_changes_history, "23.6",
        {
            {"http_send_timeout", 180, 30, "3 minutes seems crazy long. Note that this is timeout for a single network write call, not for the whole upload operation."},
            {"http_receive_timeout", 180, 30, "See http_send_timeout."}
        });
        addSettingsChanges(settings_changes_history, "23.5",
        {
            {"input_format_parquet_preserve_order", true, false, "Allow Parquet reader to reorder rows for better parallelism."},
            {"parallelize_output_from_storages", false, true, "Allow parallelism when executing queries that read from file/url/s3/etc. This may reorder rows."},
            {"use_with_fill_by_sorting_prefix", false, true, "Columns preceding WITH FILL columns in ORDER BY clause form sorting prefix. Rows with different values in sorting prefix are filled independently"},
            {"output_format_parquet_compliant_nested_types", false, true, "Change an internal field name in output Parquet file schema."}
        });
        addSettingsChanges(settings_changes_history, "23.4",
        {
            {"allow_suspicious_indices", true, false, "If true, index can defined with identical expressions"},
            {"allow_nonconst_timezone_arguments", true, false, "Allow non-const timezone arguments in certain time-related functions like toTimeZone(), fromUnixTimestamp*(), snowflakeToDateTime*()."},
            {"connect_timeout_with_failover_ms", 50, 1000, "Increase default connect timeout because of async connect"},
            {"connect_timeout_with_failover_secure_ms", 100, 1000, "Increase default secure connect timeout because of async connect"},
            {"hedged_connection_timeout_ms", 100, 50, "Start new connection in hedged requests after 50 ms instead of 100 to correspond with previous connect timeout"},
            {"formatdatetime_f_prints_single_zero", true, false, "Improved compatibility with MySQL DATE_FORMAT()/STR_TO_DATE()"},
            {"formatdatetime_parsedatetime_m_is_month_name", false, true, "Improved compatibility with MySQL DATE_FORMAT/STR_TO_DATE"}
        });
        addSettingsChanges(settings_changes_history, "23.3",
        {
            {"output_format_parquet_version", "1.0", "2.latest", "Use latest Parquet format version for output format"},
            {"input_format_json_ignore_unknown_keys_in_named_tuple", false, true, "Improve parsing JSON objects as named tuples"},
            {"input_format_native_allow_types_conversion", false, true, "Allow types conversion in Native input forma"},
            {"output_format_arrow_compression_method", "none", "lz4_frame", "Use lz4 compression in Arrow output format by default"},
            {"output_format_parquet_compression_method", "snappy", "lz4", "Use lz4 compression in Parquet output format by default"},
            {"output_format_orc_compression_method", "none", "lz4_frame", "Use lz4 compression in ORC output format by default"},
            {"async_query_sending_for_remote", false, true, "Create connections and send query async across shards"}
        });
        addSettingsChanges(settings_changes_history, "23.2",
        {
            {"output_format_parquet_fixed_string_as_fixed_byte_array", false, true, "Use Parquet FIXED_LENGTH_BYTE_ARRAY type for FixedString by default"},
            {"output_format_arrow_fixed_string_as_fixed_byte_array", false, true, "Use Arrow FIXED_SIZE_BINARY type for FixedString by default"},
            {"query_plan_remove_redundant_distinct", false, true, "Remove redundant Distinct step in query plan"},
            {"optimize_duplicate_order_by_and_distinct", true, false, "Remove duplicate ORDER BY and DISTINCT if it's possible"},
            {"insert_keeper_max_retries", 0, 20, "Enable reconnections to Keeper on INSERT, improve reliability"}
        });
        addSettingsChanges(settings_changes_history, "23.1",
        {
            {"input_format_json_read_objects_as_strings", 0, 1, "Enable reading nested json objects as strings while object type is experimental"},
            {"input_format_json_defaults_for_missing_elements_in_named_tuple", false, true, "Allow missing elements in JSON objects while reading named tuples by default"},
            {"input_format_csv_detect_header", false, true, "Detect header in CSV format by default"},
            {"input_format_tsv_detect_header", false, true, "Detect header in TSV format by default"},
            {"input_format_custom_detect_header", false, true, "Detect header in CustomSeparated format by default"},
            {"query_plan_remove_redundant_sorting", false, true, "Remove redundant sorting in query plan. For example, sorting steps related to ORDER BY clauses in subqueries"}
        });
        addSettingsChanges(settings_changes_history, "22.12",
        {
            {"max_size_to_preallocate_for_aggregation", 10'000'000, 100'000'000, "This optimizes performance"},
            {"query_plan_aggregation_in_order", 0, 1, "Enable some refactoring around query plan"},
            {"format_binary_max_string_size", 0, 1_GiB, "Prevent allocating large amount of memory"}
        });
        addSettingsChanges(settings_changes_history, "22.11",
        {
            {"use_structure_from_insertion_table_in_table_functions", 0, 2, "Improve using structure from insertion table in table functions"}
        });
        addSettingsChanges(settings_changes_history, "22.9",
        {
            {"force_grouping_standard_compatibility", false, true, "Make GROUPING function output the same as in SQL standard and other DBMS"}
        });
        addSettingsChanges(settings_changes_history, "22.7",
        {
            {"cross_to_inner_join_rewrite", 1, 2, "Force rewrite comma join to inner"},
            {"enable_positional_arguments", false, true, "Enable positional arguments feature by default"},
            {"format_csv_allow_single_quotes", true, false, "Most tools don't treat single quote in CSV specially, don't do it by default too"}
        });
        addSettingsChanges(settings_changes_history, "22.6",
        {
            {"output_format_json_named_tuples_as_objects", false, true, "Allow to serialize named tuples as JSON objects in JSON formats by default"},
            {"input_format_skip_unknown_fields", false, true, "Optimize reading subset of columns for some input formats"}
        });
        addSettingsChanges(settings_changes_history, "22.5",
        {
            {"memory_overcommit_ratio_denominator", 0, 1073741824, "Enable memory overcommit feature by default"},
            {"memory_overcommit_ratio_denominator_for_user", 0, 1073741824, "Enable memory overcommit feature by default"}
        });
        addSettingsChanges(settings_changes_history, "22.4",
        {
            {"allow_settings_after_format_in_insert", true, false, "Do not allow SETTINGS after FORMAT for INSERT queries because ClickHouse interpret SETTINGS as some values, which is misleading"}
        });
        addSettingsChanges(settings_changes_history, "22.3",
        {
            {"cast_ipv4_ipv6_default_on_conversion_error", true, false, "Make functions cast(value, 'IPv4') and cast(value, 'IPv6') behave same as toIPv4 and toIPv6 functions"}
        });
        addSettingsChanges(settings_changes_history, "21.12",
        {
            {"stream_like_engine_allow_direct_select", true, false, "Do not allow direct select for Kafka/RabbitMQ/FileLog by default"}
        });
        addSettingsChanges(settings_changes_history, "21.9",
        {
            {"output_format_decimal_trailing_zeros", true, false, "Do not output trailing zeros in text representation of Decimal types by default for better looking output"},
            {"use_hedged_requests", false, true, "Enable Hedged Requests feature by default"}
        });
        addSettingsChanges(settings_changes_history, "21.7",
        {
            {"legacy_column_name_of_tuple_literal", true, false, "Add this setting only for compatibility reasons. It makes sense to set to 'true', while doing rolling update of cluster from version lower than 21.7 to higher"}
        });
        addSettingsChanges(settings_changes_history, "21.5",
        {
            {"async_socket_for_remote", false, true, "Fix all problems and turn on asynchronous reads from socket for remote queries by default again"}
        });
        addSettingsChanges(settings_changes_history, "21.3",
        {
            {"async_socket_for_remote", true, false, "Turn off asynchronous reads from socket for remote queries because of some problems"},
            {"optimize_normalize_count_variants", false, true, "Rewrite aggregate functions that semantically equals to count() as count() by default"},
            {"normalize_function_names", false, true, "Normalize function names to their canonical names, this was needed for projection query routing"}
        });
        addSettingsChanges(settings_changes_history, "21.2",
        {
            {"enable_global_with_statement", false, true, "Propagate WITH statements to UNION queries and all subqueries by default"}
        });
        addSettingsChanges(settings_changes_history, "21.1",
        {
            {"insert_quorum_parallel", false, true, "Use parallel quorum inserts by default. It is significantly more convenient to use than sequential quorum inserts"},
            {"input_format_null_as_default", false, true, "Allow to insert NULL as default for input formats by default"},
            {"optimize_on_insert", false, true, "Enable data optimization on INSERT by default for better user experience"},
            {"use_compact_format_in_distributed_parts_names", false, true, "Use compact format for async INSERT into Distributed tables by default"}
        });
        addSettingsChanges(settings_changes_history, "20.10",
        {
            {"format_regexp_escaping_rule", "Escaped", "Raw", "Use Raw as default escaping rule for Regexp format to male the behaviour more like to what users expect"}
        });
        addSettingsChanges(settings_changes_history, "20.7",
        {
            {"show_table_uuid_in_table_create_query_if_not_nil", true, false, "Stop showing  UID of the table in its CREATE query for Engine=Atomic"}
        });
        addSettingsChanges(settings_changes_history, "20.5",
        {
            {"input_format_with_names_use_header", false, true, "Enable using header with names for formats with WithNames/WithNamesAndTypes suffixes"},
            {"allow_suspicious_codecs", true, false, "Don't allow to specify meaningless compression codecs"}
        });
        addSettingsChanges(settings_changes_history, "20.4",
        {
            {"validate_polygons", false, true, "Throw exception if polygon is invalid in function pointInPolygon by default instead of returning possibly wrong results"}
        });
        addSettingsChanges(settings_changes_history, "19.18",
        {
            {"enable_scalar_subquery_optimization", false, true, "Prevent scalar subqueries from (de)serializing large scalar values and possibly avoid running the same subquery more than once"}
        });
        addSettingsChanges(settings_changes_history, "19.14",
        {
            {"any_join_distinct_right_table_keys", true, false, "Disable ANY RIGHT and ANY FULL JOINs by default to avoid inconsistency"}
        });
        addSettingsChanges(settings_changes_history, "19.12",
        {
            {"input_format_defaults_for_omitted_fields", false, true, "Enable calculation of complex default expressions for omitted fields for some input formats, because it should be the expected behaviour"}
        });
        addSettingsChanges(settings_changes_history, "19.5",
        {
            {"max_partitions_per_insert_block", 0, 100, "Add a limit for the number of partitions in one block"}
        });
        addSettingsChanges(settings_changes_history, "18.12.17",
        {
            {"enable_optimize_predicate_expression", 0, 1, "Optimize predicates to subqueries by default"}
        });
    });
    return settings_changes_history;
}

const VersionToSettingsChangesMap & getMergeTreeSettingsChangesHistory()
{
    static VersionToSettingsChangesMap merge_tree_settings_changes_history;
    static std::once_flag initialized_flag;
    std::call_once(initialized_flag, [&]
    {
        addSettingsChanges(merge_tree_settings_changes_history, "25.6",
        {
            {"cache_populated_by_fetch_filename_regexp", "", "", "New setting"},
        });
        addSettingsChanges(merge_tree_settings_changes_history, "25.5",
        {
            /// Release closed. Please use 25.6
            {"shared_merge_tree_enable_coordinated_merges", false, false, "New setting"},
            {"shared_merge_tree_merge_coordinator_merges_prepare_count", 100, 100, "New setting"},
            {"shared_merge_tree_merge_coordinator_fetch_fresh_metadata_period_ms", 10000, 10000, "New setting"},
            {"shared_merge_tree_merge_coordinator_max_merge_request_size", 20, 20, "New setting"},
            {"shared_merge_tree_merge_coordinator_election_check_period_ms", 30000, 30000, "New setting"},
            {"shared_merge_tree_merge_coordinator_min_period_ms", 1, 1, "New setting"},
            {"shared_merge_tree_merge_coordinator_max_period_ms", 10000, 10000, "New setting"},
            {"shared_merge_tree_merge_coordinator_factor", 2, 2, "New setting"},
            {"shared_merge_tree_merge_worker_fast_timeout_ms", 100, 100, "New setting"},
            {"shared_merge_tree_merge_worker_regular_timeout_ms", 10000, 10000, "New setting"},
            {"apply_patches_on_merge", true, true, "New setting"},
            {"remove_unused_patch_parts", true, true, "New setting"},
            {"write_marks_for_substreams_in_compact_parts", false, false, "New setting"},
            /// Release closed. Please use 25.6
        });
        addSettingsChanges(merge_tree_settings_changes_history, "25.4",
        {
            /// Release closed. Please use 25.5
            {"max_postpone_time_for_failed_replicated_fetches_ms", 0, 1ULL * 60 * 1000, "Added new setting to enable postponing fetch tasks in the replication queue."},
            {"max_postpone_time_for_failed_replicated_merges_ms", 0, 1ULL * 60 * 1000, "Added new setting to enable postponing merge tasks in the replication queue."},
            {"max_postpone_time_for_failed_replicated_tasks_ms", 0, 5ULL * 60 * 1000, "Added new setting to enable postponing tasks in the replication queue."},
            {"default_compression_codec", "", "", "New setting"},
            {"refresh_parts_interval", 0, 0, "A new setting"},
            {"max_merge_delayed_streams_for_parallel_write", 40, 40, "New setting"},
            {"allow_summing_columns_in_partition_or_order_key", true, false, "New setting to allow summing of partition or sorting key columns"},
            /// Release closed. Please use 25.5
        });
        addSettingsChanges(merge_tree_settings_changes_history, "25.3",
        {
            /// Release closed. Please use 25.4
            {"shared_merge_tree_enable_keeper_parts_extra_data", false, false, "New setting"},
            {"zero_copy_merge_mutation_min_parts_size_sleep_no_scale_before_lock", 0, 0, "New setting"},
            {"enable_replacing_merge_with_cleanup_for_min_age_to_force_merge", false, false, "New setting to allow automatic cleanup merges for ReplacingMergeTree"},
            /// Release closed. Please use 25.4
        });
        addSettingsChanges(merge_tree_settings_changes_history, "25.2",
        {
            /// Release closed. Please use 25.3
            {"shared_merge_tree_initial_parts_update_backoff_ms", 50, 50, "New setting"},
            {"shared_merge_tree_max_parts_update_backoff_ms", 5000, 5000, "New setting"},
            {"shared_merge_tree_interserver_http_connection_timeout_ms", 100, 100, "New setting"},
            {"columns_and_secondary_indices_sizes_lazy_calculation", true, true, "New setting to calculate columns and indices sizes lazily"},
            {"table_disk", false, false, "New setting"},
            {"allow_reduce_blocking_parts_task", false, true, "Now SMT will remove stale blocking parts from ZooKeeper by default"},
            {"shared_merge_tree_max_suspicious_broken_parts", 0, 0, "Max broken parts for SMT, if more - deny automatic detach"},
            {"shared_merge_tree_max_suspicious_broken_parts_bytes", 0, 0, "Max size of all broken parts for SMT, if more - deny automatic detach"},
            /// Release closed. Please use 25.3
        });
        addSettingsChanges(merge_tree_settings_changes_history, "25.1",
        {
            /// Release closed. Please use 25.2
            {"shared_merge_tree_try_fetch_part_in_memory_data_from_replicas", false, false, "New setting to fetch parts data from other replicas"},
            {"enable_max_bytes_limit_for_min_age_to_force_merge", false, false, "Added new setting to limit max bytes for min_age_to_force_merge."},
            {"enable_max_bytes_limit_for_min_age_to_force_merge", false, false, "New setting"},
            {"add_minmax_index_for_numeric_columns", false, false, "New setting"},
            {"add_minmax_index_for_string_columns", false, false, "New setting"},
            {"materialize_skip_indexes_on_merge", true, true, "New setting"},
            {"merge_max_bytes_to_prewarm_cache", 1ULL * 1024 * 1024 * 1024, 1ULL * 1024 * 1024 * 1024, "Cloud sync"},
            {"merge_total_max_bytes_to_prewarm_cache", 15ULL * 1024 * 1024 * 1024, 15ULL * 1024 * 1024 * 1024, "Cloud sync"},
            {"reduce_blocking_parts_sleep_ms", 5000, 5000, "Cloud sync"},
            {"number_of_partitions_to_consider_for_merge", 10, 10, "Cloud sync"},
            {"shared_merge_tree_enable_outdated_parts_check", true, true, "Cloud sync"},
            {"shared_merge_tree_max_parts_update_leaders_in_total", 6, 6, "Cloud sync"},
            {"shared_merge_tree_max_parts_update_leaders_per_az", 2, 2, "Cloud sync"},
            {"shared_merge_tree_leader_update_period_seconds", 30, 30, "Cloud sync"},
            {"shared_merge_tree_leader_update_period_random_add_seconds", 10, 10, "Cloud sync"},
            {"shared_merge_tree_read_virtual_parts_from_leader", true, true, "Cloud sync"},
            {"shared_merge_tree_interserver_http_timeout_ms", 10000, 10000, "Cloud sync"},
            {"shared_merge_tree_max_replicas_for_parts_deletion", 10, 10, "Cloud sync"},
            {"shared_merge_tree_max_replicas_to_merge_parts_for_each_parts_range", 5, 5, "Cloud sync"},
            {"shared_merge_tree_use_outdated_parts_compact_format", false, false, "Cloud sync"},
            {"shared_merge_tree_memo_ids_remove_timeout_seconds", 1800, 1800, "Cloud sync"},
            {"shared_merge_tree_idle_parts_update_seconds", 3600, 3600, "Cloud sync"},
            {"shared_merge_tree_max_outdated_parts_to_process_at_once", 1000, 1000, "Cloud sync"},
            {"shared_merge_tree_postpone_next_merge_for_locally_merged_parts_rows_threshold", 1000000, 1000000, "Cloud sync"},
            {"shared_merge_tree_postpone_next_merge_for_locally_merged_parts_ms", 0, 0, "Cloud sync"},
            {"shared_merge_tree_range_for_merge_window_size", 10, 10, "Cloud sync"},
            {"shared_merge_tree_use_too_many_parts_count_from_virtual_parts", 0, 0, "Cloud sync"},
            {"shared_merge_tree_create_per_replica_metadata_nodes", true, true, "Cloud sync"},
            {"shared_merge_tree_use_metadata_hints_cache", true, true, "Cloud sync"},
            {"notify_newest_block_number", false, false, "Cloud sync"},
            {"allow_reduce_blocking_parts_task", false, false, "Cloud sync"},
            /// Release closed. Please use 25.2
        });
        addSettingsChanges(merge_tree_settings_changes_history, "24.12",
        {
            /// Release closed. Please use 25.1
            {"enforce_index_structure_match_on_partition_manipulation", true, false, "New setting"},
            {"use_primary_key_cache", false, false, "New setting"},
            {"prewarm_primary_key_cache", false, false, "New setting"},
            {"min_bytes_to_prewarm_caches", 0, 0, "New setting"},
            {"allow_experimental_reverse_key", false, false, "New setting"},
            /// Release closed. Please use 25.1
        });
        addSettingsChanges(merge_tree_settings_changes_history, "24.11",
        {
        });
        addSettingsChanges(merge_tree_settings_changes_history, "24.10",
        {
        });
        addSettingsChanges(merge_tree_settings_changes_history, "24.9",
        {
        });
        addSettingsChanges(merge_tree_settings_changes_history, "24.8",
        {
            {"deduplicate_merge_projection_mode", "ignore", "throw", "Do not allow to create inconsistent projection"}
        });
    });

    return merge_tree_settings_changes_history;
}

}<|MERGE_RESOLUTION|>--- conflicted
+++ resolved
@@ -74,13 +74,10 @@
         });
         addSettingsChanges(settings_changes_history, "25.5",
         {
-<<<<<<< HEAD
             {"output_format_json_quote_64bit_integers", true, false, "Disable quoting of the 64 bit integers in JSON by default"},
             {"geotoh3_lon_lat_input_order", true, false, "A new setting for legacy behaviour to set lon and lat order"},
-=======
             /// Release closed. Please use 25.6
             {"geotoh3_argument_order", "lon_lat", "lat_lon", "A new setting for legacy behaviour to set lon and lat argument order"},
->>>>>>> dc3490a0
             {"secondary_indices_enable_bulk_filtering", false, true, "A new algorithm for filtering by data skipping indices"},
             {"implicit_table_at_top_level", "", "", "A new setting, used in clickhouse-local"},
             {"use_skip_indexes_if_final_exact_mode", 0, 0, "This setting was introduced to help FINAL query return correct results with skip indexes"},
