--- conflicted
+++ resolved
@@ -58,11 +58,8 @@
             {"read_from_distributed_cache_if_exists_otherwise_bypass_cache", false, false, "New setting"},
             {"s3_slow_all_threads_after_retryable_error", false, false, "Disable the setting by default"},
             {"backup_slow_all_threads_after_retryable_s3_error", false, false, "Disable the setting by default"},
-<<<<<<< HEAD
             {"use_skip_indexes_on_disjuncts", false, false, "New setting"},
-=======
             {"inject_random_order_for_select_without_order_by", false, false, "New setting"},
->>>>>>> 389aa519
             {"exclude_materialize_skip_indexes_on_insert", "", "", "New setting."},
             {"optimize_empty_string_comparisons", false, true, "A new setting."},
             {"query_plan_use_logical_join_step", true, true, "Added alias"},
