#include <Core/SettingsChangesHistory.h>

#include <Core/SettingsEnums.h>

#include <Common/Exception.h>

namespace DB
{

namespace ErrorCodes
{
    extern const int LOGICAL_ERROR;
}

static void addSettingsChanges(
    VersionToSettingsChangesMap & settings_changes_history,
    std::string_view version,
    SettingsChangesHistory::SettingsChanges && changes)
{
    /// Forbid duplicate versions
    auto [_, inserted] = settings_changes_history.emplace(ClickHouseVersion(version), std::move(changes));
    if (!inserted)
        throw Exception{ErrorCodes::LOGICAL_ERROR, "Detected duplicate version '{}'", ClickHouseVersion(version).toString()};
}

const VersionToSettingsChangesMap & getSettingsChangesHistory()
{
    static VersionToSettingsChangesMap settings_changes_history;
    static std::once_flag initialized_flag;
    std::call_once(initialized_flag, [&]
    {
        // clang-format off
        /// History of settings changes that controls some backward incompatible changes
        /// across all ClickHouse versions. It maps ClickHouse version to settings changes that were done
        /// in this version. This history contains both changes to existing settings and newly added settings.
        /// Settings changes is a vector of structs
        ///     {setting_name, previous_value, new_value, reason}.
        /// For newly added setting choose the most appropriate previous_value (for example, if new setting
        /// controls new feature and it's 'true' by default, use 'false' as previous_value).
        /// It's used to implement `compatibility` setting (see https://github.com/ClickHouse/ClickHouse/issues/35972)
        /// Note: please check if the key already exists to prevent duplicate entries.
        addSettingsChanges(settings_changes_history, "25.8",
        {
            {"optimize_rewrite_regexp_functions", false, true, "A new setting"},
            {"max_joined_block_size_bytes", 0, 4 * 1024 * 1024, "New setting"},
            {"azure_max_single_part_upload_size", 100 * 1024 * 1024, 32 * 1024 * 1024, "Align with S3"},
            {"azure_max_redirects", 10, 10, "New setting"},
            {"azure_max_get_rps", 0, 0, "New setting"},
            {"azure_max_get_burst", 0, 0, "New setting"},
            {"azure_max_put_rps", 0, 0, "New setting"},
            {"azure_max_put_burst", 0, 0, "New setting"},
            {"azure_use_adaptive_timeouts", true, true, "New setting"},
            {"azure_request_timeout_ms", 30000, 30000, "New setting"},
            {"azure_connect_timeout_ms", 1000, 1000, "New setting"},
            {"azure_sdk_use_native_client", false, true, "New setting"},
            {"distributed_cache_connect_backoff_min_ms", 0, 0, "New setting"},
            {"distributed_cache_connect_backoff_max_ms", 50, 50, "New setting"},
            {"distributed_cache_read_request_max_tries", 20, 10, "Changed setting value"},
            {"distributed_cache_connect_max_tries", 20, 5, "Changed setting value"},
            {"opentelemetry_trace_cpu_scheduling", false, false, "New setting to trace `cpu_slot_preemption` feature."},
<<<<<<< HEAD
            {"parallel_replicas_support_projection", false, true, "New setting. Optimization of projections can be applied in parallel replicas. Effective only with enabled parallel_replicas_local_plan and aggregation_in_order is inactive."},
            {"vector_search_with_rescoring", true, true, "New setting."},
=======
            {"vector_search_with_rescoring", true, false, "New setting."},
>>>>>>> e4d0ce82
            {"delta_lake_enable_expression_visitor_logging", false, false, "New setting"},
            {"write_full_path_in_iceberg_metadata", false, false, "New setting."},
            {"output_format_orc_compression_block_size", 65536, 262144, "New setting"},
        });
        addSettingsChanges(settings_changes_history, "25.7",
        {
            /// RELEASE CLOSED
            {"correlated_subqueries_substitute_equivalent_expressions", false, true, "New setting to correlated subquery planning optimization."},
            {"function_date_trunc_return_type_behavior", 0, 0, "Add new setting to preserve old behaviour of dateTrunc function"},
            {"output_format_parquet_geometadata", false, true, "A new setting to allow to write information about geo columns in parquet metadata and encode columns in WKB format."},
            {"cluster_function_process_archive_on_multiple_nodes", false, true, "New setting"},
            {"enable_vector_similarity_index", false, false, "Added an alias for setting `allow_experimental_vector_similarity_index`"},
            {"distributed_plan_max_rows_to_broadcast", 20000, 20000, "New experimental setting."},
            {"output_format_json_map_as_array_of_tuples", false, false, "New setting"},
            {"input_format_json_map_as_array_of_tuples", false, false, "New setting"},
            {"parallel_distributed_insert_select", 0, 2, "Enable parallel distributed insert select by default"},
            {"write_through_distributed_cache_buffer_size", 0, 0, "New cloud setting"},
            {"min_joined_block_size_rows", 0, DEFAULT_BLOCK_SIZE, "New setting."},
            {"table_engine_read_through_distributed_cache", false, false, "New setting"},
            {"distributed_cache_alignment", 0, 0, "Rename of distributed_cache_read_alignment"},
            {"enable_scopes_for_with_statement", true, true, "New setting for backward compatibility with the old analyzer."},
            {"output_format_parquet_enum_as_byte_array", false, false, "Write enum using parquet physical type: BYTE_ARRAY and logical type: ENUM"},
            {"distributed_plan_force_shuffle_aggregation", 0, 0, "New experimental setting"},
            {"allow_experimental_insert_into_iceberg", false, false, "New setting."},
            /// RELEASE CLOSED
        });
        addSettingsChanges(settings_changes_history, "25.6",
        {
            /// RELEASE CLOSED
            {"output_format_native_use_flattened_dynamic_and_json_serialization", false, false, "Add flattened Dynamic/JSON serializations to Native format"},
            {"cast_string_to_date_time_mode", "basic", "basic", "Allow to use different DateTime parsing mode in String to DateTime cast"},
            {"parallel_replicas_connect_timeout_ms", 1000, 300, "Separate connection timeout for parallel replicas queries"},
            {"use_iceberg_partition_pruning", false, true, "Enable Iceberg partition pruning by default."},
            {"distributed_cache_credentials_refresh_period_seconds", 5, 5, "New private setting"},
            {"enable_shared_storage_snapshot_in_query", false, false, "A new setting to share storage snapshot in query"},
            {"merge_tree_storage_snapshot_sleep_ms", 0, 0, "A new setting to debug storage snapshot consistency in query"},
            {"enable_job_stack_trace", false, false, "The setting was disabled by default to avoid performance overhead."},
            {"use_legacy_to_time", true, true, "New setting. Allows for user to use the old function logic for toTime, which works as toTimeWithFixedDate."},
            {"allow_experimental_time_time64_type", false, false, "New settings. Allows to use a new experimental Time and Time64 data types."},
            {"enable_time_time64_type", false, false, "New settings. Allows to use a new experimental Time and Time64 data types."},
            {"optimize_use_projection_filtering", false, true, "New setting"},
            {"input_format_parquet_enable_json_parsing", false, true, "When reading Parquet files, parse JSON columns as ClickHouse JSON Column."},
            {"use_skip_indexes_if_final", 0, 1, "Change in default value of setting"},
            {"use_skip_indexes_if_final_exact_mode", 0, 1, "Change in default value of setting"},
            {"allow_experimental_time_series_aggregate_functions", false, false, "New setting to enable experimental timeSeries* aggregate functions."},
            {"min_outstreams_per_resize_after_split", 0, 24, "New setting."},
            {"count_matches_stop_at_empty_match", true, false, "New setting."},
            {"enable_parallel_blocks_marshalling", "false", "true", "A new setting"},
            {"format_schema_source", "file", "file", "New setting"},
            {"format_schema_message_name", "", "", "New setting"},
            {"enable_scopes_for_with_statement", true, true, "New setting for backward compatibility with the old analyzer."},
            /// RELEASE CLOSED
        });
        addSettingsChanges(settings_changes_history, "25.5",
        {
            /// Release closed. Please use 25.6
            {"geotoh3_argument_order", "lon_lat", "lat_lon", "A new setting for legacy behaviour to set lon and lat argument order"},
            {"secondary_indices_enable_bulk_filtering", false, true, "A new algorithm for filtering by data skipping indices"},
            {"implicit_table_at_top_level", "", "", "A new setting, used in clickhouse-local"},
            {"use_skip_indexes_if_final_exact_mode", 0, 0, "This setting was introduced to help FINAL query return correct results with skip indexes"},
            {"parsedatetime_e_requires_space_padding", true, false, "Improved compatibility with MySQL DATE_FORMAT/STR_TO_DATE"},
            {"formatdatetime_e_with_space_padding", true, false, "Improved compatibility with MySQL DATE_FORMAT/STR_TO_DATE"},
            {"input_format_max_block_size_bytes", 0, 0, "New setting to limit bytes size if blocks created by input format"},
            {"parallel_replicas_insert_select_local_pipeline", false, true, "Use local pipeline during distributed INSERT SELECT with parallel replicas. Currently disabled due to performance issues"},
            {"page_cache_block_size", 1048576, 1048576, "Made this setting adjustable on a per-query level."},
            {"page_cache_lookahead_blocks", 16, 16, "Made this setting adjustable on a per-query level."},
            {"output_format_pretty_glue_chunks", "0", "auto", "A new setting to make Pretty formats prettier."},
            {"distributed_cache_read_only_from_current_az", true, true, "New setting"},
            {"parallel_hash_join_threshold", 0, 100'000, "New setting"},
            {"max_limit_for_ann_queries", 1'000, 0, "Obsolete setting"},
            {"max_limit_for_vector_search_queries", 1'000, 1'000, "New setting"},
            {"min_os_cpu_wait_time_ratio_to_throw", 0, 0, "Setting values were changed and backported to 25.4"},
            {"max_os_cpu_wait_time_ratio_to_throw", 0, 0, "Setting values were changed and backported to 25.4"},
            {"make_distributed_plan", 0, 0, "New experimental setting."},
            {"distributed_plan_execute_locally", 0, 0, "New experimental setting."},
            {"distributed_plan_default_shuffle_join_bucket_count", 8, 8, "New experimental setting."},
            {"distributed_plan_default_reader_bucket_count", 8, 8, "New experimental setting."},
            {"distributed_plan_optimize_exchanges", true, true, "New experimental setting."},
            {"distributed_plan_force_exchange_kind", "", "", "New experimental setting."},
            {"update_sequential_consistency", true, true, "A new setting"},
            {"update_parallel_mode", "auto", "auto", "A new setting"},
            {"lightweight_delete_mode", "alter_update", "alter_update", "A new setting"},
            {"alter_update_mode", "heavy", "heavy", "A new setting"},
            {"apply_patch_parts", true, true, "A new setting"},
            {"allow_experimental_lightweight_update", false, false, "A new setting"},
            {"allow_experimental_delta_kernel_rs", false, true, "New setting"},
            {"allow_experimental_database_hms_catalog", false, false, "Allow experimental database engine DataLakeCatalog with catalog_type = 'hive'"},
            {"vector_search_filter_strategy", "auto", "auto", "New setting"},
            {"vector_search_postfilter_multiplier", 1, 1, "New setting"},
            {"compile_expressions", false, true, "We believe that the LLVM infrastructure behind the JIT compiler is stable enough to enable this setting by default."},
            {"input_format_parquet_bloom_filter_push_down", false, true, "When reading Parquet files, skip whole row groups based on the WHERE/PREWHERE expressions and bloom filter in the Parquet metadata."},
            {"input_format_parquet_allow_geoparquet_parser", false, true, "A new setting to use geo columns in parquet file"},
            {"enable_url_encoding", true, false, "Changed existing setting's default value"},
            {"s3_slow_all_threads_after_network_error", false, true, "New setting"},
            {"enable_scopes_for_with_statement", true, true, "New setting for backward compatibility with the old analyzer."},
            /// Release closed. Please use 25.6
        });
        addSettingsChanges(settings_changes_history, "25.4",
        {
            /// Release closed. Please use 25.5
            {"use_query_condition_cache", false, true, "A new optimization"},
            {"allow_materialized_view_with_bad_select", true, false, "Don't allow creating MVs referencing nonexistent columns or tables"},
            {"query_plan_optimize_lazy_materialization", false, true, "Added new setting to use query plan for lazy materialization optimisation"},
            {"query_plan_max_limit_for_lazy_materialization", 10, 10, "Added new setting to control maximum limit value that allows to use query plan for lazy materialization optimisation. If zero, there is no limit"},
            {"query_plan_convert_join_to_in", false, false, "New setting"},
            {"enable_hdfs_pread", true, true, "New setting."},
            {"low_priority_query_wait_time_ms", 1000, 1000, "New setting."},
            {"allow_experimental_correlated_subqueries", false, false, "Added new setting to allow correlated subqueries execution."},
            {"serialize_query_plan", false, false, "NewSetting"},
            {"allow_experimental_shared_set_join", 0, 1, "A setting for ClickHouse Cloud to enable SharedSet and SharedJoin"},
            {"allow_special_bool_values_inside_variant", true, false, "Don't allow special bool values during Variant type parsing"},
            {"cast_string_to_variant_use_inference", true, true, "New setting to enable/disable types inference during CAST from String to Variant"},
            {"distributed_cache_read_request_max_tries", 20, 20, "New setting"},
            {"query_condition_cache_store_conditions_as_plaintext", false, false, "New setting"},
            {"min_os_cpu_wait_time_ratio_to_throw", 0, 0, "New setting"},
            {"max_os_cpu_wait_time_ratio_to_throw", 0, 0, "New setting"},
            {"query_plan_merge_filter_into_join_condition", false, true, "Added new setting to merge filter into join condition"},
            {"use_local_cache_for_remote_storage", true, false, "Obsolete setting."},
            {"iceberg_timestamp_ms", 0, 0, "New setting."},
            {"iceberg_snapshot_id", 0, 0, "New setting."},
            {"use_iceberg_metadata_files_cache", true, true, "New setting"},
            {"query_plan_join_shard_by_pk_ranges", false, false, "New setting"},
            {"parallel_replicas_insert_select_local_pipeline", false, false, "Use local pipeline during distributed INSERT SELECT with parallel replicas. Currently disabled due to performance issues"},
            {"parallel_hash_join_threshold", 0, 0, "New setting"},
            {"function_date_trunc_return_type_behavior", 1, 0, "Change the result type for dateTrunc function for DateTime64/Date32 arguments to DateTime64/Date32 regardless of time unit to get correct result for negative values"},
            {"enable_scopes_for_with_statement", true, true, "New setting for backward compatibility with the old analyzer."},
            /// Release closed. Please use 25.5
        });
        addSettingsChanges(settings_changes_history, "25.3",
        {
            /// Release closed. Please use 25.4
            {"enable_json_type", false, true, "JSON data type is production-ready"},
            {"enable_dynamic_type", false, true, "Dynamic data type is production-ready"},
            {"enable_variant_type", false, true, "Variant data type is production-ready"},
            {"allow_experimental_json_type", false, true, "JSON data type is production-ready"},
            {"allow_experimental_dynamic_type", false, true, "Dynamic data type is production-ready"},
            {"allow_experimental_variant_type", false, true, "Variant data type is production-ready"},
            {"allow_experimental_database_unity_catalog", false, false, "Allow experimental database engine DataLakeCatalog with catalog_type = 'unity'"},
            {"allow_experimental_database_glue_catalog", false, false, "Allow experimental database engine DataLakeCatalog with catalog_type = 'glue'"},
            {"use_page_cache_with_distributed_cache", false, false, "New setting"},
            {"use_query_condition_cache", false, false, "New setting."},
            {"parallel_replicas_for_cluster_engines", false, true, "New setting."},
            {"parallel_hash_join_threshold", 0, 0, "New setting"},
            /// Release closed. Please use 25.4
        });
        addSettingsChanges(settings_changes_history, "25.2",
        {
            /// Release closed. Please use 25.3
            {"schema_inference_make_json_columns_nullable", false, false, "Allow to infer Nullable(JSON) during schema inference"},
            {"query_plan_use_new_logical_join_step", false, true, "Enable new step"},
            {"postgresql_fault_injection_probability", 0., 0., "New setting"},
            {"apply_settings_from_server", false, true, "Client-side code (e.g. INSERT input parsing and query output formatting) will use the same settings as the server, including settings from server config."},
            {"merge_tree_use_deserialization_prefixes_cache", true, true, "A new setting to control the usage of deserialization prefixes cache in MergeTree"},
            {"merge_tree_use_prefixes_deserialization_thread_pool", true, true, "A new setting controlling the usage of the thread pool for parallel prefixes deserialization in MergeTree"},
            {"optimize_and_compare_chain", false, true, "A new setting"},
            {"enable_adaptive_memory_spill_scheduler", false, false, "New setting. Enable spill memory data into external storage adaptively."},
            {"output_format_parquet_write_bloom_filter", false, true, "Added support for writing Parquet bloom filters."},
            {"output_format_parquet_bloom_filter_bits_per_value", 10.5, 10.5, "New setting."},
            {"output_format_parquet_bloom_filter_flush_threshold_bytes", 128 * 1024 * 1024, 128 * 1024 * 1024, "New setting."},
            {"output_format_pretty_max_rows", 10000, 1000, "It is better for usability - less amount to scroll."},
            {"restore_replicated_merge_tree_to_shared_merge_tree", false, false, "New setting."},
            {"parallel_replicas_only_with_analyzer", true, true, "Parallel replicas is supported only with analyzer enabled"},
            {"s3_allow_multipart_copy", true, true, "New setting."},
        });
        addSettingsChanges(settings_changes_history, "25.1",
        {
            /// Release closed. Please use 25.2
            {"allow_not_comparable_types_in_order_by", true, false, "Don't allow not comparable types in order by by default"},
            {"allow_not_comparable_types_in_comparison_functions", true, false, "Don't allow not comparable types in comparison functions by default"},
            {"output_format_json_pretty_print", false, true, "Print values in a pretty format in JSON output format by default"},
            {"allow_experimental_ts_to_grid_aggregate_function", false, false, "Cloud only"},
            {"formatdatetime_f_prints_scale_number_of_digits", true, false, "New setting."},
            {"distributed_cache_connect_max_tries", 20, 20, "Cloud only"},
            {"query_plan_use_new_logical_join_step", false, false, "New join step, internal change"},
            {"distributed_cache_min_bytes_for_seek", 0, 0, "New private setting."},
            {"use_iceberg_partition_pruning", false, false, "New setting for Iceberg partition pruning."},
            {"max_bytes_ratio_before_external_group_by", 0.0, 0.5, "Enable automatic spilling to disk by default."},
            {"max_bytes_ratio_before_external_sort", 0.0, 0.5, "Enable automatic spilling to disk by default."},
            {"min_external_sort_block_bytes", 0., 100_MiB, "New setting."},
            {"s3queue_migrate_old_metadata_to_buckets", false, false, "New setting."},
            {"distributed_cache_pool_behaviour_on_limit", "allocate_bypassing_pool", "wait", "Cloud only"},
            {"use_hive_partitioning", false, true, "Enabled the setting by default."},
            {"query_plan_try_use_vector_search", false, true, "New setting."},
            {"short_circuit_function_evaluation_for_nulls", false, true, "Allow to execute functions with Nullable arguments only on rows with non-NULL values in all arguments"},
            {"short_circuit_function_evaluation_for_nulls_threshold", 1.0, 1.0, "Ratio threshold of NULL values to execute functions with Nullable arguments only on rows with non-NULL values in all arguments. Applies when setting short_circuit_function_evaluation_for_nulls is enabled."},
            {"output_format_orc_writer_time_zone_name", "GMT", "GMT", "The time zone name for ORC writer, the default ORC writer's time zone is GMT."},
            {"output_format_pretty_highlight_trailing_spaces", false, true, "A new setting."},
            {"allow_experimental_bfloat16_type", false, true, "Add new BFloat16 type"},
            {"allow_push_predicate_ast_for_distributed_subqueries", false, true, "A new setting"},
            {"output_format_pretty_squash_consecutive_ms", 0, 50, "Add new setting"},
            {"output_format_pretty_squash_max_wait_ms", 0, 1000, "Add new setting"},
            {"output_format_pretty_max_column_name_width_cut_to", 0, 24, "A new setting"},
            {"output_format_pretty_max_column_name_width_min_chars_to_cut", 0, 4, "A new setting"},
            {"output_format_pretty_multiline_fields", false, true, "A new setting"},
            {"output_format_pretty_fallback_to_vertical", false, true, "A new setting"},
            {"output_format_pretty_fallback_to_vertical_max_rows_per_chunk", 0, 100, "A new setting"},
            {"output_format_pretty_fallback_to_vertical_min_columns", 0, 5, "A new setting"},
            {"output_format_pretty_fallback_to_vertical_min_table_width", 0, 250, "A new setting"},
            {"merge_table_max_tables_to_look_for_schema_inference", 1, 1000, "A new setting"},
            {"max_autoincrement_series", 1000, 1000, "A new setting"},
            {"validate_enum_literals_in_operators", false, false, "A new setting"},
            {"allow_experimental_kusto_dialect", true, false, "A new setting"},
            {"allow_experimental_prql_dialect", true, false, "A new setting"},
            {"h3togeo_lon_lat_result_order", true, false, "A new setting"},
            {"max_parallel_replicas", 1, 1000, "Use up to 1000 parallel replicas by default."},
            {"allow_general_join_planning", false, true, "Allow more general join planning algorithm when hash join algorithm is enabled."},
            {"optimize_extract_common_expressions", false, true, "Optimize WHERE, PREWHERE, ON, HAVING and QUALIFY expressions by extracting common expressions out from disjunction of conjunctions."},
            /// Release closed. Please use 25.2
        });
        addSettingsChanges(settings_changes_history, "24.12",
        {
            /// Release closed. Please use 25.1
            {"allow_experimental_database_iceberg", false, false, "New setting."},
            {"shared_merge_tree_sync_parts_on_partition_operations", 1, 1, "New setting. By default parts are always synchronized"},
            {"query_plan_join_swap_table", "false", "auto", "New setting. Right table was always chosen before."},
            {"max_size_to_preallocate_for_aggregation", 100'000'000, 1'000'000'000'000, "Enable optimisation for bigger tables."},
            {"max_size_to_preallocate_for_joins", 100'000'000, 1'000'000'000'000, "Enable optimisation for bigger tables."},
            {"max_bytes_ratio_before_external_group_by", 0., 0., "New setting."},
            {"optimize_extract_common_expressions", false, false, "Introduce setting to optimize WHERE, PREWHERE, ON, HAVING and QUALIFY expressions by extracting common expressions out from disjunction of conjunctions."},
            {"max_bytes_ratio_before_external_sort", 0., 0., "New setting."},
            {"use_async_executor_for_materialized_views", false, false, "New setting."},
            {"http_response_headers", "", "", "New setting."},
            {"output_format_parquet_datetime_as_uint32", true, false, "Write DateTime as DateTime64(3) instead of UInt32 (these are the two Parquet types closest to DateTime)."},
            {"skip_redundant_aliases_in_udf", false, false, "When enabled, this allows you to use the same user defined function several times for several materialized columns in the same table."},
            {"parallel_replicas_index_analysis_only_on_coordinator", true, true, "Index analysis done only on replica-coordinator and skipped on other replicas. Effective only with enabled parallel_replicas_local_plan"}, // enabling it was moved to 24.10
            {"least_greatest_legacy_null_behavior", true, false, "New setting"},
            {"use_concurrency_control", false, true, "Enable concurrency control by default"},
            {"join_algorithm", "default", "direct,parallel_hash,hash", "'default' was deprecated in favor of explicitly specified join algorithms, also parallel_hash is now preferred over hash"},
            /// Release closed. Please use 25.1
        });
        addSettingsChanges(settings_changes_history, "24.11",
        {
            {"validate_mutation_query", false, true, "New setting to validate mutation queries by default."},
            {"enable_job_stack_trace", false, false, "Enables collecting stack traces from job's scheduling. Disabled by default to avoid performance overhead."},
            {"allow_suspicious_types_in_group_by", true, false, "Don't allow Variant/Dynamic types in GROUP BY by default"},
            {"allow_suspicious_types_in_order_by", true, false, "Don't allow Variant/Dynamic types in ORDER BY by default"},
            {"distributed_cache_discard_connection_if_unread_data", true, true, "New setting"},
            {"filesystem_cache_enable_background_download_for_metadata_files_in_packed_storage", true, true, "New setting"},
            {"filesystem_cache_enable_background_download_during_fetch", true, true, "New setting"},
            {"azure_check_objects_after_upload", false, false, "Check each uploaded object in azure blob storage to be sure that upload was successful"},
            {"backup_restore_keeper_max_retries", 20, 1000, "Should be big enough so the whole operation BACKUP or RESTORE operation won't fail because of a temporary [Zoo]Keeper failure in the middle of it."},
            {"backup_restore_failure_after_host_disconnected_for_seconds", 0, 3600, "New setting."},
            {"backup_restore_keeper_max_retries_while_initializing", 0, 20, "New setting."},
            {"backup_restore_keeper_max_retries_while_handling_error", 0, 20, "New setting."},
            {"backup_restore_finish_timeout_after_error_sec", 0, 180, "New setting."},
            {"query_plan_merge_filters", false, true, "Allow to merge filters in the query plan. This is required to properly support filter-push-down with a new analyzer."},
            {"parallel_replicas_local_plan", false, true, "Use local plan for local replica in a query with parallel replicas"},
            {"merge_tree_use_v1_object_and_dynamic_serialization", true, false, "Add new serialization V2 version for JSON and Dynamic types"},
            {"min_joined_block_size_bytes", 524288, 524288, "New setting."},
            {"allow_experimental_bfloat16_type", false, false, "Add new experimental BFloat16 type"},
            {"filesystem_cache_skip_download_if_exceeds_per_query_cache_write_limit", 1, 1, "Rename of setting skip_download_if_exceeds_query_cache_limit"},
            {"filesystem_cache_prefer_bigger_buffer_size", true, true, "New setting"},
            {"read_in_order_use_virtual_row", false, false, "Use virtual row while reading in order of primary key or its monotonic function fashion. It is useful when searching over multiple parts as only relevant ones are touched."},
            {"s3_skip_empty_files", false, true, "We hope it will provide better UX"},
            {"filesystem_cache_boundary_alignment", 0, 0, "New setting"},
            {"push_external_roles_in_interserver_queries", false, true, "New setting."},
            {"enable_variant_type", false, false, "Add alias to allow_experimental_variant_type"},
            {"enable_dynamic_type", false, false, "Add alias to allow_experimental_dynamic_type"},
            {"enable_json_type", false, false, "Add alias to allow_experimental_json_type"},
        });
        addSettingsChanges(settings_changes_history, "24.10",
        {
            {"query_metric_log_interval", 0, -1, "New setting."},
            {"enforce_strict_identifier_format", false, false, "New setting."},
            {"enable_parsing_to_custom_serialization", false, true, "New setting"},
            {"mongodb_throw_on_unsupported_query", false, true, "New setting."},
            {"enable_parallel_replicas", false, false, "Parallel replicas with read tasks became the Beta tier feature."},
            {"parallel_replicas_mode", "read_tasks", "read_tasks", "This setting was introduced as a part of making parallel replicas feature Beta"},
            {"filesystem_cache_name", "", "", "Filesystem cache name to use for stateless table engines or data lakes"},
            {"restore_replace_external_dictionary_source_to_null", false, false, "New setting."},
            {"show_create_query_identifier_quoting_rule", "when_necessary", "when_necessary", "New setting."},
            {"show_create_query_identifier_quoting_style", "Backticks", "Backticks", "New setting."},
            {"merge_tree_min_read_task_size", 8, 8, "New setting"},
            {"merge_tree_min_rows_for_concurrent_read_for_remote_filesystem", (20 * 8192), 0, "Setting is deprecated"},
            {"merge_tree_min_bytes_for_concurrent_read_for_remote_filesystem", (24 * 10 * 1024 * 1024), 0, "Setting is deprecated"},
            {"implicit_select", false, false, "A new setting."},
            {"output_format_native_write_json_as_string", false, false, "Add new setting to allow write JSON column as single String column in Native format"},
            {"output_format_binary_write_json_as_string", false, false, "Add new setting to write values of JSON type as JSON string in RowBinary output format"},
            {"input_format_binary_read_json_as_string", false, false, "Add new setting to read values of JSON type as JSON string in RowBinary input format"},
            {"min_free_disk_bytes_to_perform_insert", 0, 0, "New setting."},
            {"min_free_disk_ratio_to_perform_insert", 0.0, 0.0, "New setting."},
            {"parallel_replicas_local_plan", false, true, "Use local plan for local replica in a query with parallel replicas"},
            {"enable_named_columns_in_function_tuple", false, false, "Disabled pending usability improvements"},
            {"cloud_mode_database_engine", 1, 1, "A setting for ClickHouse Cloud"},
            {"allow_experimental_shared_set_join", 0, 0, "A setting for ClickHouse Cloud"},
            {"read_through_distributed_cache", 0, 0, "A setting for ClickHouse Cloud"},
            {"write_through_distributed_cache", 0, 0, "A setting for ClickHouse Cloud"},
            {"distributed_cache_throw_on_error", 0, 0, "A setting for ClickHouse Cloud"},
            {"distributed_cache_log_mode", "on_error", "on_error", "A setting for ClickHouse Cloud"},
            {"distributed_cache_fetch_metrics_only_from_current_az", 1, 1, "A setting for ClickHouse Cloud"},
            {"distributed_cache_connect_max_tries", 20, 20, "A setting for ClickHouse Cloud"},
            {"distributed_cache_receive_response_wait_milliseconds", 60000, 60000, "A setting for ClickHouse Cloud"},
            {"distributed_cache_receive_timeout_milliseconds", 10000, 10000, "A setting for ClickHouse Cloud"},
            {"distributed_cache_wait_connection_from_pool_milliseconds", 100, 100, "A setting for ClickHouse Cloud"},
            {"distributed_cache_bypass_connection_pool", 0, 0, "A setting for ClickHouse Cloud"},
            {"distributed_cache_pool_behaviour_on_limit", "allocate_bypassing_pool", "allocate_bypassing_pool", "A setting for ClickHouse Cloud"},
            {"distributed_cache_read_alignment", 0, 0, "A setting for ClickHouse Cloud"},
            {"distributed_cache_max_unacked_inflight_packets", 10, 10, "A setting for ClickHouse Cloud"},
            {"distributed_cache_data_packet_ack_window", 5, 5, "A setting for ClickHouse Cloud"},
            {"input_format_parquet_enable_row_group_prefetch", false, true, "Enable row group prefetching during parquet parsing. Currently, only single-threaded parsing can prefetch."},
            {"input_format_orc_dictionary_as_low_cardinality", false, true, "Treat ORC dictionary encoded columns as LowCardinality columns while reading ORC files"},
            {"allow_experimental_refreshable_materialized_view", false, true, "Not experimental anymore"},
            {"max_parts_to_move", 0, 1000, "New setting"},
            {"hnsw_candidate_list_size_for_search", 64, 256, "New setting. Previously, the value was optionally specified in CREATE INDEX and 64 by default."},
            {"allow_reorder_prewhere_conditions", true, true, "New setting"},
            {"input_format_parquet_bloom_filter_push_down", false, false, "When reading Parquet files, skip whole row groups based on the WHERE/PREWHERE expressions and bloom filter in the Parquet metadata."},
            {"date_time_64_output_format_cut_trailing_zeros_align_to_groups_of_thousands", false, false, "Dynamically trim the trailing zeros of datetime64 values to adjust the output scale to (0, 3, 6), corresponding to 'seconds', 'milliseconds', and 'microseconds'."},
            {"parallel_replicas_index_analysis_only_on_coordinator", false, true, "Index analysis done only on replica-coordinator and skipped on other replicas. Effective only with enabled parallel_replicas_local_plan"},
            {"distributed_cache_discard_connection_if_unread_data", true, true, "New setting"},
            {"azure_check_objects_after_upload", false, false, "Check each uploaded object in azure blob storage to be sure that upload was successful"},
            {"backup_restore_keeper_max_retries", 20, 1000, "Should be big enough so the whole operation BACKUP or RESTORE operation won't fail because of a temporary [Zoo]Keeper failure in the middle of it."},
            {"backup_restore_failure_after_host_disconnected_for_seconds", 0, 3600, "New setting."},
            {"backup_restore_keeper_max_retries_while_initializing", 0, 20, "New setting."},
            {"backup_restore_keeper_max_retries_while_handling_error", 0, 20, "New setting."},
            {"backup_restore_finish_timeout_after_error_sec", 0, 180, "New setting."},
        });
        addSettingsChanges(settings_changes_history, "24.9",
        {
            {"output_format_orc_dictionary_key_size_threshold", 0.0, 0.0, "For a string column in ORC output format, if the number of distinct values is greater than this fraction of the total number of non-null rows, turn off dictionary encoding. Otherwise dictionary encoding is enabled"},
            {"input_format_json_empty_as_default", false, false, "Added new setting to allow to treat empty fields in JSON input as default values."},
            {"input_format_try_infer_variants", false, false, "Try to infer Variant type in text formats when there is more than one possible type for column/array elements"},
            {"join_output_by_rowlist_perkey_rows_threshold", 0, 5, "The lower limit of per-key average rows in the right table to determine whether to output by row list in hash join."},
            {"create_if_not_exists", false, false, "New setting."},
            {"allow_materialized_view_with_bad_select", true, true, "Support (but not enable yet) stricter validation in CREATE MATERIALIZED VIEW"},
            {"parallel_replicas_mark_segment_size", 128, 0, "Value for this setting now determined automatically"},
            {"database_replicated_allow_replicated_engine_arguments", 1, 0, "Don't allow explicit arguments by default"},
            {"database_replicated_allow_explicit_uuid", 1, 0, "Added a new setting to disallow explicitly specifying table UUID"},
            {"parallel_replicas_local_plan", false, false, "Use local plan for local replica in a query with parallel replicas"},
            {"join_to_sort_minimum_perkey_rows", 0, 40, "The lower limit of per-key average rows in the right table to determine whether to rerange the right table by key in left or inner join. This setting ensures that the optimization is not applied for sparse table keys"},
            {"join_to_sort_maximum_table_rows", 0, 10000, "The maximum number of rows in the right table to determine whether to rerange the right table by key in left or inner join"},
            {"allow_experimental_join_right_table_sorting", false, false, "If it is set to true, and the conditions of `join_to_sort_minimum_perkey_rows` and `join_to_sort_maximum_table_rows` are met, rerange the right table by key to improve the performance in left or inner hash join"},
            {"mongodb_throw_on_unsupported_query", false, true, "New setting."},
            {"min_free_disk_bytes_to_perform_insert", 0, 0, "Maintain some free disk space bytes from inserts while still allowing for temporary writing."},
            {"min_free_disk_ratio_to_perform_insert", 0.0, 0.0, "Maintain some free disk space bytes expressed as ratio to total disk space from inserts while still allowing for temporary writing."},
        });
        addSettingsChanges(settings_changes_history, "24.8",
        {
            {"rows_before_aggregation", false, false, "Provide exact value for rows_before_aggregation statistic, represents the number of rows read before aggregation"},
            {"restore_replace_external_table_functions_to_null", false, false, "New setting."},
            {"restore_replace_external_engines_to_null", false, false, "New setting."},
            {"input_format_json_max_depth", 1000000, 1000, "It was unlimited in previous versions, but that was unsafe."},
            {"merge_tree_min_bytes_per_task_for_remote_reading", 4194304, 2097152, "Value is unified with `filesystem_prefetch_min_bytes_for_single_read_task`"},
            {"use_hive_partitioning", false, false, "Allows to use hive partitioning for File, URL, S3, AzureBlobStorage and HDFS engines."},
            {"allow_experimental_kafka_offsets_storage_in_keeper", false, false, "Allow the usage of experimental Kafka storage engine that stores the committed offsets in ClickHouse Keeper"},
            {"allow_archive_path_syntax", true, true, "Added new setting to allow disabling archive path syntax."},
            {"query_cache_tag", "", "", "New setting for labeling query cache settings."},
            {"allow_experimental_time_series_table", false, false, "Added new setting to allow the TimeSeries table engine"},
            {"enable_analyzer", 1, 1, "Added an alias to a setting `allow_experimental_analyzer`."},
            {"optimize_functions_to_subcolumns", false, true, "Enabled settings by default"},
            {"allow_experimental_json_type", false, false, "Add new experimental JSON type"},
            {"use_json_alias_for_old_object_type", true, false, "Use JSON type alias to create new JSON type"},
            {"type_json_skip_duplicated_paths", false, false, "Allow to skip duplicated paths during JSON parsing"},
            {"allow_experimental_vector_similarity_index", false, false, "Added new setting to allow experimental vector similarity indexes"},
            {"input_format_try_infer_datetimes_only_datetime64", true, false, "Allow to infer DateTime instead of DateTime64 in data formats"},
        });
        addSettingsChanges(settings_changes_history, "24.7",
        {
            {"output_format_parquet_write_page_index", false, true, "Add a possibility to write page index into parquet files."},
            {"output_format_binary_encode_types_in_binary_format", false, false, "Added new setting to allow to write type names in binary format in RowBinaryWithNamesAndTypes output format"},
            {"input_format_binary_decode_types_in_binary_format", false, false, "Added new setting to allow to read type names in binary format in RowBinaryWithNamesAndTypes input format"},
            {"output_format_native_encode_types_in_binary_format", false, false, "Added new setting to allow to write type names in binary format in Native output format"},
            {"input_format_native_decode_types_in_binary_format", false, false, "Added new setting to allow to read type names in binary format in Native output format"},
            {"read_in_order_use_buffering", false, true, "Use buffering before merging while reading in order of primary key"},
            {"enable_named_columns_in_function_tuple", false, false, "Generate named tuples in function tuple() when all names are unique and can be treated as unquoted identifiers."},
            {"optimize_trivial_insert_select", true, false, "The optimization does not make sense in many cases."},
            {"dictionary_validate_primary_key_type", false, false, "Validate primary key type for dictionaries. By default id type for simple layouts will be implicitly converted to UInt64."},
            {"collect_hash_table_stats_during_joins", false, true, "New setting."},
            {"max_size_to_preallocate_for_joins", 0, 100'000'000, "New setting."},
            {"input_format_orc_reader_time_zone_name", "GMT", "GMT", "The time zone name for ORC row reader, the default ORC row reader's time zone is GMT."},
            {"database_replicated_allow_heavy_create", true, false, "Long-running DDL queries (CREATE AS SELECT and POPULATE) for Replicated database engine was forbidden"},
            {"query_plan_merge_filters", false, false, "Allow to merge filters in the query plan"},
            {"azure_sdk_max_retries", 10, 10, "Maximum number of retries in azure sdk"},
            {"azure_sdk_retry_initial_backoff_ms", 10, 10, "Minimal backoff between retries in azure sdk"},
            {"azure_sdk_retry_max_backoff_ms", 1000, 1000, "Maximal backoff between retries in azure sdk"},
            {"ignore_on_cluster_for_replicated_named_collections_queries", false, false, "Ignore ON CLUSTER clause for replicated named collections management queries."},
            {"backup_restore_s3_retry_attempts", 1000,1000, "Setting for Aws::Client::RetryStrategy, Aws::Client does retries itself, 0 means no retries. It takes place only for backup/restore."},
            {"postgresql_connection_attempt_timeout", 2, 2, "Allow to control 'connect_timeout' parameter of PostgreSQL connection."},
            {"postgresql_connection_pool_retries", 2, 2, "Allow to control the number of retries in PostgreSQL connection pool."}
        });
        addSettingsChanges(settings_changes_history, "24.6",
        {
            {"materialize_skip_indexes_on_insert", true, true, "Added new setting to allow to disable materialization of skip indexes on insert"},
            {"materialize_statistics_on_insert", true, true, "Added new setting to allow to disable materialization of statistics on insert"},
            {"input_format_parquet_use_native_reader", false, false, "When reading Parquet files, to use native reader instead of arrow reader."},
            {"hdfs_throw_on_zero_files_match", false, false, "Allow to throw an error when ListObjects request cannot match any files in HDFS engine instead of empty query result"},
            {"azure_throw_on_zero_files_match", false, false, "Allow to throw an error when ListObjects request cannot match any files in AzureBlobStorage engine instead of empty query result"},
            {"s3_validate_request_settings", true, true, "Allow to disable S3 request settings validation"},
            {"allow_experimental_full_text_index", false, false, "Enable experimental text index"},
            {"azure_skip_empty_files", false, false, "Allow to skip empty files in azure table engine"},
            {"hdfs_ignore_file_doesnt_exist", false, false, "Allow to return 0 rows when the requested files don't exist instead of throwing an exception in HDFS table engine"},
            {"azure_ignore_file_doesnt_exist", false, false, "Allow to return 0 rows when the requested files don't exist instead of throwing an exception in AzureBlobStorage table engine"},
            {"s3_ignore_file_doesnt_exist", false, false, "Allow to return 0 rows when the requested files don't exist instead of throwing an exception in S3 table engine"},
            {"s3_max_part_number", 10000, 10000, "Maximum part number number for s3 upload part"},
            {"s3_max_single_operation_copy_size", 32 * 1024 * 1024, 32 * 1024 * 1024, "Maximum size for a single copy operation in s3"},
            {"input_format_parquet_max_block_size", 8192, DEFAULT_BLOCK_SIZE, "Increase block size for parquet reader."},
            {"input_format_parquet_prefer_block_bytes", 0, DEFAULT_BLOCK_SIZE * 256, "Average block bytes output by parquet reader."},
            {"enable_blob_storage_log", true, true, "Write information about blob storage operations to system.blob_storage_log table"},
            {"allow_deprecated_snowflake_conversion_functions", true, false, "Disabled deprecated functions snowflakeToDateTime[64] and dateTime[64]ToSnowflake."},
            {"allow_statistic_optimize", false, false, "Old setting which popped up here being renamed."},
            {"allow_experimental_statistic", false, false, "Old setting which popped up here being renamed."},
            {"allow_statistics_optimize", false, false, "The setting was renamed. The previous name is `allow_statistic_optimize`."},
            {"allow_experimental_statistics", false, false, "The setting was renamed. The previous name is `allow_experimental_statistic`."},
            {"enable_vertical_final", false, true, "Enable vertical final by default again after fixing bug"},
            {"parallel_replicas_custom_key_range_lower", 0, 0, "Add settings to control the range filter when using parallel replicas with dynamic shards"},
            {"parallel_replicas_custom_key_range_upper", 0, 0, "Add settings to control the range filter when using parallel replicas with dynamic shards. A value of 0 disables the upper limit"},
            {"output_format_pretty_display_footer_column_names", 0, 1, "Add a setting to display column names in the footer if there are many rows. Threshold value is controlled by output_format_pretty_display_footer_column_names_min_rows."},
            {"output_format_pretty_display_footer_column_names_min_rows", 0, 50, "Add a setting to control the threshold value for setting output_format_pretty_display_footer_column_names_min_rows. Default 50."},
            {"output_format_csv_serialize_tuple_into_separate_columns", true, true, "A new way of how interpret tuples in CSV format was added."},
            {"input_format_csv_deserialize_separate_columns_into_tuple", true, true, "A new way of how interpret tuples in CSV format was added."},
            {"input_format_csv_try_infer_strings_from_quoted_tuples", true, true, "A new way of how interpret tuples in CSV format was added."},
        });
        addSettingsChanges(settings_changes_history, "24.5",
        {
            {"allow_deprecated_error_prone_window_functions", true, false, "Allow usage of deprecated error prone window functions (neighbor, runningAccumulate, runningDifferenceStartingWithFirstValue, runningDifference)"},
            {"allow_experimental_join_condition", false, false, "Support join with inequal conditions which involve columns from both left and right table. e.g. t1.y < t2.y."},
            {"input_format_tsv_crlf_end_of_line", false, false, "Enables reading of CRLF line endings with TSV formats"},
            {"output_format_parquet_use_custom_encoder", false, true, "Enable custom Parquet encoder."},
            {"cross_join_min_rows_to_compress", 0, 10000000, "Minimal count of rows to compress block in CROSS JOIN. Zero value means - disable this threshold. This block is compressed when any of the two thresholds (by rows or by bytes) are reached."},
            {"cross_join_min_bytes_to_compress", 0, 1_GiB, "Minimal size of block to compress in CROSS JOIN. Zero value means - disable this threshold. This block is compressed when any of the two thresholds (by rows or by bytes) are reached."},
            {"http_max_chunk_size", 0, 0, "Internal limitation"},
            {"prefer_external_sort_block_bytes", 0, DEFAULT_BLOCK_SIZE * 256, "Prefer maximum block bytes for external sort, reduce the memory usage during merging."},
            {"input_format_force_null_for_omitted_fields", false, false, "Disable type-defaults for omitted fields when needed"},
            {"cast_string_to_dynamic_use_inference", false, false, "Add setting to allow converting String to Dynamic through parsing"},
            {"allow_experimental_dynamic_type", false, false, "Add new experimental Dynamic type"},
            {"azure_max_blocks_in_multipart_upload", 50000, 50000, "Maximum number of blocks in multipart upload for Azure."},
            {"allow_archive_path_syntax", false, true, "Added new setting to allow disabling archive path syntax."},
        });
        addSettingsChanges(settings_changes_history, "24.4",
        {
            {"input_format_json_throw_on_bad_escape_sequence", true, true, "Allow to save JSON strings with bad escape sequences"},
            {"max_parsing_threads", 0, 0, "Add a separate setting to control number of threads in parallel parsing from files"},
            {"ignore_drop_queries_probability", 0, 0, "Allow to ignore drop queries in server with specified probability for testing purposes"},
            {"lightweight_deletes_sync", 2, 2, "The same as 'mutation_sync', but controls only execution of lightweight deletes"},
            {"query_cache_system_table_handling", "save", "throw", "The query cache no longer caches results of queries against system tables"},
            {"input_format_json_ignore_unnecessary_fields", false, true, "Ignore unnecessary fields and not parse them. Enabling this may not throw exceptions on json strings of invalid format or with duplicated fields"},
            {"input_format_hive_text_allow_variable_number_of_columns", false, true, "Ignore extra columns in Hive Text input (if file has more columns than expected) and treat missing fields in Hive Text input as default values."},
            {"allow_experimental_database_replicated", false, true, "Database engine Replicated is now in Beta stage"},
            {"temporary_data_in_cache_reserve_space_wait_lock_timeout_milliseconds", (10 * 60 * 1000), (10 * 60 * 1000), "Wait time to lock cache for sapce reservation in temporary data in filesystem cache"},
            {"optimize_rewrite_sum_if_to_count_if", false, true, "Only available for the analyzer, where it works correctly"},
            {"azure_allow_parallel_part_upload", "true", "true", "Use multiple threads for azure multipart upload."},
            {"max_recursive_cte_evaluation_depth", DBMS_RECURSIVE_CTE_MAX_EVALUATION_DEPTH, DBMS_RECURSIVE_CTE_MAX_EVALUATION_DEPTH, "Maximum limit on recursive CTE evaluation depth"},
            {"query_plan_convert_outer_join_to_inner_join", false, true, "Allow to convert OUTER JOIN to INNER JOIN if filter after JOIN always filters default values"},
        });
        addSettingsChanges(settings_changes_history, "24.3",
        {
            {"s3_connect_timeout_ms", 1000, 1000, "Introduce new dedicated setting for s3 connection timeout"},
            {"allow_experimental_shared_merge_tree", false, true, "The setting is obsolete"},
            {"use_page_cache_for_disks_without_file_cache", false, false, "Added userspace page cache"},
            {"read_from_page_cache_if_exists_otherwise_bypass_cache", false, false, "Added userspace page cache"},
            {"page_cache_inject_eviction", false, false, "Added userspace page cache"},
            {"default_table_engine", "None", "MergeTree", "Set default table engine to MergeTree for better usability"},
            {"input_format_json_use_string_type_for_ambiguous_paths_in_named_tuples_inference_from_objects", false, false, "Allow to use String type for ambiguous paths during named tuple inference from JSON objects"},
            {"traverse_shadow_remote_data_paths", false, false, "Traverse shadow directory when query system.remote_data_paths."},
            {"throw_if_deduplication_in_dependent_materialized_views_enabled_with_async_insert", false, true, "Deduplication in dependent materialized view cannot work together with async inserts."},
            {"parallel_replicas_allow_in_with_subquery", false, true, "If true, subquery for IN will be executed on every follower replica"},
            {"log_processors_profiles", false, true, "Enable by default"},
            {"function_locate_has_mysql_compatible_argument_order", false, true, "Increase compatibility with MySQL's locate function."},
            {"allow_suspicious_primary_key", true, false, "Forbid suspicious PRIMARY KEY/ORDER BY for MergeTree (i.e. SimpleAggregateFunction)"},
            {"filesystem_cache_reserve_space_wait_lock_timeout_milliseconds", 1000, 1000, "Wait time to lock cache for sapce reservation in filesystem cache"},
            {"max_parser_backtracks", 0, 1000000, "Limiting the complexity of parsing"},
            {"analyzer_compatibility_join_using_top_level_identifier", false, false, "Force to resolve identifier in JOIN USING from projection"},
            {"distributed_insert_skip_read_only_replicas", false, false, "If true, INSERT into Distributed will skip read-only replicas"},
            {"keeper_max_retries", 10, 10, "Max retries for general keeper operations"},
            {"keeper_retry_initial_backoff_ms", 100, 100, "Initial backoff timeout for general keeper operations"},
            {"keeper_retry_max_backoff_ms", 5000, 5000, "Max backoff timeout for general keeper operations"},
            {"s3queue_allow_experimental_sharded_mode", false, false, "Enable experimental sharded mode of S3Queue table engine. It is experimental because it will be rewritten"},
            {"allow_experimental_analyzer", false, true, "Enable analyzer and planner by default."},
            {"merge_tree_read_split_ranges_into_intersecting_and_non_intersecting_injection_probability", 0.0, 0.0, "For testing of `PartsSplitter` - split read ranges into intersecting and non intersecting every time you read from MergeTree with the specified probability."},
            {"allow_get_client_http_header", false, false, "Introduced a new function."},
            {"output_format_pretty_row_numbers", false, true, "It is better for usability."},
            {"output_format_pretty_max_value_width_apply_for_single_value", true, false, "Single values in Pretty formats won't be cut."},
            {"output_format_parquet_string_as_string", false, true, "ClickHouse allows arbitrary binary data in the String data type, which is typically UTF-8. Parquet/ORC/Arrow Strings only support UTF-8. That's why you can choose which Arrow's data type to use for the ClickHouse String data type - String or Binary. While Binary would be more correct and compatible, using String by default will correspond to user expectations in most cases."},
            {"output_format_orc_string_as_string", false, true, "ClickHouse allows arbitrary binary data in the String data type, which is typically UTF-8. Parquet/ORC/Arrow Strings only support UTF-8. That's why you can choose which Arrow's data type to use for the ClickHouse String data type - String or Binary. While Binary would be more correct and compatible, using String by default will correspond to user expectations in most cases."},
            {"output_format_arrow_string_as_string", false, true, "ClickHouse allows arbitrary binary data in the String data type, which is typically UTF-8. Parquet/ORC/Arrow Strings only support UTF-8. That's why you can choose which Arrow's data type to use for the ClickHouse String data type - String or Binary. While Binary would be more correct and compatible, using String by default will correspond to user expectations in most cases."},
            {"output_format_parquet_compression_method", "lz4", "zstd", "Parquet/ORC/Arrow support many compression methods, including lz4 and zstd. ClickHouse supports each and every compression method. Some inferior tools, such as 'duckdb', lack support for the faster `lz4` compression method, that's why we set zstd by default."},
            {"output_format_orc_compression_method", "lz4", "zstd", "Parquet/ORC/Arrow support many compression methods, including lz4 and zstd. ClickHouse supports each and every compression method. Some inferior tools, such as 'duckdb', lack support for the faster `lz4` compression method, that's why we set zstd by default."},
            {"output_format_pretty_highlight_digit_groups", false, true, "If enabled and if output is a terminal, highlight every digit corresponding to the number of thousands, millions, etc. with underline."},
            {"geo_distance_returns_float64_on_float64_arguments", false, true, "Increase the default precision."},
            {"azure_max_inflight_parts_for_one_file", 20, 20, "The maximum number of a concurrent loaded parts in multipart upload request. 0 means unlimited."},
            {"azure_strict_upload_part_size", 0, 0, "The exact size of part to upload during multipart upload to Azure blob storage."},
            {"azure_min_upload_part_size", 16*1024*1024, 16*1024*1024, "The minimum size of part to upload during multipart upload to Azure blob storage."},
            {"azure_max_upload_part_size", 5ull*1024*1024*1024, 5ull*1024*1024*1024, "The maximum size of part to upload during multipart upload to Azure blob storage."},
            {"azure_upload_part_size_multiply_factor", 2, 2, "Multiply azure_min_upload_part_size by this factor each time azure_multiply_parts_count_threshold parts were uploaded from a single write to Azure blob storage."},
            {"azure_upload_part_size_multiply_parts_count_threshold", 500, 500, "Each time this number of parts was uploaded to Azure blob storage, azure_min_upload_part_size is multiplied by azure_upload_part_size_multiply_factor."},
            {"output_format_csv_serialize_tuple_into_separate_columns", true, true, "A new way of how interpret tuples in CSV format was added."},
            {"input_format_csv_deserialize_separate_columns_into_tuple", true, true, "A new way of how interpret tuples in CSV format was added."},
            {"input_format_csv_try_infer_strings_from_quoted_tuples", true, true, "A new way of how interpret tuples in CSV format was added."},
        });
        addSettingsChanges(settings_changes_history, "24.2",
        {
            {"allow_suspicious_variant_types", true, false, "Don't allow creating Variant type with suspicious variants by default"},
            {"validate_experimental_and_suspicious_types_inside_nested_types", false, true, "Validate usage of experimental and suspicious types inside nested types"},
            {"output_format_values_escape_quote_with_quote", false, false, "If true escape ' with '', otherwise quoted with \\'"},
            {"output_format_pretty_single_large_number_tip_threshold", 0, 1'000'000, "Print a readable number tip on the right side of the table if the block consists of a single number which exceeds this value (except 0)"},
            {"input_format_try_infer_exponent_floats", true, false, "Don't infer floats in exponential notation by default"},
            {"query_plan_optimize_prewhere", true, true, "Allow to push down filter to PREWHERE expression for supported storages"},
            {"async_insert_max_data_size", 1000000, 10485760, "The previous value appeared to be too small."},
            {"async_insert_poll_timeout_ms", 10, 10, "Timeout in milliseconds for polling data from asynchronous insert queue"},
            {"async_insert_use_adaptive_busy_timeout", false, true, "Use adaptive asynchronous insert timeout"},
            {"async_insert_busy_timeout_min_ms", 50, 50, "The minimum value of the asynchronous insert timeout in milliseconds; it also serves as the initial value, which may be increased later by the adaptive algorithm"},
            {"async_insert_busy_timeout_max_ms", 200, 200, "The minimum value of the asynchronous insert timeout in milliseconds; async_insert_busy_timeout_ms is aliased to async_insert_busy_timeout_max_ms"},
            {"async_insert_busy_timeout_increase_rate", 0.2, 0.2, "The exponential growth rate at which the adaptive asynchronous insert timeout increases"},
            {"async_insert_busy_timeout_decrease_rate", 0.2, 0.2, "The exponential growth rate at which the adaptive asynchronous insert timeout decreases"},
            {"format_template_row_format", "", "", "Template row format string can be set directly in query"},
            {"format_template_resultset_format", "", "", "Template result set format string can be set in query"},
            {"split_parts_ranges_into_intersecting_and_non_intersecting_final", true, true, "Allow to split parts ranges into intersecting and non intersecting during FINAL optimization"},
            {"split_intersecting_parts_ranges_into_layers_final", true, true, "Allow to split intersecting parts ranges into layers during FINAL optimization"},
            {"azure_max_single_part_copy_size", 256*1024*1024, 256*1024*1024, "The maximum size of object to copy using single part copy to Azure blob storage."},
            {"min_external_table_block_size_rows", DEFAULT_INSERT_BLOCK_SIZE, DEFAULT_INSERT_BLOCK_SIZE, "Squash blocks passed to external table to specified size in rows, if blocks are not big enough"},
            {"min_external_table_block_size_bytes", DEFAULT_INSERT_BLOCK_SIZE * 256, DEFAULT_INSERT_BLOCK_SIZE * 256, "Squash blocks passed to external table to specified size in bytes, if blocks are not big enough."},
            {"parallel_replicas_prefer_local_join", true, true, "If true, and JOIN can be executed with parallel replicas algorithm, and all storages of right JOIN part are *MergeTree, local JOIN will be used instead of GLOBAL JOIN."},
            {"optimize_time_filter_with_preimage", true, true, "Optimize Date and DateTime predicates by converting functions into equivalent comparisons without conversions (e.g. toYear(col) = 2023 -> col >= '2023-01-01' AND col <= '2023-12-31')"},
            {"extract_key_value_pairs_max_pairs_per_row", 0, 0, "Max number of pairs that can be produced by the `extractKeyValuePairs` function. Used as a safeguard against consuming too much memory."},
            {"default_view_definer", "CURRENT_USER", "CURRENT_USER", "Allows to set default `DEFINER` option while creating a view"},
            {"default_materialized_view_sql_security", "DEFINER", "DEFINER", "Allows to set a default value for SQL SECURITY option when creating a materialized view"},
            {"default_normal_view_sql_security", "INVOKER", "INVOKER", "Allows to set default `SQL SECURITY` option while creating a normal view"},
            {"mysql_map_string_to_text_in_show_columns", false, true, "Reduce the configuration effort to connect ClickHouse with BI tools."},
            {"mysql_map_fixed_string_to_text_in_show_columns", false, true, "Reduce the configuration effort to connect ClickHouse with BI tools."},
        });
        addSettingsChanges(settings_changes_history, "24.1",
        {
            {"print_pretty_type_names", false, true, "Better user experience."},
            {"input_format_json_read_bools_as_strings", false, true, "Allow to read bools as strings in JSON formats by default"},
            {"output_format_arrow_use_signed_indexes_for_dictionary", false, true, "Use signed indexes type for Arrow dictionaries by default as it's recommended"},
            {"allow_experimental_variant_type", false, false, "Add new experimental Variant type"},
            {"use_variant_as_common_type", false, false, "Allow to use Variant in if/multiIf if there is no common type"},
            {"output_format_arrow_use_64_bit_indexes_for_dictionary", false, false, "Allow to use 64 bit indexes type in Arrow dictionaries"},
            {"parallel_replicas_mark_segment_size", 128, 128, "Add new setting to control segment size in new parallel replicas coordinator implementation"},
            {"ignore_materialized_views_with_dropped_target_table", false, false, "Add new setting to allow to ignore materialized views with dropped target table"},
            {"output_format_compression_level", 3, 3, "Allow to change compression level in the query output"},
            {"output_format_compression_zstd_window_log", 0, 0, "Allow to change zstd window log in the query output when zstd compression is used"},
            {"enable_zstd_qat_codec", false, false, "Add new ZSTD_QAT codec"},
            {"enable_vertical_final", false, true, "Use vertical final by default"},
            {"output_format_arrow_use_64_bit_indexes_for_dictionary", false, false, "Allow to use 64 bit indexes type in Arrow dictionaries"},
            {"max_rows_in_set_to_optimize_join", 100000, 0, "Disable join optimization as it prevents from read in order optimization"},
            {"output_format_pretty_color", true, "auto", "Setting is changed to allow also for auto value, disabling ANSI escapes if output is not a tty"},
            {"function_visible_width_behavior", 0, 1, "We changed the default behavior of `visibleWidth` to be more precise"},
            {"max_estimated_execution_time", 0, 0, "Separate max_execution_time and max_estimated_execution_time"},
            {"iceberg_engine_ignore_schema_evolution", false, false, "Allow to ignore schema evolution in Iceberg table engine"},
            {"optimize_injective_functions_in_group_by", false, true, "Replace injective functions by it's arguments in GROUP BY section in analyzer"},
            {"update_insert_deduplication_token_in_dependent_materialized_views", false, false, "Allow to update insert deduplication token with table identifier during insert in dependent materialized views"},
            {"azure_max_unexpected_write_error_retries", 4, 4, "The maximum number of retries in case of unexpected errors during Azure blob storage write"},
            {"split_parts_ranges_into_intersecting_and_non_intersecting_final", false, true, "Allow to split parts ranges into intersecting and non intersecting during FINAL optimization"},
            {"split_intersecting_parts_ranges_into_layers_final", true, true, "Allow to split intersecting parts ranges into layers during FINAL optimization"}
        });
        addSettingsChanges(settings_changes_history, "23.12",
        {
            {"allow_suspicious_ttl_expressions", true, false, "It is a new setting, and in previous versions the behavior was equivalent to allowing."},
            {"input_format_parquet_allow_missing_columns", false, true, "Allow missing columns in Parquet files by default"},
            {"input_format_orc_allow_missing_columns", false, true, "Allow missing columns in ORC files by default"},
            {"input_format_arrow_allow_missing_columns", false, true, "Allow missing columns in Arrow files by default"}
        });
        addSettingsChanges(settings_changes_history, "23.11",
        {
            {"parsedatetime_parse_without_leading_zeros", false, true, "Improved compatibility with MySQL DATE_FORMAT/STR_TO_DATE"}
        });
        addSettingsChanges(settings_changes_history, "23.9",
        {
            {"optimize_group_by_constant_keys", false, true, "Optimize group by constant keys by default"},
            {"input_format_json_try_infer_named_tuples_from_objects", false, true, "Try to infer named Tuples from JSON objects by default"},
            {"input_format_json_read_numbers_as_strings", false, true, "Allow to read numbers as strings in JSON formats by default"},
            {"input_format_json_read_arrays_as_strings", false, true, "Allow to read arrays as strings in JSON formats by default"},
            {"input_format_json_infer_incomplete_types_as_strings", false, true, "Allow to infer incomplete types as Strings in JSON formats by default"},
            {"input_format_json_try_infer_numbers_from_strings", true, false, "Don't infer numbers from strings in JSON formats by default to prevent possible parsing errors"},
            {"http_write_exception_in_output_format", false, true, "Output valid JSON/XML on exception in HTTP streaming."}
        });
        addSettingsChanges(settings_changes_history, "23.8",
        {
            {"rewrite_count_distinct_if_with_count_distinct_implementation", false, true, "Rewrite countDistinctIf with count_distinct_implementation configuration"}
        });
        addSettingsChanges(settings_changes_history, "23.7",
        {
            {"function_sleep_max_microseconds_per_block", 0, 3000000, "In previous versions, the maximum sleep time of 3 seconds was applied only for `sleep`, but not for `sleepEachRow` function. In the new version, we introduce this setting. If you set compatibility with the previous versions, we will disable the limit altogether."}
        });
        addSettingsChanges(settings_changes_history, "23.6",
        {
            {"http_send_timeout", 180, 30, "3 minutes seems crazy long. Note that this is timeout for a single network write call, not for the whole upload operation."},
            {"http_receive_timeout", 180, 30, "See http_send_timeout."}
        });
        addSettingsChanges(settings_changes_history, "23.5",
        {
            {"input_format_parquet_preserve_order", true, false, "Allow Parquet reader to reorder rows for better parallelism."},
            {"parallelize_output_from_storages", false, true, "Allow parallelism when executing queries that read from file/url/s3/etc. This may reorder rows."},
            {"use_with_fill_by_sorting_prefix", false, true, "Columns preceding WITH FILL columns in ORDER BY clause form sorting prefix. Rows with different values in sorting prefix are filled independently"},
            {"output_format_parquet_compliant_nested_types", false, true, "Change an internal field name in output Parquet file schema."}
        });
        addSettingsChanges(settings_changes_history, "23.4",
        {
            {"allow_suspicious_indices", true, false, "If true, index can defined with identical expressions"},
            {"allow_nonconst_timezone_arguments", true, false, "Allow non-const timezone arguments in certain time-related functions like toTimeZone(), fromUnixTimestamp*(), snowflakeToDateTime*()."},
            {"connect_timeout_with_failover_ms", 50, 1000, "Increase default connect timeout because of async connect"},
            {"connect_timeout_with_failover_secure_ms", 100, 1000, "Increase default secure connect timeout because of async connect"},
            {"hedged_connection_timeout_ms", 100, 50, "Start new connection in hedged requests after 50 ms instead of 100 to correspond with previous connect timeout"},
            {"formatdatetime_f_prints_single_zero", true, false, "Improved compatibility with MySQL DATE_FORMAT()/STR_TO_DATE()"},
            {"formatdatetime_parsedatetime_m_is_month_name", false, true, "Improved compatibility with MySQL DATE_FORMAT/STR_TO_DATE"}
        });
        addSettingsChanges(settings_changes_history, "23.3",
        {
            {"output_format_parquet_version", "1.0", "2.latest", "Use latest Parquet format version for output format"},
            {"input_format_json_ignore_unknown_keys_in_named_tuple", false, true, "Improve parsing JSON objects as named tuples"},
            {"input_format_native_allow_types_conversion", false, true, "Allow types conversion in Native input forma"},
            {"output_format_arrow_compression_method", "none", "lz4_frame", "Use lz4 compression in Arrow output format by default"},
            {"output_format_parquet_compression_method", "snappy", "lz4", "Use lz4 compression in Parquet output format by default"},
            {"output_format_orc_compression_method", "none", "lz4_frame", "Use lz4 compression in ORC output format by default"},
            {"async_query_sending_for_remote", false, true, "Create connections and send query async across shards"}
        });
        addSettingsChanges(settings_changes_history, "23.2",
        {
            {"output_format_parquet_fixed_string_as_fixed_byte_array", false, true, "Use Parquet FIXED_LENGTH_BYTE_ARRAY type for FixedString by default"},
            {"output_format_arrow_fixed_string_as_fixed_byte_array", false, true, "Use Arrow FIXED_SIZE_BINARY type for FixedString by default"},
            {"query_plan_remove_redundant_distinct", false, true, "Remove redundant Distinct step in query plan"},
            {"optimize_duplicate_order_by_and_distinct", true, false, "Remove duplicate ORDER BY and DISTINCT if it's possible"},
            {"insert_keeper_max_retries", 0, 20, "Enable reconnections to Keeper on INSERT, improve reliability"}
        });
        addSettingsChanges(settings_changes_history, "23.1",
        {
            {"input_format_json_read_objects_as_strings", 0, 1, "Enable reading nested json objects as strings while object type is experimental"},
            {"input_format_json_defaults_for_missing_elements_in_named_tuple", false, true, "Allow missing elements in JSON objects while reading named tuples by default"},
            {"input_format_csv_detect_header", false, true, "Detect header in CSV format by default"},
            {"input_format_tsv_detect_header", false, true, "Detect header in TSV format by default"},
            {"input_format_custom_detect_header", false, true, "Detect header in CustomSeparated format by default"},
            {"query_plan_remove_redundant_sorting", false, true, "Remove redundant sorting in query plan. For example, sorting steps related to ORDER BY clauses in subqueries"}
        });
        addSettingsChanges(settings_changes_history, "22.12",
        {
            {"max_size_to_preallocate_for_aggregation", 10'000'000, 100'000'000, "This optimizes performance"},
            {"query_plan_aggregation_in_order", 0, 1, "Enable some refactoring around query plan"},
            {"format_binary_max_string_size", 0, 1_GiB, "Prevent allocating large amount of memory"}
        });
        addSettingsChanges(settings_changes_history, "22.11",
        {
            {"use_structure_from_insertion_table_in_table_functions", 0, 2, "Improve using structure from insertion table in table functions"}
        });
        addSettingsChanges(settings_changes_history, "22.9",
        {
            {"force_grouping_standard_compatibility", false, true, "Make GROUPING function output the same as in SQL standard and other DBMS"}
        });
        addSettingsChanges(settings_changes_history, "22.7",
        {
            {"cross_to_inner_join_rewrite", 1, 2, "Force rewrite comma join to inner"},
            {"enable_positional_arguments", false, true, "Enable positional arguments feature by default"},
            {"format_csv_allow_single_quotes", true, false, "Most tools don't treat single quote in CSV specially, don't do it by default too"}
        });
        addSettingsChanges(settings_changes_history, "22.6",
        {
            {"output_format_json_named_tuples_as_objects", false, true, "Allow to serialize named tuples as JSON objects in JSON formats by default"},
            {"input_format_skip_unknown_fields", false, true, "Optimize reading subset of columns for some input formats"}
        });
        addSettingsChanges(settings_changes_history, "22.5",
        {
            {"memory_overcommit_ratio_denominator", 0, 1073741824, "Enable memory overcommit feature by default"},
            {"memory_overcommit_ratio_denominator_for_user", 0, 1073741824, "Enable memory overcommit feature by default"}
        });
        addSettingsChanges(settings_changes_history, "22.4",
        {
            {"allow_settings_after_format_in_insert", true, false, "Do not allow SETTINGS after FORMAT for INSERT queries because ClickHouse interpret SETTINGS as some values, which is misleading"}
        });
        addSettingsChanges(settings_changes_history, "22.3",
        {
            {"cast_ipv4_ipv6_default_on_conversion_error", true, false, "Make functions cast(value, 'IPv4') and cast(value, 'IPv6') behave same as toIPv4 and toIPv6 functions"}
        });
        addSettingsChanges(settings_changes_history, "21.12",
        {
            {"stream_like_engine_allow_direct_select", true, false, "Do not allow direct select for Kafka/RabbitMQ/FileLog by default"}
        });
        addSettingsChanges(settings_changes_history, "21.9",
        {
            {"output_format_decimal_trailing_zeros", true, false, "Do not output trailing zeros in text representation of Decimal types by default for better looking output"},
            {"use_hedged_requests", false, true, "Enable Hedged Requests feature by default"}
        });
        addSettingsChanges(settings_changes_history, "21.7",
        {
            {"legacy_column_name_of_tuple_literal", true, false, "Add this setting only for compatibility reasons. It makes sense to set to 'true', while doing rolling update of cluster from version lower than 21.7 to higher"}
        });
        addSettingsChanges(settings_changes_history, "21.5",
        {
            {"async_socket_for_remote", false, true, "Fix all problems and turn on asynchronous reads from socket for remote queries by default again"}
        });
        addSettingsChanges(settings_changes_history, "21.3",
        {
            {"async_socket_for_remote", true, false, "Turn off asynchronous reads from socket for remote queries because of some problems"},
            {"optimize_normalize_count_variants", false, true, "Rewrite aggregate functions that semantically equals to count() as count() by default"},
            {"normalize_function_names", false, true, "Normalize function names to their canonical names, this was needed for projection query routing"}
        });
        addSettingsChanges(settings_changes_history, "21.2",
        {
            {"enable_global_with_statement", false, true, "Propagate WITH statements to UNION queries and all subqueries by default"}
        });
        addSettingsChanges(settings_changes_history, "21.1",
        {
            {"insert_quorum_parallel", false, true, "Use parallel quorum inserts by default. It is significantly more convenient to use than sequential quorum inserts"},
            {"input_format_null_as_default", false, true, "Allow to insert NULL as default for input formats by default"},
            {"optimize_on_insert", false, true, "Enable data optimization on INSERT by default for better user experience"},
            {"use_compact_format_in_distributed_parts_names", false, true, "Use compact format for async INSERT into Distributed tables by default"}
        });
        addSettingsChanges(settings_changes_history, "20.10",
        {
            {"format_regexp_escaping_rule", "Escaped", "Raw", "Use Raw as default escaping rule for Regexp format to male the behaviour more like to what users expect"}
        });
        addSettingsChanges(settings_changes_history, "20.7",
        {
            {"show_table_uuid_in_table_create_query_if_not_nil", true, false, "Stop showing  UID of the table in its CREATE query for Engine=Atomic"}
        });
        addSettingsChanges(settings_changes_history, "20.5",
        {
            {"input_format_with_names_use_header", false, true, "Enable using header with names for formats with WithNames/WithNamesAndTypes suffixes"},
            {"allow_suspicious_codecs", true, false, "Don't allow to specify meaningless compression codecs"}
        });
        addSettingsChanges(settings_changes_history, "20.4",
        {
            {"validate_polygons", false, true, "Throw exception if polygon is invalid in function pointInPolygon by default instead of returning possibly wrong results"}
        });
        addSettingsChanges(settings_changes_history, "19.18",
        {
            {"enable_scalar_subquery_optimization", false, true, "Prevent scalar subqueries from (de)serializing large scalar values and possibly avoid running the same subquery more than once"}
        });
        addSettingsChanges(settings_changes_history, "19.14",
        {
            {"any_join_distinct_right_table_keys", true, false, "Disable ANY RIGHT and ANY FULL JOINs by default to avoid inconsistency"}
        });
        addSettingsChanges(settings_changes_history, "19.12",
        {
            {"input_format_defaults_for_omitted_fields", false, true, "Enable calculation of complex default expressions for omitted fields for some input formats, because it should be the expected behaviour"}
        });
        addSettingsChanges(settings_changes_history, "19.5",
        {
            {"max_partitions_per_insert_block", 0, 100, "Add a limit for the number of partitions in one block"}
        });
        addSettingsChanges(settings_changes_history, "18.12.17",
        {
            {"enable_optimize_predicate_expression", 0, 1, "Optimize predicates to subqueries by default"}
        });
    });
    return settings_changes_history;
}

const VersionToSettingsChangesMap & getMergeTreeSettingsChangesHistory()
{
    static VersionToSettingsChangesMap merge_tree_settings_changes_history;
    static std::once_flag initialized_flag;
    std::call_once(initialized_flag, [&]
    {
        addSettingsChanges(merge_tree_settings_changes_history, "25.8",
        {
            {"shared_merge_tree_virtual_parts_discovery_batch", 1, 1, "New setting"},
            {"write_marks_for_substreams_in_compact_parts", false, true, "Enable writing marks for substreams in compact parts by default"}
        });
        addSettingsChanges(merge_tree_settings_changes_history, "25.7",
        {
            /// RELEASE CLOSED
        });
        addSettingsChanges(merge_tree_settings_changes_history, "25.6",
        {
            /// RELEASE CLOSED
            {"cache_populated_by_fetch_filename_regexp", "", "", "New setting"},
            {"allow_coalescing_columns_in_partition_or_order_key", false, false, "New setting to allow coalescing of partition or sorting key columns."},
            /// RELEASE CLOSED
        });
        addSettingsChanges(merge_tree_settings_changes_history, "25.5",
        {
            /// Release closed. Please use 25.6
            {"shared_merge_tree_enable_coordinated_merges", false, false, "New setting"},
            {"shared_merge_tree_merge_coordinator_merges_prepare_count", 100, 100, "New setting"},
            {"shared_merge_tree_merge_coordinator_fetch_fresh_metadata_period_ms", 10000, 10000, "New setting"},
            {"shared_merge_tree_merge_coordinator_max_merge_request_size", 20, 20, "New setting"},
            {"shared_merge_tree_merge_coordinator_election_check_period_ms", 30000, 30000, "New setting"},
            {"shared_merge_tree_merge_coordinator_min_period_ms", 1, 1, "New setting"},
            {"shared_merge_tree_merge_coordinator_max_period_ms", 10000, 10000, "New setting"},
            {"shared_merge_tree_merge_coordinator_factor", 2, 2, "New setting"},
            {"shared_merge_tree_merge_worker_fast_timeout_ms", 100, 100, "New setting"},
            {"shared_merge_tree_merge_worker_regular_timeout_ms", 10000, 10000, "New setting"},
            {"apply_patches_on_merge", true, true, "New setting"},
            {"remove_unused_patch_parts", true, true, "New setting"},
            {"write_marks_for_substreams_in_compact_parts", false, false, "New setting"},
            /// Release closed. Please use 25.6
        });
        addSettingsChanges(merge_tree_settings_changes_history, "25.4",
        {
            /// Release closed. Please use 25.5
            {"max_postpone_time_for_failed_replicated_fetches_ms", 0, 1ULL * 60 * 1000, "Added new setting to enable postponing fetch tasks in the replication queue."},
            {"max_postpone_time_for_failed_replicated_merges_ms", 0, 1ULL * 60 * 1000, "Added new setting to enable postponing merge tasks in the replication queue."},
            {"max_postpone_time_for_failed_replicated_tasks_ms", 0, 5ULL * 60 * 1000, "Added new setting to enable postponing tasks in the replication queue."},
            {"default_compression_codec", "", "", "New setting"},
            {"refresh_parts_interval", 0, 0, "A new setting"},
            {"max_merge_delayed_streams_for_parallel_write", 40, 40, "New setting"},
            {"allow_summing_columns_in_partition_or_order_key", true, false, "New setting to allow summing of partition or sorting key columns"},
            /// Release closed. Please use 25.5
        });
        addSettingsChanges(merge_tree_settings_changes_history, "25.3",
        {
            /// Release closed. Please use 25.4
            {"shared_merge_tree_enable_keeper_parts_extra_data", false, false, "New setting"},
            {"zero_copy_merge_mutation_min_parts_size_sleep_no_scale_before_lock", 0, 0, "New setting"},
            {"enable_replacing_merge_with_cleanup_for_min_age_to_force_merge", false, false, "New setting to allow automatic cleanup merges for ReplacingMergeTree"},
            /// Release closed. Please use 25.4
        });
        addSettingsChanges(merge_tree_settings_changes_history, "25.2",
        {
            /// Release closed. Please use 25.3
            {"shared_merge_tree_initial_parts_update_backoff_ms", 50, 50, "New setting"},
            {"shared_merge_tree_max_parts_update_backoff_ms", 5000, 5000, "New setting"},
            {"shared_merge_tree_interserver_http_connection_timeout_ms", 100, 100, "New setting"},
            {"columns_and_secondary_indices_sizes_lazy_calculation", true, true, "New setting to calculate columns and indices sizes lazily"},
            {"table_disk", false, false, "New setting"},
            {"allow_reduce_blocking_parts_task", false, true, "Now SMT will remove stale blocking parts from ZooKeeper by default"},
            {"shared_merge_tree_max_suspicious_broken_parts", 0, 0, "Max broken parts for SMT, if more - deny automatic detach"},
            {"shared_merge_tree_max_suspicious_broken_parts_bytes", 0, 0, "Max size of all broken parts for SMT, if more - deny automatic detach"},
            /// Release closed. Please use 25.3
        });
        addSettingsChanges(merge_tree_settings_changes_history, "25.1",
        {
            /// Release closed. Please use 25.2
            {"shared_merge_tree_try_fetch_part_in_memory_data_from_replicas", false, false, "New setting to fetch parts data from other replicas"},
            {"enable_max_bytes_limit_for_min_age_to_force_merge", false, false, "Added new setting to limit max bytes for min_age_to_force_merge."},
            {"enable_max_bytes_limit_for_min_age_to_force_merge", false, false, "New setting"},
            {"add_minmax_index_for_numeric_columns", false, false, "New setting"},
            {"add_minmax_index_for_string_columns", false, false, "New setting"},
            {"materialize_skip_indexes_on_merge", true, true, "New setting"},
            {"merge_max_bytes_to_prewarm_cache", 1ULL * 1024 * 1024 * 1024, 1ULL * 1024 * 1024 * 1024, "Cloud sync"},
            {"merge_total_max_bytes_to_prewarm_cache", 15ULL * 1024 * 1024 * 1024, 15ULL * 1024 * 1024 * 1024, "Cloud sync"},
            {"reduce_blocking_parts_sleep_ms", 5000, 5000, "Cloud sync"},
            {"number_of_partitions_to_consider_for_merge", 10, 10, "Cloud sync"},
            {"shared_merge_tree_enable_outdated_parts_check", true, true, "Cloud sync"},
            {"shared_merge_tree_max_parts_update_leaders_in_total", 6, 6, "Cloud sync"},
            {"shared_merge_tree_max_parts_update_leaders_per_az", 2, 2, "Cloud sync"},
            {"shared_merge_tree_leader_update_period_seconds", 30, 30, "Cloud sync"},
            {"shared_merge_tree_leader_update_period_random_add_seconds", 10, 10, "Cloud sync"},
            {"shared_merge_tree_read_virtual_parts_from_leader", true, true, "Cloud sync"},
            {"shared_merge_tree_interserver_http_timeout_ms", 10000, 10000, "Cloud sync"},
            {"shared_merge_tree_max_replicas_for_parts_deletion", 10, 10, "Cloud sync"},
            {"shared_merge_tree_max_replicas_to_merge_parts_for_each_parts_range", 5, 5, "Cloud sync"},
            {"shared_merge_tree_use_outdated_parts_compact_format", false, false, "Cloud sync"},
            {"shared_merge_tree_memo_ids_remove_timeout_seconds", 1800, 1800, "Cloud sync"},
            {"shared_merge_tree_idle_parts_update_seconds", 3600, 3600, "Cloud sync"},
            {"shared_merge_tree_max_outdated_parts_to_process_at_once", 1000, 1000, "Cloud sync"},
            {"shared_merge_tree_postpone_next_merge_for_locally_merged_parts_rows_threshold", 1000000, 1000000, "Cloud sync"},
            {"shared_merge_tree_postpone_next_merge_for_locally_merged_parts_ms", 0, 0, "Cloud sync"},
            {"shared_merge_tree_range_for_merge_window_size", 10, 10, "Cloud sync"},
            {"shared_merge_tree_use_too_many_parts_count_from_virtual_parts", 0, 0, "Cloud sync"},
            {"shared_merge_tree_create_per_replica_metadata_nodes", true, true, "Cloud sync"},
            {"shared_merge_tree_use_metadata_hints_cache", true, true, "Cloud sync"},
            {"notify_newest_block_number", false, false, "Cloud sync"},
            {"allow_reduce_blocking_parts_task", false, false, "Cloud sync"},
            /// Release closed. Please use 25.2
        });
        addSettingsChanges(merge_tree_settings_changes_history, "24.12",
        {
            /// Release closed. Please use 25.1
            {"enforce_index_structure_match_on_partition_manipulation", true, false, "New setting"},
            {"use_primary_key_cache", false, false, "New setting"},
            {"prewarm_primary_key_cache", false, false, "New setting"},
            {"min_bytes_to_prewarm_caches", 0, 0, "New setting"},
            {"allow_experimental_reverse_key", false, false, "New setting"},
            /// Release closed. Please use 25.1
        });
        addSettingsChanges(merge_tree_settings_changes_history, "24.11",
        {
        });
        addSettingsChanges(merge_tree_settings_changes_history, "24.10",
        {
        });
        addSettingsChanges(merge_tree_settings_changes_history, "24.9",
        {
        });
        addSettingsChanges(merge_tree_settings_changes_history, "24.8",
        {
            {"deduplicate_merge_projection_mode", "ignore", "throw", "Do not allow to create inconsistent projection"}
        });
    });

    return merge_tree_settings_changes_history;
}

}<|MERGE_RESOLUTION|>--- conflicted
+++ resolved
@@ -58,12 +58,9 @@
             {"distributed_cache_read_request_max_tries", 20, 10, "Changed setting value"},
             {"distributed_cache_connect_max_tries", 20, 5, "Changed setting value"},
             {"opentelemetry_trace_cpu_scheduling", false, false, "New setting to trace `cpu_slot_preemption` feature."},
-<<<<<<< HEAD
             {"parallel_replicas_support_projection", false, true, "New setting. Optimization of projections can be applied in parallel replicas. Effective only with enabled parallel_replicas_local_plan and aggregation_in_order is inactive."},
             {"vector_search_with_rescoring", true, true, "New setting."},
-=======
             {"vector_search_with_rescoring", true, false, "New setting."},
->>>>>>> e4d0ce82
             {"delta_lake_enable_expression_visitor_logging", false, false, "New setting"},
             {"write_full_path_in_iceberg_metadata", false, false, "New setting."},
             {"output_format_orc_compression_block_size", 65536, 262144, "New setting"},
