--- conflicted
+++ resolved
@@ -61,13 +61,10 @@
             {"vector_search_with_rescoring", true, true, "New setting."},
             {"delta_lake_enable_expression_visitor_logging", false, false, "New setting"},
             {"write_full_path_in_iceberg_metadata", false, false, "New setting."},
-<<<<<<< HEAD
+            {"output_format_orc_compression_block_size", 65536, 262144, "New setting"},
             {"backup_restore_s3_retry_initial_backoff_ms", 25, 25, "New setting"},
             {"backup_restore_s3_retry_max_backoff_ms", 5000, 5000, "New setting"},
             {"backup_restore_s3_retry_jitter_factor", 0.0, 0.1, "New setting"},
-=======
-            {"output_format_orc_compression_block_size", 65536, 262144, "New setting"},
->>>>>>> e8935e46
         });
         addSettingsChanges(settings_changes_history, "25.7",
         {
