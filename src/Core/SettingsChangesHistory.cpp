#include <Core/Defines.h>
#include <Core/SettingsChangesHistory.h>
#include <IO/ReadBufferFromString.h>
#include <IO/ReadHelpers.h>
#include <boost/algorithm/string.hpp>


namespace DB
{

namespace ErrorCodes
{
    extern const int BAD_ARGUMENTS;
    extern const int LOGICAL_ERROR;
}

ClickHouseVersion::ClickHouseVersion(const String & version)
{
    Strings split;
    boost::split(split, version, [](char c){ return c == '.'; });
    components.reserve(split.size());
    if (split.empty())
        throw Exception{ErrorCodes::BAD_ARGUMENTS, "Cannot parse ClickHouse version here: {}", version};

    for (const auto & split_element : split)
    {
        size_t component;
        ReadBufferFromString buf(split_element);
        if (!tryReadIntText(component, buf) || !buf.eof())
            throw Exception{ErrorCodes::BAD_ARGUMENTS, "Cannot parse ClickHouse version here: {}", version};
        components.push_back(component);
    }
}

ClickHouseVersion::ClickHouseVersion(const char * version)
    : ClickHouseVersion(String(version))
{
}

String ClickHouseVersion::toString() const
{
    String version = std::to_string(components[0]);
    for (size_t i = 1; i < components.size(); ++i)
        version += "." + std::to_string(components[i]);

    return version;
}

// clang-format off
/// History of settings changes that controls some backward incompatible changes
/// across all ClickHouse versions. It maps ClickHouse version to settings changes that were done
/// in this version. This history contains both changes to existing settings and newly added settings.
/// Settings changes is a vector of structs
///     {setting_name, previous_value, new_value, reason}.
/// For newly added setting choose the most appropriate previous_value (for example, if new setting
/// controls new feature and it's 'true' by default, use 'false' as previous_value).
/// It's used to implement `compatibility` setting (see https://github.com/ClickHouse/ClickHouse/issues/35972)
/// Note: please check if the key already exists to prevent duplicate entries.
static std::initializer_list<std::pair<ClickHouseVersion, SettingsChangesHistory::SettingsChanges>> settings_changes_history_initializer =
{
    {"24.12",
        {
            {"query_plan_join_swap_table", "false", "auto", "New setting. Right table was always chosen before."},
            {"max_size_to_preallocate_for_aggregation", 100'000'000, 1'000'000'000'000, "Enable optimisation for bigger tables."},
            {"max_size_to_preallocate_for_joins", 100'000'000, 1'000'000'000'000, "Enable optimisation for bigger tables."},
            {"max_bytes_ratio_before_external_group_by", 0., 0., "New setting."},
            {"object_storage_remove_recursive_file_limit", 0, 1000, "Added new setting to limit number of files stored in memory while removing from object storage. Zero value means unlimited."},
            {"max_bytes_ratio_before_external_sort", 0., 0., "New setting."},
            {"use_async_executor_for_materialized_views", false, false, "New setting."},
            {"composed_data_type_output_format_mode", "default", "default", "New setting"},
            {"http_response_headers", "", "", "New setting."},
<<<<<<< HEAD
            {"schema_inference_make_columns_nullable", 1, 3, "Take nullability information from Parquet/ORC/Arrow metadata by default, instead of making everything nullable."},
=======
            {"parallel_replicas_index_analysis_only_on_coordinator", true, true, "Index analysis done only on replica-coordinator and skipped on other replicas. Effective only with enabled parallel_replicas_local_plan"}, // enabling it was moved to 24.10
>>>>>>> 95a36b93
        }
    },
    {"24.11",
        {
            {"validate_mutation_query", false, true, "New setting to validate mutation queries by default."},
            {"enable_job_stack_trace", false, true, "Enable by default collecting stack traces from job's scheduling."},
            {"allow_suspicious_types_in_group_by", true, false, "Don't allow Variant/Dynamic types in GROUP BY by default"},
            {"allow_suspicious_types_in_order_by", true, false, "Don't allow Variant/Dynamic types in ORDER BY by default"},
            {"distributed_cache_discard_connection_if_unread_data", true, true, "New setting"},
            {"filesystem_cache_enable_background_download_for_metadata_files_in_packed_storage", true, true, "New setting"},
            {"filesystem_cache_enable_background_download_during_fetch", true, true, "New setting"},
            {"azure_check_objects_after_upload", false, false, "Check each uploaded object in azure blob storage to be sure that upload was successful"},
            {"backup_restore_keeper_max_retries", 20, 1000, "Should be big enough so the whole operation BACKUP or RESTORE operation won't fail because of a temporary [Zoo]Keeper failure in the middle of it."},
            {"backup_restore_failure_after_host_disconnected_for_seconds", 0, 3600, "New setting."},
            {"backup_restore_keeper_max_retries_while_initializing", 0, 20, "New setting."},
            {"backup_restore_keeper_max_retries_while_handling_error", 0, 20, "New setting."},
            {"backup_restore_finish_timeout_after_error_sec", 0, 180, "New setting."},
            {"query_plan_merge_filters", false, true, "Allow to merge filters in the query plan. This is required to properly support filter-push-down with a new analyzer."},
            {"parallel_replicas_local_plan", false, true, "Use local plan for local replica in a query with parallel replicas"},
            {"allow_experimental_shared_set_join", 1, 0, "Disable a setting for ClickHouse Cloud"},
            {"merge_tree_use_v1_object_and_dynamic_serialization", true, false, "Add new serialization V2 version for JSON and Dynamic types"},
            {"min_joined_block_size_bytes", 524288, 524288, "New setting."},
            {"allow_experimental_bfloat16_type", false, false, "Add new experimental BFloat16 type"},
            {"filesystem_cache_skip_download_if_exceeds_per_query_cache_write_limit", 1, 1, "Rename of setting skip_download_if_exceeds_query_cache_limit"},
            {"filesystem_cache_prefer_bigger_buffer_size", true, true, "New setting"},
            {"read_in_order_use_virtual_row", false, false, "Use virtual row while reading in order of primary key or its monotonic function fashion. It is useful when searching over multiple parts as only relevant ones are touched."},
            {"s3_skip_empty_files", false, true, "We hope it will provide better UX"},
            {"filesystem_cache_boundary_alignment", 0, 0, "New setting"},
            {"push_external_roles_in_interserver_queries", false, false, "New setting."},
            {"enable_variant_type", false, false, "Add alias to allow_experimental_variant_type"},
            {"enable_dynamic_type", false, false, "Add alias to allow_experimental_dynamic_type"},
            {"enable_json_type", false, false, "Add alias to allow_experimental_json_type"},
        }
    },
    {"24.10",
        {
            {"query_metric_log_interval", 0, -1, "New setting."},
            {"enforce_strict_identifier_format", false, false, "New setting."},
            {"enable_parsing_to_custom_serialization", false, true, "New setting"},
            {"mongodb_throw_on_unsupported_query", false, true, "New setting."},
            {"enable_parallel_replicas", false, false, "Parallel replicas with read tasks became the Beta tier feature."},
            {"parallel_replicas_mode", "read_tasks", "read_tasks", "This setting was introduced as a part of making parallel replicas feature Beta"},
            {"filesystem_cache_name", "", "", "Filesystem cache name to use for stateless table engines or data lakes"},
            {"restore_replace_external_dictionary_source_to_null", false, false, "New setting."},
            {"show_create_query_identifier_quoting_rule", "when_necessary", "when_necessary", "New setting."},
            {"show_create_query_identifier_quoting_style", "Backticks", "Backticks", "New setting."},
            {"merge_tree_min_read_task_size", 8, 8, "New setting"},
            {"merge_tree_min_rows_for_concurrent_read_for_remote_filesystem", (20 * 8192), 0, "Setting is deprecated"},
            {"merge_tree_min_bytes_for_concurrent_read_for_remote_filesystem", (24 * 10 * 1024 * 1024), 0, "Setting is deprecated"},
            {"implicit_select", false, false, "A new setting."},
            {"output_format_native_write_json_as_string", false, false, "Add new setting to allow write JSON column as single String column in Native format"},
            {"output_format_binary_write_json_as_string", false, false, "Add new setting to write values of JSON type as JSON string in RowBinary output format"},
            {"input_format_binary_read_json_as_string", false, false, "Add new setting to read values of JSON type as JSON string in RowBinary input format"},
            {"min_free_disk_bytes_to_perform_insert", 0, 0, "New setting."},
            {"min_free_disk_ratio_to_perform_insert", 0.0, 0.0, "New setting."},
            {"enable_named_columns_in_function_tuple", false, false, "Disabled pending usability improvements"},
            {"cloud_mode_database_engine", 1, 1, "A setting for ClickHouse Cloud"},
            {"allow_experimental_shared_set_join", 0, 0, "A setting for ClickHouse Cloud"},
            {"read_through_distributed_cache", 0, 0, "A setting for ClickHouse Cloud"},
            {"write_through_distributed_cache", 0, 0, "A setting for ClickHouse Cloud"},
            {"distributed_cache_throw_on_error", 0, 0, "A setting for ClickHouse Cloud"},
            {"distributed_cache_log_mode", "on_error", "on_error", "A setting for ClickHouse Cloud"},
            {"distributed_cache_fetch_metrics_only_from_current_az", 1, 1, "A setting for ClickHouse Cloud"},
            {"distributed_cache_connect_max_tries", 100, 100, "A setting for ClickHouse Cloud"},
            {"distributed_cache_receive_response_wait_milliseconds", 60000, 60000, "A setting for ClickHouse Cloud"},
            {"distributed_cache_receive_timeout_milliseconds", 10000, 10000, "A setting for ClickHouse Cloud"},
            {"distributed_cache_wait_connection_from_pool_milliseconds", 100, 100, "A setting for ClickHouse Cloud"},
            {"distributed_cache_bypass_connection_pool", 0, 0, "A setting for ClickHouse Cloud"},
            {"distributed_cache_pool_behaviour_on_limit", "allocate_bypassing_pool", "allocate_bypassing_pool", "A setting for ClickHouse Cloud"},
            {"distributed_cache_read_alignment", 0, 0, "A setting for ClickHouse Cloud"},
            {"distributed_cache_max_unacked_inflight_packets", 10, 10, "A setting for ClickHouse Cloud"},
            {"distributed_cache_data_packet_ack_window", 5, 5, "A setting for ClickHouse Cloud"},
            {"input_format_parquet_enable_row_group_prefetch", false, true, "Enable row group prefetching during parquet parsing. Currently, only single-threaded parsing can prefetch."},
            {"input_format_orc_dictionary_as_low_cardinality", false, true, "Treat ORC dictionary encoded columns as LowCardinality columns while reading ORC files"},
            {"allow_experimental_refreshable_materialized_view", false, true, "Not experimental anymore"},
            {"max_parts_to_move", 0, 1000, "New setting"},
            {"hnsw_candidate_list_size_for_search", 64, 256, "New setting. Previously, the value was optionally specified in CREATE INDEX and 64 by default."},
            {"allow_reorder_prewhere_conditions", true, true, "New setting"},
            {"input_format_parquet_bloom_filter_push_down", false, true, "When reading Parquet files, skip whole row groups based on the WHERE/PREWHERE expressions and bloom filter in the Parquet metadata."},
            {"date_time_64_output_format_cut_trailing_zeros_align_to_groups_of_thousands", false, false, "Dynamically trim the trailing zeros of datetime64 values to adjust the output scale to (0, 3, 6), corresponding to 'seconds', 'milliseconds', and 'microseconds'."},
            {"parallel_replicas_index_analysis_only_on_coordinator", false, true, "Index analysis done only on replica-coordinator and skipped on other replicas. Effective only with enabled parallel_replicas_local_plan"},
        }
    },
    {"24.9",
        {
            {"output_format_orc_dictionary_key_size_threshold", 0.0, 0.0, "For a string column in ORC output format, if the number of distinct values is greater than this fraction of the total number of non-null rows, turn off dictionary encoding. Otherwise dictionary encoding is enabled"},
            {"input_format_json_empty_as_default", false, false, "Added new setting to allow to treat empty fields in JSON input as default values."},
            {"input_format_try_infer_variants", false, false, "Try to infer Variant type in text formats when there is more than one possible type for column/array elements"},
            {"join_output_by_rowlist_perkey_rows_threshold", 0, 5, "The lower limit of per-key average rows in the right table to determine whether to output by row list in hash join."},
            {"create_if_not_exists", false, false, "New setting."},
            {"allow_materialized_view_with_bad_select", true, true, "Support (but not enable yet) stricter validation in CREATE MATERIALIZED VIEW"},
            {"parallel_replicas_mark_segment_size", 128, 0, "Value for this setting now determined automatically"},
            {"database_replicated_allow_replicated_engine_arguments", 1, 0, "Don't allow explicit arguments by default"},
            {"database_replicated_allow_explicit_uuid", 1, 0, "Added a new setting to disallow explicitly specifying table UUID"},
            {"parallel_replicas_local_plan", false, false, "Use local plan for local replica in a query with parallel replicas"},
            {"join_to_sort_minimum_perkey_rows", 0, 40, "The lower limit of per-key average rows in the right table to determine whether to rerange the right table by key in left or inner join. This setting ensures that the optimization is not applied for sparse table keys"},
            {"join_to_sort_maximum_table_rows", 0, 10000, "The maximum number of rows in the right table to determine whether to rerange the right table by key in left or inner join"},
            {"allow_experimental_join_right_table_sorting", false, false, "If it is set to true, and the conditions of `join_to_sort_minimum_perkey_rows` and `join_to_sort_maximum_table_rows` are met, rerange the right table by key to improve the performance in left or inner hash join"},
            {"mongodb_throw_on_unsupported_query", false, true, "New setting."},
            {"min_free_disk_bytes_to_perform_insert", 0, 0, "Maintain some free disk space bytes from inserts while still allowing for temporary writing."},
            {"min_free_disk_ratio_to_perform_insert", 0.0, 0.0, "Maintain some free disk space bytes expressed as ratio to total disk space from inserts while still allowing for temporary writing."},
        }
    },
    {"24.8",
        {
            {"rows_before_aggregation", false, false, "Provide exact value for rows_before_aggregation statistic, represents the number of rows read before aggregation"},
            {"restore_replace_external_table_functions_to_null", false, false, "New setting."},
            {"restore_replace_external_engines_to_null", false, false, "New setting."},
            {"input_format_json_max_depth", 1000000, 1000, "It was unlimited in previous versions, but that was unsafe."},
            {"merge_tree_min_bytes_per_task_for_remote_reading", 4194304, 2097152, "Value is unified with `filesystem_prefetch_min_bytes_for_single_read_task`"},
            {"use_hive_partitioning", false, false, "Allows to use hive partitioning for File, URL, S3, AzureBlobStorage and HDFS engines."},
            {"allow_experimental_kafka_offsets_storage_in_keeper", false, false, "Allow the usage of experimental Kafka storage engine that stores the committed offsets in ClickHouse Keeper"},
            {"allow_archive_path_syntax", true, true, "Added new setting to allow disabling archive path syntax."},
            {"query_cache_tag", "", "", "New setting for labeling query cache settings."},
            {"allow_experimental_time_series_table", false, false, "Added new setting to allow the TimeSeries table engine"},
            {"enable_analyzer", 1, 1, "Added an alias to a setting `allow_experimental_analyzer`."},
            {"optimize_functions_to_subcolumns", false, true, "Enabled settings by default"},
            {"allow_experimental_json_type", false, false, "Add new experimental JSON type"},
            {"use_json_alias_for_old_object_type", true, false, "Use JSON type alias to create new JSON type"},
            {"type_json_skip_duplicated_paths", false, false, "Allow to skip duplicated paths during JSON parsing"},
            {"allow_experimental_vector_similarity_index", false, false, "Added new setting to allow experimental vector similarity indexes"},
            {"input_format_try_infer_datetimes_only_datetime64", true, false, "Allow to infer DateTime instead of DateTime64 in data formats"},
        }
    },
    {"24.7",
        {
            {"output_format_parquet_write_page_index", false, true, "Add a possibility to write page index into parquet files."},
            {"output_format_binary_encode_types_in_binary_format", false, false, "Added new setting to allow to write type names in binary format in RowBinaryWithNamesAndTypes output format"},
            {"input_format_binary_decode_types_in_binary_format", false, false, "Added new setting to allow to read type names in binary format in RowBinaryWithNamesAndTypes input format"},
            {"output_format_native_encode_types_in_binary_format", false, false, "Added new setting to allow to write type names in binary format in Native output format"},
            {"input_format_native_decode_types_in_binary_format", false, false, "Added new setting to allow to read type names in binary format in Native output format"},
            {"read_in_order_use_buffering", false, true, "Use buffering before merging while reading in order of primary key"},
            {"enable_named_columns_in_function_tuple", false, false, "Generate named tuples in function tuple() when all names are unique and can be treated as unquoted identifiers."},
            {"optimize_trivial_insert_select", true, false, "The optimization does not make sense in many cases."},
            {"dictionary_validate_primary_key_type", false, false, "Validate primary key type for dictionaries. By default id type for simple layouts will be implicitly converted to UInt64."},
            {"collect_hash_table_stats_during_joins", false, true, "New setting."},
            {"max_size_to_preallocate_for_joins", 0, 100'000'000, "New setting."},
            {"input_format_orc_reader_time_zone_name", "GMT", "GMT", "The time zone name for ORC row reader, the default ORC row reader's time zone is GMT."},
            {"database_replicated_allow_heavy_create", true, false, "Long-running DDL queries (CREATE AS SELECT and POPULATE) for Replicated database engine was forbidden"},
            {"query_plan_merge_filters", false, false, "Allow to merge filters in the query plan"},
            {"azure_sdk_max_retries", 10, 10, "Maximum number of retries in azure sdk"},
            {"azure_sdk_retry_initial_backoff_ms", 10, 10, "Minimal backoff between retries in azure sdk"},
            {"azure_sdk_retry_max_backoff_ms", 1000, 1000, "Maximal backoff between retries in azure sdk"},
            {"ignore_on_cluster_for_replicated_named_collections_queries", false, false, "Ignore ON CLUSTER clause for replicated named collections management queries."},
            {"backup_restore_s3_retry_attempts", 1000,1000, "Setting for Aws::Client::RetryStrategy, Aws::Client does retries itself, 0 means no retries. It takes place only for backup/restore."},
            {"postgresql_connection_attempt_timeout", 2, 2, "Allow to control 'connect_timeout' parameter of PostgreSQL connection."},
            {"postgresql_connection_pool_retries", 2, 2, "Allow to control the number of retries in PostgreSQL connection pool."}
        }
    },
    {"24.6",
        {
            {"materialize_skip_indexes_on_insert", true, true, "Added new setting to allow to disable materialization of skip indexes on insert"},
            {"materialize_statistics_on_insert", true, true, "Added new setting to allow to disable materialization of statistics on insert"},
            {"input_format_parquet_use_native_reader", false, false, "When reading Parquet files, to use native reader instead of arrow reader."},
            {"hdfs_throw_on_zero_files_match", false, false, "Allow to throw an error when ListObjects request cannot match any files in HDFS engine instead of empty query result"},
            {"azure_throw_on_zero_files_match", false, false, "Allow to throw an error when ListObjects request cannot match any files in AzureBlobStorage engine instead of empty query result"},
            {"s3_validate_request_settings", true, true, "Allow to disable S3 request settings validation"},
            {"allow_experimental_full_text_index", false, false, "Enable experimental full-text index"},
            {"azure_skip_empty_files", false, false, "Allow to skip empty files in azure table engine"},
            {"hdfs_ignore_file_doesnt_exist", false, false, "Allow to return 0 rows when the requested files don't exist instead of throwing an exception in HDFS table engine"},
            {"azure_ignore_file_doesnt_exist", false, false, "Allow to return 0 rows when the requested files don't exist instead of throwing an exception in AzureBlobStorage table engine"},
            {"s3_ignore_file_doesnt_exist", false, false, "Allow to return 0 rows when the requested files don't exist instead of throwing an exception in S3 table engine"},
            {"s3_max_part_number", 10000, 10000, "Maximum part number number for s3 upload part"},
            {"s3_max_single_operation_copy_size", 32 * 1024 * 1024, 32 * 1024 * 1024, "Maximum size for a single copy operation in s3"},
            {"input_format_parquet_max_block_size", 8192, DEFAULT_BLOCK_SIZE, "Increase block size for parquet reader."},
            {"input_format_parquet_prefer_block_bytes", 0, DEFAULT_BLOCK_SIZE * 256, "Average block bytes output by parquet reader."},
            {"enable_blob_storage_log", true, true, "Write information about blob storage operations to system.blob_storage_log table"},
            {"allow_deprecated_snowflake_conversion_functions", true, false, "Disabled deprecated functions snowflakeToDateTime[64] and dateTime[64]ToSnowflake."},
            {"allow_statistic_optimize", false, false, "Old setting which popped up here being renamed."},
            {"allow_experimental_statistic", false, false, "Old setting which popped up here being renamed."},
            {"allow_statistics_optimize", false, false, "The setting was renamed. The previous name is `allow_statistic_optimize`."},
            {"allow_experimental_statistics", false, false, "The setting was renamed. The previous name is `allow_experimental_statistic`."},
            {"enable_vertical_final", false, true, "Enable vertical final by default again after fixing bug"},
            {"parallel_replicas_custom_key_range_lower", 0, 0, "Add settings to control the range filter when using parallel replicas with dynamic shards"},
            {"parallel_replicas_custom_key_range_upper", 0, 0, "Add settings to control the range filter when using parallel replicas with dynamic shards. A value of 0 disables the upper limit"},
            {"output_format_pretty_display_footer_column_names", 0, 1, "Add a setting to display column names in the footer if there are many rows. Threshold value is controlled by output_format_pretty_display_footer_column_names_min_rows."},
            {"output_format_pretty_display_footer_column_names_min_rows", 0, 50, "Add a setting to control the threshold value for setting output_format_pretty_display_footer_column_names_min_rows. Default 50."},
            {"output_format_csv_serialize_tuple_into_separate_columns", true, true, "A new way of how interpret tuples in CSV format was added."},
            {"input_format_csv_deserialize_separate_columns_into_tuple", true, true, "A new way of how interpret tuples in CSV format was added."},
            {"input_format_csv_try_infer_strings_from_quoted_tuples", true, true, "A new way of how interpret tuples in CSV format was added."},
        }
    },
    {"24.5",
        {
            {"allow_deprecated_error_prone_window_functions", true, false, "Allow usage of deprecated error prone window functions (neighbor, runningAccumulate, runningDifferenceStartingWithFirstValue, runningDifference)"},
            {"allow_experimental_join_condition", false, false, "Support join with inequal conditions which involve columns from both left and right table. e.g. t1.y < t2.y."},
            {"input_format_tsv_crlf_end_of_line", false, false, "Enables reading of CRLF line endings with TSV formats"},
            {"output_format_parquet_use_custom_encoder", false, true, "Enable custom Parquet encoder."},
            {"cross_join_min_rows_to_compress", 0, 10000000, "Minimal count of rows to compress block in CROSS JOIN. Zero value means - disable this threshold. This block is compressed when any of the two thresholds (by rows or by bytes) are reached."},
            {"cross_join_min_bytes_to_compress", 0, 1_GiB, "Minimal size of block to compress in CROSS JOIN. Zero value means - disable this threshold. This block is compressed when any of the two thresholds (by rows or by bytes) are reached."},
            {"http_max_chunk_size", 0, 0, "Internal limitation"},
            {"prefer_external_sort_block_bytes", 0, DEFAULT_BLOCK_SIZE * 256, "Prefer maximum block bytes for external sort, reduce the memory usage during merging."},
            {"input_format_force_null_for_omitted_fields", false, false, "Disable type-defaults for omitted fields when needed"},
            {"cast_string_to_dynamic_use_inference", false, false, "Add setting to allow converting String to Dynamic through parsing"},
            {"allow_experimental_dynamic_type", false, false, "Add new experimental Dynamic type"},
            {"azure_max_blocks_in_multipart_upload", 50000, 50000, "Maximum number of blocks in multipart upload for Azure."},
            {"allow_archive_path_syntax", false, true, "Added new setting to allow disabling archive path syntax."},
        }
    },
    {"24.4",
        {
            {"input_format_json_throw_on_bad_escape_sequence", true, true, "Allow to save JSON strings with bad escape sequences"},
            {"max_parsing_threads", 0, 0, "Add a separate setting to control number of threads in parallel parsing from files"},
            {"ignore_drop_queries_probability", 0, 0, "Allow to ignore drop queries in server with specified probability for testing purposes"},
            {"lightweight_deletes_sync", 2, 2, "The same as 'mutation_sync', but controls only execution of lightweight deletes"},
            {"query_cache_system_table_handling", "save", "throw", "The query cache no longer caches results of queries against system tables"},
            {"input_format_json_ignore_unnecessary_fields", false, true, "Ignore unnecessary fields and not parse them. Enabling this may not throw exceptions on json strings of invalid format or with duplicated fields"},
            {"input_format_hive_text_allow_variable_number_of_columns", false, true, "Ignore extra columns in Hive Text input (if file has more columns than expected) and treat missing fields in Hive Text input as default values."},
            {"allow_experimental_database_replicated", false, true, "Database engine Replicated is now in Beta stage"},
            {"temporary_data_in_cache_reserve_space_wait_lock_timeout_milliseconds", (10 * 60 * 1000), (10 * 60 * 1000), "Wait time to lock cache for sapce reservation in temporary data in filesystem cache"},
            {"optimize_rewrite_sum_if_to_count_if", false, true, "Only available for the analyzer, where it works correctly"},
            {"azure_allow_parallel_part_upload", "true", "true", "Use multiple threads for azure multipart upload."},
            {"max_recursive_cte_evaluation_depth", DBMS_RECURSIVE_CTE_MAX_EVALUATION_DEPTH, DBMS_RECURSIVE_CTE_MAX_EVALUATION_DEPTH, "Maximum limit on recursive CTE evaluation depth"},
            {"query_plan_convert_outer_join_to_inner_join", false, true, "Allow to convert OUTER JOIN to INNER JOIN if filter after JOIN always filters default values"},
        }
    },
    {"24.3",
        {
            {"s3_connect_timeout_ms", 1000, 1000, "Introduce new dedicated setting for s3 connection timeout"},
            {"allow_experimental_shared_merge_tree", false, true, "The setting is obsolete"},
            {"use_page_cache_for_disks_without_file_cache", false, false, "Added userspace page cache"},
            {"read_from_page_cache_if_exists_otherwise_bypass_cache", false, false, "Added userspace page cache"},
            {"page_cache_inject_eviction", false, false, "Added userspace page cache"},
            {"default_table_engine", "None", "MergeTree", "Set default table engine to MergeTree for better usability"},
            {"input_format_json_use_string_type_for_ambiguous_paths_in_named_tuples_inference_from_objects", false, false, "Allow to use String type for ambiguous paths during named tuple inference from JSON objects"},
            {"traverse_shadow_remote_data_paths", false, false, "Traverse shadow directory when query system.remote_data_paths."},
            {"throw_if_deduplication_in_dependent_materialized_views_enabled_with_async_insert", false, true, "Deduplication in dependent materialized view cannot work together with async inserts."},
            {"parallel_replicas_allow_in_with_subquery", false, true, "If true, subquery for IN will be executed on every follower replica"},
            {"log_processors_profiles", false, true, "Enable by default"},
            {"function_locate_has_mysql_compatible_argument_order", false, true, "Increase compatibility with MySQL's locate function."},
            {"allow_suspicious_primary_key", true, false, "Forbid suspicious PRIMARY KEY/ORDER BY for MergeTree (i.e. SimpleAggregateFunction)"},
            {"filesystem_cache_reserve_space_wait_lock_timeout_milliseconds", 1000, 1000, "Wait time to lock cache for sapce reservation in filesystem cache"},
            {"max_parser_backtracks", 0, 1000000, "Limiting the complexity of parsing"},
            {"analyzer_compatibility_join_using_top_level_identifier", false, false, "Force to resolve identifier in JOIN USING from projection"},
            {"distributed_insert_skip_read_only_replicas", false, false, "If true, INSERT into Distributed will skip read-only replicas"},
            {"keeper_max_retries", 10, 10, "Max retries for general keeper operations"},
            {"keeper_retry_initial_backoff_ms", 100, 100, "Initial backoff timeout for general keeper operations"},
            {"keeper_retry_max_backoff_ms", 5000, 5000, "Max backoff timeout for general keeper operations"},
            {"s3queue_allow_experimental_sharded_mode", false, false, "Enable experimental sharded mode of S3Queue table engine. It is experimental because it will be rewritten"},
            {"allow_experimental_analyzer", false, true, "Enable analyzer and planner by default."},
            {"merge_tree_read_split_ranges_into_intersecting_and_non_intersecting_injection_probability", 0.0, 0.0, "For testing of `PartsSplitter` - split read ranges into intersecting and non intersecting every time you read from MergeTree with the specified probability."},
            {"allow_get_client_http_header", false, false, "Introduced a new function."},
            {"output_format_pretty_row_numbers", false, true, "It is better for usability."},
            {"output_format_pretty_max_value_width_apply_for_single_value", true, false, "Single values in Pretty formats won't be cut."},
            {"output_format_parquet_string_as_string", false, true, "ClickHouse allows arbitrary binary data in the String data type, which is typically UTF-8. Parquet/ORC/Arrow Strings only support UTF-8. That's why you can choose which Arrow's data type to use for the ClickHouse String data type - String or Binary. While Binary would be more correct and compatible, using String by default will correspond to user expectations in most cases."},
            {"output_format_orc_string_as_string", false, true, "ClickHouse allows arbitrary binary data in the String data type, which is typically UTF-8. Parquet/ORC/Arrow Strings only support UTF-8. That's why you can choose which Arrow's data type to use for the ClickHouse String data type - String or Binary. While Binary would be more correct and compatible, using String by default will correspond to user expectations in most cases."},
            {"output_format_arrow_string_as_string", false, true, "ClickHouse allows arbitrary binary data in the String data type, which is typically UTF-8. Parquet/ORC/Arrow Strings only support UTF-8. That's why you can choose which Arrow's data type to use for the ClickHouse String data type - String or Binary. While Binary would be more correct and compatible, using String by default will correspond to user expectations in most cases."},
            {"output_format_parquet_compression_method", "lz4", "zstd", "Parquet/ORC/Arrow support many compression methods, including lz4 and zstd. ClickHouse supports each and every compression method. Some inferior tools, such as 'duckdb', lack support for the faster `lz4` compression method, that's why we set zstd by default."},
            {"output_format_orc_compression_method", "lz4", "zstd", "Parquet/ORC/Arrow support many compression methods, including lz4 and zstd. ClickHouse supports each and every compression method. Some inferior tools, such as 'duckdb', lack support for the faster `lz4` compression method, that's why we set zstd by default."},
            {"output_format_pretty_highlight_digit_groups", false, true, "If enabled and if output is a terminal, highlight every digit corresponding to the number of thousands, millions, etc. with underline."},
            {"geo_distance_returns_float64_on_float64_arguments", false, true, "Increase the default precision."},
            {"azure_max_inflight_parts_for_one_file", 20, 20, "The maximum number of a concurrent loaded parts in multipart upload request. 0 means unlimited."},
            {"azure_strict_upload_part_size", 0, 0, "The exact size of part to upload during multipart upload to Azure blob storage."},
            {"azure_min_upload_part_size", 16*1024*1024, 16*1024*1024, "The minimum size of part to upload during multipart upload to Azure blob storage."},
            {"azure_max_upload_part_size", 5ull*1024*1024*1024, 5ull*1024*1024*1024, "The maximum size of part to upload during multipart upload to Azure blob storage."},
            {"azure_upload_part_size_multiply_factor", 2, 2, "Multiply azure_min_upload_part_size by this factor each time azure_multiply_parts_count_threshold parts were uploaded from a single write to Azure blob storage."},
            {"azure_upload_part_size_multiply_parts_count_threshold", 500, 500, "Each time this number of parts was uploaded to Azure blob storage, azure_min_upload_part_size is multiplied by azure_upload_part_size_multiply_factor."},
            {"output_format_csv_serialize_tuple_into_separate_columns", true, true, "A new way of how interpret tuples in CSV format was added."},
            {"input_format_csv_deserialize_separate_columns_into_tuple", true, true, "A new way of how interpret tuples in CSV format was added."},
            {"input_format_csv_try_infer_strings_from_quoted_tuples", true, true, "A new way of how interpret tuples in CSV format was added."},
        }
    },
    {"24.2",
        {
            {"allow_suspicious_variant_types", true, false, "Don't allow creating Variant type with suspicious variants by default"},
            {"validate_experimental_and_suspicious_types_inside_nested_types", false, true, "Validate usage of experimental and suspicious types inside nested types"},
            {"output_format_values_escape_quote_with_quote", false, false, "If true escape ' with '', otherwise quoted with \\'"},
            {"output_format_pretty_single_large_number_tip_threshold", 0, 1'000'000, "Print a readable number tip on the right side of the table if the block consists of a single number which exceeds this value (except 0)"},
            {"input_format_try_infer_exponent_floats", true, false, "Don't infer floats in exponential notation by default"},
            {"query_plan_optimize_prewhere", true, true, "Allow to push down filter to PREWHERE expression for supported storages"},
            {"async_insert_max_data_size", 1000000, 10485760, "The previous value appeared to be too small."},
            {"async_insert_poll_timeout_ms", 10, 10, "Timeout in milliseconds for polling data from asynchronous insert queue"},
            {"async_insert_use_adaptive_busy_timeout", false, true, "Use adaptive asynchronous insert timeout"},
            {"async_insert_busy_timeout_min_ms", 50, 50, "The minimum value of the asynchronous insert timeout in milliseconds; it also serves as the initial value, which may be increased later by the adaptive algorithm"},
            {"async_insert_busy_timeout_max_ms", 200, 200, "The minimum value of the asynchronous insert timeout in milliseconds; async_insert_busy_timeout_ms is aliased to async_insert_busy_timeout_max_ms"},
            {"async_insert_busy_timeout_increase_rate", 0.2, 0.2, "The exponential growth rate at which the adaptive asynchronous insert timeout increases"},
            {"async_insert_busy_timeout_decrease_rate", 0.2, 0.2, "The exponential growth rate at which the adaptive asynchronous insert timeout decreases"},
            {"format_template_row_format", "", "", "Template row format string can be set directly in query"},
            {"format_template_resultset_format", "", "", "Template result set format string can be set in query"},
            {"split_parts_ranges_into_intersecting_and_non_intersecting_final", true, true, "Allow to split parts ranges into intersecting and non intersecting during FINAL optimization"},
            {"split_intersecting_parts_ranges_into_layers_final", true, true, "Allow to split intersecting parts ranges into layers during FINAL optimization"},
            {"azure_max_single_part_copy_size", 256*1024*1024, 256*1024*1024, "The maximum size of object to copy using single part copy to Azure blob storage."},
            {"min_external_table_block_size_rows", DEFAULT_INSERT_BLOCK_SIZE, DEFAULT_INSERT_BLOCK_SIZE, "Squash blocks passed to external table to specified size in rows, if blocks are not big enough"},
            {"min_external_table_block_size_bytes", DEFAULT_INSERT_BLOCK_SIZE * 256, DEFAULT_INSERT_BLOCK_SIZE * 256, "Squash blocks passed to external table to specified size in bytes, if blocks are not big enough."},
            {"parallel_replicas_prefer_local_join", true, true, "If true, and JOIN can be executed with parallel replicas algorithm, and all storages of right JOIN part are *MergeTree, local JOIN will be used instead of GLOBAL JOIN."},
            {"optimize_time_filter_with_preimage", true, true, "Optimize Date and DateTime predicates by converting functions into equivalent comparisons without conversions (e.g. toYear(col) = 2023 -> col >= '2023-01-01' AND col <= '2023-12-31')"},
            {"extract_key_value_pairs_max_pairs_per_row", 0, 0, "Max number of pairs that can be produced by the `extractKeyValuePairs` function. Used as a safeguard against consuming too much memory."},
            {"default_view_definer", "CURRENT_USER", "CURRENT_USER", "Allows to set default `DEFINER` option while creating a view"},
            {"default_materialized_view_sql_security", "DEFINER", "DEFINER", "Allows to set a default value for SQL SECURITY option when creating a materialized view"},
            {"default_normal_view_sql_security", "INVOKER", "INVOKER", "Allows to set default `SQL SECURITY` option while creating a normal view"},
            {"mysql_map_string_to_text_in_show_columns", false, true, "Reduce the configuration effort to connect ClickHouse with BI tools."},
            {"mysql_map_fixed_string_to_text_in_show_columns", false, true, "Reduce the configuration effort to connect ClickHouse with BI tools."},
        }
    },
    {"24.1",
        {
            {"print_pretty_type_names", false, true, "Better user experience."},
            {"input_format_json_read_bools_as_strings", false, true, "Allow to read bools as strings in JSON formats by default"},
            {"output_format_arrow_use_signed_indexes_for_dictionary", false, true, "Use signed indexes type for Arrow dictionaries by default as it's recommended"},
            {"allow_experimental_variant_type", false, false, "Add new experimental Variant type"},
            {"use_variant_as_common_type", false, false, "Allow to use Variant in if/multiIf if there is no common type"},
            {"output_format_arrow_use_64_bit_indexes_for_dictionary", false, false, "Allow to use 64 bit indexes type in Arrow dictionaries"},
            {"parallel_replicas_mark_segment_size", 128, 128, "Add new setting to control segment size in new parallel replicas coordinator implementation"},
            {"ignore_materialized_views_with_dropped_target_table", false, false, "Add new setting to allow to ignore materialized views with dropped target table"},
            {"output_format_compression_level", 3, 3, "Allow to change compression level in the query output"},
            {"output_format_compression_zstd_window_log", 0, 0, "Allow to change zstd window log in the query output when zstd compression is used"},
            {"enable_zstd_qat_codec", false, false, "Add new ZSTD_QAT codec"},
            {"enable_vertical_final", false, true, "Use vertical final by default"},
            {"output_format_arrow_use_64_bit_indexes_for_dictionary", false, false, "Allow to use 64 bit indexes type in Arrow dictionaries"},
            {"max_rows_in_set_to_optimize_join", 100000, 0, "Disable join optimization as it prevents from read in order optimization"},
            {"output_format_pretty_color", true, "auto", "Setting is changed to allow also for auto value, disabling ANSI escapes if output is not a tty"},
            {"function_visible_width_behavior", 0, 1, "We changed the default behavior of `visibleWidth` to be more precise"},
            {"max_estimated_execution_time", 0, 0, "Separate max_execution_time and max_estimated_execution_time"},
            {"iceberg_engine_ignore_schema_evolution", false, false, "Allow to ignore schema evolution in Iceberg table engine"},
            {"optimize_injective_functions_in_group_by", false, true, "Replace injective functions by it's arguments in GROUP BY section in analyzer"},
            {"update_insert_deduplication_token_in_dependent_materialized_views", false, false, "Allow to update insert deduplication token with table identifier during insert in dependent materialized views"},
            {"azure_max_unexpected_write_error_retries", 4, 4, "The maximum number of retries in case of unexpected errors during Azure blob storage write"},
            {"split_parts_ranges_into_intersecting_and_non_intersecting_final", false, true, "Allow to split parts ranges into intersecting and non intersecting during FINAL optimization"},
            {"split_intersecting_parts_ranges_into_layers_final", true, true, "Allow to split intersecting parts ranges into layers during FINAL optimization"}
        }
    },
    {"23.12",
        {
            {"allow_suspicious_ttl_expressions", true, false, "It is a new setting, and in previous versions the behavior was equivalent to allowing."},
            {"input_format_parquet_allow_missing_columns", false, true, "Allow missing columns in Parquet files by default"},
            {"input_format_orc_allow_missing_columns", false, true, "Allow missing columns in ORC files by default"},
            {"input_format_arrow_allow_missing_columns", false, true, "Allow missing columns in Arrow files by default"}
        }
    },
    {"23.11",
        {
            {"parsedatetime_parse_without_leading_zeros", false, true, "Improved compatibility with MySQL DATE_FORMAT/STR_TO_DATE"}
        }
    },
    {"23.9",
        {
            {"optimize_group_by_constant_keys", false, true, "Optimize group by constant keys by default"},
            {"input_format_json_try_infer_named_tuples_from_objects", false, true, "Try to infer named Tuples from JSON objects by default"},
            {"input_format_json_read_numbers_as_strings", false, true, "Allow to read numbers as strings in JSON formats by default"},
            {"input_format_json_read_arrays_as_strings", false, true, "Allow to read arrays as strings in JSON formats by default"},
            {"input_format_json_infer_incomplete_types_as_strings", false, true, "Allow to infer incomplete types as Strings in JSON formats by default"},
            {"input_format_json_try_infer_numbers_from_strings", true, false, "Don't infer numbers from strings in JSON formats by default to prevent possible parsing errors"},
            {"http_write_exception_in_output_format", false, true, "Output valid JSON/XML on exception in HTTP streaming."}
        }
    },
    {"23.8",
        {
            {"rewrite_count_distinct_if_with_count_distinct_implementation", false, true, "Rewrite countDistinctIf with count_distinct_implementation configuration"}
        }
    },
    {"23.7",
        {
            {"function_sleep_max_microseconds_per_block", 0, 3000000, "In previous versions, the maximum sleep time of 3 seconds was applied only for `sleep`, but not for `sleepEachRow` function. In the new version, we introduce this setting. If you set compatibility with the previous versions, we will disable the limit altogether."}
        }
    },
    {"23.6",
        {
            {"http_send_timeout", 180, 30, "3 minutes seems crazy long. Note that this is timeout for a single network write call, not for the whole upload operation."},
            {"http_receive_timeout", 180, 30, "See http_send_timeout."}
        }
    },
    {"23.5",
        {
            {"input_format_parquet_preserve_order", true, false, "Allow Parquet reader to reorder rows for better parallelism."},
            {"parallelize_output_from_storages", false, true, "Allow parallelism when executing queries that read from file/url/s3/etc. This may reorder rows."},
            {"use_with_fill_by_sorting_prefix", false, true, "Columns preceding WITH FILL columns in ORDER BY clause form sorting prefix. Rows with different values in sorting prefix are filled independently"},
            {"output_format_parquet_compliant_nested_types", false, true, "Change an internal field name in output Parquet file schema."}
        }
    },
    {"23.4",
        {
            {"allow_suspicious_indices", true, false, "If true, index can defined with identical expressions"},
            {"allow_nonconst_timezone_arguments", true, false, "Allow non-const timezone arguments in certain time-related functions like toTimeZone(), fromUnixTimestamp*(), snowflakeToDateTime*()."},
            {"connect_timeout_with_failover_ms", 50, 1000, "Increase default connect timeout because of async connect"},
            {"connect_timeout_with_failover_secure_ms", 100, 1000, "Increase default secure connect timeout because of async connect"},
            {"hedged_connection_timeout_ms", 100, 50, "Start new connection in hedged requests after 50 ms instead of 100 to correspond with previous connect timeout"},
            {"formatdatetime_f_prints_single_zero", true, false, "Improved compatibility with MySQL DATE_FORMAT()/STR_TO_DATE()"},
            {"formatdatetime_parsedatetime_m_is_month_name", false, true, "Improved compatibility with MySQL DATE_FORMAT/STR_TO_DATE"}
        }
    },
    {"23.3",
        {
            {"output_format_parquet_version", "1.0", "2.latest", "Use latest Parquet format version for output format"},
            {"input_format_json_ignore_unknown_keys_in_named_tuple", false, true, "Improve parsing JSON objects as named tuples"},
            {"input_format_native_allow_types_conversion", false, true, "Allow types conversion in Native input forma"},
            {"output_format_arrow_compression_method", "none", "lz4_frame", "Use lz4 compression in Arrow output format by default"},
            {"output_format_parquet_compression_method", "snappy", "lz4", "Use lz4 compression in Parquet output format by default"},
            {"output_format_orc_compression_method", "none", "lz4_frame", "Use lz4 compression in ORC output format by default"},
            {"async_query_sending_for_remote", false, true, "Create connections and send query async across shards"}
        }
    },
    {"23.2",
        {
            {"output_format_parquet_fixed_string_as_fixed_byte_array", false, true, "Use Parquet FIXED_LENGTH_BYTE_ARRAY type for FixedString by default"},
            {"output_format_arrow_fixed_string_as_fixed_byte_array", false, true, "Use Arrow FIXED_SIZE_BINARY type for FixedString by default"},
            {"query_plan_remove_redundant_distinct", false, true, "Remove redundant Distinct step in query plan"},
            {"optimize_duplicate_order_by_and_distinct", true, false, "Remove duplicate ORDER BY and DISTINCT if it's possible"},
            {"insert_keeper_max_retries", 0, 20, "Enable reconnections to Keeper on INSERT, improve reliability"}
        }
    },
    {"23.1",
        {
            {"input_format_json_read_objects_as_strings", 0, 1, "Enable reading nested json objects as strings while object type is experimental"},
            {"input_format_json_defaults_for_missing_elements_in_named_tuple", false, true, "Allow missing elements in JSON objects while reading named tuples by default"},
            {"input_format_csv_detect_header", false, true, "Detect header in CSV format by default"},
            {"input_format_tsv_detect_header", false, true, "Detect header in TSV format by default"},
            {"input_format_custom_detect_header", false, true, "Detect header in CustomSeparated format by default"},
            {"query_plan_remove_redundant_sorting", false, true, "Remove redundant sorting in query plan. For example, sorting steps related to ORDER BY clauses in subqueries"}
        }
    },
    {"22.12",
        {
            {"max_size_to_preallocate_for_aggregation", 10'000'000, 100'000'000, "This optimizes performance"},
            {"query_plan_aggregation_in_order", 0, 1, "Enable some refactoring around query plan"},
            {"format_binary_max_string_size", 0, 1_GiB, "Prevent allocating large amount of memory"}
        }
    },
    {"22.11",
        {
            {"use_structure_from_insertion_table_in_table_functions", 0, 2, "Improve using structure from insertion table in table functions"}
        }
    },
    {"22.9",
        {
            {"force_grouping_standard_compatibility", false, true, "Make GROUPING function output the same as in SQL standard and other DBMS"}
        }
    },
    {"22.7",
        {
            {"cross_to_inner_join_rewrite", 1, 2, "Force rewrite comma join to inner"},
            {"enable_positional_arguments", false, true, "Enable positional arguments feature by default"},
            {"format_csv_allow_single_quotes", true, false, "Most tools don't treat single quote in CSV specially, don't do it by default too"}
        }
    },
    {"22.6",
        {
            {"output_format_json_named_tuples_as_objects", false, true, "Allow to serialize named tuples as JSON objects in JSON formats by default"},
            {"input_format_skip_unknown_fields", false, true, "Optimize reading subset of columns for some input formats"}
        }
    },
    {"22.5",
        {
            {"memory_overcommit_ratio_denominator", 0, 1073741824, "Enable memory overcommit feature by default"},
            {"memory_overcommit_ratio_denominator_for_user", 0, 1073741824, "Enable memory overcommit feature by default"}
        }
    },
    {"22.4",
        {
            {"allow_settings_after_format_in_insert", true, false, "Do not allow SETTINGS after FORMAT for INSERT queries because ClickHouse interpret SETTINGS as some values, which is misleading"}
        }
    },
    {"22.3",
        {
            {"cast_ipv4_ipv6_default_on_conversion_error", true, false, "Make functions cast(value, 'IPv4') and cast(value, 'IPv6') behave same as toIPv4 and toIPv6 functions"}
        }
    },
    {"21.12",
        {
            {"stream_like_engine_allow_direct_select", true, false, "Do not allow direct select for Kafka/RabbitMQ/FileLog by default"}
        }
    },
    {"21.9",
        {
            {"output_format_decimal_trailing_zeros", true, false, "Do not output trailing zeros in text representation of Decimal types by default for better looking output"},
            {"use_hedged_requests", false, true, "Enable Hedged Requests feature by default"}
        }
    },
    {"21.7",
        {
            {"legacy_column_name_of_tuple_literal", true, false, "Add this setting only for compatibility reasons. It makes sense to set to 'true', while doing rolling update of cluster from version lower than 21.7 to higher"}
        }
    },
    {"21.5",
        {
            {"async_socket_for_remote", false, true, "Fix all problems and turn on asynchronous reads from socket for remote queries by default again"}
        }
    },
    {"21.3",
        {
            {"async_socket_for_remote", true, false, "Turn off asynchronous reads from socket for remote queries because of some problems"},
            {"optimize_normalize_count_variants", false, true, "Rewrite aggregate functions that semantically equals to count() as count() by default"},
            {"normalize_function_names", false, true, "Normalize function names to their canonical names, this was needed for projection query routing"}
        }
    },
    {"21.2",
        {
            {"enable_global_with_statement", false, true, "Propagate WITH statements to UNION queries and all subqueries by default"}
        }
    },
    {"21.1",
        {
            {"insert_quorum_parallel", false, true, "Use parallel quorum inserts by default. It is significantly more convenient to use than sequential quorum inserts"},
            {"input_format_null_as_default", false, true, "Allow to insert NULL as default for input formats by default"},
            {"optimize_on_insert", false, true, "Enable data optimization on INSERT by default for better user experience"},
            {"use_compact_format_in_distributed_parts_names", false, true, "Use compact format for async INSERT into Distributed tables by default"}
        }
    },
    {"20.10",
        {
            {"format_regexp_escaping_rule", "Escaped", "Raw", "Use Raw as default escaping rule for Regexp format to male the behaviour more like to what users expect"}
        }
    },
    {"20.7",
        {
            {"show_table_uuid_in_table_create_query_if_not_nil", true, false, "Stop showing  UID of the table in its CREATE query for Engine=Atomic"}
        }
    },
    {"20.5",
        {
            {"input_format_with_names_use_header", false, true, "Enable using header with names for formats with WithNames/WithNamesAndTypes suffixes"},
            {"allow_suspicious_codecs", true, false, "Don't allow to specify meaningless compression codecs"}
        }
    },
    {"20.4",
        {
            {"validate_polygons", false, true, "Throw exception if polygon is invalid in function pointInPolygon by default instead of returning possibly wrong results"}
        }
    },
    {"19.18",
        {
            {"enable_scalar_subquery_optimization", false, true, "Prevent scalar subqueries from (de)serializing large scalar values and possibly avoid running the same subquery more than once"}
        }
    },
    {"19.14",
        {
            {"any_join_distinct_right_table_keys", true, false, "Disable ANY RIGHT and ANY FULL JOINs by default to avoid inconsistency"}
        }
    },
    {"19.12",
        {
            {"input_format_defaults_for_omitted_fields", false, true, "Enable calculation of complex default expressions for omitted fields for some input formats, because it should be the expected behaviour"}
        }
    },
    {"19.5",
        {
            {"max_partitions_per_insert_block", 0, 100, "Add a limit for the number of partitions in one block"}
        }
    },
    {"18.12.17",
        {
            {"enable_optimize_predicate_expression", 0, 1, "Optimize predicates to subqueries by default"}
        }
    },
};

static std::initializer_list<std::pair<ClickHouseVersion, SettingsChangesHistory::SettingsChanges>> merge_tree_settings_changes_history_initializer =
{
    {"24.12",
        {
            {"enforce_index_structure_match_on_partition_manipulation", true, false, "Add new setting to allow attach when source table's projections and secondary indices is a subset of those in the target table."},
            {"use_primary_key_cache", false, false, "New setting"},
            {"prewarm_primary_key_cache", false, false, "New setting"},
            {"min_bytes_to_prewarm_caches", 0, 0, "New setting"},
        }
    },
    {"24.11",
        {
        }
    },
    {"24.10",
        {
        }
    },
    {"24.9",
        {
        }
    },
    {"24.8",
        {
            {"deduplicate_merge_projection_mode", "ignore", "throw", "Do not allow to create inconsistent projection"}
        }
    },
};

static void initSettingsChangesHistory(
    std::map<ClickHouseVersion, SettingsChangesHistory::SettingsChanges> & settings_changes_history,
    std::once_flag & initialized_flag,
    std::initializer_list<std::pair<ClickHouseVersion, SettingsChangesHistory::SettingsChanges>> const & initializer
)
{
    std::call_once(initialized_flag, [&]()
    {
        for (const auto & setting_change : initializer)
        {
            /// Disallow duplicate keys in the settings changes history. Example:
            ///     {"21.2", {{"some_setting_1", false, true, "[...]"}}},
            ///     [...]
            ///     {"21.2", {{"some_setting_2", false, true, "[...]"}}},
            /// As std::set has unique keys, one of the entries would be overwritten.
            if (settings_changes_history.contains(setting_change.first))
                throw Exception{ErrorCodes::LOGICAL_ERROR, "Detected duplicate version '{}'", setting_change.first.toString()};

            settings_changes_history[setting_change.first] = setting_change.second;
        }
    });
}

const std::map<ClickHouseVersion, SettingsChangesHistory::SettingsChanges> & getSettingsChangesHistory()
{
    static std::map<ClickHouseVersion, SettingsChangesHistory::SettingsChanges> settings_changes_history;
    static std::once_flag initialized_flag;
    initSettingsChangesHistory(settings_changes_history, initialized_flag, settings_changes_history_initializer);

    return settings_changes_history;
}

const std::map<ClickHouseVersion, SettingsChangesHistory::SettingsChanges> & getMergeTreeSettingsChangesHistory()
{
    static std::map<ClickHouseVersion, SettingsChangesHistory::SettingsChanges> merge_tree_settings_changes_history;
    static std::once_flag initialized_flag;
    initSettingsChangesHistory(merge_tree_settings_changes_history, initialized_flag, merge_tree_settings_changes_history_initializer);

    return merge_tree_settings_changes_history;
}

}<|MERGE_RESOLUTION|>--- conflicted
+++ resolved
@@ -69,11 +69,8 @@
             {"use_async_executor_for_materialized_views", false, false, "New setting."},
             {"composed_data_type_output_format_mode", "default", "default", "New setting"},
             {"http_response_headers", "", "", "New setting."},
-<<<<<<< HEAD
             {"schema_inference_make_columns_nullable", 1, 3, "Take nullability information from Parquet/ORC/Arrow metadata by default, instead of making everything nullable."},
-=======
             {"parallel_replicas_index_analysis_only_on_coordinator", true, true, "Index analysis done only on replica-coordinator and skipped on other replicas. Effective only with enabled parallel_replicas_local_plan"}, // enabling it was moved to 24.10
->>>>>>> 95a36b93
         }
     },
     {"24.11",
