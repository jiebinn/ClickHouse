--- conflicted
+++ resolved
@@ -46,6 +46,7 @@
             {"max_iceberg_data_file_rows", 100000, 100000, "New setting."},
             {"max_iceberg_data_file_bytes", 100000000, 100000000, "New setting."},
             {"allow_experimental_delta_lake_writes", false, false, "New setting."},
+            {"enable_producing_buckets_out_of_order_in_aggregation", false, true, "New setting"},
         });
         addSettingsChanges(settings_changes_history, "25.8",
         {
@@ -111,11 +112,6 @@
             {"promql_table", "", "", "New experimental setting"},
             {"evaluation_time", 0, 0, "New experimental setting"},
             {"output_format_parquet_date_as_uint16", false, false, "Added a compatibility setting for a minor compatibility-breaking change introduced back in 24.12."},
-<<<<<<< HEAD
-            {"enable_producing_buckets_out_of_order_in_aggregation", false, true, "New setting"},
-=======
-            {"allow_experimental_delta_lake_writes", false, false, "New setting."},
->>>>>>> 9bb762c7
             {"enable_lightweight_update", false, true, "Lightweight updates were moved to Beta. Added an alias for setting 'allow_experimental_lightweight_update'."},
             {"allow_experimental_lightweight_update", false, true, "Lightweight updates were moved to Beta."},
             {"s3_slow_all_threads_after_retryable_error", true, true, "Added an alias for setting `backup_slow_all_threads_after_retryable_s3_error`"},
