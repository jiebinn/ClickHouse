#include <Core/SettingsChangesHistory.h>

#include <Core/SettingsEnums.h>

#include <Common/Exception.h>

namespace DB
{

namespace ErrorCodes
{
    extern const int LOGICAL_ERROR;
}

static void addSettingsChanges(
    VersionToSettingsChangesMap & settings_changes_history,
    std::string_view version,
    SettingsChangesHistory::SettingsChanges && changes)
{
    /// Forbid duplicate versions
    auto [_, inserted] = settings_changes_history.emplace(ClickHouseVersion(version), std::move(changes));
    if (!inserted)
        throw Exception{ErrorCodes::LOGICAL_ERROR, "Detected duplicate version '{}'", ClickHouseVersion(version).toString()};
}

const VersionToSettingsChangesMap & getSettingsChangesHistory()
{
    static VersionToSettingsChangesMap settings_changes_history;
    static std::once_flag initialized_flag;
    std::call_once(initialized_flag, [&]
    {
        // clang-format off
        /// History of settings changes that controls some backward incompatible changes
        /// across all ClickHouse versions. It maps ClickHouse version to settings changes that were done
        /// in this version. This history contains both changes to existing settings and newly added settings.
        /// Settings changes is a vector of structs
        ///     {setting_name, previous_value, new_value, reason}.
        /// For newly added setting choose the most appropriate previous_value (for example, if new setting
        /// controls new feature and it's 'true' by default, use 'false' as previous_value).
        /// It's used to implement `compatibility` setting (see https://github.com/ClickHouse/ClickHouse/issues/35972)
        /// Note: please check if the key already exists to prevent duplicate entries.
        addSettingsChanges(settings_changes_history, "25.9",
        {
            {"datalake_disk_name", "", "", "New setting."},
            {"input_format_protobuf_oneof_presence", false, false, "New setting"},
            {"iceberg_delete_data_on_drop", false, false, "New setting"},
            {"use_skip_indexes_on_data_read", false, false, "New setting"},
            {"s3_slow_all_threads_after_retryable_error", true, true, "Added an alias for setting `backup_slow_all_threads_after_retryable_s3_error`"},
            {"iceberg_metadata_log_level", "none", "none", "New setting."},
            {"max_iceberg_data_file_rows", 100000, 100000, "New setting."},
            {"max_iceberg_data_file_bytes", 100000000, 100000000, "New setting."},
            {"query_plan_optimize_join_order_limit", 1, 1, "New setting"},
            {"query_plan_display_internal_aliases", false, false, "New setting"},
            {"query_plan_max_step_description_length", 1000000000, 500, "New setting"},
            {"allow_experimental_delta_lake_writes", false, false, "New setting."},
            {"enable_producing_buckets_out_of_order_in_aggregation", false, true, "New setting"},
            {"jemalloc_enable_profiler", false, false, "New setting"},
            {"jemalloc_collect_profile_samples_in_trace_log", false, false, "New setting"},
            {"delta_lake_insert_max_bytes_in_data_file", 1_GiB, 1_GiB, "New setting."},
            {"delta_lake_insert_max_rows_in_data_file", 100000, 100000, "New setting."},
            {"promql_evaluation_time", Field{"auto"}, Field{"auto"}, "The setting was renamed. The previous name is `evaluation_time`."},
            {"evaluation_time", 0, 0, "Old setting which popped up here being renamed."},
            {"os_threads_nice_value_query", 0, 0, "New setting."},
            {"os_threads_nice_value_materialized_view", 0, 0, "New setting."},
            {"os_thread_priority", 0, 0, "Obsolete setting."},
        });
        addSettingsChanges(settings_changes_history, "25.8",
        {
            {"output_format_json_quote_64bit_integers", true, false, "Disable quoting of the 64 bit integers in JSON by default"},
            {"show_data_lake_catalogs_in_system_tables", true, true, "New setting"},
            {"optimize_rewrite_regexp_functions", false, true, "A new setting"},
            {"max_joined_block_size_bytes", 0, 4 * 1024 * 1024, "New setting"},
            {"azure_max_single_part_upload_size", 100 * 1024 * 1024, 32 * 1024 * 1024, "Align with S3"},
            {"azure_max_redirects", 10, 10, "New setting"},
            {"azure_max_get_rps", 0, 0, "New setting"},
            {"azure_max_get_burst", 0, 0, "New setting"},
            {"azure_max_put_rps", 0, 0, "New setting"},
            {"azure_max_put_burst", 0, 0, "New setting"},
            {"azure_use_adaptive_timeouts", true, true, "New setting"},
            {"azure_request_timeout_ms", 30000, 30000, "New setting"},
            {"azure_connect_timeout_ms", 1000, 1000, "New setting"},
            {"azure_sdk_use_native_client", false, true, "New setting"},
            {"analyzer_compatibility_allow_compound_identifiers_in_unflatten_nested", false, true, "New setting."},
            {"distributed_cache_connect_backoff_min_ms", 0, 0, "New setting"},
            {"distributed_cache_connect_backoff_max_ms", 50, 50, "New setting"},
            {"distributed_cache_read_request_max_tries", 20, 10, "Changed setting value"},
            {"distributed_cache_connect_max_tries", 20, 5, "Changed setting value"},
            {"opentelemetry_trace_cpu_scheduling", false, false, "New setting to trace `cpu_slot_preemption` feature."},
            {"output_format_parquet_max_dictionary_size", 1024 * 1024, 1024 * 1024, "New setting"},
            {"input_format_parquet_use_native_reader_v3", false, true, "New setting"},
            {"input_format_parquet_memory_low_watermark", 2ul << 20, 2ul << 20, "New setting"},
            {"input_format_parquet_memory_high_watermark", 4ul << 30, 4ul << 30, "New setting"},
            {"input_format_parquet_page_filter_push_down", true, true, "New setting (no effect when input_format_parquet_use_native_reader_v3 is disabled)"},
            {"input_format_parquet_use_offset_index", true, true, "New setting (no effect when input_format_parquet_use_native_reader_v3 is disabled)"},
            {"output_format_parquet_enum_as_byte_array", false, true, "Enable writing Enum as byte array in Parquet by default"},
            {"json_type_escape_dots_in_keys", false, false, "Add new setting that allows to escape dots in JSON keys during JSON type parsing"},
            {"parallel_replicas_support_projection", false, true, "New setting. Optimization of projections can be applied in parallel replicas. Effective only with enabled parallel_replicas_local_plan and aggregation_in_order is inactive."},
            {"input_format_json_infer_array_of_dynamic_from_array_of_different_types", false, true, "Infer Array(Dynamic) for JSON arrays with different values types by default"},
            {"enable_add_distinct_to_in_subqueries", false, false, "New setting to reduce the size of temporary tables transferred for distributed IN subqueries."},
            {"enable_vector_similarity_index", false, true, "Vector similarity indexes are GA."},
            {"execute_exists_as_scalar_subquery", false, true, "New setting"},
            {"allow_experimental_vector_similarity_index", false, true, "Vector similarity indexes are GA."},
            {"vector_search_with_rescoring", true, false, "New setting."},
            {"delta_lake_enable_expression_visitor_logging", false, false, "New setting"},
            {"write_full_path_in_iceberg_metadata", false, false, "New setting."},
            {"output_format_orc_compression_block_size", 65536, 262144, "New setting"},
            {"allow_database_iceberg", false, false, "Added an alias for setting `allow_experimental_database_iceberg`"},
            {"allow_database_unity_catalog", false, false, "Added an alias for setting `allow_experimental_database_unity_catalog`"},
            {"allow_database_glue_catalog", false, false, "Added an alias for setting `allow_experimental_database_glue_catalog`"},
            {"apply_patch_parts_join_cache_buckets", 8, 8, "New setting"},
            {"delta_lake_throw_on_engine_predicate_error", false, false, "New setting"},
            {"delta_lake_enable_engine_predicate", true, true, "New setting"},
            {"backup_restore_s3_retry_initial_backoff_ms", 25, 25, "New setting"},
            {"backup_restore_s3_retry_max_backoff_ms", 5000, 5000, "New setting"},
            {"backup_restore_s3_retry_jitter_factor", 0.0, 0.1, "New setting"},
            {"vector_search_index_fetch_multiplier", 1.0, 1.0, "Alias for setting 'vector_search_postfilter_multiplier'"},
            {"backup_slow_all_threads_after_retryable_s3_error", true, true, "New setting"},
            {"allow_experimental_ytsaurus_table_engine", false, false, "New setting."},
            {"allow_experimental_ytsaurus_table_function", false, false, "New setting."},
            {"allow_experimental_ytsaurus_dictionary_source", false, false, "New setting."},
            {"per_part_index_stats", false, false, "New setting."},
            {"allow_experimental_iceberg_compaction", 0, 0, "New setting "},
            {"delta_lake_snapshot_version", -1, -1, "New setting"},
            {"use_roaring_bitmap_iceberg_positional_deletes", false, false, "New setting"},
            {"iceberg_metadata_compression_method", "", "", "New setting"},
            {"allow_experimental_correlated_subqueries", false, true, "Mark correlated subqueries support as Beta."},
            {"promql_database", "", "", "New experimental setting"},
            {"promql_table", "", "", "New experimental setting"},
            {"evaluation_time", 0, 0, "New experimental setting"},
            {"output_format_parquet_date_as_uint16", false, false, "Added a compatibility setting for a minor compatibility-breaking change introduced back in 24.12."},
            {"enable_lightweight_update", false, true, "Lightweight updates were moved to Beta. Added an alias for setting 'allow_experimental_lightweight_update'."},
            {"allow_experimental_lightweight_update", false, true, "Lightweight updates were moved to Beta."},
            {"s3_slow_all_threads_after_retryable_error", true, true, "Added an alias for setting `backup_slow_all_threads_after_retryable_s3_error`"},
        });
        addSettingsChanges(settings_changes_history, "25.7",
        {
            /// RELEASE CLOSED
            {"correlated_subqueries_substitute_equivalent_expressions", false, true, "New setting to correlated subquery planning optimization."},
            {"function_date_trunc_return_type_behavior", 0, 0, "Add new setting to preserve old behaviour of dateTrunc function"},
            {"output_format_parquet_geometadata", false, true, "A new setting to allow to write information about geo columns in parquet metadata and encode columns in WKB format."},
            {"cluster_function_process_archive_on_multiple_nodes", false, true, "New setting"},
            {"enable_vector_similarity_index", false, false, "Added an alias for setting `allow_experimental_vector_similarity_index`"},
            {"distributed_plan_max_rows_to_broadcast", 20000, 20000, "New experimental setting."},
            {"output_format_json_map_as_array_of_tuples", false, false, "New setting"},
            {"input_format_json_map_as_array_of_tuples", false, false, "New setting"},
            {"parallel_distributed_insert_select", 0, 2, "Enable parallel distributed insert select by default"},
            {"write_through_distributed_cache_buffer_size", 0, 0, "New cloud setting"},
            {"min_joined_block_size_rows", 0, DEFAULT_BLOCK_SIZE, "New setting."},
            {"table_engine_read_through_distributed_cache", false, false, "New setting"},
            {"distributed_cache_alignment", 0, 0, "Rename of distributed_cache_read_alignment"},
            {"enable_scopes_for_with_statement", true, true, "New setting for backward compatibility with the old analyzer."},
            {"output_format_parquet_enum_as_byte_array", false, false, "Write enum using parquet physical type: BYTE_ARRAY and logical type: ENUM"},
            {"distributed_plan_force_shuffle_aggregation", 0, 0, "New experimental setting"},
            {"allow_experimental_insert_into_iceberg", false, false, "New setting."},
            /// RELEASE CLOSED
        });
        addSettingsChanges(settings_changes_history, "25.6",
        {
            /// RELEASE CLOSED
            {"output_format_native_use_flattened_dynamic_and_json_serialization", false, false, "Add flattened Dynamic/JSON serializations to Native format"},
            {"cast_string_to_date_time_mode", "basic", "basic", "Allow to use different DateTime parsing mode in String to DateTime cast"},
            {"parallel_replicas_connect_timeout_ms", 1000, 300, "Separate connection timeout for parallel replicas queries"},
            {"use_iceberg_partition_pruning", false, true, "Enable Iceberg partition pruning by default."},
            {"distributed_cache_credentials_refresh_period_seconds", 5, 5, "New private setting"},
            {"enable_shared_storage_snapshot_in_query", false, false, "A new setting to share storage snapshot in query"},
            {"merge_tree_storage_snapshot_sleep_ms", 0, 0, "A new setting to debug storage snapshot consistency in query"},
            {"enable_job_stack_trace", false, false, "The setting was disabled by default to avoid performance overhead."},
            {"use_legacy_to_time", true, true, "New setting. Allows for user to use the old function logic for toTime, which works as toTimeWithFixedDate."},
            {"allow_experimental_time_time64_type", false, false, "New settings. Allows to use a new experimental Time and Time64 data types."},
            {"enable_time_time64_type", false, false, "New settings. Allows to use a new experimental Time and Time64 data types."},
            {"optimize_use_projection_filtering", false, true, "New setting"},
            {"input_format_parquet_enable_json_parsing", false, true, "When reading Parquet files, parse JSON columns as ClickHouse JSON Column."},
            {"use_skip_indexes_if_final", 0, 1, "Change in default value of setting"},
            {"use_skip_indexes_if_final_exact_mode", 0, 1, "Change in default value of setting"},
            {"allow_experimental_time_series_aggregate_functions", false, false, "New setting to enable experimental timeSeries* aggregate functions."},
            {"min_outstreams_per_resize_after_split", 0, 24, "New setting."},
            {"count_matches_stop_at_empty_match", true, false, "New setting."},
            {"enable_parallel_blocks_marshalling", "false", "true", "A new setting"},
            {"format_schema_source", "file", "file", "New setting"},
            {"format_schema_message_name", "", "", "New setting"},
            {"enable_scopes_for_with_statement", true, true, "New setting for backward compatibility with the old analyzer."},
            {"backup_slow_all_threads_after_retryable_s3_error", true, true, "New setting"},
            {"s3_slow_all_threads_after_retryable_error", true, true, "Added an alias for setting `backup_slow_all_threads_after_retryable_s3_error`"},
            /// RELEASE CLOSED
        });
        addSettingsChanges(settings_changes_history, "25.5",
        {
            /// Release closed. Please use 25.6
            {"geotoh3_argument_order", "lon_lat", "lat_lon", "A new setting for legacy behaviour to set lon and lat argument order"},
            {"secondary_indices_enable_bulk_filtering", false, true, "A new algorithm for filtering by data skipping indices"},
            {"implicit_table_at_top_level", "", "", "A new setting, used in clickhouse-local"},
            {"use_skip_indexes_if_final_exact_mode", 0, 0, "This setting was introduced to help FINAL query return correct results with skip indexes"},
            {"parsedatetime_e_requires_space_padding", true, false, "Improved compatibility with MySQL DATE_FORMAT/STR_TO_DATE"},
            {"formatdatetime_e_with_space_padding", true, false, "Improved compatibility with MySQL DATE_FORMAT/STR_TO_DATE"},
            {"input_format_max_block_size_bytes", 0, 0, "New setting to limit bytes size if blocks created by input format"},
            {"parallel_replicas_insert_select_local_pipeline", false, true, "Use local pipeline during distributed INSERT SELECT with parallel replicas. Currently disabled due to performance issues"},
            {"page_cache_block_size", 1048576, 1048576, "Made this setting adjustable on a per-query level."},
            {"page_cache_lookahead_blocks", 16, 16, "Made this setting adjustable on a per-query level."},
            {"output_format_pretty_glue_chunks", "0", "auto", "A new setting to make Pretty formats prettier."},
            {"distributed_cache_read_only_from_current_az", true, true, "New setting"},
            {"parallel_hash_join_threshold", 0, 100'000, "New setting"},
            {"max_limit_for_ann_queries", 1'000, 0, "Obsolete setting"},
            {"max_limit_for_vector_search_queries", 1'000, 1'000, "New setting"},
            {"min_os_cpu_wait_time_ratio_to_throw", 0, 0, "Setting values were changed and backported to 25.4"},
            {"max_os_cpu_wait_time_ratio_to_throw", 0, 0, "Setting values were changed and backported to 25.4"},
            {"make_distributed_plan", 0, 0, "New experimental setting."},
            {"distributed_plan_execute_locally", 0, 0, "New experimental setting."},
            {"distributed_plan_default_shuffle_join_bucket_count", 8, 8, "New experimental setting."},
            {"distributed_plan_default_reader_bucket_count", 8, 8, "New experimental setting."},
            {"distributed_plan_optimize_exchanges", true, true, "New experimental setting."},
            {"distributed_plan_force_exchange_kind", "", "", "New experimental setting."},
            {"update_sequential_consistency", true, true, "A new setting"},
            {"update_parallel_mode", "auto", "auto", "A new setting"},
            {"lightweight_delete_mode", "alter_update", "alter_update", "A new setting"},
            {"alter_update_mode", "heavy", "heavy", "A new setting"},
            {"apply_patch_parts", true, true, "A new setting"},
            {"allow_experimental_lightweight_update", false, false, "A new setting"},
            {"allow_experimental_delta_kernel_rs", false, true, "New setting"},
            {"allow_experimental_database_hms_catalog", false, false, "Allow experimental database engine DataLakeCatalog with catalog_type = 'hive'"},
            {"vector_search_filter_strategy", "auto", "auto", "New setting"},
            {"vector_search_postfilter_multiplier", 1.0, 1.0, "New setting"},
            {"compile_expressions", false, true, "We believe that the LLVM infrastructure behind the JIT compiler is stable enough to enable this setting by default."},
            {"input_format_parquet_bloom_filter_push_down", false, true, "When reading Parquet files, skip whole row groups based on the WHERE/PREWHERE expressions and bloom filter in the Parquet metadata."},
            {"input_format_parquet_allow_geoparquet_parser", false, true, "A new setting to use geo columns in parquet file"},
            {"enable_url_encoding", true, false, "Changed existing setting's default value"},
            {"s3_slow_all_threads_after_network_error", false, true, "New setting"},
            {"enable_scopes_for_with_statement", true, true, "New setting for backward compatibility with the old analyzer."},
            /// Release closed. Please use 25.6
        });
        addSettingsChanges(settings_changes_history, "25.4",
        {
            /// Release closed. Please use 25.5
            {"use_query_condition_cache", false, true, "A new optimization"},
            {"allow_materialized_view_with_bad_select", true, false, "Don't allow creating MVs referencing nonexistent columns or tables"},
            {"query_plan_optimize_lazy_materialization", false, true, "Added new setting to use query plan for lazy materialization optimisation"},
            {"query_plan_max_limit_for_lazy_materialization", 10, 10, "Added new setting to control maximum limit value that allows to use query plan for lazy materialization optimisation. If zero, there is no limit"},
            {"query_plan_convert_join_to_in", false, false, "New setting"},
            {"enable_hdfs_pread", true, true, "New setting."},
            {"low_priority_query_wait_time_ms", 1000, 1000, "New setting."},
            {"allow_experimental_correlated_subqueries", false, false, "Added new setting to allow correlated subqueries execution."},
            {"serialize_query_plan", false, false, "NewSetting"},
            {"allow_experimental_shared_set_join", 0, 1, "A setting for ClickHouse Cloud to enable SharedSet and SharedJoin"},
            {"allow_special_bool_values_inside_variant", true, false, "Don't allow special bool values during Variant type parsing"},
            {"cast_string_to_variant_use_inference", true, true, "New setting to enable/disable types inference during CAST from String to Variant"},
            {"distributed_cache_read_request_max_tries", 20, 20, "New setting"},
            {"query_condition_cache_store_conditions_as_plaintext", false, false, "New setting"},
            {"min_os_cpu_wait_time_ratio_to_throw", 0, 0, "New setting"},
            {"max_os_cpu_wait_time_ratio_to_throw", 0, 0, "New setting"},
            {"query_plan_merge_filter_into_join_condition", false, true, "Added new setting to merge filter into join condition"},
            {"use_local_cache_for_remote_storage", true, false, "Obsolete setting."},
            {"iceberg_timestamp_ms", 0, 0, "New setting."},
            {"iceberg_snapshot_id", 0, 0, "New setting."},
            {"use_iceberg_metadata_files_cache", true, true, "New setting"},
            {"query_plan_join_shard_by_pk_ranges", false, false, "New setting"},
            {"parallel_replicas_insert_select_local_pipeline", false, false, "Use local pipeline during distributed INSERT SELECT with parallel replicas. Currently disabled due to performance issues"},
            {"parallel_hash_join_threshold", 0, 0, "New setting"},
            {"function_date_trunc_return_type_behavior", 1, 0, "Change the result type for dateTrunc function for DateTime64/Date32 arguments to DateTime64/Date32 regardless of time unit to get correct result for negative values"},
            {"enable_scopes_for_with_statement", true, true, "New setting for backward compatibility with the old analyzer."},
            /// Release closed. Please use 25.5
        });
        addSettingsChanges(settings_changes_history, "25.3",
        {
            /// Release closed. Please use 25.4
            {"enable_json_type", false, true, "JSON data type is production-ready"},
            {"enable_dynamic_type", false, true, "Dynamic data type is production-ready"},
            {"enable_variant_type", false, true, "Variant data type is production-ready"},
            {"allow_experimental_json_type", false, true, "JSON data type is production-ready"},
            {"allow_experimental_dynamic_type", false, true, "Dynamic data type is production-ready"},
            {"allow_experimental_variant_type", false, true, "Variant data type is production-ready"},
            {"allow_experimental_database_unity_catalog", false, false, "Allow experimental database engine DataLakeCatalog with catalog_type = 'unity'"},
            {"allow_experimental_database_glue_catalog", false, false, "Allow experimental database engine DataLakeCatalog with catalog_type = 'glue'"},
            {"use_page_cache_with_distributed_cache", false, false, "New setting"},
            {"use_query_condition_cache", false, false, "New setting."},
            {"parallel_replicas_for_cluster_engines", false, true, "New setting."},
            {"parallel_hash_join_threshold", 0, 0, "New setting"},
            /// Release closed. Please use 25.4
        });
        addSettingsChanges(settings_changes_history, "25.2",
        {
            /// Release closed. Please use 25.3
            {"schema_inference_make_json_columns_nullable", false, false, "Allow to infer Nullable(JSON) during schema inference"},
            {"query_plan_use_new_logical_join_step", false, true, "Enable new step"},
            {"postgresql_fault_injection_probability", 0., 0., "New setting"},
            {"apply_settings_from_server", false, true, "Client-side code (e.g. INSERT input parsing and query output formatting) will use the same settings as the server, including settings from server config."},
            {"merge_tree_use_deserialization_prefixes_cache", true, true, "A new setting to control the usage of deserialization prefixes cache in MergeTree"},
            {"merge_tree_use_prefixes_deserialization_thread_pool", true, true, "A new setting controlling the usage of the thread pool for parallel prefixes deserialization in MergeTree"},
            {"optimize_and_compare_chain", false, true, "A new setting"},
            {"enable_adaptive_memory_spill_scheduler", false, false, "New setting. Enable spill memory data into external storage adaptively."},
            {"output_format_parquet_write_bloom_filter", false, true, "Added support for writing Parquet bloom filters."},
            {"output_format_parquet_bloom_filter_bits_per_value", 10.5, 10.5, "New setting."},
            {"output_format_parquet_bloom_filter_flush_threshold_bytes", 128 * 1024 * 1024, 128 * 1024 * 1024, "New setting."},
            {"output_format_pretty_max_rows", 10000, 1000, "It is better for usability - less amount to scroll."},
            {"restore_replicated_merge_tree_to_shared_merge_tree", false, false, "New setting."},
            {"parallel_replicas_only_with_analyzer", true, true, "Parallel replicas is supported only with analyzer enabled"},
            {"s3_allow_multipart_copy", true, true, "New setting."},
        });
        addSettingsChanges(settings_changes_history, "25.1",
        {
            /// Release closed. Please use 25.2
            {"allow_not_comparable_types_in_order_by", true, false, "Don't allow not comparable types in order by by default"},
            {"allow_not_comparable_types_in_comparison_functions", true, false, "Don't allow not comparable types in comparison functions by default"},
            {"output_format_json_pretty_print", false, true, "Print values in a pretty format in JSON output format by default"},
            {"allow_experimental_ts_to_grid_aggregate_function", false, false, "Cloud only"},
            {"formatdatetime_f_prints_scale_number_of_digits", true, false, "New setting."},
            {"distributed_cache_connect_max_tries", 20, 20, "Cloud only"},
            {"query_plan_use_new_logical_join_step", false, false, "New join step, internal change"},
            {"distributed_cache_min_bytes_for_seek", 0, 0, "New private setting."},
            {"use_iceberg_partition_pruning", false, false, "New setting for Iceberg partition pruning."},
            {"max_bytes_ratio_before_external_group_by", 0.0, 0.5, "Enable automatic spilling to disk by default."},
            {"max_bytes_ratio_before_external_sort", 0.0, 0.5, "Enable automatic spilling to disk by default."},
            {"min_external_sort_block_bytes", 0., 100_MiB, "New setting."},
            {"s3queue_migrate_old_metadata_to_buckets", false, false, "New setting."},
            {"distributed_cache_pool_behaviour_on_limit", "allocate_bypassing_pool", "wait", "Cloud only"},
            {"use_hive_partitioning", false, true, "Enabled the setting by default."},
            {"query_plan_try_use_vector_search", false, true, "New setting."},
            {"short_circuit_function_evaluation_for_nulls", false, true, "Allow to execute functions with Nullable arguments only on rows with non-NULL values in all arguments"},
            {"short_circuit_function_evaluation_for_nulls_threshold", 1.0, 1.0, "Ratio threshold of NULL values to execute functions with Nullable arguments only on rows with non-NULL values in all arguments. Applies when setting short_circuit_function_evaluation_for_nulls is enabled."},
            {"output_format_orc_writer_time_zone_name", "GMT", "GMT", "The time zone name for ORC writer, the default ORC writer's time zone is GMT."},
            {"output_format_pretty_highlight_trailing_spaces", false, true, "A new setting."},
            {"allow_experimental_bfloat16_type", false, true, "Add new BFloat16 type"},
            {"allow_push_predicate_ast_for_distributed_subqueries", false, true, "A new setting"},
            {"output_format_pretty_squash_consecutive_ms", 0, 50, "Add new setting"},
            {"output_format_pretty_squash_max_wait_ms", 0, 1000, "Add new setting"},
            {"output_format_pretty_max_column_name_width_cut_to", 0, 24, "A new setting"},
            {"output_format_pretty_max_column_name_width_min_chars_to_cut", 0, 4, "A new setting"},
            {"output_format_pretty_multiline_fields", false, true, "A new setting"},
            {"output_format_pretty_fallback_to_vertical", false, true, "A new setting"},
            {"output_format_pretty_fallback_to_vertical_max_rows_per_chunk", 0, 100, "A new setting"},
            {"output_format_pretty_fallback_to_vertical_min_columns", 0, 5, "A new setting"},
            {"output_format_pretty_fallback_to_vertical_min_table_width", 0, 250, "A new setting"},
            {"merge_table_max_tables_to_look_for_schema_inference", 1, 1000, "A new setting"},
            {"max_autoincrement_series", 1000, 1000, "A new setting"},
            {"validate_enum_literals_in_operators", false, false, "A new setting"},
            {"allow_experimental_kusto_dialect", true, false, "A new setting"},
            {"allow_experimental_prql_dialect", true, false, "A new setting"},
            {"h3togeo_lon_lat_result_order", true, false, "A new setting"},
            {"max_parallel_replicas", 1, 1000, "Use up to 1000 parallel replicas by default."},
            {"allow_general_join_planning", false, true, "Allow more general join planning algorithm when hash join algorithm is enabled."},
            {"optimize_extract_common_expressions", false, true, "Optimize WHERE, PREWHERE, ON, HAVING and QUALIFY expressions by extracting common expressions out from disjunction of conjunctions."},
            /// Release closed. Please use 25.2
        });
        addSettingsChanges(settings_changes_history, "24.12",
        {
            /// Release closed. Please use 25.1
            {"allow_experimental_database_iceberg", false, false, "New setting."},
            {"shared_merge_tree_sync_parts_on_partition_operations", 1, 1, "New setting. By default parts are always synchronized"},
            {"query_plan_join_swap_table", "false", "auto", "New setting. Right table was always chosen before."},
            {"max_size_to_preallocate_for_aggregation", 100'000'000, 1'000'000'000'000, "Enable optimisation for bigger tables."},
            {"max_size_to_preallocate_for_joins", 100'000'000, 1'000'000'000'000, "Enable optimisation for bigger tables."},
            {"max_bytes_ratio_before_external_group_by", 0., 0., "New setting."},
            {"optimize_extract_common_expressions", false, false, "Introduce setting to optimize WHERE, PREWHERE, ON, HAVING and QUALIFY expressions by extracting common expressions out from disjunction of conjunctions."},
            {"max_bytes_ratio_before_external_sort", 0., 0., "New setting."},
            {"use_async_executor_for_materialized_views", false, false, "New setting."},
            {"http_response_headers", "", "", "New setting."},
            {"output_format_parquet_datetime_as_uint32", true, false, "Write DateTime as DateTime64(3) instead of UInt32 (these are the two Parquet types closest to DateTime)."},
            {"output_format_parquet_date_as_uint16", true, false, "Write Date as Date32 instead of plain UInt16 (these are the two Parquet types closest to Date)."},
            {"skip_redundant_aliases_in_udf", false, false, "When enabled, this allows you to use the same user defined function several times for several materialized columns in the same table."},
            {"parallel_replicas_index_analysis_only_on_coordinator", true, true, "Index analysis done only on replica-coordinator and skipped on other replicas. Effective only with enabled parallel_replicas_local_plan"}, // enabling it was moved to 24.10
            {"least_greatest_legacy_null_behavior", true, false, "New setting"},
            {"use_concurrency_control", false, true, "Enable concurrency control by default"},
            {"join_algorithm", "default", "direct,parallel_hash,hash", "'default' was deprecated in favor of explicitly specified join algorithms, also parallel_hash is now preferred over hash"},
            /// Release closed. Please use 25.1
        });
        addSettingsChanges(settings_changes_history, "24.11",
        {
            {"validate_mutation_query", false, true, "New setting to validate mutation queries by default."},
            {"enable_job_stack_trace", false, false, "Enables collecting stack traces from job's scheduling. Disabled by default to avoid performance overhead."},
            {"allow_suspicious_types_in_group_by", true, false, "Don't allow Variant/Dynamic types in GROUP BY by default"},
            {"allow_suspicious_types_in_order_by", true, false, "Don't allow Variant/Dynamic types in ORDER BY by default"},
            {"distributed_cache_discard_connection_if_unread_data", true, true, "New setting"},
            {"filesystem_cache_enable_background_download_for_metadata_files_in_packed_storage", true, true, "New setting"},
            {"filesystem_cache_enable_background_download_during_fetch", true, true, "New setting"},
            {"azure_check_objects_after_upload", false, false, "Check each uploaded object in azure blob storage to be sure that upload was successful"},
            {"backup_restore_keeper_max_retries", 20, 1000, "Should be big enough so the whole operation BACKUP or RESTORE operation won't fail because of a temporary [Zoo]Keeper failure in the middle of it."},
            {"backup_restore_failure_after_host_disconnected_for_seconds", 0, 3600, "New setting."},
            {"backup_restore_keeper_max_retries_while_initializing", 0, 20, "New setting."},
            {"backup_restore_keeper_max_retries_while_handling_error", 0, 20, "New setting."},
            {"backup_restore_finish_timeout_after_error_sec", 0, 180, "New setting."},
            {"query_plan_merge_filters", false, true, "Allow to merge filters in the query plan. This is required to properly support filter-push-down with a new analyzer."},
            {"parallel_replicas_local_plan", false, true, "Use local plan for local replica in a query with parallel replicas"},
            {"merge_tree_use_v1_object_and_dynamic_serialization", true, false, "Add new serialization V2 version for JSON and Dynamic types"},
            {"min_joined_block_size_bytes", 524288, 524288, "New setting."},
            {"allow_experimental_bfloat16_type", false, false, "Add new experimental BFloat16 type"},
            {"filesystem_cache_skip_download_if_exceeds_per_query_cache_write_limit", 1, 1, "Rename of setting skip_download_if_exceeds_query_cache_limit"},
            {"filesystem_cache_prefer_bigger_buffer_size", true, true, "New setting"},
            {"read_in_order_use_virtual_row", false, false, "Use virtual row while reading in order of primary key or its monotonic function fashion. It is useful when searching over multiple parts as only relevant ones are touched."},
            {"s3_skip_empty_files", false, true, "We hope it will provide better UX"},
            {"filesystem_cache_boundary_alignment", 0, 0, "New setting"},
            {"push_external_roles_in_interserver_queries", false, true, "New setting."},
            {"enable_variant_type", false, false, "Add alias to allow_experimental_variant_type"},
            {"enable_dynamic_type", false, false, "Add alias to allow_experimental_dynamic_type"},
            {"enable_json_type", false, false, "Add alias to allow_experimental_json_type"},
        });
        addSettingsChanges(settings_changes_history, "24.10",
        {
            {"query_metric_log_interval", 0, -1, "New setting."},
            {"enforce_strict_identifier_format", false, false, "New setting."},
            {"enable_parsing_to_custom_serialization", false, true, "New setting"},
            {"mongodb_throw_on_unsupported_query", false, true, "New setting."},
            {"enable_parallel_replicas", false, false, "Parallel replicas with read tasks became the Beta tier feature."},
            {"parallel_replicas_mode", "read_tasks", "read_tasks", "This setting was introduced as a part of making parallel replicas feature Beta"},
            {"filesystem_cache_name", "", "", "Filesystem cache name to use for stateless table engines or data lakes"},
            {"restore_replace_external_dictionary_source_to_null", false, false, "New setting."},
            {"show_create_query_identifier_quoting_rule", "when_necessary", "when_necessary", "New setting."},
            {"show_create_query_identifier_quoting_style", "Backticks", "Backticks", "New setting."},
            {"merge_tree_min_read_task_size", 8, 8, "New setting"},
            {"merge_tree_min_rows_for_concurrent_read_for_remote_filesystem", (20 * 8192), 0, "Setting is deprecated"},
            {"merge_tree_min_bytes_for_concurrent_read_for_remote_filesystem", (24 * 10 * 1024 * 1024), 0, "Setting is deprecated"},
            {"implicit_select", false, false, "A new setting."},
            {"output_format_native_write_json_as_string", false, false, "Add new setting to allow write JSON column as single String column in Native format"},
            {"output_format_binary_write_json_as_string", false, false, "Add new setting to write values of JSON type as JSON string in RowBinary output format"},
            {"input_format_binary_read_json_as_string", false, false, "Add new setting to read values of JSON type as JSON string in RowBinary input format"},
            {"min_free_disk_bytes_to_perform_insert", 0, 0, "New setting."},
            {"min_free_disk_ratio_to_perform_insert", 0.0, 0.0, "New setting."},
            {"parallel_replicas_local_plan", false, true, "Use local plan for local replica in a query with parallel replicas"},
            {"enable_named_columns_in_function_tuple", false, false, "Disabled pending usability improvements"},
            {"cloud_mode_database_engine", 1, 1, "A setting for ClickHouse Cloud"},
            {"allow_experimental_shared_set_join", 0, 0, "A setting for ClickHouse Cloud"},
            {"read_through_distributed_cache", 0, 0, "A setting for ClickHouse Cloud"},
            {"write_through_distributed_cache", 0, 0, "A setting for ClickHouse Cloud"},
            {"distributed_cache_throw_on_error", 0, 0, "A setting for ClickHouse Cloud"},
            {"distributed_cache_log_mode", "on_error", "on_error", "A setting for ClickHouse Cloud"},
            {"distributed_cache_fetch_metrics_only_from_current_az", 1, 1, "A setting for ClickHouse Cloud"},
            {"distributed_cache_connect_max_tries", 20, 20, "A setting for ClickHouse Cloud"},
            {"distributed_cache_receive_response_wait_milliseconds", 60000, 60000, "A setting for ClickHouse Cloud"},
            {"distributed_cache_receive_timeout_milliseconds", 10000, 10000, "A setting for ClickHouse Cloud"},
            {"distributed_cache_wait_connection_from_pool_milliseconds", 100, 100, "A setting for ClickHouse Cloud"},
            {"distributed_cache_bypass_connection_pool", 0, 0, "A setting for ClickHouse Cloud"},
            {"distributed_cache_pool_behaviour_on_limit", "allocate_bypassing_pool", "allocate_bypassing_pool", "A setting for ClickHouse Cloud"},
            {"distributed_cache_read_alignment", 0, 0, "A setting for ClickHouse Cloud"},
            {"distributed_cache_max_unacked_inflight_packets", 10, 10, "A setting for ClickHouse Cloud"},
            {"distributed_cache_data_packet_ack_window", 5, 5, "A setting for ClickHouse Cloud"},
            {"input_format_parquet_enable_row_group_prefetch", false, true, "Enable row group prefetching during parquet parsing. Currently, only single-threaded parsing can prefetch."},
            {"input_format_orc_dictionary_as_low_cardinality", false, true, "Treat ORC dictionary encoded columns as LowCardinality columns while reading ORC files"},
            {"allow_experimental_refreshable_materialized_view", false, true, "Not experimental anymore"},
            {"max_parts_to_move", 0, 1000, "New setting"},
            {"hnsw_candidate_list_size_for_search", 64, 256, "New setting. Previously, the value was optionally specified in CREATE INDEX and 64 by default."},
            {"allow_reorder_prewhere_conditions", true, true, "New setting"},
            {"input_format_parquet_bloom_filter_push_down", false, false, "When reading Parquet files, skip whole row groups based on the WHERE/PREWHERE expressions and bloom filter in the Parquet metadata."},
            {"date_time_64_output_format_cut_trailing_zeros_align_to_groups_of_thousands", false, false, "Dynamically trim the trailing zeros of datetime64 values to adjust the output scale to (0, 3, 6), corresponding to 'seconds', 'milliseconds', and 'microseconds'."},
            {"parallel_replicas_index_analysis_only_on_coordinator", false, true, "Index analysis done only on replica-coordinator and skipped on other replicas. Effective only with enabled parallel_replicas_local_plan"},
            {"distributed_cache_discard_connection_if_unread_data", true, true, "New setting"},
            {"azure_check_objects_after_upload", false, false, "Check each uploaded object in azure blob storage to be sure that upload was successful"},
            {"backup_restore_keeper_max_retries", 20, 1000, "Should be big enough so the whole operation BACKUP or RESTORE operation won't fail because of a temporary [Zoo]Keeper failure in the middle of it."},
            {"backup_restore_failure_after_host_disconnected_for_seconds", 0, 3600, "New setting."},
            {"backup_restore_keeper_max_retries_while_initializing", 0, 20, "New setting."},
            {"backup_restore_keeper_max_retries_while_handling_error", 0, 20, "New setting."},
            {"backup_restore_finish_timeout_after_error_sec", 0, 180, "New setting."},
        });
        addSettingsChanges(settings_changes_history, "24.9",
        {
            {"output_format_orc_dictionary_key_size_threshold", 0.0, 0.0, "For a string column in ORC output format, if the number of distinct values is greater than this fraction of the total number of non-null rows, turn off dictionary encoding. Otherwise dictionary encoding is enabled"},
            {"input_format_json_empty_as_default", false, false, "Added new setting to allow to treat empty fields in JSON input as default values."},
            {"input_format_try_infer_variants", false, false, "Try to infer Variant type in text formats when there is more than one possible type for column/array elements"},
            {"join_output_by_rowlist_perkey_rows_threshold", 0, 5, "The lower limit of per-key average rows in the right table to determine whether to output by row list in hash join."},
            {"create_if_not_exists", false, false, "New setting."},
            {"allow_materialized_view_with_bad_select", true, true, "Support (but not enable yet) stricter validation in CREATE MATERIALIZED VIEW"},
            {"parallel_replicas_mark_segment_size", 128, 0, "Value for this setting now determined automatically"},
            {"database_replicated_allow_replicated_engine_arguments", 1, 0, "Don't allow explicit arguments by default"},
            {"database_replicated_allow_explicit_uuid", 1, 0, "Added a new setting to disallow explicitly specifying table UUID"},
            {"parallel_replicas_local_plan", false, false, "Use local plan for local replica in a query with parallel replicas"},
            {"join_to_sort_minimum_perkey_rows", 0, 40, "The lower limit of per-key average rows in the right table to determine whether to rerange the right table by key in left or inner join. This setting ensures that the optimization is not applied for sparse table keys"},
            {"join_to_sort_maximum_table_rows", 0, 10000, "The maximum number of rows in the right table to determine whether to rerange the right table by key in left or inner join"},
            {"allow_experimental_join_right_table_sorting", false, false, "If it is set to true, and the conditions of `join_to_sort_minimum_perkey_rows` and `join_to_sort_maximum_table_rows` are met, rerange the right table by key to improve the performance in left or inner hash join"},
            {"mongodb_throw_on_unsupported_query", false, true, "New setting."},
            {"min_free_disk_bytes_to_perform_insert", 0, 0, "Maintain some free disk space bytes from inserts while still allowing for temporary writing."},
            {"min_free_disk_ratio_to_perform_insert", 0.0, 0.0, "Maintain some free disk space bytes expressed as ratio to total disk space from inserts while still allowing for temporary writing."},
        });
        addSettingsChanges(settings_changes_history, "24.8",
        {
            {"rows_before_aggregation", false, false, "Provide exact value for rows_before_aggregation statistic, represents the number of rows read before aggregation"},
            {"restore_replace_external_table_functions_to_null", false, false, "New setting."},
            {"restore_replace_external_engines_to_null", false, false, "New setting."},
            {"input_format_json_max_depth", 1000000, 1000, "It was unlimited in previous versions, but that was unsafe."},
            {"merge_tree_min_bytes_per_task_for_remote_reading", 4194304, 2097152, "Value is unified with `filesystem_prefetch_min_bytes_for_single_read_task`"},
            {"use_hive_partitioning", false, false, "Allows to use hive partitioning for File, URL, S3, AzureBlobStorage and HDFS engines."},
            {"allow_experimental_kafka_offsets_storage_in_keeper", false, false, "Allow the usage of experimental Kafka storage engine that stores the committed offsets in ClickHouse Keeper"},
            {"allow_archive_path_syntax", true, true, "Added new setting to allow disabling archive path syntax."},
            {"query_cache_tag", "", "", "New setting for labeling query cache settings."},
            {"allow_experimental_time_series_table", false, false, "Added new setting to allow the TimeSeries table engine"},
            {"enable_analyzer", 1, 1, "Added an alias to a setting `allow_experimental_analyzer`."},
            {"optimize_functions_to_subcolumns", false, true, "Enabled settings by default"},
            {"allow_experimental_json_type", false, false, "Add new experimental JSON type"},
            {"use_json_alias_for_old_object_type", true, false, "Use JSON type alias to create new JSON type"},
            {"type_json_skip_duplicated_paths", false, false, "Allow to skip duplicated paths during JSON parsing"},
            {"allow_experimental_vector_similarity_index", false, false, "Added new setting to allow experimental vector similarity indexes"},
            {"input_format_try_infer_datetimes_only_datetime64", true, false, "Allow to infer DateTime instead of DateTime64 in data formats"},
        });
        addSettingsChanges(settings_changes_history, "24.7",
        {
            {"output_format_parquet_write_page_index", false, true, "Add a possibility to write page index into parquet files."},
            {"output_format_binary_encode_types_in_binary_format", false, false, "Added new setting to allow to write type names in binary format in RowBinaryWithNamesAndTypes output format"},
            {"input_format_binary_decode_types_in_binary_format", false, false, "Added new setting to allow to read type names in binary format in RowBinaryWithNamesAndTypes input format"},
            {"output_format_native_encode_types_in_binary_format", false, false, "Added new setting to allow to write type names in binary format in Native output format"},
            {"input_format_native_decode_types_in_binary_format", false, false, "Added new setting to allow to read type names in binary format in Native output format"},
            {"read_in_order_use_buffering", false, true, "Use buffering before merging while reading in order of primary key"},
            {"enable_named_columns_in_function_tuple", false, false, "Generate named tuples in function tuple() when all names are unique and can be treated as unquoted identifiers."},
            {"optimize_trivial_insert_select", true, false, "The optimization does not make sense in many cases."},
            {"dictionary_validate_primary_key_type", false, false, "Validate primary key type for dictionaries. By default id type for simple layouts will be implicitly converted to UInt64."},
            {"collect_hash_table_stats_during_joins", false, true, "New setting."},
            {"max_size_to_preallocate_for_joins", 0, 100'000'000, "New setting."},
            {"input_format_orc_reader_time_zone_name", "GMT", "GMT", "The time zone name for ORC row reader, the default ORC row reader's time zone is GMT."},
            {"database_replicated_allow_heavy_create", true, false, "Long-running DDL queries (CREATE AS SELECT and POPULATE) for Replicated database engine was forbidden"},
            {"query_plan_merge_filters", false, false, "Allow to merge filters in the query plan"},
            {"azure_sdk_max_retries", 10, 10, "Maximum number of retries in azure sdk"},
            {"azure_sdk_retry_initial_backoff_ms", 10, 10, "Minimal backoff between retries in azure sdk"},
            {"azure_sdk_retry_max_backoff_ms", 1000, 1000, "Maximal backoff between retries in azure sdk"},
            {"ignore_on_cluster_for_replicated_named_collections_queries", false, false, "Ignore ON CLUSTER clause for replicated named collections management queries."},
            {"backup_restore_s3_retry_attempts", 1000,1000, "Setting for Aws::Client::RetryStrategy, Aws::Client does retries itself, 0 means no retries. It takes place only for backup/restore."},
            {"postgresql_connection_attempt_timeout", 2, 2, "Allow to control 'connect_timeout' parameter of PostgreSQL connection."},
            {"postgresql_connection_pool_retries", 2, 2, "Allow to control the number of retries in PostgreSQL connection pool."}
        });
        addSettingsChanges(settings_changes_history, "24.6",
        {
            {"materialize_skip_indexes_on_insert", true, true, "Added new setting to allow to disable materialization of skip indexes on insert"},
            {"materialize_statistics_on_insert", true, true, "Added new setting to allow to disable materialization of statistics on insert"},
            {"input_format_parquet_use_native_reader", false, false, "When reading Parquet files, to use native reader instead of arrow reader."},
            {"hdfs_throw_on_zero_files_match", false, false, "Allow to throw an error when ListObjects request cannot match any files in HDFS engine instead of empty query result"},
            {"azure_throw_on_zero_files_match", false, false, "Allow to throw an error when ListObjects request cannot match any files in AzureBlobStorage engine instead of empty query result"},
            {"s3_validate_request_settings", true, true, "Allow to disable S3 request settings validation"},
            {"allow_experimental_full_text_index", false, false, "Enable experimental text index"},
            {"azure_skip_empty_files", false, false, "Allow to skip empty files in azure table engine"},
            {"hdfs_ignore_file_doesnt_exist", false, false, "Allow to return 0 rows when the requested files don't exist instead of throwing an exception in HDFS table engine"},
            {"azure_ignore_file_doesnt_exist", false, false, "Allow to return 0 rows when the requested files don't exist instead of throwing an exception in AzureBlobStorage table engine"},
            {"s3_ignore_file_doesnt_exist", false, false, "Allow to return 0 rows when the requested files don't exist instead of throwing an exception in S3 table engine"},
            {"s3_max_part_number", 10000, 10000, "Maximum part number number for s3 upload part"},
            {"s3_max_single_operation_copy_size", 32 * 1024 * 1024, 32 * 1024 * 1024, "Maximum size for a single copy operation in s3"},
            {"input_format_parquet_max_block_size", 8192, DEFAULT_BLOCK_SIZE, "Increase block size for parquet reader."},
            {"input_format_parquet_prefer_block_bytes", 0, DEFAULT_BLOCK_SIZE * 256, "Average block bytes output by parquet reader."},
            {"enable_blob_storage_log", true, true, "Write information about blob storage operations to system.blob_storage_log table"},
            {"allow_deprecated_snowflake_conversion_functions", true, false, "Disabled deprecated functions snowflakeToDateTime[64] and dateTime[64]ToSnowflake."},
            {"allow_statistic_optimize", false, false, "Old setting which popped up here being renamed."},
            {"allow_experimental_statistic", false, false, "Old setting which popped up here being renamed."},
            {"allow_statistics_optimize", false, false, "The setting was renamed. The previous name is `allow_statistic_optimize`."},
            {"allow_experimental_statistics", false, false, "The setting was renamed. The previous name is `allow_experimental_statistic`."},
            {"enable_vertical_final", false, true, "Enable vertical final by default again after fixing bug"},
            {"parallel_replicas_custom_key_range_lower", 0, 0, "Add settings to control the range filter when using parallel replicas with dynamic shards"},
            {"parallel_replicas_custom_key_range_upper", 0, 0, "Add settings to control the range filter when using parallel replicas with dynamic shards. A value of 0 disables the upper limit"},
            {"output_format_pretty_display_footer_column_names", 0, 1, "Add a setting to display column names in the footer if there are many rows. Threshold value is controlled by output_format_pretty_display_footer_column_names_min_rows."},
            {"output_format_pretty_display_footer_column_names_min_rows", 0, 50, "Add a setting to control the threshold value for setting output_format_pretty_display_footer_column_names_min_rows. Default 50."},
            {"output_format_csv_serialize_tuple_into_separate_columns", true, true, "A new way of how interpret tuples in CSV format was added."},
            {"input_format_csv_deserialize_separate_columns_into_tuple", true, true, "A new way of how interpret tuples in CSV format was added."},
            {"input_format_csv_try_infer_strings_from_quoted_tuples", true, true, "A new way of how interpret tuples in CSV format was added."},
        });
        addSettingsChanges(settings_changes_history, "24.5",
        {
            {"allow_deprecated_error_prone_window_functions", true, false, "Allow usage of deprecated error prone window functions (neighbor, runningAccumulate, runningDifferenceStartingWithFirstValue, runningDifference)"},
            {"allow_experimental_join_condition", false, false, "Support join with inequal conditions which involve columns from both left and right table. e.g. t1.y < t2.y."},
            {"input_format_tsv_crlf_end_of_line", false, false, "Enables reading of CRLF line endings with TSV formats"},
            {"output_format_parquet_use_custom_encoder", false, true, "Enable custom Parquet encoder."},
            {"cross_join_min_rows_to_compress", 0, 10000000, "Minimal count of rows to compress block in CROSS JOIN. Zero value means - disable this threshold. This block is compressed when any of the two thresholds (by rows or by bytes) are reached."},
            {"cross_join_min_bytes_to_compress", 0, 1_GiB, "Minimal size of block to compress in CROSS JOIN. Zero value means - disable this threshold. This block is compressed when any of the two thresholds (by rows or by bytes) are reached."},
            {"http_max_chunk_size", 0, 0, "Internal limitation"},
            {"prefer_external_sort_block_bytes", 0, DEFAULT_BLOCK_SIZE * 256, "Prefer maximum block bytes for external sort, reduce the memory usage during merging."},
            {"input_format_force_null_for_omitted_fields", false, false, "Disable type-defaults for omitted fields when needed"},
            {"cast_string_to_dynamic_use_inference", false, false, "Add setting to allow converting String to Dynamic through parsing"},
            {"allow_experimental_dynamic_type", false, false, "Add new experimental Dynamic type"},
            {"azure_max_blocks_in_multipart_upload", 50000, 50000, "Maximum number of blocks in multipart upload for Azure."},
            {"allow_archive_path_syntax", false, true, "Added new setting to allow disabling archive path syntax."},
        });
        addSettingsChanges(settings_changes_history, "24.4",
        {
            {"input_format_json_throw_on_bad_escape_sequence", true, true, "Allow to save JSON strings with bad escape sequences"},
            {"max_parsing_threads", 0, 0, "Add a separate setting to control number of threads in parallel parsing from files"},
            {"ignore_drop_queries_probability", 0, 0, "Allow to ignore drop queries in server with specified probability for testing purposes"},
            {"lightweight_deletes_sync", 2, 2, "The same as 'mutation_sync', but controls only execution of lightweight deletes"},
            {"query_cache_system_table_handling", "save", "throw", "The query cache no longer caches results of queries against system tables"},
            {"input_format_json_ignore_unnecessary_fields", false, true, "Ignore unnecessary fields and not parse them. Enabling this may not throw exceptions on json strings of invalid format or with duplicated fields"},
            {"input_format_hive_text_allow_variable_number_of_columns", false, true, "Ignore extra columns in Hive Text input (if file has more columns than expected) and treat missing fields in Hive Text input as default values."},
            {"allow_experimental_database_replicated", false, true, "Database engine Replicated is now in Beta stage"},
            {"temporary_data_in_cache_reserve_space_wait_lock_timeout_milliseconds", (10 * 60 * 1000), (10 * 60 * 1000), "Wait time to lock cache for sapce reservation in temporary data in filesystem cache"},
            {"optimize_rewrite_sum_if_to_count_if", false, true, "Only available for the analyzer, where it works correctly"},
            {"azure_allow_parallel_part_upload", "true", "true", "Use multiple threads for azure multipart upload."},
            {"max_recursive_cte_evaluation_depth", DBMS_RECURSIVE_CTE_MAX_EVALUATION_DEPTH, DBMS_RECURSIVE_CTE_MAX_EVALUATION_DEPTH, "Maximum limit on recursive CTE evaluation depth"},
            {"query_plan_convert_outer_join_to_inner_join", false, true, "Allow to convert OUTER JOIN to INNER JOIN if filter after JOIN always filters default values"},
        });
        addSettingsChanges(settings_changes_history, "24.3",
        {
            {"s3_connect_timeout_ms", 1000, 1000, "Introduce new dedicated setting for s3 connection timeout"},
            {"allow_experimental_shared_merge_tree", false, true, "The setting is obsolete"},
            {"use_page_cache_for_disks_without_file_cache", false, false, "Added userspace page cache"},
            {"read_from_page_cache_if_exists_otherwise_bypass_cache", false, false, "Added userspace page cache"},
            {"page_cache_inject_eviction", false, false, "Added userspace page cache"},
            {"default_table_engine", "None", "MergeTree", "Set default table engine to MergeTree for better usability"},
            {"input_format_json_use_string_type_for_ambiguous_paths_in_named_tuples_inference_from_objects", false, false, "Allow to use String type for ambiguous paths during named tuple inference from JSON objects"},
            {"traverse_shadow_remote_data_paths", false, false, "Traverse shadow directory when query system.remote_data_paths."},
            {"throw_if_deduplication_in_dependent_materialized_views_enabled_with_async_insert", false, true, "Deduplication in dependent materialized view cannot work together with async inserts."},
            {"parallel_replicas_allow_in_with_subquery", false, true, "If true, subquery for IN will be executed on every follower replica"},
            {"log_processors_profiles", false, true, "Enable by default"},
            {"function_locate_has_mysql_compatible_argument_order", false, true, "Increase compatibility with MySQL's locate function."},
            {"allow_suspicious_primary_key", true, false, "Forbid suspicious PRIMARY KEY/ORDER BY for MergeTree (i.e. SimpleAggregateFunction)"},
            {"filesystem_cache_reserve_space_wait_lock_timeout_milliseconds", 1000, 1000, "Wait time to lock cache for sapce reservation in filesystem cache"},
            {"max_parser_backtracks", 0, 1000000, "Limiting the complexity of parsing"},
            {"analyzer_compatibility_join_using_top_level_identifier", false, false, "Force to resolve identifier in JOIN USING from projection"},
            {"distributed_insert_skip_read_only_replicas", false, false, "If true, INSERT into Distributed will skip read-only replicas"},
            {"keeper_max_retries", 10, 10, "Max retries for general keeper operations"},
            {"keeper_retry_initial_backoff_ms", 100, 100, "Initial backoff timeout for general keeper operations"},
            {"keeper_retry_max_backoff_ms", 5000, 5000, "Max backoff timeout for general keeper operations"},
            {"s3queue_allow_experimental_sharded_mode", false, false, "Enable experimental sharded mode of S3Queue table engine. It is experimental because it will be rewritten"},
            {"allow_experimental_analyzer", false, true, "Enable analyzer and planner by default."},
            {"merge_tree_read_split_ranges_into_intersecting_and_non_intersecting_injection_probability", 0.0, 0.0, "For testing of `PartsSplitter` - split read ranges into intersecting and non intersecting every time you read from MergeTree with the specified probability."},
            {"allow_get_client_http_header", false, false, "Introduced a new function."},
            {"output_format_pretty_row_numbers", false, true, "It is better for usability."},
            {"output_format_pretty_max_value_width_apply_for_single_value", true, false, "Single values in Pretty formats won't be cut."},
            {"output_format_parquet_string_as_string", false, true, "ClickHouse allows arbitrary binary data in the String data type, which is typically UTF-8. Parquet/ORC/Arrow Strings only support UTF-8. That's why you can choose which Arrow's data type to use for the ClickHouse String data type - String or Binary. While Binary would be more correct and compatible, using String by default will correspond to user expectations in most cases."},
            {"output_format_orc_string_as_string", false, true, "ClickHouse allows arbitrary binary data in the String data type, which is typically UTF-8. Parquet/ORC/Arrow Strings only support UTF-8. That's why you can choose which Arrow's data type to use for the ClickHouse String data type - String or Binary. While Binary would be more correct and compatible, using String by default will correspond to user expectations in most cases."},
            {"output_format_arrow_string_as_string", false, true, "ClickHouse allows arbitrary binary data in the String data type, which is typically UTF-8. Parquet/ORC/Arrow Strings only support UTF-8. That's why you can choose which Arrow's data type to use for the ClickHouse String data type - String or Binary. While Binary would be more correct and compatible, using String by default will correspond to user expectations in most cases."},
            {"output_format_parquet_compression_method", "lz4", "zstd", "Parquet/ORC/Arrow support many compression methods, including lz4 and zstd. ClickHouse supports each and every compression method. Some inferior tools, such as 'duckdb', lack support for the faster `lz4` compression method, that's why we set zstd by default."},
            {"output_format_orc_compression_method", "lz4", "zstd", "Parquet/ORC/Arrow support many compression methods, including lz4 and zstd. ClickHouse supports each and every compression method. Some inferior tools, such as 'duckdb', lack support for the faster `lz4` compression method, that's why we set zstd by default."},
            {"output_format_pretty_highlight_digit_groups", false, true, "If enabled and if output is a terminal, highlight every digit corresponding to the number of thousands, millions, etc. with underline."},
            {"geo_distance_returns_float64_on_float64_arguments", false, true, "Increase the default precision."},
            {"azure_max_inflight_parts_for_one_file", 20, 20, "The maximum number of a concurrent loaded parts in multipart upload request. 0 means unlimited."},
            {"azure_strict_upload_part_size", 0, 0, "The exact size of part to upload during multipart upload to Azure blob storage."},
            {"azure_min_upload_part_size", 16*1024*1024, 16*1024*1024, "The minimum size of part to upload during multipart upload to Azure blob storage."},
            {"azure_max_upload_part_size", 5ull*1024*1024*1024, 5ull*1024*1024*1024, "The maximum size of part to upload during multipart upload to Azure blob storage."},
            {"azure_upload_part_size_multiply_factor", 2, 2, "Multiply azure_min_upload_part_size by this factor each time azure_multiply_parts_count_threshold parts were uploaded from a single write to Azure blob storage."},
            {"azure_upload_part_size_multiply_parts_count_threshold", 500, 500, "Each time this number of parts was uploaded to Azure blob storage, azure_min_upload_part_size is multiplied by azure_upload_part_size_multiply_factor."},
            {"output_format_csv_serialize_tuple_into_separate_columns", true, true, "A new way of how interpret tuples in CSV format was added."},
            {"input_format_csv_deserialize_separate_columns_into_tuple", true, true, "A new way of how interpret tuples in CSV format was added."},
            {"input_format_csv_try_infer_strings_from_quoted_tuples", true, true, "A new way of how interpret tuples in CSV format was added."},
        });
        addSettingsChanges(settings_changes_history, "24.2",
        {
            {"allow_suspicious_variant_types", true, false, "Don't allow creating Variant type with suspicious variants by default"},
            {"validate_experimental_and_suspicious_types_inside_nested_types", false, true, "Validate usage of experimental and suspicious types inside nested types"},
            {"output_format_values_escape_quote_with_quote", false, false, "If true escape ' with '', otherwise quoted with \\'"},
            {"output_format_pretty_single_large_number_tip_threshold", 0, 1'000'000, "Print a readable number tip on the right side of the table if the block consists of a single number which exceeds this value (except 0)"},
            {"input_format_try_infer_exponent_floats", true, false, "Don't infer floats in exponential notation by default"},
            {"query_plan_optimize_prewhere", true, true, "Allow to push down filter to PREWHERE expression for supported storages"},
            {"async_insert_max_data_size", 1000000, 10485760, "The previous value appeared to be too small."},
            {"async_insert_poll_timeout_ms", 10, 10, "Timeout in milliseconds for polling data from asynchronous insert queue"},
            {"async_insert_use_adaptive_busy_timeout", false, true, "Use adaptive asynchronous insert timeout"},
            {"async_insert_busy_timeout_min_ms", 50, 50, "The minimum value of the asynchronous insert timeout in milliseconds; it also serves as the initial value, which may be increased later by the adaptive algorithm"},
            {"async_insert_busy_timeout_max_ms", 200, 200, "The minimum value of the asynchronous insert timeout in milliseconds; async_insert_busy_timeout_ms is aliased to async_insert_busy_timeout_max_ms"},
            {"async_insert_busy_timeout_increase_rate", 0.2, 0.2, "The exponential growth rate at which the adaptive asynchronous insert timeout increases"},
            {"async_insert_busy_timeout_decrease_rate", 0.2, 0.2, "The exponential growth rate at which the adaptive asynchronous insert timeout decreases"},
            {"format_template_row_format", "", "", "Template row format string can be set directly in query"},
            {"format_template_resultset_format", "", "", "Template result set format string can be set in query"},
            {"split_parts_ranges_into_intersecting_and_non_intersecting_final", true, true, "Allow to split parts ranges into intersecting and non intersecting during FINAL optimization"},
            {"split_intersecting_parts_ranges_into_layers_final", true, true, "Allow to split intersecting parts ranges into layers during FINAL optimization"},
            {"azure_max_single_part_copy_size", 256*1024*1024, 256*1024*1024, "The maximum size of object to copy using single part copy to Azure blob storage."},
            {"min_external_table_block_size_rows", DEFAULT_INSERT_BLOCK_SIZE, DEFAULT_INSERT_BLOCK_SIZE, "Squash blocks passed to external table to specified size in rows, if blocks are not big enough"},
            {"min_external_table_block_size_bytes", DEFAULT_INSERT_BLOCK_SIZE * 256, DEFAULT_INSERT_BLOCK_SIZE * 256, "Squash blocks passed to external table to specified size in bytes, if blocks are not big enough."},
            {"parallel_replicas_prefer_local_join", true, true, "If true, and JOIN can be executed with parallel replicas algorithm, and all storages of right JOIN part are *MergeTree, local JOIN will be used instead of GLOBAL JOIN."},
            {"optimize_time_filter_with_preimage", true, true, "Optimize Date and DateTime predicates by converting functions into equivalent comparisons without conversions (e.g. toYear(col) = 2023 -> col >= '2023-01-01' AND col <= '2023-12-31')"},
            {"extract_key_value_pairs_max_pairs_per_row", 0, 0, "Max number of pairs that can be produced by the `extractKeyValuePairs` function. Used as a safeguard against consuming too much memory."},
            {"default_view_definer", "CURRENT_USER", "CURRENT_USER", "Allows to set default `DEFINER` option while creating a view"},
            {"default_materialized_view_sql_security", "DEFINER", "DEFINER", "Allows to set a default value for SQL SECURITY option when creating a materialized view"},
            {"default_normal_view_sql_security", "INVOKER", "INVOKER", "Allows to set default `SQL SECURITY` option while creating a normal view"},
            {"mysql_map_string_to_text_in_show_columns", false, true, "Reduce the configuration effort to connect ClickHouse with BI tools."},
            {"mysql_map_fixed_string_to_text_in_show_columns", false, true, "Reduce the configuration effort to connect ClickHouse with BI tools."},
        });
        addSettingsChanges(settings_changes_history, "24.1",
        {
            {"print_pretty_type_names", false, true, "Better user experience."},
            {"input_format_json_read_bools_as_strings", false, true, "Allow to read bools as strings in JSON formats by default"},
            {"output_format_arrow_use_signed_indexes_for_dictionary", false, true, "Use signed indexes type for Arrow dictionaries by default as it's recommended"},
            {"allow_experimental_variant_type", false, false, "Add new experimental Variant type"},
            {"use_variant_as_common_type", false, false, "Allow to use Variant in if/multiIf if there is no common type"},
            {"output_format_arrow_use_64_bit_indexes_for_dictionary", false, false, "Allow to use 64 bit indexes type in Arrow dictionaries"},
            {"parallel_replicas_mark_segment_size", 128, 128, "Add new setting to control segment size in new parallel replicas coordinator implementation"},
            {"ignore_materialized_views_with_dropped_target_table", false, false, "Add new setting to allow to ignore materialized views with dropped target table"},
            {"output_format_compression_level", 3, 3, "Allow to change compression level in the query output"},
            {"output_format_compression_zstd_window_log", 0, 0, "Allow to change zstd window log in the query output when zstd compression is used"},
            {"enable_zstd_qat_codec", false, false, "Add new ZSTD_QAT codec"},
            {"enable_vertical_final", false, true, "Use vertical final by default"},
            {"output_format_arrow_use_64_bit_indexes_for_dictionary", false, false, "Allow to use 64 bit indexes type in Arrow dictionaries"},
            {"max_rows_in_set_to_optimize_join", 100000, 0, "Disable join optimization as it prevents from read in order optimization"},
            {"output_format_pretty_color", true, "auto", "Setting is changed to allow also for auto value, disabling ANSI escapes if output is not a tty"},
            {"function_visible_width_behavior", 0, 1, "We changed the default behavior of `visibleWidth` to be more precise"},
            {"max_estimated_execution_time", 0, 0, "Separate max_execution_time and max_estimated_execution_time"},
            {"iceberg_engine_ignore_schema_evolution", false, false, "Allow to ignore schema evolution in Iceberg table engine"},
            {"optimize_injective_functions_in_group_by", false, true, "Replace injective functions by it's arguments in GROUP BY section in analyzer"},
            {"update_insert_deduplication_token_in_dependent_materialized_views", false, false, "Allow to update insert deduplication token with table identifier during insert in dependent materialized views"},
            {"azure_max_unexpected_write_error_retries", 4, 4, "The maximum number of retries in case of unexpected errors during Azure blob storage write"},
            {"split_parts_ranges_into_intersecting_and_non_intersecting_final", false, true, "Allow to split parts ranges into intersecting and non intersecting during FINAL optimization"},
            {"split_intersecting_parts_ranges_into_layers_final", true, true, "Allow to split intersecting parts ranges into layers during FINAL optimization"}
        });
        addSettingsChanges(settings_changes_history, "23.12",
        {
            {"allow_suspicious_ttl_expressions", true, false, "It is a new setting, and in previous versions the behavior was equivalent to allowing."},
            {"input_format_parquet_allow_missing_columns", false, true, "Allow missing columns in Parquet files by default"},
            {"input_format_orc_allow_missing_columns", false, true, "Allow missing columns in ORC files by default"},
            {"input_format_arrow_allow_missing_columns", false, true, "Allow missing columns in Arrow files by default"}
        });
        addSettingsChanges(settings_changes_history, "23.11",
        {
            {"parsedatetime_parse_without_leading_zeros", false, true, "Improved compatibility with MySQL DATE_FORMAT/STR_TO_DATE"}
        });
        addSettingsChanges(settings_changes_history, "23.9",
        {
            {"optimize_group_by_constant_keys", false, true, "Optimize group by constant keys by default"},
            {"input_format_json_try_infer_named_tuples_from_objects", false, true, "Try to infer named Tuples from JSON objects by default"},
            {"input_format_json_read_numbers_as_strings", false, true, "Allow to read numbers as strings in JSON formats by default"},
            {"input_format_json_read_arrays_as_strings", false, true, "Allow to read arrays as strings in JSON formats by default"},
            {"input_format_json_infer_incomplete_types_as_strings", false, true, "Allow to infer incomplete types as Strings in JSON formats by default"},
            {"input_format_json_try_infer_numbers_from_strings", true, false, "Don't infer numbers from strings in JSON formats by default to prevent possible parsing errors"},
            {"http_write_exception_in_output_format", false, true, "Output valid JSON/XML on exception in HTTP streaming."}
        });
        addSettingsChanges(settings_changes_history, "23.8",
        {
            {"rewrite_count_distinct_if_with_count_distinct_implementation", false, true, "Rewrite countDistinctIf with count_distinct_implementation configuration"}
        });
        addSettingsChanges(settings_changes_history, "23.7",
        {
            {"function_sleep_max_microseconds_per_block", 0, 3000000, "In previous versions, the maximum sleep time of 3 seconds was applied only for `sleep`, but not for `sleepEachRow` function. In the new version, we introduce this setting. If you set compatibility with the previous versions, we will disable the limit altogether."}
        });
        addSettingsChanges(settings_changes_history, "23.6",
        {
            {"http_send_timeout", 180, 30, "3 minutes seems crazy long. Note that this is timeout for a single network write call, not for the whole upload operation."},
            {"http_receive_timeout", 180, 30, "See http_send_timeout."}
        });
        addSettingsChanges(settings_changes_history, "23.5",
        {
            {"input_format_parquet_preserve_order", true, false, "Allow Parquet reader to reorder rows for better parallelism."},
            {"parallelize_output_from_storages", false, true, "Allow parallelism when executing queries that read from file/url/s3/etc. This may reorder rows."},
            {"use_with_fill_by_sorting_prefix", false, true, "Columns preceding WITH FILL columns in ORDER BY clause form sorting prefix. Rows with different values in sorting prefix are filled independently"},
            {"output_format_parquet_compliant_nested_types", false, true, "Change an internal field name in output Parquet file schema."}
        });
        addSettingsChanges(settings_changes_history, "23.4",
        {
            {"allow_suspicious_indices", true, false, "If true, index can defined with identical expressions"},
            {"allow_nonconst_timezone_arguments", true, false, "Allow non-const timezone arguments in certain time-related functions like toTimeZone(), fromUnixTimestamp*(), snowflakeToDateTime*()."},
            {"connect_timeout_with_failover_ms", 50, 1000, "Increase default connect timeout because of async connect"},
            {"connect_timeout_with_failover_secure_ms", 100, 1000, "Increase default secure connect timeout because of async connect"},
            {"hedged_connection_timeout_ms", 100, 50, "Start new connection in hedged requests after 50 ms instead of 100 to correspond with previous connect timeout"},
            {"formatdatetime_f_prints_single_zero", true, false, "Improved compatibility with MySQL DATE_FORMAT()/STR_TO_DATE()"},
            {"formatdatetime_parsedatetime_m_is_month_name", false, true, "Improved compatibility with MySQL DATE_FORMAT/STR_TO_DATE"}
        });
        addSettingsChanges(settings_changes_history, "23.3",
        {
            {"output_format_parquet_version", "1.0", "2.latest", "Use latest Parquet format version for output format"},
            {"input_format_json_ignore_unknown_keys_in_named_tuple", false, true, "Improve parsing JSON objects as named tuples"},
            {"input_format_native_allow_types_conversion", false, true, "Allow types conversion in Native input forma"},
            {"output_format_arrow_compression_method", "none", "lz4_frame", "Use lz4 compression in Arrow output format by default"},
            {"output_format_parquet_compression_method", "snappy", "lz4", "Use lz4 compression in Parquet output format by default"},
            {"output_format_orc_compression_method", "none", "lz4_frame", "Use lz4 compression in ORC output format by default"},
            {"async_query_sending_for_remote", false, true, "Create connections and send query async across shards"}
        });
        addSettingsChanges(settings_changes_history, "23.2",
        {
            {"output_format_parquet_fixed_string_as_fixed_byte_array", false, true, "Use Parquet FIXED_LENGTH_BYTE_ARRAY type for FixedString by default"},
            {"output_format_arrow_fixed_string_as_fixed_byte_array", false, true, "Use Arrow FIXED_SIZE_BINARY type for FixedString by default"},
            {"query_plan_remove_redundant_distinct", false, true, "Remove redundant Distinct step in query plan"},
            {"optimize_duplicate_order_by_and_distinct", true, false, "Remove duplicate ORDER BY and DISTINCT if it's possible"},
            {"insert_keeper_max_retries", 0, 20, "Enable reconnections to Keeper on INSERT, improve reliability"}
        });
        addSettingsChanges(settings_changes_history, "23.1",
        {
            {"input_format_json_read_objects_as_strings", 0, 1, "Enable reading nested json objects as strings while object type is experimental"},
            {"input_format_json_defaults_for_missing_elements_in_named_tuple", false, true, "Allow missing elements in JSON objects while reading named tuples by default"},
            {"input_format_csv_detect_header", false, true, "Detect header in CSV format by default"},
            {"input_format_tsv_detect_header", false, true, "Detect header in TSV format by default"},
            {"input_format_custom_detect_header", false, true, "Detect header in CustomSeparated format by default"},
            {"query_plan_remove_redundant_sorting", false, true, "Remove redundant sorting in query plan. For example, sorting steps related to ORDER BY clauses in subqueries"}
        });
        addSettingsChanges(settings_changes_history, "22.12",
        {
            {"max_size_to_preallocate_for_aggregation", 10'000'000, 100'000'000, "This optimizes performance"},
            {"query_plan_aggregation_in_order", 0, 1, "Enable some refactoring around query plan"},
            {"format_binary_max_string_size", 0, 1_GiB, "Prevent allocating large amount of memory"}
        });
        addSettingsChanges(settings_changes_history, "22.11",
        {
            {"use_structure_from_insertion_table_in_table_functions", 0, 2, "Improve using structure from insertion table in table functions"}
        });
        addSettingsChanges(settings_changes_history, "22.9",
        {
            {"force_grouping_standard_compatibility", false, true, "Make GROUPING function output the same as in SQL standard and other DBMS"}
        });
        addSettingsChanges(settings_changes_history, "22.7",
        {
            {"cross_to_inner_join_rewrite", 1, 2, "Force rewrite comma join to inner"},
            {"enable_positional_arguments", false, true, "Enable positional arguments feature by default"},
            {"format_csv_allow_single_quotes", true, false, "Most tools don't treat single quote in CSV specially, don't do it by default too"}
        });
        addSettingsChanges(settings_changes_history, "22.6",
        {
            {"output_format_json_named_tuples_as_objects", false, true, "Allow to serialize named tuples as JSON objects in JSON formats by default"},
            {"input_format_skip_unknown_fields", false, true, "Optimize reading subset of columns for some input formats"}
        });
        addSettingsChanges(settings_changes_history, "22.5",
        {
            {"memory_overcommit_ratio_denominator", 0, 1073741824, "Enable memory overcommit feature by default"},
            {"memory_overcommit_ratio_denominator_for_user", 0, 1073741824, "Enable memory overcommit feature by default"}
        });
        addSettingsChanges(settings_changes_history, "22.4",
        {
            {"allow_settings_after_format_in_insert", true, false, "Do not allow SETTINGS after FORMAT for INSERT queries because ClickHouse interpret SETTINGS as some values, which is misleading"}
        });
        addSettingsChanges(settings_changes_history, "22.3",
        {
            {"cast_ipv4_ipv6_default_on_conversion_error", true, false, "Make functions cast(value, 'IPv4') and cast(value, 'IPv6') behave same as toIPv4 and toIPv6 functions"}
        });
        addSettingsChanges(settings_changes_history, "21.12",
        {
            {"stream_like_engine_allow_direct_select", true, false, "Do not allow direct select for Kafka/RabbitMQ/FileLog by default"}
        });
        addSettingsChanges(settings_changes_history, "21.9",
        {
            {"output_format_decimal_trailing_zeros", true, false, "Do not output trailing zeros in text representation of Decimal types by default for better looking output"},
            {"use_hedged_requests", false, true, "Enable Hedged Requests feature by default"}
        });
        addSettingsChanges(settings_changes_history, "21.7",
        {
            {"legacy_column_name_of_tuple_literal", true, false, "Add this setting only for compatibility reasons. It makes sense to set to 'true', while doing rolling update of cluster from version lower than 21.7 to higher"}
        });
        addSettingsChanges(settings_changes_history, "21.5",
        {
            {"async_socket_for_remote", false, true, "Fix all problems and turn on asynchronous reads from socket for remote queries by default again"}
        });
        addSettingsChanges(settings_changes_history, "21.3",
        {
            {"async_socket_for_remote", true, false, "Turn off asynchronous reads from socket for remote queries because of some problems"},
            {"optimize_normalize_count_variants", false, true, "Rewrite aggregate functions that semantically equals to count() as count() by default"},
            {"normalize_function_names", false, true, "Normalize function names to their canonical names, this was needed for projection query routing"}
        });
        addSettingsChanges(settings_changes_history, "21.2",
        {
            {"enable_global_with_statement", false, true, "Propagate WITH statements to UNION queries and all subqueries by default"}
        });
        addSettingsChanges(settings_changes_history, "21.1",
        {
            {"insert_quorum_parallel", false, true, "Use parallel quorum inserts by default. It is significantly more convenient to use than sequential quorum inserts"},
            {"input_format_null_as_default", false, true, "Allow to insert NULL as default for input formats by default"},
            {"optimize_on_insert", false, true, "Enable data optimization on INSERT by default for better user experience"},
            {"use_compact_format_in_distributed_parts_names", false, true, "Use compact format for async INSERT into Distributed tables by default"}
        });
        addSettingsChanges(settings_changes_history, "20.10",
        {
            {"format_regexp_escaping_rule", "Escaped", "Raw", "Use Raw as default escaping rule for Regexp format to male the behaviour more like to what users expect"}
        });
        addSettingsChanges(settings_changes_history, "20.7",
        {
            {"show_table_uuid_in_table_create_query_if_not_nil", true, false, "Stop showing  UID of the table in its CREATE query for Engine=Atomic"}
        });
        addSettingsChanges(settings_changes_history, "20.5",
        {
            {"input_format_with_names_use_header", false, true, "Enable using header with names for formats with WithNames/WithNamesAndTypes suffixes"},
            {"allow_suspicious_codecs", true, false, "Don't allow to specify meaningless compression codecs"}
        });
        addSettingsChanges(settings_changes_history, "20.4",
        {
            {"validate_polygons", false, true, "Throw exception if polygon is invalid in function pointInPolygon by default instead of returning possibly wrong results"}
        });
        addSettingsChanges(settings_changes_history, "19.18",
        {
            {"enable_scalar_subquery_optimization", false, true, "Prevent scalar subqueries from (de)serializing large scalar values and possibly avoid running the same subquery more than once"}
        });
        addSettingsChanges(settings_changes_history, "19.14",
        {
            {"any_join_distinct_right_table_keys", true, false, "Disable ANY RIGHT and ANY FULL JOINs by default to avoid inconsistency"}
        });
        addSettingsChanges(settings_changes_history, "19.12",
        {
            {"input_format_defaults_for_omitted_fields", false, true, "Enable calculation of complex default expressions for omitted fields for some input formats, because it should be the expected behaviour"}
        });
        addSettingsChanges(settings_changes_history, "19.5",
        {
            {"max_partitions_per_insert_block", 0, 100, "Add a limit for the number of partitions in one block"}
        });
        addSettingsChanges(settings_changes_history, "18.12.17",
        {
            {"enable_optimize_predicate_expression", 0, 1, "Optimize predicates to subqueries by default"}
        });
    });
    return settings_changes_history;
}

const VersionToSettingsChangesMap & getMergeTreeSettingsChangesHistory()
{
    static VersionToSettingsChangesMap merge_tree_settings_changes_history;
    static std::once_flag initialized_flag;
    std::call_once(initialized_flag, [&]
    {
        addSettingsChanges(merge_tree_settings_changes_history, "25.9",
        {
<<<<<<< HEAD
            {"escape_variant_subcolumn_filenames", false, true, "Escape special symbols for filenames created for Variant type subcolumns in Wide parts"},
=======
            {"vertical_merge_optimize_lightweight_delete", false, true, "New setting"},
            {"replicated_deduplication_window", 1000, 10000, "increase default value"},
            {"shared_merge_tree_enable_automatic_empty_partitions_cleanup", false, false, "New setting"},
            {"shared_merge_tree_empty_partition_lifetime", 86400, 86400, "New setting"},
            {"shared_merge_tree_outdated_parts_group_size", 2, 2, "New setting"},
            {"shared_merge_tree_use_outdated_parts_compact_format", false, true, "Enable outdated parts v3 by default"},
>>>>>>> 7aa18b3e
        });
        addSettingsChanges(merge_tree_settings_changes_history, "25.8",
        {
            {"object_serialization_version", "v2", "v2", "Add a setting to control JSON serialization versions"},
            {"object_shared_data_serialization_version", "map", "map", "Add a setting to control JSON serialization versions"},
            {"object_shared_data_serialization_version_for_zero_level_parts", "map", "map", "Add a setting to control JSON serialization versions  for zero level parts"},
            {"object_shared_data_buckets_for_compact_part", 8, 8, "Add a setting to control number of buckets for shared data in JSON serialization in compact parts"},
            {"object_shared_data_buckets_for_wide_part", 32, 32, "Add a setting to control number of buckets for shared data in JSON serialization in wide parts"},
            {"dynamic_serialization_version", "v2", "v2", "Add a setting to control Dynamic serialization versions"},
            {"search_orphaned_parts_disks", "any", "any", "New setting"},
            {"shared_merge_tree_virtual_parts_discovery_batch", 1, 1, "New setting"},
            {"max_digestion_size_per_segment", 256_MiB, 256_MiB, "Obsolete setting"},
            {"shared_merge_tree_update_replica_flags_delay_ms", 30000, 30000, "New setting"},
            {"write_marks_for_substreams_in_compact_parts", false, true, "Enable writing marks for substreams in compact parts by default"},
            {"allow_part_offset_column_in_projections", false, true, "Now projections can use _part_offset column."},
            {"max_uncompressed_bytes_in_patches", 0, 30ULL * 1024 * 1024 * 1024, "New setting"},
        });
        addSettingsChanges(merge_tree_settings_changes_history, "25.7",
        {
            /// RELEASE CLOSED
        });
        addSettingsChanges(merge_tree_settings_changes_history, "25.6",
        {
            /// RELEASE CLOSED
            {"cache_populated_by_fetch_filename_regexp", "", "", "New setting"},
            {"allow_coalescing_columns_in_partition_or_order_key", false, false, "New setting to allow coalescing of partition or sorting key columns."},
            /// RELEASE CLOSED
        });
        addSettingsChanges(merge_tree_settings_changes_history, "25.5",
        {
            /// Release closed. Please use 25.6
            {"shared_merge_tree_enable_coordinated_merges", false, false, "New setting"},
            {"shared_merge_tree_merge_coordinator_merges_prepare_count", 100, 100, "New setting"},
            {"shared_merge_tree_merge_coordinator_fetch_fresh_metadata_period_ms", 10000, 10000, "New setting"},
            {"shared_merge_tree_merge_coordinator_max_merge_request_size", 20, 20, "New setting"},
            {"shared_merge_tree_merge_coordinator_election_check_period_ms", 30000, 30000, "New setting"},
            {"shared_merge_tree_merge_coordinator_min_period_ms", 1, 1, "New setting"},
            {"shared_merge_tree_merge_coordinator_max_period_ms", 10000, 10000, "New setting"},
            {"shared_merge_tree_merge_coordinator_factor", 2, 2, "New setting"},
            {"shared_merge_tree_merge_worker_fast_timeout_ms", 100, 100, "New setting"},
            {"shared_merge_tree_merge_worker_regular_timeout_ms", 10000, 10000, "New setting"},
            {"apply_patches_on_merge", true, true, "New setting"},
            {"remove_unused_patch_parts", true, true, "New setting"},
            {"write_marks_for_substreams_in_compact_parts", false, false, "New setting"},
            /// Release closed. Please use 25.6
            {"allow_part_offset_column_in_projections", false, false, "New setting, it protects from creating projections with parent part offset column until it is stabilized."},
        });
        addSettingsChanges(merge_tree_settings_changes_history, "25.4",
        {
            /// Release closed. Please use 25.5
            {"max_postpone_time_for_failed_replicated_fetches_ms", 0, 1ULL * 60 * 1000, "Added new setting to enable postponing fetch tasks in the replication queue."},
            {"max_postpone_time_for_failed_replicated_merges_ms", 0, 1ULL * 60 * 1000, "Added new setting to enable postponing merge tasks in the replication queue."},
            {"max_postpone_time_for_failed_replicated_tasks_ms", 0, 5ULL * 60 * 1000, "Added new setting to enable postponing tasks in the replication queue."},
            {"default_compression_codec", "", "", "New setting"},
            {"refresh_parts_interval", 0, 0, "A new setting"},
            {"max_merge_delayed_streams_for_parallel_write", 40, 40, "New setting"},
            {"allow_summing_columns_in_partition_or_order_key", true, false, "New setting to allow summing of partition or sorting key columns"},
            /// Release closed. Please use 25.5
        });
        addSettingsChanges(merge_tree_settings_changes_history, "25.3",
        {
            /// Release closed. Please use 25.4
            {"shared_merge_tree_enable_keeper_parts_extra_data", false, false, "New setting"},
            {"zero_copy_merge_mutation_min_parts_size_sleep_no_scale_before_lock", 0, 0, "New setting"},
            {"enable_replacing_merge_with_cleanup_for_min_age_to_force_merge", false, false, "New setting to allow automatic cleanup merges for ReplacingMergeTree"},
            /// Release closed. Please use 25.4
        });
        addSettingsChanges(merge_tree_settings_changes_history, "25.2",
        {
            /// Release closed. Please use 25.3
            {"shared_merge_tree_initial_parts_update_backoff_ms", 50, 50, "New setting"},
            {"shared_merge_tree_max_parts_update_backoff_ms", 5000, 5000, "New setting"},
            {"shared_merge_tree_interserver_http_connection_timeout_ms", 100, 100, "New setting"},
            {"columns_and_secondary_indices_sizes_lazy_calculation", true, true, "New setting to calculate columns and indices sizes lazily"},
            {"table_disk", false, false, "New setting"},
            {"allow_reduce_blocking_parts_task", false, true, "Now SMT will remove stale blocking parts from ZooKeeper by default"},
            {"shared_merge_tree_max_suspicious_broken_parts", 0, 0, "Max broken parts for SMT, if more - deny automatic detach"},
            {"shared_merge_tree_max_suspicious_broken_parts_bytes", 0, 0, "Max size of all broken parts for SMT, if more - deny automatic detach"},
            /// Release closed. Please use 25.3
        });
        addSettingsChanges(merge_tree_settings_changes_history, "25.1",
        {
            /// Release closed. Please use 25.2
            {"shared_merge_tree_try_fetch_part_in_memory_data_from_replicas", false, false, "New setting to fetch parts data from other replicas"},
            {"enable_max_bytes_limit_for_min_age_to_force_merge", false, false, "Added new setting to limit max bytes for min_age_to_force_merge."},
            {"enable_max_bytes_limit_for_min_age_to_force_merge", false, false, "New setting"},
            {"add_minmax_index_for_numeric_columns", false, false, "New setting"},
            {"add_minmax_index_for_string_columns", false, false, "New setting"},
            {"materialize_skip_indexes_on_merge", true, true, "New setting"},
            {"merge_max_bytes_to_prewarm_cache", 1ULL * 1024 * 1024 * 1024, 1ULL * 1024 * 1024 * 1024, "Cloud sync"},
            {"merge_total_max_bytes_to_prewarm_cache", 15ULL * 1024 * 1024 * 1024, 15ULL * 1024 * 1024 * 1024, "Cloud sync"},
            {"reduce_blocking_parts_sleep_ms", 5000, 5000, "Cloud sync"},
            {"number_of_partitions_to_consider_for_merge", 10, 10, "Cloud sync"},
            {"shared_merge_tree_enable_outdated_parts_check", true, true, "Cloud sync"},
            {"shared_merge_tree_max_parts_update_leaders_in_total", 6, 6, "Cloud sync"},
            {"shared_merge_tree_max_parts_update_leaders_per_az", 2, 2, "Cloud sync"},
            {"shared_merge_tree_leader_update_period_seconds", 30, 30, "Cloud sync"},
            {"shared_merge_tree_leader_update_period_random_add_seconds", 10, 10, "Cloud sync"},
            {"shared_merge_tree_read_virtual_parts_from_leader", true, true, "Cloud sync"},
            {"shared_merge_tree_interserver_http_timeout_ms", 10000, 10000, "Cloud sync"},
            {"shared_merge_tree_max_replicas_for_parts_deletion", 10, 10, "Cloud sync"},
            {"shared_merge_tree_max_replicas_to_merge_parts_for_each_parts_range", 5, 5, "Cloud sync"},
            {"shared_merge_tree_use_outdated_parts_compact_format", false, false, "Cloud sync"},
            {"shared_merge_tree_memo_ids_remove_timeout_seconds", 1800, 1800, "Cloud sync"},
            {"shared_merge_tree_idle_parts_update_seconds", 3600, 3600, "Cloud sync"},
            {"shared_merge_tree_max_outdated_parts_to_process_at_once", 1000, 1000, "Cloud sync"},
            {"shared_merge_tree_postpone_next_merge_for_locally_merged_parts_rows_threshold", 1000000, 1000000, "Cloud sync"},
            {"shared_merge_tree_postpone_next_merge_for_locally_merged_parts_ms", 0, 0, "Cloud sync"},
            {"shared_merge_tree_range_for_merge_window_size", 10, 10, "Cloud sync"},
            {"shared_merge_tree_use_too_many_parts_count_from_virtual_parts", 0, 0, "Cloud sync"},
            {"shared_merge_tree_create_per_replica_metadata_nodes", true, true, "Cloud sync"},
            {"shared_merge_tree_use_metadata_hints_cache", true, true, "Cloud sync"},
            {"notify_newest_block_number", false, false, "Cloud sync"},
            {"allow_reduce_blocking_parts_task", false, false, "Cloud sync"},
            /// Release closed. Please use 25.2
        });
        addSettingsChanges(merge_tree_settings_changes_history, "24.12",
        {
            /// Release closed. Please use 25.1
            {"enforce_index_structure_match_on_partition_manipulation", true, false, "New setting"},
            {"use_primary_key_cache", false, false, "New setting"},
            {"prewarm_primary_key_cache", false, false, "New setting"},
            {"min_bytes_to_prewarm_caches", 0, 0, "New setting"},
            {"allow_experimental_reverse_key", false, false, "New setting"},
            /// Release closed. Please use 25.1
        });
        addSettingsChanges(merge_tree_settings_changes_history, "24.11",
        {
        });
        addSettingsChanges(merge_tree_settings_changes_history, "24.10",
        {
        });
        addSettingsChanges(merge_tree_settings_changes_history, "24.9",
        {
        });
        addSettingsChanges(merge_tree_settings_changes_history, "24.8",
        {
            {"deduplicate_merge_projection_mode", "ignore", "throw", "Do not allow to create inconsistent projection"}
        });
    });

    return merge_tree_settings_changes_history;
}

}<|MERGE_RESOLUTION|>--- conflicted
+++ resolved
@@ -875,16 +875,13 @@
     {
         addSettingsChanges(merge_tree_settings_changes_history, "25.9",
         {
-<<<<<<< HEAD
             {"escape_variant_subcolumn_filenames", false, true, "Escape special symbols for filenames created for Variant type subcolumns in Wide parts"},
-=======
             {"vertical_merge_optimize_lightweight_delete", false, true, "New setting"},
             {"replicated_deduplication_window", 1000, 10000, "increase default value"},
             {"shared_merge_tree_enable_automatic_empty_partitions_cleanup", false, false, "New setting"},
             {"shared_merge_tree_empty_partition_lifetime", 86400, 86400, "New setting"},
             {"shared_merge_tree_outdated_parts_group_size", 2, 2, "New setting"},
             {"shared_merge_tree_use_outdated_parts_compact_format", false, true, "Enable outdated parts v3 by default"},
->>>>>>> 7aa18b3e
         });
         addSettingsChanges(merge_tree_settings_changes_history, "25.8",
         {
