#pragma once

#include <Core/Field.h>
#include <Core/Settings.h>
#include <IO/ReadHelpers.h>
#include <IO/ReadBufferFromString.h>
#include <boost/algorithm/string.hpp>
#include <map>


namespace DB
{

namespace ErrorCodes
{
    extern const int BAD_ARGUMENTS;
}

class ClickHouseVersion
{
public:
    ClickHouseVersion(const String & version) /// NOLINT(google-explicit-constructor)
    {
        Strings split;
        boost::split(split, version, [](char c){ return c == '.'; });
        components.reserve(split.size());
        if (split.empty())
            throw Exception{ErrorCodes::BAD_ARGUMENTS, "Cannot parse ClickHouse version here: {}", version};

        for (const auto & split_element : split)
        {
            size_t component;
            ReadBufferFromString buf(split_element);
            if (!tryReadIntText(component, buf) || !buf.eof())
                throw Exception{ErrorCodes::BAD_ARGUMENTS, "Cannot parse ClickHouse version here: {}", version};
            components.push_back(component);
        }
    }

    ClickHouseVersion(const char * version) : ClickHouseVersion(String(version)) {} /// NOLINT(google-explicit-constructor)

    String toString() const
    {
        String version = std::to_string(components[0]);
        for (size_t i = 1; i < components.size(); ++i)
            version += "." + std::to_string(components[i]);

        return version;
    }

    bool operator<(const ClickHouseVersion & other) const
    {
        return components < other.components;
    }

    bool operator>=(const ClickHouseVersion & other) const
    {
        return components >= other.components;
    }

private:
    std::vector<size_t> components;
};

namespace SettingsChangesHistory
{
    struct SettingChange
    {
        String name;
        Field previous_value;
        Field new_value;
        String reason;
    };

    using SettingsChanges = std::vector<SettingChange>;
}

/// History of settings changes that controls some backward incompatible changes
/// across all ClickHouse versions. It maps ClickHouse version to settings changes that were done
/// in this version. This history contains both changes to existing settings and newly added settings.
/// Settings changes is a vector of structs
///     {setting_name, previous_value, new_value, reason}.
/// For newly added setting choose the most appropriate previous_value (for example, if new setting
/// controls new feature and it's 'true' by default, use 'false' as previous_value).
/// It's used to implement `compatibility` setting (see https://github.com/ClickHouse/ClickHouse/issues/35972)
static std::map<ClickHouseVersion, SettingsChangesHistory::SettingsChanges> settings_changes_history =
{
<<<<<<< HEAD
    {"24.5", {{"allow_experimental_join_condition", false, false, "Support join with inequal conditions which involve columns from both left and right table. e.g. t1.y < t2.y."},
              {"cross_join_min_rows_to_compress", 10000000, 10000000, "A new setting."},
              {"cross_join_min_bytes_to_compress", 1_GiB, 1_GiB, "A new setting."},
=======
    {"24.5", {{"allow_deprecated_functions", true, false, "Allow usage of deprecated functions"},
              {"allow_experimental_join_condition", false, false, "Support join with inequal conditions which involve columns from both left and right table. e.g. t1.y < t2.y."},
              {"output_format_parquet_use_custom_encoder", false, true, "Enable custom Parquet encoder."},
>>>>>>> c7eccf42
              }},
    {"24.4", {{"input_format_json_throw_on_bad_escape_sequence", true, true, "Allow to save JSON strings with bad escape sequences"},
              {"max_parsing_threads", 0, 0, "Add a separate setting to control number of threads in parallel parsing from files"},
              {"ignore_drop_queries_probability", 0, 0, "Allow to ignore drop queries in server with specified probability for testing purposes"},
              {"lightweight_deletes_sync", 2, 2, "The same as 'mutation_sync', but controls only execution of lightweight deletes"},
              {"query_cache_system_table_handling", "save", "throw", "The query cache no longer caches results of queries against system tables"},
              {"input_format_json_ignore_unnecessary_fields", false, true, "Ignore unnecessary fields and not parse them. Enabling this may not throw exceptions on json strings of invalid format or with duplicated fields"},
              {"input_format_hive_text_allow_variable_number_of_columns", false, true, "Ignore extra columns in Hive Text input (if file has more columns than expected) and treat missing fields in Hive Text input as default values."},
              {"allow_experimental_database_replicated", false, true, "Database engine Replicated is now in Beta stage"},
              {"temporary_data_in_cache_reserve_space_wait_lock_timeout_milliseconds", (10 * 60 * 1000), (10 * 60 * 1000), "Wait time to lock cache for sapce reservation in temporary data in filesystem cache"},
              {"optimize_rewrite_sum_if_to_count_if", false, true, "Only available for the analyzer, where it works correctly"},
              {"azure_allow_parallel_part_upload", "true", "true", "Use multiple threads for azure multipart upload."},
              {"max_recursive_cte_evaluation_depth", DBMS_RECURSIVE_CTE_MAX_EVALUATION_DEPTH, DBMS_RECURSIVE_CTE_MAX_EVALUATION_DEPTH, "Maximum limit on recursive CTE evaluation depth"},
              {"query_plan_convert_outer_join_to_inner_join", false, true, "Allow to convert OUTER JOIN to INNER JOIN if filter after JOIN always filters default values"},
              }},
    {"24.3", {{"s3_connect_timeout_ms", 1000, 1000, "Introduce new dedicated setting for s3 connection timeout"},
              {"allow_experimental_shared_merge_tree", false, true, "The setting is obsolete"},
              {"use_page_cache_for_disks_without_file_cache", false, false, "Added userspace page cache"},
              {"read_from_page_cache_if_exists_otherwise_bypass_cache", false, false, "Added userspace page cache"},
              {"page_cache_inject_eviction", false, false, "Added userspace page cache"},
              {"default_table_engine", "None", "MergeTree", "Set default table engine to MergeTree for better usability"},
              {"input_format_json_use_string_type_for_ambiguous_paths_in_named_tuples_inference_from_objects", false, false, "Allow to use String type for ambiguous paths during named tuple inference from JSON objects"},
              {"traverse_shadow_remote_data_paths", false, false, "Traverse shadow directory when query system.remote_data_paths."},
              {"throw_if_deduplication_in_dependent_materialized_views_enabled_with_async_insert", false, true, "Deduplication is dependent materialized view cannot work together with async inserts."},
              {"parallel_replicas_allow_in_with_subquery", false, true, "If true, subquery for IN will be executed on every follower replica"},
              {"log_processors_profiles", false, true, "Enable by default"},
              {"function_locate_has_mysql_compatible_argument_order", false, true, "Increase compatibility with MySQL's locate function."},
              {"allow_suspicious_primary_key", true, false, "Forbid suspicious PRIMARY KEY/ORDER BY for MergeTree (i.e. SimpleAggregateFunction)"},
              {"filesystem_cache_reserve_space_wait_lock_timeout_milliseconds", 1000, 1000, "Wait time to lock cache for sapce reservation in filesystem cache"},
              {"max_parser_backtracks", 0, 1000000, "Limiting the complexity of parsing"},
              {"analyzer_compatibility_join_using_top_level_identifier", false, false, "Force to resolve identifier in JOIN USING from projection"},
              {"distributed_insert_skip_read_only_replicas", false, false, "If true, INSERT into Distributed will skip read-only replicas"},
              {"keeper_max_retries", 10, 10, "Max retries for general keeper operations"},
              {"keeper_retry_initial_backoff_ms", 100, 100, "Initial backoff timeout for general keeper operations"},
              {"keeper_retry_max_backoff_ms", 5000, 5000, "Max backoff timeout for general keeper operations"},
              {"s3queue_allow_experimental_sharded_mode", false, false, "Enable experimental sharded mode of S3Queue table engine. It is experimental because it will be rewritten"},
              {"allow_experimental_analyzer", false, true, "Enable analyzer and planner by default."},
              {"merge_tree_read_split_ranges_into_intersecting_and_non_intersecting_injection_probability", 0.0, 0.0, "For testing of `PartsSplitter` - split read ranges into intersecting and non intersecting every time you read from MergeTree with the specified probability."},
              {"allow_get_client_http_header", false, false, "Introduced a new function."},
              {"output_format_pretty_row_numbers", false, true, "It is better for usability."},
              {"output_format_pretty_max_value_width_apply_for_single_value", true, false, "Single values in Pretty formats won't be cut."},
              {"output_format_parquet_string_as_string", false, true, "ClickHouse allows arbitrary binary data in the String data type, which is typically UTF-8. Parquet/ORC/Arrow Strings only support UTF-8. That's why you can choose which Arrow's data type to use for the ClickHouse String data type - String or Binary. While Binary would be more correct and compatible, using String by default will correspond to user expectations in most cases."},
              {"output_format_orc_string_as_string", false, true, "ClickHouse allows arbitrary binary data in the String data type, which is typically UTF-8. Parquet/ORC/Arrow Strings only support UTF-8. That's why you can choose which Arrow's data type to use for the ClickHouse String data type - String or Binary. While Binary would be more correct and compatible, using String by default will correspond to user expectations in most cases."},
              {"output_format_arrow_string_as_string", false, true, "ClickHouse allows arbitrary binary data in the String data type, which is typically UTF-8. Parquet/ORC/Arrow Strings only support UTF-8. That's why you can choose which Arrow's data type to use for the ClickHouse String data type - String or Binary. While Binary would be more correct and compatible, using String by default will correspond to user expectations in most cases."},
              {"output_format_parquet_compression_method", "lz4", "zstd", "Parquet/ORC/Arrow support many compression methods, including lz4 and zstd. ClickHouse supports each and every compression method. Some inferior tools, such as 'duckdb', lack support for the faster `lz4` compression method, that's why we set zstd by default."},
              {"output_format_orc_compression_method", "lz4", "zstd", "Parquet/ORC/Arrow support many compression methods, including lz4 and zstd. ClickHouse supports each and every compression method. Some inferior tools, such as 'duckdb', lack support for the faster `lz4` compression method, that's why we set zstd by default."},
              {"output_format_pretty_highlight_digit_groups", false, true, "If enabled and if output is a terminal, highlight every digit corresponding to the number of thousands, millions, etc. with underline."},
              {"geo_distance_returns_float64_on_float64_arguments", false, true, "Increase the default precision."},
              {"azure_max_inflight_parts_for_one_file", 20, 20, "The maximum number of a concurrent loaded parts in multipart upload request. 0 means unlimited."},
              {"azure_strict_upload_part_size", 0, 0, "The exact size of part to upload during multipart upload to Azure blob storage."},
              {"azure_min_upload_part_size", 16*1024*1024, 16*1024*1024, "The minimum size of part to upload during multipart upload to Azure blob storage."},
              {"azure_max_upload_part_size", 5ull*1024*1024*1024, 5ull*1024*1024*1024, "The maximum size of part to upload during multipart upload to Azure blob storage."},
              {"azure_upload_part_size_multiply_factor", 2, 2, "Multiply azure_min_upload_part_size by this factor each time azure_multiply_parts_count_threshold parts were uploaded from a single write to Azure blob storage."},
              {"azure_upload_part_size_multiply_parts_count_threshold", 500, 500, "Each time this number of parts was uploaded to Azure blob storage, azure_min_upload_part_size is multiplied by azure_upload_part_size_multiply_factor."},
              }},
    {"24.2", {{"allow_suspicious_variant_types", true, false, "Don't allow creating Variant type with suspicious variants by default"},
              {"validate_experimental_and_suspicious_types_inside_nested_types", false, true, "Validate usage of experimental and suspicious types inside nested types"},
              {"output_format_values_escape_quote_with_quote", false, false, "If true escape ' with '', otherwise quoted with \\'"},
              {"output_format_pretty_single_large_number_tip_threshold", 0, 1'000'000, "Print a readable number tip on the right side of the table if the block consists of a single number which exceeds this value (except 0)"},
              {"input_format_try_infer_exponent_floats", true, false, "Don't infer floats in exponential notation by default"},
              {"query_plan_optimize_prewhere", true, true, "Allow to push down filter to PREWHERE expression for supported storages"},
              {"async_insert_max_data_size", 1000000, 10485760, "The previous value appeared to be too small."},
              {"async_insert_poll_timeout_ms", 10, 10, "Timeout in milliseconds for polling data from asynchronous insert queue"},
              {"async_insert_use_adaptive_busy_timeout", false, true, "Use adaptive asynchronous insert timeout"},
              {"async_insert_busy_timeout_min_ms", 50, 50, "The minimum value of the asynchronous insert timeout in milliseconds; it also serves as the initial value, which may be increased later by the adaptive algorithm"},
              {"async_insert_busy_timeout_max_ms", 200, 200, "The minimum value of the asynchronous insert timeout in milliseconds; async_insert_busy_timeout_ms is aliased to async_insert_busy_timeout_max_ms"},
              {"async_insert_busy_timeout_increase_rate", 0.2, 0.2, "The exponential growth rate at which the adaptive asynchronous insert timeout increases"},
              {"async_insert_busy_timeout_decrease_rate", 0.2, 0.2, "The exponential growth rate at which the adaptive asynchronous insert timeout decreases"},
              {"format_template_row_format", "", "", "Template row format string can be set directly in query"},
              {"format_template_resultset_format", "", "", "Template result set format string can be set in query"},
              {"split_parts_ranges_into_intersecting_and_non_intersecting_final", true, true, "Allow to split parts ranges into intersecting and non intersecting during FINAL optimization"},
              {"split_intersecting_parts_ranges_into_layers_final", true, true, "Allow to split intersecting parts ranges into layers during FINAL optimization"},
              {"azure_max_single_part_copy_size", 256*1024*1024, 256*1024*1024, "The maximum size of object to copy using single part copy to Azure blob storage."},
              {"min_external_table_block_size_rows", DEFAULT_INSERT_BLOCK_SIZE, DEFAULT_INSERT_BLOCK_SIZE, "Squash blocks passed to external table to specified size in rows, if blocks are not big enough"},
              {"min_external_table_block_size_bytes", DEFAULT_INSERT_BLOCK_SIZE * 256, DEFAULT_INSERT_BLOCK_SIZE * 256, "Squash blocks passed to external table to specified size in bytes, if blocks are not big enough."},
              {"parallel_replicas_prefer_local_join", true, true, "If true, and JOIN can be executed with parallel replicas algorithm, and all storages of right JOIN part are *MergeTree, local JOIN will be used instead of GLOBAL JOIN."},
              {"optimize_time_filter_with_preimage", true, true, "Optimize Date and DateTime predicates by converting functions into equivalent comparisons without conversions (e.g. toYear(col) = 2023 -> col >= '2023-01-01' AND col <= '2023-12-31')"},
              {"extract_key_value_pairs_max_pairs_per_row", 0, 0, "Max number of pairs that can be produced by the `extractKeyValuePairs` function. Used as a safeguard against consuming too much memory."},
              {"default_view_definer", "CURRENT_USER", "CURRENT_USER", "Allows to set default `DEFINER` option while creating a view"},
              {"default_materialized_view_sql_security", "DEFINER", "DEFINER", "Allows to set a default value for SQL SECURITY option when creating a materialized view"},
              {"default_normal_view_sql_security", "INVOKER", "INVOKER", "Allows to set default `SQL SECURITY` option while creating a normal view"},
              {"mysql_map_string_to_text_in_show_columns", false, true, "Reduce the configuration effort to connect ClickHouse with BI tools."},
              {"mysql_map_fixed_string_to_text_in_show_columns", false, true, "Reduce the configuration effort to connect ClickHouse with BI tools."},
              }},
    {"24.1", {{"print_pretty_type_names", false, true, "Better user experience."},
              {"input_format_json_read_bools_as_strings", false, true, "Allow to read bools as strings in JSON formats by default"},
              {"output_format_arrow_use_signed_indexes_for_dictionary", false, true, "Use signed indexes type for Arrow dictionaries by default as it's recommended"},
              {"allow_experimental_variant_type", false, false, "Add new experimental Variant type"},
              {"use_variant_as_common_type", false, false, "Allow to use Variant in if/multiIf if there is no common type"},
              {"output_format_arrow_use_64_bit_indexes_for_dictionary", false, false, "Allow to use 64 bit indexes type in Arrow dictionaries"},
              {"parallel_replicas_mark_segment_size", 128, 128, "Add new setting to control segment size in new parallel replicas coordinator implementation"},
              {"ignore_materialized_views_with_dropped_target_table", false, false, "Add new setting to allow to ignore materialized views with dropped target table"},
              {"output_format_compression_level", 3, 3, "Allow to change compression level in the query output"},
              {"output_format_compression_zstd_window_log", 0, 0, "Allow to change zstd window log in the query output when zstd compression is used"},
              {"enable_zstd_qat_codec", false, false, "Add new ZSTD_QAT codec"},
              {"enable_vertical_final", false, true, "Use vertical final by default"},
              {"output_format_arrow_use_64_bit_indexes_for_dictionary", false, false, "Allow to use 64 bit indexes type in Arrow dictionaries"},
              {"max_rows_in_set_to_optimize_join", 100000, 0, "Disable join optimization as it prevents from read in order optimization"},
              {"output_format_pretty_color", true, "auto", "Setting is changed to allow also for auto value, disabling ANSI escapes if output is not a tty"},
              {"function_visible_width_behavior", 0, 1, "We changed the default behavior of `visibleWidth` to be more precise"},
              {"max_estimated_execution_time", 0, 0, "Separate max_execution_time and max_estimated_execution_time"},
              {"iceberg_engine_ignore_schema_evolution", false, false, "Allow to ignore schema evolution in Iceberg table engine"},
              {"optimize_injective_functions_in_group_by", false, true, "Replace injective functions by it's arguments in GROUP BY section in analyzer"},
              {"update_insert_deduplication_token_in_dependent_materialized_views", false, false, "Allow to update insert deduplication token with table identifier during insert in dependent materialized views"},
              {"azure_max_unexpected_write_error_retries", 4, 4, "The maximum number of retries in case of unexpected errors during Azure blob storage write"},
              {"split_parts_ranges_into_intersecting_and_non_intersecting_final", false, true, "Allow to split parts ranges into intersecting and non intersecting during FINAL optimization"},
              {"split_intersecting_parts_ranges_into_layers_final", true, true, "Allow to split intersecting parts ranges into layers during FINAL optimization"}}},
    {"23.12", {{"allow_suspicious_ttl_expressions", true, false, "It is a new setting, and in previous versions the behavior was equivalent to allowing."},
              {"input_format_parquet_allow_missing_columns", false, true, "Allow missing columns in Parquet files by default"},
              {"input_format_orc_allow_missing_columns", false, true, "Allow missing columns in ORC files by default"},
              {"input_format_arrow_allow_missing_columns", false, true, "Allow missing columns in Arrow files by default"}}},
    {"23.9", {{"optimize_group_by_constant_keys", false, true, "Optimize group by constant keys by default"},
              {"input_format_json_try_infer_named_tuples_from_objects", false, true, "Try to infer named Tuples from JSON objects by default"},
              {"input_format_json_read_numbers_as_strings", false, true, "Allow to read numbers as strings in JSON formats by default"},
              {"input_format_json_read_arrays_as_strings", false, true, "Allow to read arrays as strings in JSON formats by default"},
              {"input_format_json_infer_incomplete_types_as_strings", false, true, "Allow to infer incomplete types as Strings in JSON formats by default"},
              {"input_format_json_try_infer_numbers_from_strings", true, false, "Don't infer numbers from strings in JSON formats by default to prevent possible parsing errors"},
              {"http_write_exception_in_output_format", false, true, "Output valid JSON/XML on exception in HTTP streaming."}}},
    {"23.8", {{"rewrite_count_distinct_if_with_count_distinct_implementation", false, true, "Rewrite countDistinctIf with count_distinct_implementation configuration"}}},
    {"23.7", {{"function_sleep_max_microseconds_per_block", 0, 3000000, "In previous versions, the maximum sleep time of 3 seconds was applied only for `sleep`, but not for `sleepEachRow` function. In the new version, we introduce this setting. If you set compatibility with the previous versions, we will disable the limit altogether."}}},
    {"23.6", {{"http_send_timeout", 180, 30, "3 minutes seems crazy long. Note that this is timeout for a single network write call, not for the whole upload operation."},
              {"http_receive_timeout", 180, 30, "See http_send_timeout."}}},
    {"23.5", {{"input_format_parquet_preserve_order", true, false, "Allow Parquet reader to reorder rows for better parallelism."},
              {"parallelize_output_from_storages", false, true, "Allow parallelism when executing queries that read from file/url/s3/etc. This may reorder rows."},
              {"use_with_fill_by_sorting_prefix", false, true, "Columns preceding WITH FILL columns in ORDER BY clause form sorting prefix. Rows with different values in sorting prefix are filled independently"},
              {"output_format_parquet_compliant_nested_types", false, true, "Change an internal field name in output Parquet file schema."}}},
    {"23.4", {{"allow_suspicious_indices", true, false, "If true, index can defined with identical expressions"},
              {"allow_nonconst_timezone_arguments", true, false, "Allow non-const timezone arguments in certain time-related functions like toTimeZone(), fromUnixTimestamp*(), snowflakeToDateTime*()."},
              {"connect_timeout_with_failover_ms", 50, 1000, "Increase default connect timeout because of async connect"},
              {"connect_timeout_with_failover_secure_ms", 100, 1000, "Increase default secure connect timeout because of async connect"},
              {"hedged_connection_timeout_ms", 100, 50, "Start new connection in hedged requests after 50 ms instead of 100 to correspond with previous connect timeout"}}},
    {"23.3", {{"output_format_parquet_version", "1.0", "2.latest", "Use latest Parquet format version for output format"},
              {"input_format_json_ignore_unknown_keys_in_named_tuple", false, true, "Improve parsing JSON objects as named tuples"},
              {"input_format_native_allow_types_conversion", false, true, "Allow types conversion in Native input forma"},
              {"output_format_arrow_compression_method", "none", "lz4_frame", "Use lz4 compression in Arrow output format by default"},
              {"output_format_parquet_compression_method", "snappy", "lz4", "Use lz4 compression in Parquet output format by default"},
              {"output_format_orc_compression_method", "none", "lz4_frame", "Use lz4 compression in ORC output format by default"},
              {"async_query_sending_for_remote", false, true, "Create connections and send query async across shards"}}},
    {"23.2", {{"output_format_parquet_fixed_string_as_fixed_byte_array", false, true, "Use Parquet FIXED_LENGTH_BYTE_ARRAY type for FixedString by default"},
              {"output_format_arrow_fixed_string_as_fixed_byte_array", false, true, "Use Arrow FIXED_SIZE_BINARY type for FixedString by default"},
              {"query_plan_remove_redundant_distinct", false, true, "Remove redundant Distinct step in query plan"},
              {"optimize_duplicate_order_by_and_distinct", true, false, "Remove duplicate ORDER BY and DISTINCT if it's possible"},
              {"insert_keeper_max_retries", 0, 20, "Enable reconnections to Keeper on INSERT, improve reliability"}}},
    {"23.1", {{"input_format_json_read_objects_as_strings", 0, 1, "Enable reading nested json objects as strings while object type is experimental"},
              {"input_format_json_defaults_for_missing_elements_in_named_tuple", false, true, "Allow missing elements in JSON objects while reading named tuples by default"},
              {"input_format_csv_detect_header", false, true, "Detect header in CSV format by default"},
              {"input_format_tsv_detect_header", false, true, "Detect header in TSV format by default"},
              {"input_format_custom_detect_header", false, true, "Detect header in CustomSeparated format by default"},
              {"query_plan_remove_redundant_sorting", false, true, "Remove redundant sorting in query plan. For example, sorting steps related to ORDER BY clauses in subqueries"}}},
    {"22.12", {{"max_size_to_preallocate_for_aggregation", 10'000'000, 100'000'000, "This optimizes performance"},
               {"query_plan_aggregation_in_order", 0, 1, "Enable some refactoring around query plan"},
               {"format_binary_max_string_size", 0, 1_GiB, "Prevent allocating large amount of memory"}}},
    {"22.11", {{"use_structure_from_insertion_table_in_table_functions", 0, 2, "Improve using structure from insertion table in table functions"}}},
    {"23.4", {{"formatdatetime_f_prints_single_zero", true, false, "Improved compatibility with MySQL DATE_FORMAT()/STR_TO_DATE()"}}},
    {"23.4", {{"formatdatetime_parsedatetime_m_is_month_name", false, true, "Improved compatibility with MySQL DATE_FORMAT/STR_TO_DATE"}}},
    {"23.11", {{"parsedatetime_parse_without_leading_zeros", false, true, "Improved compatibility with MySQL DATE_FORMAT/STR_TO_DATE"}}},
    {"22.9", {{"force_grouping_standard_compatibility", false, true, "Make GROUPING function output the same as in SQL standard and other DBMS"}}},
    {"22.7", {{"cross_to_inner_join_rewrite", 1, 2, "Force rewrite comma join to inner"},
              {"enable_positional_arguments", false, true, "Enable positional arguments feature by default"},
              {"format_csv_allow_single_quotes", true, false, "Most tools don't treat single quote in CSV specially, don't do it by default too"}}},
    {"22.6", {{"output_format_json_named_tuples_as_objects", false, true, "Allow to serialize named tuples as JSON objects in JSON formats by default"},
              {"input_format_skip_unknown_fields", false, true, "Optimize reading subset of columns for some input formats"}}},
    {"22.5", {{"memory_overcommit_ratio_denominator", 0, 1073741824, "Enable memory overcommit feature by default"},
              {"memory_overcommit_ratio_denominator_for_user", 0, 1073741824, "Enable memory overcommit feature by default"}}},
    {"22.4", {{"allow_settings_after_format_in_insert", true, false, "Do not allow SETTINGS after FORMAT for INSERT queries because ClickHouse interpret SETTINGS as some values, which is misleading"}}},
    {"22.3", {{"cast_ipv4_ipv6_default_on_conversion_error", true, false, "Make functions cast(value, 'IPv4') and cast(value, 'IPv6') behave same as toIPv4 and toIPv6 functions"}}},
    {"21.12", {{"stream_like_engine_allow_direct_select", true, false, "Do not allow direct select for Kafka/RabbitMQ/FileLog by default"}}},
    {"21.9", {{"output_format_decimal_trailing_zeros", true, false, "Do not output trailing zeros in text representation of Decimal types by default for better looking output"},
              {"use_hedged_requests", false, true, "Enable Hedged Requests feature by default"}}},
    {"21.7", {{"legacy_column_name_of_tuple_literal", true, false, "Add this setting only for compatibility reasons. It makes sense to set to 'true', while doing rolling update of cluster from version lower than 21.7 to higher"}}},
    {"21.5", {{"async_socket_for_remote", false, true, "Fix all problems and turn on asynchronous reads from socket for remote queries by default again"}}},
    {"21.3", {{"async_socket_for_remote", true, false, "Turn off asynchronous reads from socket for remote queries because of some problems"},
              {"optimize_normalize_count_variants", false, true, "Rewrite aggregate functions that semantically equals to count() as count() by default"},
              {"normalize_function_names", false, true, "Normalize function names to their canonical names, this was needed for projection query routing"}}},
    {"21.2", {{"enable_global_with_statement", false, true, "Propagate WITH statements to UNION queries and all subqueries by default"}}},
    {"21.1", {{"insert_quorum_parallel", false, true, "Use parallel quorum inserts by default. It is significantly more convenient to use than sequential quorum inserts"},
              {"input_format_null_as_default", false, true, "Allow to insert NULL as default for input formats by default"},
              {"optimize_on_insert", false, true, "Enable data optimization on INSERT by default for better user experience"},
              {"use_compact_format_in_distributed_parts_names", false, true, "Use compact format for async INSERT into Distributed tables by default"}}},
    {"20.10", {{"format_regexp_escaping_rule", "Escaped", "Raw", "Use Raw as default escaping rule for Regexp format to male the behaviour more like to what users expect"}}},
    {"20.7", {{"show_table_uuid_in_table_create_query_if_not_nil", true, false, "Stop showing  UID of the table in its CREATE query for Engine=Atomic"}}},
    {"20.5", {{"input_format_with_names_use_header", false, true, "Enable using header with names for formats with WithNames/WithNamesAndTypes suffixes"},
              {"allow_suspicious_codecs", true, false, "Don't allow to specify meaningless compression codecs"}}},
    {"20.4", {{"validate_polygons", false, true, "Throw exception if polygon is invalid in function pointInPolygon by default instead of returning possibly wrong results"}}},
    {"19.18", {{"enable_scalar_subquery_optimization", false, true, "Prevent scalar subqueries from (de)serializing large scalar values and possibly avoid running the same subquery more than once"}}},
    {"19.14", {{"any_join_distinct_right_table_keys", true, false, "Disable ANY RIGHT and ANY FULL JOINs by default to avoid inconsistency"}}},
    {"19.12", {{"input_format_defaults_for_omitted_fields", false, true, "Enable calculation of complex default expressions for omitted fields for some input formats, because it should be the expected behaviour"}}},
    {"19.5", {{"max_partitions_per_insert_block", 0, 100, "Add a limit for the number of partitions in one block"}}},
    {"18.12.17", {{"enable_optimize_predicate_expression", 0, 1, "Optimize predicates to subqueries by default"}}},
};

}<|MERGE_RESOLUTION|>--- conflicted
+++ resolved
@@ -85,15 +85,11 @@
 /// It's used to implement `compatibility` setting (see https://github.com/ClickHouse/ClickHouse/issues/35972)
 static std::map<ClickHouseVersion, SettingsChangesHistory::SettingsChanges> settings_changes_history =
 {
-<<<<<<< HEAD
-    {"24.5", {{"allow_experimental_join_condition", false, false, "Support join with inequal conditions which involve columns from both left and right table. e.g. t1.y < t2.y."},
-              {"cross_join_min_rows_to_compress", 10000000, 10000000, "A new setting."},
-              {"cross_join_min_bytes_to_compress", 1_GiB, 1_GiB, "A new setting."},
-=======
     {"24.5", {{"allow_deprecated_functions", true, false, "Allow usage of deprecated functions"},
               {"allow_experimental_join_condition", false, false, "Support join with inequal conditions which involve columns from both left and right table. e.g. t1.y < t2.y."},
               {"output_format_parquet_use_custom_encoder", false, true, "Enable custom Parquet encoder."},
->>>>>>> c7eccf42
+              {"cross_join_min_rows_to_compress", 10000000, 10000000, "A new setting."},
+              {"cross_join_min_bytes_to_compress", 1_GiB, 1_GiB, "A new setting."},
               }},
     {"24.4", {{"input_format_json_throw_on_bad_escape_sequence", true, true, "Allow to save JSON strings with bad escape sequences"},
               {"max_parsing_threads", 0, 0, "Add a separate setting to control number of threads in parallel parsing from files"},
