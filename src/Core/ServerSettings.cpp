#include <Access/AccessControl.h>
#include <Columns/IColumn.h>
#include <Core/BaseSettings.h>
#include <Core/BaseSettingsFwdMacrosImpl.h>
#include <Core/ServerSettings.h>
#include <IO/MMappedFileCache.h>
#include <Interpreters/Cache/QueryConditionCache.h>
#include <IO/UncompressedCache.h>
#include <IO/SharedThreadPools.h>
#include <Interpreters/Context.h>
#include <Interpreters/ProcessList.h>
#include <Storages/MarkCache.h>
#include <Storages/MergeTree/MergeTreeBackgroundExecutor.h>
#include <Storages/System/ServerSettingColumnsParams.h>
#include <Common/Config/ConfigReloader.h>
#include <Common/MemoryTracker.h>

#include <Poco/Util/AbstractConfiguration.h>


namespace CurrentMetrics
{
extern const Metric BackgroundSchedulePoolSize;
extern const Metric BackgroundBufferFlushSchedulePoolSize;
extern const Metric BackgroundDistributedSchedulePoolSize;
extern const Metric BackgroundMessageBrokerSchedulePoolSize;
}

namespace DB
{

// clang-format off

#define LIST_OF_SERVER_SETTINGS(DECLARE, ALIAS) \
    DECLARE(UInt64, dictionary_background_reconnect_interval, 1000, "Interval in milliseconds for reconnection attempts of failed MySQL and Postgres dictionaries having `background_reconnect` enabled.", 0) \
    DECLARE(Bool, show_addresses_in_stack_traces, true, R"(If it is set true will show addresses in stack traces)", 0) \
    DECLARE(Bool, shutdown_wait_unfinished_queries, false, R"(If set true ClickHouse will wait for running queries finish before shutdown.)", 0) \
    DECLARE(UInt64, shutdown_wait_unfinished, 5, R"(Delay in seconds to wait for unfinished queries)", 0) \
    DECLARE(UInt64, max_thread_pool_size, 10000, R"(
    ClickHouse uses threads from the Global Thread pool to process queries. If there is no idle thread to process a query, then a new thread is created in the pool. `max_thread_pool_size` limits the maximum number of threads in the pool.

    **Example**

    ```xml
    <max_thread_pool_size>12000</max_thread_pool_size>
    ```
    )", 0) \
    DECLARE(UInt64, max_thread_pool_free_size, 1000, R"(
    If the number of **idle** threads in the Global Thread pool is greater than [`max_thread_pool_free_size`](/operations/server-configuration-parameters/settings#max_thread_pool_free_size), then ClickHouse releases resources occupied by some threads and the pool size is decreased. Threads can be created again if necessary.

    **Example**

    ```xml
    <max_thread_pool_free_size>1200</max_thread_pool_free_size>
    ```
    )", 0) \
    DECLARE(UInt64, thread_pool_queue_size, 10000, R"(
    The maximum number of jobs that can be scheduled on the Global Thread pool. Increasing queue size leads to larger memory usage. It is recommended to keep this value equal to [`max_thread_pool_size`](/operations/server-configuration-parameters/settings#max_thread_pool_size).

    :::note
    A value of `0` means unlimited.
    :::

    **Example**

    ```xml
    <thread_pool_queue_size>12000</thread_pool_queue_size>
    ```
    )", 0) \
    DECLARE(UInt64, max_io_thread_pool_size, 100, R"(
    ClickHouse uses threads from the IO Thread pool to do some IO operations (e.g. to interact with S3). `max_io_thread_pool_size` limits the maximum number of threads in the pool.
    )", 0) \
    DECLARE(UInt64, max_io_thread_pool_free_size, 0, R"(
    If the number of **idle** threads in the IO Thread pool exceeds `max_io_thread_pool_free_size`, ClickHouse will release resources occupied by idling threads and decrease the pool size. Threads can be created again if necessary.
    )", 0) \
    DECLARE(UInt64, io_thread_pool_queue_size, 10000, R"(
    The maximum number of jobs that can be scheduled on the IO Thread pool.

    :::note
    A value of `0` means unlimited.
    :::
    )", 0) \
    DECLARE(UInt64, max_prefixes_deserialization_thread_pool_size, 100, R"(
    ClickHouse uses threads from the prefixes deserialization Thread pool for parallel reading of metadata of columns and subcolumns from file prefixes in Wide parts in MergeTree. `max_prefixes_deserialization_thread_pool_size` limits the maximum number of threads in the pool.
    )", 0) \
    DECLARE(UInt64, max_prefixes_deserialization_thread_pool_free_size, 0, R"(
    If the number of **idle** threads in the prefixes deserialization Thread pool exceeds `max_prefixes_deserialization_thread_pool_free_size`, ClickHouse will release resources occupied by idling threads and decrease the pool size. Threads can be created again if necessary.
    )", 0) \
    DECLARE(UInt64, prefixes_deserialization_thread_pool_thread_pool_queue_size, 10000, R"(
    The maximum number of jobs that can be scheduled on the prefixes deserialization Thread pool.

    :::note
    A value of `0` means unlimited.
    :::
    )", 0) \
    DECLARE(UInt64, max_format_parsing_thread_pool_size, 100, R"(
    Maximum total number of threads to use for parsing input.
    )", 0) \
    DECLARE(UInt64, max_format_parsing_thread_pool_free_size, 0, R"(
    Maximum number of idle standby threads to keep in the thread pool for parsing input.
    )", 0) \
    DECLARE(UInt64, format_parsing_thread_pool_queue_size, 10000, R"(
    The maximum number of jobs that can be scheduled on thread pool for parsing input.

    :::note
    A value of `0` means unlimited.
    :::
    )", 0) \
    DECLARE(UInt64, max_fetch_partition_thread_pool_size, 64, R"(The number of threads for ALTER TABLE FETCH PARTITION.)", 0) \
    DECLARE(UInt64, max_active_parts_loading_thread_pool_size, 64, R"(The number of threads to load active set of data parts (Active ones) at startup.)", 0) \
    DECLARE(UInt64, max_outdated_parts_loading_thread_pool_size, 32, R"(The number of threads to load inactive set of data parts (Outdated ones) at startup.)", 0) \
    DECLARE(UInt64, max_unexpected_parts_loading_thread_pool_size, 8, R"(The number of threads to load inactive set of data parts (Unexpected ones) at startup.)", 0) \
    DECLARE(UInt64, max_parts_cleaning_thread_pool_size, 128, R"(The number of threads for concurrent removal of inactive data parts.)", 0) \
    DECLARE(UInt64, max_mutations_bandwidth_for_server, 0, R"(The maximum read speed of all mutations on server in bytes per second. Zero means unlimited.)", 0) \
    DECLARE(UInt64, max_merges_bandwidth_for_server, 0, R"(The maximum read speed of all merges on server in bytes per second. Zero means unlimited.)", 0) \
    DECLARE(UInt64, max_replicated_fetches_network_bandwidth_for_server, 0, R"(The maximum speed of data exchange over the network in bytes per second for replicated fetches. Zero means unlimited.)", 0) \
    DECLARE(UInt64, max_replicated_sends_network_bandwidth_for_server, 0, R"(The maximum speed of data exchange over the network in bytes per second for replicated sends. Zero means unlimited.)", 0) \
    DECLARE(UInt64, max_remote_read_network_bandwidth_for_server, 0, R"(
    The maximum speed of data exchange over the network in bytes per second for read.

    :::note
    A value of `0` (default) means unlimited.
    :::
    )", 0) \
    DECLARE(UInt64, max_remote_write_network_bandwidth_for_server, 0, R"(
    The maximum speed of data exchange over the network in bytes per second for write.

    :::note
    A value of `0` (default) means unlimited.
    :::
    )", 0) \
    DECLARE(UInt64, max_local_read_bandwidth_for_server, 0, R"(
    The maximum speed of local reads in bytes per second.

    :::note
    A value of `0` means unlimited.
    :::
    )", 0) \
    DECLARE(UInt64, max_local_write_bandwidth_for_server, 0, R"(
    The maximum speed of local writes in bytes per seconds.

    :::note
    A value of `0` means unlimited.
    :::
    )", 0) \
    DECLARE(UInt64, max_backups_io_thread_pool_size, 1000, R"(ClickHouse uses threads from the Backups IO Thread pool to do S3 backup IO operations. `max_backups_io_thread_pool_size` limits the maximum number of threads in the pool.)", 0) \
    DECLARE(UInt64, max_backups_io_thread_pool_free_size, 0, R"(If the number of **idle** threads in the Backups IO Thread pool exceeds `max_backup_io_thread_pool_free_size`, ClickHouse will release resources occupied by idling threads and decrease the pool size. Threads can be created again if necessary.)", 0) \
    DECLARE(UInt64, backups_io_thread_pool_queue_size, 0, R"(
    The maximum number of jobs that can be scheduled on the Backups IO Thread pool. It is recommended to keep this queue unlimited due to the current S3 backup logic.

    :::note
    A value of `0` (default) means unlimited.
    :::
    )", 0) \
    DECLARE(NonZeroUInt64, backup_threads, 16, R"(The maximum number of threads to execute `BACKUP` requests.)", 0) \
    DECLARE(UInt64, max_backup_bandwidth_for_server, 0, R"(The maximum read speed in bytes per second for all backups on server. Zero means unlimited.)", 0) \
    DECLARE(NonZeroUInt64, restore_threads, 16, R"(The maximum number of threads to execute RESTORE requests.)", 0) \
    DECLARE(Bool, shutdown_wait_backups_and_restores, true, R"(If set to true ClickHouse will wait for running backups and restores to finish before shutdown.)", 0) \
    DECLARE(Double, cannot_allocate_thread_fault_injection_probability, 0, R"(For testing purposes.)", 0) \
    DECLARE(Int32, max_connections, 4096, R"(Max server connections.)", 0) \
    DECLARE(UInt32, asynchronous_metrics_update_period_s, 1, R"(Period in seconds for updating asynchronous metrics.)", 0) \
    DECLARE(Bool, asynchronous_metrics_enable_heavy_metrics, false, R"(Enable the calculation of heavy asynchronous metrics.)", 0) \
    DECLARE(UInt32, asynchronous_heavy_metrics_update_period_s, 120, R"(Period in seconds for updating heavy asynchronous metrics.)", 0) \
    DECLARE(String, default_database, "default", R"(The default database name.)", 0) \
    DECLARE(String, tmp_policy, "", R"(
    Policy for storage with temporary data. All files with `tmp` prefix will be removed at start.

    :::note
    Recommendations for using object storage as `tmp_policy`:
    - Use separate `bucket:path` on each server
    - Use `metadata_type=plain`
    - You may also want to set TTL for this bucket
    :::

    :::note
    - Only one option can be used to configure temporary data storage: `tmp_path` ,`tmp_policy`, `temporary_data_in_cache`.
    - `move_factor`, `keep_free_space_bytes`,`max_data_part_size_bytes` and are ignored.
    - Policy should have exactly *one volume*

    For more information see the [MergeTree Table Engine](/engines/table-engines/mergetree-family/mergetree) documentation.
    :::

    **Example**

    When `/disk1` is full, temporary data will be stored on `/disk2`.

    ```xml
    <clickhouse>
    <storage_configuration>
        <disks>
            <disk1>
                <path>/disk1/</path>
            </disk1>
            <disk2>
                <path>/disk2/</path>
            </disk2>
        </disks>

        <policies>
            <!-- highlight-start -->
            <tmp_two_disks>
                <volumes>
                    <main>
                        <disk>disk1</disk>
                        <disk>disk2</disk>
                    </main>
                </volumes>
            </tmp_two_disks>
            <!-- highlight-end -->
        </policies>
    </storage_configuration>

    <!-- highlight-start -->
    <tmp_policy>tmp_two_disks</tmp_policy>
    <!-- highlight-end -->
    </clickhouse>
    ```
    )", 0) \
    DECLARE(UInt64, max_temporary_data_on_disk_size, 0, R"(
    The maximum amount of storage that could be used for external aggregation, joins or sorting.
    Queries that exceed this limit will fail with an exception.

    :::note
    A value of `0` means unlimited.
    :::

    See also:
    - [`max_temporary_data_on_disk_size_for_user`](/operations/settings/settings#max_temporary_data_on_disk_size_for_user)
    - [`max_temporary_data_on_disk_size_for_query`](/operations/settings/settings#max_temporary_data_on_disk_size_for_query)
    )", 0) \
    DECLARE(String, temporary_data_in_cache, "", R"(
    With this option, temporary data will be stored in the cache for the particular disk.
    In this section, you should specify the disk name with the type `cache`.
    In that case, the cache and temporary data will share the same space, and the disk cache can be evicted to create temporary data.

    :::note
    Only one option can be used to configure temporary data storage: `tmp_path` ,`tmp_policy`, `temporary_data_in_cache`.
    :::

    **Example**

    Both the cache for `local_disk`, and temporary data will be stored in `/tiny_local_cache` on the filesystem, managed by `tiny_local_cache`.

    ```xml
    <clickhouse>
    <storage_configuration>
        <disks>
            <local_disk>
                <type>local</type>
                <path>/local_disk/</path>
            </local_disk>

            <!-- highlight-start -->
            <tiny_local_cache>
                <type>cache</type>
                <disk>local_disk</disk>
                <path>/tiny_local_cache/</path>
                <max_size_rows>10M</max_size_rows>
                <max_file_segment_size>1M</max_file_segment_size>
                <cache_on_write_operations>1</cache_on_write_operations>
            </tiny_local_cache>
            <!-- highlight-end -->
        </disks>
    </storage_configuration>

    <!-- highlight-start -->
    <temporary_data_in_cache>tiny_local_cache</temporary_data_in_cache>
    <!-- highlight-end -->
    </clickhouse>
    ```
    )", 0) \
    DECLARE(UInt64, aggregate_function_group_array_max_element_size, 0xFFFFFF, R"(Max array element size in bytes for groupArray function. This limit is checked at serialization and help to avoid large state size.)", 0) \
    DECLARE(GroupArrayActionWhenLimitReached, aggregate_function_group_array_action_when_limit_is_reached, GroupArrayActionWhenLimitReached::THROW, R"(Action to execute when max array element size is exceeded in groupArray: `throw` exception, or `discard` extra values)", 0) \
    DECLARE(UInt64, max_server_memory_usage, 0, R"(
    The maximum amount of memory the server is allowed to use, expressed in bytes.

    :::note
    The maximum memory consumption of the server is further restricted by setting `max_server_memory_usage_to_ram_ratio`.
    :::

    As a special case, a value of `0` (default) means the server may consume all available memory (excluding further restrictions imposed by `max_server_memory_usage_to_ram_ratio`).
    )", 0) \
    DECLARE(Double, max_server_memory_usage_to_ram_ratio, 0.9, R"(
    The maximum amount of memory the server is allowed to use, expressed as a ratio to all available memory.

    For example, a value of `0.9` (default) means that the server may consume 90% of the available memory.

    Allows lowering the memory usage on low-memory systems.
    On hosts with low RAM and swap, you may possibly need setting [`max_server_memory_usage_to_ram_ratio`](#max_server_memory_usage_to_ram_ratio) set larger than 1.

    :::note
    The maximum memory consumption of the server is further restricted by setting `max_server_memory_usage`.
    :::
    )", 0) \
    DECLARE(UInt64, merges_mutations_memory_usage_soft_limit, 0, R"(
    Sets the limit on how much RAM is allowed to use for performing merge and mutation operations.
    If ClickHouse reaches the limit set, it won't schedule any new background merge or mutation operations but will continue to execute already scheduled tasks.

    :::note
    A value of `0` means unlimited.
    :::

    **Example**

    ```xml
    <merges_mutations_memory_usage_soft_limit>0</merges_mutations_memory_usage_soft_limit>
    ```
    )", 0) \
    DECLARE(Double, merges_mutations_memory_usage_to_ram_ratio, 0.5, R"(
    The default `merges_mutations_memory_usage_soft_limit` value is calculated as `memory_amount * merges_mutations_memory_usage_to_ram_ratio`.

    **See also:**

    - [max_memory_usage](/operations/settings/settings#max_memory_usage)
    - [merges_mutations_memory_usage_soft_limit](/operations/server-configuration-parameters/settings#merges_mutations_memory_usage_soft_limit)
    )", 0) \
    DECLARE(Bool, allow_use_jemalloc_memory, true, R"(Allows to use jemalloc memory.)", 0) \
    DECLARE(UInt64, cgroups_memory_usage_observer_wait_time, 15, R"(
    Interval in seconds during which the server's maximum allowed memory consumption is adjusted by the corresponding threshold in cgroups.

    To disable the cgroup observer, set this value to `0`.

    see settings:
    - [`cgroup_memory_watcher_hard_limit_ratio`](/operations/server-configuration-parameters/settings#cgroup_memory_watcher_hard_limit_ratio)
    - [`cgroup_memory_watcher_soft_limit_ratio`](/operations/server-configuration-parameters/settings#cgroup_memory_watcher_soft_limit_ratio).
    )", 0) \
    DECLARE(Double, cgroup_memory_watcher_hard_limit_ratio, 0.95, R"(
    Specifies the "hard" threshold of the memory consumption of the server process according to cgroups after which the server's
    maximum memory consumption is adjusted to the threshold value.

    See settings:
    - [`cgroups_memory_usage_observer_wait_time`](/operations/server-configuration-parameters/settings#cgroups_memory_usage_observer_wait_time)
    - [`cgroup_memory_watcher_soft_limit_ratio`](/operations/server-configuration-parameters/settings#cgroup_memory_watcher_soft_limit_ratio)
    )", 0) \
    DECLARE(Double, cgroup_memory_watcher_soft_limit_ratio, 0.9, R"(
    Specifies the "soft" threshold of the memory consumption of the server process according to cgroups after which arenas in
    jemalloc are purged.

    See settings:
    - [`cgroups_memory_usage_observer_wait_time`](/operations/server-configuration-parameters/settings#cgroups_memory_usage_observer_wait_time)
    - [`cgroup_memory_watcher_hard_limit_ratio`](/operations/server-configuration-parameters/settings#cgroup_memory_watcher_hard_limit_ratio)
    )", 0) \
    DECLARE(UInt64, async_insert_threads, 16, R"(Maximum number of threads to actually parse and insert data in background. Zero means asynchronous mode is disabled)", 0) \
    DECLARE(Bool, async_insert_queue_flush_on_shutdown, true, R"(If true queue of asynchronous inserts is flushed on graceful shutdown)", 0) \
    DECLARE(Bool, ignore_empty_sql_security_in_create_view_query, true, R"(
    If true, ClickHouse doesn't write defaults for empty SQL security statement in `CREATE VIEW` queries.

    :::note
    This setting is only necessary for the migration period and will become obsolete in 24.4
    :::
    )", 0)  \
    DECLARE(UInt64, max_build_vector_similarity_index_thread_pool_size, 16, R"(
    The maximum number of threads to use for building vector indexes.

    :::note
    A value of `0` means all cores.
    :::
    )", 0) \
    \
    /* Database Catalog */ \
    DECLARE(UInt64, database_atomic_delay_before_drop_table_sec, 8 * 60, R"(
    The delay during which a dropped table can be restored using the [`UNDROP`](/sql-reference/statements/undrop.md) statement. If `DROP TABLE` ran with a `SYNC` modifier, the setting is ignored.
    The default for this setting is `480` (8 minutes).
    )", 0) \
    DECLARE(UInt64, database_catalog_unused_dir_hide_timeout_sec, 60 * 60, R"(
    Parameter of a task that cleans up garbage from `store/` directory.
    If some subdirectory is not used by clickhouse-server and this directory was not modified for last
    [`database_catalog_unused_dir_hide_timeout_sec`](/operations/server-configuration-parameters/settings#database_catalog_unused_dir_hide_timeout_sec) seconds, the task will "hide" this directory by
    removing all access rights. It also works for directories that clickhouse-server does not
    expect to see inside `store/`.

    :::note
    A value of `0` means "immediately".
    :::
    )", 0) \
    DECLARE(UInt64, database_catalog_unused_dir_rm_timeout_sec, 30 * 24 * 60 * 60, R"(
    Parameter of a task that cleans up garbage from `store/` directory.
    If some subdirectory is not used by clickhouse-server and it was previously "hidden"
    (see [database_catalog_unused_dir_hide_timeout_sec](/operations/server-configuration-parameters/settings#database_catalog_unused_dir_hide_timeout_sec))
    and this directory was not modified for last
    [`database_catalog_unused_dir_rm_timeout_sec`]/operations/server-configuration-parameters/settings#database_catalog_unused_dir_rm_timeout_sec) seconds, the task will remove this directory.
    It also works for directories that clickhouse-server does not
    expect to see inside `store/`.

    :::note
    A value of `0` means "never". The default value corresponds to 30 days.
    :::
    )", 0) \
    DECLARE(UInt64, database_catalog_unused_dir_cleanup_period_sec, 24 * 60 * 60, R"(
    Parameter of a task that cleans up garbage from `store/` directory.
    Sets scheduling period of the task.

    :::note
    A value of `0` means "never". The default value corresponds to 1 day.
    :::
    )", 0) \
    DECLARE(UInt64, database_catalog_drop_error_cooldown_sec, 5, R"(In case of a failed table drop, ClickHouse will wait for this time-out before retrying the operation.)", 0) \
    DECLARE(UInt64, database_catalog_drop_table_concurrency, 16, R"(The size of the threadpool used for dropping tables.)", 0) \
    \
    \
    DECLARE(UInt64, max_concurrent_queries, 0, R"(
    Limit on total number of concurrently executed queries. Note that limits on `INSERT` and `SELECT` queries, and on the maximum number of queries for users must also be considered.

    See also:
    - [`max_concurrent_insert_queries`](/operations/server-configuration-parameters/settings#max_concurrent_insert_queries)
    - [`max_concurrent_select_queries`](/operations/server-configuration-parameters/settings#max_concurrent_select_queries)
    - [`max_concurrent_queries_for_all_users`](/operations/settings/settings#max_concurrent_queries_for_all_users)

    :::note

    A value of `0` (default) means unlimited.

    This setting can be modified at runtime and will take effect immediately. Queries that are already running will remain unchanged.
    :::
    )", 0) \
    DECLARE(UInt64, max_concurrent_insert_queries, 0, R"(
    Limit on total number of concurrent insert queries.

    :::note

    A value of `0` (default) means unlimited.

    This setting can be modified at runtime and will take effect immediately. Queries that are already running will remain unchanged.
    :::
    )", 0) \
    DECLARE(UInt64, max_concurrent_select_queries, 0, R"(
    Limit on total number of concurrently select queries.

    :::note

    A value of `0` (default) means unlimited.

    This setting can be modified at runtime and will take effect immediately. Queries that are already running will remain unchanged.
    :::
    )", 0) \
    DECLARE(UInt64, max_waiting_queries, 0, R"(
    Limit on total number of concurrently waiting queries.
    Execution of a waiting query is blocked while required tables are loading asynchronously (see [`async_load_databases`](/operations/server-configuration-parameters/settings#async_load_databases).

    :::note
    Waiting queries are not counted when limits controlled by the following settings are checked:

    - [`max_concurrent_queries`](/operations/server-configuration-parameters/settings#max_concurrent_queries)
    - [`max_concurrent_insert_queries`](/operations/server-configuration-parameters/settings#max_concurrent_insert_queries)
    - [`max_concurrent_select_queries`](/operations/server-configuration-parameters/settings#max_concurrent_select_queries)
    - [`max_concurrent_queries_for_user`](/operations/settings/settings#max_concurrent_queries_for_user)
    - [`max_concurrent_queries_for_all_users`](/operations/settings/settings#max_concurrent_queries_for_all_users)

    This correction is done to avoid hitting these limits just after server startup.
    :::

    :::note

    A value of `0` (default) means unlimited.

    This setting can be modified at runtime and will take effect immediately. Queries that are already running will remain unchanged.
    :::
    )", 0) \
    \
    DECLARE(Double, cache_size_to_ram_max_ratio, 0.5, R"(Set cache size to RAM max ratio. Allows lowering the cache size on low-memory systems.)", 0) \
    DECLARE(String, uncompressed_cache_policy, DEFAULT_UNCOMPRESSED_CACHE_POLICY, R"(Uncompressed cache policy name.)", 0) \
    DECLARE(UInt64, uncompressed_cache_size, DEFAULT_UNCOMPRESSED_CACHE_MAX_SIZE, R"(
    Maximum size (in bytes) for uncompressed data used by table engines from the MergeTree family.

    There is one shared cache for the server. Memory is allocated on demand. The cache is used if the option `use_uncompressed_cache` is enabled.

    The uncompressed cache is advantageous for very short queries in individual cases.

    :::note
    A value of `0` means disabled.

    This setting can be modified at runtime and will take effect immediately.
    :::
    )", 0) \
    DECLARE(Double, uncompressed_cache_size_ratio, DEFAULT_UNCOMPRESSED_CACHE_SIZE_RATIO, R"(The size of the protected queue (in case of SLRU policy) in the uncompressed cache relative to the cache's total size.)", 0) \
    DECLARE(String, mark_cache_policy, DEFAULT_MARK_CACHE_POLICY, R"(Mark cache policy name.)", 0) \
    DECLARE(UInt64, mark_cache_size, DEFAULT_MARK_CACHE_MAX_SIZE, R"(
    Maximum size of cache for marks (index of [`MergeTree`](/engines/table-engines/mergetree-family) family of tables).

    :::note
    This setting can be modified at runtime and will take effect immediately.
    :::
    )", 0) \
    DECLARE(Double, mark_cache_size_ratio, DEFAULT_MARK_CACHE_SIZE_RATIO, R"(The size of the protected queue (in case of SLRU policy) in the mark cache relative to the cache's total size.)", 0) \
    DECLARE(Double, mark_cache_prewarm_ratio, 0.95, R"(The ratio of total size of mark cache to fill during prewarm.)", 0) \
    DECLARE(String, primary_index_cache_policy, DEFAULT_PRIMARY_INDEX_CACHE_POLICY, R"(Primary index cache policy name.)", 0) \
    DECLARE(UInt64, primary_index_cache_size, DEFAULT_PRIMARY_INDEX_CACHE_MAX_SIZE, R"(Maximum size of cache for primary index (index of MergeTree family of tables).)", 0) \
    DECLARE(Double, primary_index_cache_size_ratio, DEFAULT_PRIMARY_INDEX_CACHE_SIZE_RATIO, R"(The size of the protected queue (in case of SLRU policy) in the primary index cache relative to the cache's total size.)", 0) \
    DECLARE(Double, primary_index_cache_prewarm_ratio, 0.95, R"(The ratio of total size of mark cache to fill during prewarm.)", 0) \
    DECLARE(String, iceberg_metadata_files_cache_policy, DEFAULT_ICEBERG_METADATA_CACHE_POLICY, "Iceberg metadata cache policy name.", 0) \
    DECLARE(UInt64, iceberg_metadata_files_cache_size, DEFAULT_ICEBERG_METADATA_CACHE_MAX_SIZE, "Maximum size of iceberg metadata cache in bytes. Zero means disabled.", 0) \
    DECLARE(UInt64, iceberg_metadata_files_cache_max_entries, DEFAULT_ICEBERG_METADATA_CACHE_MAX_ENTRIES, "Maximum size of iceberg metadata files cache in entries. Zero means disabled.", 0) \
    DECLARE(Double, iceberg_metadata_files_cache_size_ratio, DEFAULT_ICEBERG_METADATA_CACHE_SIZE_RATIO, "The size of the protected queue (in case of SLRU policy) in the iceberg metadata cache relative to the cache's total size.", 0) \
    DECLARE(String, vector_similarity_index_cache_policy, DEFAULT_VECTOR_SIMILARITY_INDEX_CACHE_POLICY, "Vector similarity index cache policy name.", 0) \
    DECLARE(UInt64, vector_similarity_index_cache_size, DEFAULT_VECTOR_SIMILARITY_INDEX_CACHE_MAX_SIZE, R"(Size of cache for vector similarity indexes. Zero means disabled.

    :::note
    This setting can be modified at runtime and will take effect immediately.
    :::)", 0) \
    DECLARE(UInt64, vector_similarity_index_cache_max_entries, DEFAULT_VECTOR_SIMILARITY_INDEX_CACHE_MAX_ENTRIES, "Size of cache for vector similarity index in entries. Zero means disabled.", 0) \
    DECLARE(Double, vector_similarity_index_cache_size_ratio, DEFAULT_VECTOR_SIMILARITY_INDEX_CACHE_SIZE_RATIO, "The size of the protected queue (in case of SLRU policy) in the vector similarity index cache relative to the cache's total size.", 0) \
    DECLARE(String, index_uncompressed_cache_policy, DEFAULT_INDEX_UNCOMPRESSED_CACHE_POLICY, R"(Secondary index uncompressed cache policy name.)", 0) \
    DECLARE(UInt64, index_uncompressed_cache_size, DEFAULT_INDEX_UNCOMPRESSED_CACHE_MAX_SIZE, R"(
    Maximum size of cache for uncompressed blocks of `MergeTree` indices.

    :::note
    A value of `0` means disabled.

    This setting can be modified at runtime and will take effect immediately.
    :::
    )", 0) \
    DECLARE(Double, index_uncompressed_cache_size_ratio, DEFAULT_INDEX_UNCOMPRESSED_CACHE_SIZE_RATIO, R"(The size of the protected queue (in case of SLRU policy) in the secondary index uncompressed cache relative to the cache's total size.)", 0) \
    DECLARE(String, index_mark_cache_policy, DEFAULT_INDEX_MARK_CACHE_POLICY, R"(Secondary index mark cache policy name.)", 0) \
    DECLARE(UInt64, index_mark_cache_size, DEFAULT_INDEX_MARK_CACHE_MAX_SIZE, R"(
    Maximum size of cache for index marks.

    :::note

    A value of `0` means disabled.

    This setting can be modified at runtime and will take effect immediately.
    :::
    )", 0) \
    DECLARE(Double, index_mark_cache_size_ratio, DEFAULT_INDEX_MARK_CACHE_SIZE_RATIO, R"(The size of the protected queue (in case of SLRU policy) in the secondary index mark cache relative to the cache's total size.)", 0) \
    DECLARE(UInt64, page_cache_history_window_ms, 1000, "Delay before freed memory can be used by userspace page cache.", 0) \
    DECLARE(String, page_cache_policy, DEFAULT_PAGE_CACHE_POLICY, "Userspace page cache policy name.", 0) \
    DECLARE(Double, page_cache_size_ratio, DEFAULT_PAGE_CACHE_SIZE_RATIO, "The size of the protected queue in the userspace page cache relative to the cache's total size.", 0) \
    DECLARE(UInt64, page_cache_min_size, DEFAULT_PAGE_CACHE_MIN_SIZE, "Minimum size of the userspace page cache.", 0) \
    DECLARE(UInt64, page_cache_max_size, DEFAULT_PAGE_CACHE_MAX_SIZE, "Maximum size of the userspace page cache. Set to 0 to disable the cache. If greater than page_cache_min_size, the cache size will be continuously adjusted within this range, to use most of the available memory while keeping the total memory usage below the limit (max_server_memory_usage[_to_ram_ratio]).", 0) \
    DECLARE(Double, page_cache_free_memory_ratio, 0.15, "Fraction of the memory limit to keep free from the userspace page cache. Analogous to Linux min_free_kbytes setting.", 0) \
    DECLARE(UInt64, page_cache_shards, 4, "Stripe userspace page cache over this many shards to reduce mutex contention. Experimental, not likely to improve performance.", 0) \
    DECLARE(UInt64, mmap_cache_size, DEFAULT_MMAP_CACHE_MAX_SIZE, R"(
    This setting allows avoiding frequent open/close calls (which are very expensive due to consequent page faults), and to reuse mappings from several threads and queries. The setting value is the number of mapped regions (usually equal to the number of mapped files).

    The amount of data in mapped files can be monitored in the following system tables with the following metrics:

    - `MMappedFiles`/`MMappedFileBytes`/`MMapCacheCells` in [`system.metrics`](/operations/system-tables/metrics), [`system.metric_log`](/operations/system-tables/metric_log)
    - `CreatedReadBufferMMap`/`CreatedReadBufferMMapFailed`/`MMappedFileCacheHits`/`MMappedFileCacheMisses` in [`system.events`](/operations/system-tables/events), [`system.processes`](/operations/system-tables/processes), [`system.query_log`](/operations/system-tables/query_log), [`system.query_thread_log`](/operations/system-tables/query_thread_log), [`system.query_views_log`](/operations/system-tables/query_views_log)

    :::note
    The amount of data in mapped files does not consume memory directly and is not accounted for in query or server memory usage — because this memory can be discarded similar to the OS page cache. The cache is dropped (the files are closed) automatically on the removal of old parts in tables of the MergeTree family, also it can be dropped manually by the `SYSTEM DROP MMAP CACHE` query.

    This setting can be modified at runtime and will take effect immediately.
    :::
    )", 0) \
    DECLARE(UInt64, compiled_expression_cache_size, DEFAULT_COMPILED_EXPRESSION_CACHE_MAX_SIZE, R"(Sets the cache size (in bytes) for [compiled expressions](../../operations/caches.md).)", 0) \
    \
    DECLARE(UInt64, compiled_expression_cache_elements_size, DEFAULT_COMPILED_EXPRESSION_CACHE_MAX_ENTRIES, R"(Sets the cache size (in elements) for [compiled expressions](../../operations/caches.md).)", 0) \
    DECLARE(String, query_condition_cache_policy, DEFAULT_QUERY_CONDITION_CACHE_POLICY, "Query condition cache policy name.", 0) \
    DECLARE(UInt64, query_condition_cache_size, DEFAULT_QUERY_CONDITION_CACHE_MAX_SIZE, R"(
    Maximum size of the query condition cache.
    :::note
    This setting can be modified at runtime and will take effect immediately.
    :::
    )", 0) \
    DECLARE(Double, query_condition_cache_size_ratio, DEFAULT_QUERY_CONDITION_CACHE_SIZE_RATIO, "The size of the protected queue (in case of SLRU policy) in the query condition cache relative to the cache's total size.", 0) \
    \
    DECLARE(Bool, disable_internal_dns_cache, false, "Disables the internal DNS cache. Recommended for operating ClickHouse in systems with frequently changing infrastructure such as Kubernetes.", 0) \
    DECLARE(UInt64, dns_cache_max_entries, 10000, R"(Internal DNS cache max entries.)", 0) \
    DECLARE(Int32, dns_cache_update_period, 15, "Internal DNS cache update period in seconds.", 0) \
    DECLARE(UInt32, dns_max_consecutive_failures, 10, "Max DNS resolve failures of a hostname before dropping the hostname from ClickHouse DNS cache.", 0) \
    DECLARE(Bool, dns_allow_resolve_names_to_ipv4, true, "Allows resolve names to ipv4 addresses.", 0) \
    DECLARE(Bool, dns_allow_resolve_names_to_ipv6, true, "Allows resolve names to ipv6 addresses.", 0) \
    \
    DECLARE(UInt64, max_table_size_to_drop, 50000000000lu, R"(
    Restriction on deleting tables.

    If the size of a [MergeTree](../../engines/table-engines/mergetree-family/mergetree.md) table exceeds `max_table_size_to_drop` (in bytes), you can't delete it using a [`DROP`](../../sql-reference/statements/drop.md) query or [`TRUNCATE`](../../sql-reference/statements/truncate.md) query.

    :::note
    A value of `0` means that you can delete all tables without any restrictions.

    This setting does not require a restart of the ClickHouse server to apply. Another way to disable the restriction is to create the `<clickhouse-path>/flags/force_drop_table` file.
    :::

    **Example**

    ```xml
    <max_table_size_to_drop>0</max_table_size_to_drop>
    ```
    )", 0) \
    DECLARE(UInt64, max_partition_size_to_drop, 50000000000lu, R"(
    Restriction on dropping partitions.

    If the size of a [MergeTree](../../engines/table-engines/mergetree-family/mergetree.md) table exceeds [`max_partition_size_to_drop`](#max_partition_size_to_drop) (in bytes), you can't drop a partition using a [DROP PARTITION](../../sql-reference/statements/alter/partition.md#drop-partitionpart) query.
    This setting does not require a restart of the ClickHouse server to apply. Another way to disable the restriction is to create the `<clickhouse-path>/flags/force_drop_table` file.

    :::note
    The value `0` means that you can drop partitions without any restrictions.

    This limitation does not restrict drop table and truncate table, see [max_table_size_to_drop](/operations/settings/settings#max_table_size_to_drop)
    :::

    **Example**

    ```xml
    <max_partition_size_to_drop>0</max_partition_size_to_drop>
    ```
    )", 0) \
    DECLARE(UInt64, max_table_num_to_warn, 5000lu, R"(
    If the number of attached tables exceeds the specified value, clickhouse server will add warning messages to `system.warnings` table.

    **Example**

    ```xml
    <max_table_num_to_warn>400</max_table_num_to_warn>
    ```
    )", 0) \
    DECLARE(UInt64, max_pending_mutations_to_warn, 500lu, R"(
    If the number of pending mutations exceeds the specified value, clickhouse server will add warning messages to `system.warnings` table.

    **Example**

    ```xml
    <max_pending_mutations_to_warn>400</max_pending_mutations_to_warn>
    ```
    )", 0) \
    DECLARE(UInt64, max_pending_mutations_execution_time_to_warn, 86400lu, R"(
    If any of the pending mutations exceeds the specified value in seconds, clickhouse server will add warning messages to `system.warnings` table.

    **Example**

    ```xml
    <max_pending_mutations_execution_time_to_warn>10000</max_pending_mutations_execution_time_to_warn>
    ```
    )", 0) \
    DECLARE(UInt64, max_view_num_to_warn, 10000lu, R"(
    If the number of attached views exceeds the specified value, clickhouse server will add warning messages to `system.warnings` table.

    **Example**

    ```xml
    <max_view_num_to_warn>400</max_view_num_to_warn>
    ```
    )", 0) \
    DECLARE(UInt64, max_dictionary_num_to_warn, 1000lu, R"(
    If the number of attached dictionaries exceeds the specified value, clickhouse server will add warning messages to `system.warnings` table.

    **Example**

    ```xml
    <max_dictionary_num_to_warn>400</max_dictionary_num_to_warn>
    ```
    )", 0) \
    DECLARE(UInt64, max_database_num_to_warn, 1000lu, R"(
    If the number of attached databases exceeds the specified value, clickhouse server will add warning messages to `system.warnings` table.

    **Example**

    ```xml
    <max_database_num_to_warn>50</max_database_num_to_warn>
    ```
    )", 0) \
    DECLARE(UInt64, max_part_num_to_warn, 100000lu, R"(
    If the number of active parts exceeds the specified value, clickhouse server will add warning messages to `system.warnings` table.

    **Example**

    ```xml
    <max_part_num_to_warn>400</max_part_num_to_warn>
    ```
    )", 0) \
    DECLARE(UInt64, max_table_num_to_throw, 0lu, R"(
    If number of tables is greater than this value, server will throw an exception.

    The following tables are not counted:
    - view
    - remote
    - dictionary
    - system

    Only counts tables for database engines:
    - Atomic
    - Ordinary
    - Replicated
    - Lazy

    :::note
    A value of `0` means no limitation.
    :::

    **Example**
    ```xml
    <max_table_num_to_throw>400</max_table_num_to_throw>
    ```
    )", 0) \
    DECLARE(UInt64, max_replicated_table_num_to_throw, 0lu, R"(
    If the number of replicated tables is greater than this value, the server will throw an exception.

    Only counts tables for database engines:
    - Atomic
    - Ordinary
    - Replicated
    - Lazy

    :::note
    A value of `0` means no limitation.
    :::

    **Example**
    ```xml
    <max_replicated_table_num_to_throw>400</max_replicated_table_num_to_throw>
    ```
    )", 0) \
    DECLARE(UInt64, max_dictionary_num_to_throw, 0lu, R"(
    If the number of dictionaries is greater than this value, the server will throw an exception.

    Only counts tables for database engines:
    - Atomic
    - Ordinary
    - Replicated
    - Lazy

    :::note
    A value of `0` means no limitation.
    :::

    **Example**
    ```xml
    <max_dictionary_num_to_throw>400</max_dictionary_num_to_throw>
    ```
    )", 0) \
    DECLARE(UInt64, max_view_num_to_throw, 0lu, R"(
    If the number of views is greater than this value, the server will throw an exception.

    Only counts tables for database engines:
    - Atomic
    - Ordinary
    - Replicated
    - Lazy

    :::note
    A value of `0` means no limitation.
    :::

    **Example**
    ```xml
    <max_view_num_to_throw>400</max_view_num_to_throw>
    ```
    )", 0) \
    DECLARE(UInt64, max_database_num_to_throw, 0lu, R"(If number of databases is greater than this value, server will throw an exception. 0 means no limitation.)", 0) \
    DECLARE(UInt64, max_authentication_methods_per_user, 100, R"(
    The maximum number of authentication methods a user can be created with or altered to.
    Changing this setting does not affect existing users. Create/alter authentication-related queries will fail if they exceed the limit specified in this setting.
    Non authentication create/alter queries will succeed.

    :::note
    A value of `0` means unlimited.
    :::
    )", 0) \
    DECLARE(UInt64, concurrent_threads_soft_limit_num, 0, R"(
    The maximum number of query processing threads, excluding threads for retrieving data from remote servers, allowed to run all queries. This is not a hard limit. In case if the limit is reached the query will still get at least one thread to run. Query can upscale to desired number of threads during execution if more threads become available.

    :::note
    A value of `0` (default) means unlimited.
    :::
    )", 0) \
    DECLARE(UInt64, concurrent_threads_soft_limit_ratio_to_cores, 0, "Same as [`concurrent_threads_soft_limit_num`](#concurrent_threads_soft_limit_num), but with ratio to cores.", 0) \
    DECLARE(String, concurrent_threads_scheduler, "fair_round_robin", R"(
The policy on how to perform a scheduling of CPU slots specified by `concurrent_threads_soft_limit_num` and `concurrent_threads_soft_limit_ratio_to_cores`. Algorithm used to govern how limited number of CPU slots are distributed among concurrent queries. Scheduler may be changed at runtime without server restart.

    Possible values:

    - `round_robin` — Every query with setting `use_concurrency_control` = 1 allocates up to `max_threads` CPU slots. One slot per thread. On contention CPU slot are granted to queries using round-robin. Note that the first slot is granted unconditionally, which could lead to unfairness and increased latency of queries having high `max_threads` in presence of high number of queries with `max_threads` = 1.
    - `fair_round_robin` — Every query with setting `use_concurrency_control` = 1 allocates up to `max_threads - 1` CPU slots. Variation of `round_robin` that does not require a CPU slot for the first thread of every query. This way queries having `max_threads` = 1 do not require any slot and could not unfairly allocate all slots. There are no slots granted unconditionally.
    )", 0) \
    DECLARE(UInt64, background_pool_size, 16, R"(
    Sets the number of threads performing background merges and mutations for tables with MergeTree engines.

    :::note
    - This setting could also be applied at server startup from the `default` profile configuration for backward compatibility at the ClickHouse server start.
    - You can only increase the number of threads at runtime.
    - To lower the number of threads you have to restart the server.
    - By adjusting this setting, you manage CPU and disk load.
    :::

    :::danger
    Smaller pool size utilizes less CPU and disk resources, but background processes advance slower which might eventually impact query performance.
    :::

    Before changing it, please also take a look at related MergeTree settings, such as:
    - [`number_of_free_entries_in_pool_to_lower_max_size_of_merge`](../../operations/settings/merge-tree-settings.md#number_of_free_entries_in_pool_to_lower_max_size_of_merge).
    - [`number_of_free_entries_in_pool_to_execute_mutation`](../../operations/settings/merge-tree-settings.md#number_of_free_entries_in_pool_to_execute_mutation).

    **Example**

    ```xml
    <background_pool_size>16</background_pool_size>
    ```
    )", 0) \
    DECLARE(Float, background_merges_mutations_concurrency_ratio, 2, R"(
    Sets a ratio between the number of threads and the number of background merges and mutations that can be executed concurrently.

    For example, if the ratio equals to 2 and [`background_pool_size`](/operations/server-configuration-parameters/settings#background_pool_size) is set to 16 then ClickHouse can execute 32 background merges concurrently. This is possible, because background operations could be suspended and postponed. This is needed to give small merges more execution priority.

    :::note
    You can only increase this ratio at runtime. To lower it you have to restart the server.

    As with the [`background_pool_size`](/operations/server-configuration-parameters/settings#background_pool_size) setting [`background_merges_mutations_concurrency_ratio`](/operations/server-configuration-parameters/settings#background_merges_mutations_concurrency_ratio) could be applied from the `default` profile for backward compatibility.
    :::
    )", 0) \
    DECLARE(String, background_merges_mutations_scheduling_policy, "round_robin", R"(
    The policy on how to perform a scheduling for background merges and mutations. Possible values are: `round_robin` and `shortest_task_first`.

    Algorithm used to select next merge or mutation to be executed by background thread pool. Policy may be changed at runtime without server restart.
    Could be applied from the `default` profile for backward compatibility.

    Possible values:

    - `round_robin` — Every concurrent merge and mutation is executed in round-robin order to ensure starvation-free operation. Smaller merges are completed faster than bigger ones just because they have fewer blocks to merge.
    - `shortest_task_first` — Always execute smaller merge or mutation. Merges and mutations are assigned priorities based on their resulting size. Merges with smaller sizes are strictly preferred over bigger ones. This policy ensures the fastest possible merge of small parts but can lead to indefinite starvation of big merges in partitions heavily overloaded by `INSERT`s.
    )", 0) \
    DECLARE(UInt64, background_move_pool_size, 8, R"(The maximum number of threads that will be used for moving data parts to another disk or volume for *MergeTree-engine tables in a background.)", 0) \
    DECLARE(UInt64, background_fetches_pool_size, 16, R"(The maximum number of threads that will be used for fetching data parts from another replica for [*MergeTree-engine](/engines/table-engines/mergetree-family) tables in the background.)", 0) \
    DECLARE(UInt64, background_common_pool_size, 8, R"(The maximum number of threads that will be used for performing a variety of operations (mostly garbage collection) for [*MergeTree-engine](/engines/table-engines/mergetree-family) tables in the background.)", 0) \
    DECLARE(UInt64, background_buffer_flush_schedule_pool_size, 16, R"(The maximum number of threads that will be used for performing flush operations for [Buffer-engine tables](/engines/table-engines/special/buffer) in the background.)", 0) \
    DECLARE(UInt64, background_schedule_pool_size, 512, R"(The maximum number of threads that will be used for constantly executing some lightweight periodic operations for replicated tables, Kafka streaming, and DNS cache updates.)", 0) \
    DECLARE(Float, background_schedule_pool_max_parallel_tasks_per_type_ratio, 0.8f, R"(The maximum ratio of threads in the pool that can execute tasks of the same type simultaneously.)", 0) \
    DECLARE(UInt64, background_message_broker_schedule_pool_size, 16, R"(The maximum number of threads that will be used for executing background operations for message streaming.)", 0) \
    DECLARE(UInt64, background_distributed_schedule_pool_size, 16, R"(The maximum number of threads that will be used for executing distributed sends.)", 0) \
    DECLARE(UInt64, tables_loader_foreground_pool_size, 0, R"(
    Sets the number of threads performing load jobs in foreground pool. The foreground pool is used for loading table synchronously before server start listening on a port and for loading tables that are waited for. Foreground pool has higher priority than background pool. It means that no job starts in background pool while there are jobs running in foreground pool.

    :::note
    A value of `0` means all available CPUs will be used.
    :::
    )", 0) \
    DECLARE(UInt64, tables_loader_background_pool_size, 0, R"(
    Sets the number of threads performing asynchronous load jobs in background pool. The background pool is used for loading tables asynchronously after server start in case there are no queries waiting for the table. It could be beneficial to keep low number of threads in background pool if there are a lot of tables. It will reserve CPU resources for concurrent query execution.

    :::note
    A value of `0` means all available CPUs will be used.
    :::
    )", 0) \
    DECLARE(Bool, async_load_databases, true, R"(
    Asynchronous loading of databases and tables.

    - If `true` all non-system databases with `Ordinary`, `Atomic` and `Replicated` engine will be loaded asynchronously after the ClickHouse server start up. See `system.asynchronous_loader` table, `tables_loader_background_pool_size` and `tables_loader_foreground_pool_size` server settings. Any query that tries to access a table, that is not yet loaded, will wait for exactly this table to be started up. If load job fails, query will rethrow an error (instead of shutting down the whole server in case of `async_load_databases = false`). The table that is waited for by at least one query will be loaded with higher priority. DDL queries on a database will wait for exactly that database to be started up. Also consider setting a limit `max_waiting_queries` for the total number of waiting queries.
    - If `false`, all databases are loaded when the server starts.

    **Example**

    ```xml
    <async_load_databases>true</async_load_databases>
    ```
    )", 0) \
    DECLARE(Bool, async_load_system_database, false, R"(
    Asynchronous loading of system tables. Helpful if there is a high amount of log tables and parts in the `system` database. Independent of the `async_load_databases` setting.

    - If set to `true`, all system databases with `Ordinary`, `Atomic`, and `Replicated` engines will be loaded asynchronously after the ClickHouse server starts. See `system.asynchronous_loader` table, `tables_loader_background_pool_size` and `tables_loader_foreground_pool_size` server settings. Any query that tries to access a system table, that is not yet loaded, will wait for exactly this table to be started up. The table that is waited for by at least one query will be loaded with higher priority. Also consider setting the `max_waiting_queries` setting to limit the total number of waiting queries.
    - If set to `false`, system database loads before server start.

    **Example**

    ```xml
    <async_load_system_database>true</async_load_system_database>
    ```
    )", 0) \
    DECLARE(Bool, display_secrets_in_show_and_select, false, R"(
    Enables or disables showing secrets in `SHOW` and `SELECT` queries for tables, databases, table functions, and dictionaries.

    User wishing to see secrets must also have
    [`format_display_secrets_in_show_and_select` format setting](../settings/formats#format_display_secrets_in_show_and_select)
    turned on and a
    [`displaySecretsInShowAndSelect`](/sql-reference/statements/grant#displaysecretsinshowandselect) privilege.

    Possible values:

    - `0` — Disabled.
    - `1` — Enabled.
    )", 0) \
    DECLARE(Seconds, keep_alive_timeout, DEFAULT_HTTP_KEEP_ALIVE_TIMEOUT, R"(
    The number of seconds that ClickHouse waits for incoming requests for HTTP protocol before closing the connection.

    **Example**

    ```xml
    <keep_alive_timeout>10</keep_alive_timeout>
    ```
    )", 0) \
    DECLARE(UInt64, max_keep_alive_requests, 10000, R"(
    Maximal number of requests through a single keep-alive connection until it will be closed by ClickHouse server.

    **Example**

    ```xml
    <max_keep_alive_requests>10</max_keep_alive_requests>
    ```
    )", 0) \
    DECLARE(Seconds, replicated_fetches_http_connection_timeout, 0, R"(HTTP connection timeout for part fetch requests. Inherited from default profile `http_connection_timeout` if not set explicitly.)", 0) \
    DECLARE(Seconds, replicated_fetches_http_send_timeout, 0, R"(HTTP send timeout for part fetch requests. Inherited from default profile `http_send_timeout` if not set explicitly.)", 0) \
    DECLARE(Seconds, replicated_fetches_http_receive_timeout, 0, R"(HTTP receive timeout for fetch part requests. Inherited from default profile `http_receive_timeout` if not set explicitly.)", 0) \
    DECLARE(UInt64, total_memory_profiler_step, 0, R"(Whenever server memory usage becomes larger than every next step in number of bytes the memory profiler will collect the allocating stack trace. Zero means disabled memory profiler. Values lower than a few megabytes will slow down server.)", 0) \
    DECLARE(Double, total_memory_tracker_sample_probability, 0, R"(
    Allows to collect random allocations and de-allocations and writes them in the [system.trace_log](../../operations/system-tables/trace_log.md) system table with `trace_type` equal to a `MemorySample` with the specified probability. The probability is for every allocation or deallocations, regardless of the size of the allocation. Note that sampling happens only when the amount of untracked memory exceeds the untracked memory limit (default value is `4` MiB). It can be lowered if [total_memory_profiler_step](/operations/server-configuration-parameters/settings#total_memory_profiler_step) is lowered. You can set `total_memory_profiler_step` equal to `1` for extra fine-grained sampling.

    Possible values:

    - Positive double.
    - `0` — Writing of random allocations and de-allocations in the `system.trace_log` system table is disabled.
    )", 0) \
    DECLARE(UInt64, total_memory_profiler_sample_min_allocation_size, 0, R"(Collect random allocations of size greater or equal than specified value with probability equal to `total_memory_profiler_sample_probability`. 0 means disabled. You may want to set 'max_untracked_memory' to 0 to make this threshold to work as expected.)", 0) \
    DECLARE(UInt64, total_memory_profiler_sample_max_allocation_size, 0, R"(Collect random allocations of size less or equal than specified value with probability equal to `total_memory_profiler_sample_probability`. 0 means disabled. You may want to set 'max_untracked_memory' to 0 to make this threshold to work as expected.)", 0) \
    DECLARE(Bool, validate_tcp_client_information, false, R"(Determines whether validation of client information is enabled when a query packet is received.

    By default, it is `false`:

    ```xml
    <validate_tcp_client_information>false</validate_tcp_client_information>
    ```)", 0) \
    DECLARE(Bool, storage_metadata_write_full_object_key, false, R"(Write disk metadata files with VERSION_FULL_OBJECT_KEY format)", 0) \
    DECLARE(UInt64, max_materialized_views_count_for_table, 0, R"(
    A limit on the number of materialized views attached to a table.

    :::note
    Only directly dependent views are considered here, and the creation of one view on top of another view is not considered.
    :::
    )", 0) \
    DECLARE(UInt32, max_database_replicated_create_table_thread_pool_size, 1, R"(The number of threads to create tables during replica recovery in DatabaseReplicated. Zero means number of threads equal number of cores.)", 0) \
    DECLARE(Bool, database_replicated_allow_detach_permanently, true, R"(Allow detaching tables permanently in Replicated databases)", 0) \
    DECLARE(String, default_replica_path, "/clickhouse/tables/{uuid}/{shard}", R"(
    The path to the table in ZooKeeper.

    **Example**

    ```xml
    <default_replica_path>/clickhouse/tables/{uuid}/{shard}</default_replica_path>
    ```
    )", 0) \
    DECLARE(String, default_replica_name, "{replica}", R"(
    The replica name in ZooKeeper.

    **Example**

    ```xml
    <default_replica_name>{replica}</default_replica_name>
    ```
    )", 0) \
    DECLARE(UInt64, disk_connections_soft_limit, 5000, R"(Connections above this limit have significantly shorter time to live. The limit applies to the disks connections.)", 0) \
    DECLARE(UInt64, disk_connections_warn_limit, 10000, R"(Warning massages are written to the logs if number of in-use connections are higher than this limit. The limit applies to the disks connections.)", 0) \
    DECLARE(UInt64, disk_connections_store_limit, 30000, R"(Connections above this limit reset after use. Set to 0 to turn connection cache off. The limit applies to the disks connections.)", 0) \
    DECLARE(UInt64, storage_connections_soft_limit, 100, R"(Connections above this limit have significantly shorter time to live. The limit applies to the storages connections.)", 0) \
    DECLARE(UInt64, storage_connections_warn_limit, 1000, R"(Warning massages are written to the logs if number of in-use connections are higher than this limit. The limit applies to the storages connections.)", 0) \
    DECLARE(UInt64, storage_connections_store_limit, 5000, R"(Connections above this limit reset after use. Set to 0 to turn connection cache off. The limit applies to the storages connections.)", 0) \
    DECLARE(UInt64, http_connections_soft_limit, 100, R"(Connections above this limit have significantly shorter time to live. The limit applies to the http connections which do not belong to any disk or storage.)", 0) \
    DECLARE(UInt64, http_connections_warn_limit, 1000, R"(Warning massages are written to the logs if number of in-use connections are higher than this limit. The limit applies to the http connections which do not belong to any disk or storage.)", 0) \
    DECLARE(UInt64, http_connections_store_limit, 5000, R"(Connections above this limit reset after use. Set to 0 to turn connection cache off. The limit applies to the http connections which do not belong to any disk or storage.)", 0) \
    DECLARE(UInt64, global_profiler_real_time_period_ns, 0, R"(Period for real clock timer of global profiler (in nanoseconds). Set 0 value to turn off the real clock global profiler. Recommended value is at least 10000000 (100 times a second) for single queries or 1000000000 (once a second) for cluster-wide profiling.)", 0) \
    DECLARE(UInt64, global_profiler_cpu_time_period_ns, 0, R"(Period for CPU clock timer of global profiler (in nanoseconds). Set 0 value to turn off the CPU clock global profiler. Recommended value is at least 10000000 (100 times a second) for single queries or 1000000000 (once a second) for cluster-wide profiling.)", 0) \
    DECLARE(Bool, enable_azure_sdk_logging, false, R"(Enables logging from Azure sdk)", 0) \
    DECLARE(Bool, s3queue_disable_streaming, false, "Disable streaming in S3Queue even if the table is created and there are attached materiaized views", 0) \
    DECLARE(UInt64, max_entries_for_hash_table_stats, 10'000, R"(How many entries hash table statistics collected during aggregation is allowed to have)", 0) \
    DECLARE(String, merge_workload, "default", R"(
    Used to regulate how resources are utilized and shared between merges and other workloads. Specified value is used as `workload` setting value for all background merges. Can be overridden by a merge tree setting.

    **See Also**
    - [Workload Scheduling](/operations/workload-scheduling.md)
    )", 0) \
    DECLARE(String, mutation_workload, "default", R"(
    Used to regulate how resources are utilized and shared between mutations and other workloads. Specified value is used as `workload` setting value for all background mutations. Can be overridden by a merge tree setting.

    **See Also**
    - [Workload Scheduling](/operations/workload-scheduling.md)
    )", 0) \
    DECLARE(Bool, throw_on_unknown_workload, false, R"(
    Defines behaviour on access to unknown WORKLOAD with query setting 'workload'.

    - If `true`, RESOURCE_ACCESS_DENIED exception is thrown from a query that is trying to access unknown workload. Useful to enforce resource scheduling for all queries after WORKLOAD hierarchy is established and contains WORKLOAD default.
    - If `false` (default), unlimited access w/o resource scheduling is provided to a query with 'workload' setting pointing to unknown WORKLOAD. This is important during setting up hierarchy of WORKLOAD, before WORKLOAD default is added.

    **Example**

    ```xml
    <throw_on_unknown_workload>true</throw_on_unknown_workload>
    ```

    **See Also**
    - [Workload Scheduling](/operations/workload-scheduling.md)
    )", 0) \
    DECLARE(Bool, cpu_slot_preemption, false, R"(
    Defines how workload scheduling for CPU resources (MASTER THREAD and WORKER THREAD) is done.

    - If `true` (recommended), accounting is done based on actual CPU time consumed. A fair number of CPU time would be allocated to competing workloads. Slots are allocated for a limited amount of time and re-requested after expiry. Slot requesting may block thread execution in case of CPU resource overload, i.e., preemption may happen. This ensures CPU-time fairness.
    - If `false` (default), accounting is based on the number of CPU slots allocated. A fair number of CPU slots would be allocated to competing workloads. A slot is allocated when a thread starts, held continuously, and released when the thread ends execution. The number of threads allocated for query execution may only increase from 1 to `max_threads` and never decrease. This is more favorable to long-running queries and may lead to CPU starvation of short queries.

    **Example**

    ```xml
    <cpu_slot_preemption>true</cpu_slot_preemption>
    ```

    **See Also**
    - [Workload Scheduling](/operations/workload-scheduling.md)
    )", 0) \
    DECLARE(UInt64, cpu_slot_quantum_ns, 10000000, R"(
    It defines how many CPU nanoseconds a thread is allowed to consume after acquired a CPU slot and before it should request another CPU slot. Makes sense only if `cpu_slot_preemption` is enabled and CPU resource is defined for MASTER THREAD or WORKER THREAD.

    **Example**

    ```xml
    <cpu_slot_quantum_ns>10000000</cpu_slot_quantum_ns>
    ```

    **See Also**
    - [Workload Scheduling](/operations/workload-scheduling.md)
    )", 0) \
    DECLARE(UInt64, cpu_slot_preemption_timeout_ms, 1000, R"(
    It defines how many milliseconds could a worker thread wait during preemption, i.e. while waiting for another CPU slot to be granted. After this timeout, if thread was unable to acquire a new CPU slot it will exit and the query is scaled down to a lower number of concurrently executing threads dynamically. Note that master thread never downscaled, but could be preempted indefinitely. Makes sense only when `cpu_slot_preemption` is enabled and CPU resource is defined for WORKER THREAD.

    **Example**

    ```xml
    <cpu_slot_preemption_timeout_ms>1000</cpu_slot_preemption_timeout_ms>
    ```

    **See Also**
    - [Workload Scheduling](/operations/workload-scheduling.md)
    )", 0) \
    DECLARE(String, series_keeper_path, "/clickhouse/series", R"(
    Path in Keeper with auto-incremental numbers, generated by the `generateSerialID` function. Each series will be a node under this path.
    )", 0) \
    DECLARE(Bool, prepare_system_log_tables_on_startup, false, R"(
    If true, ClickHouse creates all configured `system.*_log` tables before the startup. It can be helpful if some startup scripts depend on these tables.
    )", 0) \
    DECLARE(UInt64, config_reload_interval_ms, 2000, R"(
    How often clickhouse will reload config and check for new changes
    )", 0) \
    DECLARE(UInt64, memory_worker_period_ms, 0, R"(
    Tick period of background memory worker which corrects memory tracker memory usages and cleans up unused pages during higher memory usage. If set to 0, default value will be used depending on the memory usage source
    )", 0) \
    DECLARE(Bool, memory_worker_correct_memory_tracker, 0, R"(
    Whether background memory worker should correct internal memory tracker based on the information from external sources like jemalloc and cgroups
    )", 0) \
    DECLARE(Bool, memory_worker_use_cgroup, true, "Use current cgroup memory usage information to correct memory tracking.", 0) \
    DECLARE(Bool, disable_insertion_and_mutation, false, R"(
    Disable all insert/alter/delete queries. This setting will be enabled if someone needs read-only nodes to prevent insertion and mutation affect reading performance.
    )", 0) \
    DECLARE(UInt64, parts_kill_delay_period, 30, R"(
    Period to completely remove parts for SharedMergeTree. Only available in ClickHouse Cloud
    )", 0) \
    DECLARE(UInt64, parts_kill_delay_period_random_add, 10, R"(
    Add uniformly distributed value from 0 to x seconds to kill_delay_period to avoid thundering herd effect and subsequent DoS of ZooKeeper in case of very large number of tables. Only available in ClickHouse Cloud
    )", 0) \
    DECLARE(UInt64, parts_killer_pool_size, 128, R"(
    Threads for cleanup of shared merge tree outdated threads. Only available in ClickHouse Cloud
    )", 0) \
    DECLARE(UInt64, keeper_multiread_batch_size, 10'000, R"(
    Maximum size of batch for MultiRead request to [Zoo]Keeper that support batching. If set to 0, batching is disabled. Available only in ClickHouse Cloud.
    )", 0) \
    DECLARE(String, license_key, "", "License key for ClickHouse Enterprise Edition", 0) \
    DECLARE(NonZeroUInt64, prefetch_threadpool_pool_size, 100, R"(Size of background pool for prefetches for remote object storages)", 0) \
    DECLARE(UInt64, prefetch_threadpool_queue_size, 1000000, R"(Number of tasks which is possible to push into prefetches pool)", 0) \
    DECLARE(UInt64, load_marks_threadpool_pool_size, 50, R"(Size of background pool for marks loading)", 0) \
    DECLARE(UInt64, load_marks_threadpool_queue_size, 1000000, R"(Number of tasks which is possible to push into prefetches pool)", 0) \
    DECLARE(NonZeroUInt64, threadpool_writer_pool_size, 100, R"(Size of background pool for write requests to object storages)", 0) \
    DECLARE(UInt64, threadpool_writer_queue_size, 1000000, R"(Number of tasks which is possible to push into background pool for write requests to object storages)", 0) \
    DECLARE(UInt64, iceberg_catalog_threadpool_pool_size, 50, R"(Size of background pool for iceberg catalog)", 0) \
    DECLARE(UInt64, iceberg_catalog_threadpool_queue_size, 1000000, R"(Number of tasks which is possible to push into iceberg catalog pool)", 0) \
    DECLARE(UInt64, drop_distributed_cache_pool_size, 8, R"(The size of the threadpool used for dropping distributed cache.)", 0) \
    DECLARE(UInt64, drop_distributed_cache_queue_size, 1000, R"(The queue size of the threadpool used for dropping distributed cache.)", 0) \
    DECLARE(Bool, distributed_cache_apply_throttling_settings_from_client, true, R"(Whether cache server should apply throttling settings received from client.)", 0) \
    DECLARE(UInt32, allow_feature_tier, 0, R"(
    Controls if the user can change settings related to the different feature tiers.

    - `0` - Changes to any setting are allowed (experimental, beta, production).
    - `1` - Only changes to beta and production feature settings are allowed. Changes to experimental settings are rejected.
    - `2` - Only changes to production settings are allowed. Changes to experimental or beta settings are rejected.

    This is equivalent to setting a readonly constraint on all `EXPERIMENTAL` / `BETA` features.

    :::note
    A value of `0` means that all settings can be changed.
    :::
    )", 0) \
    DECLARE(Bool, dictionaries_lazy_load, 1, R"(
    Lazy loading of dictionaries.

    - If `true`, then each dictionary is loaded on the first use. If the loading is failed, the function that was using the dictionary throws an exception.
    - If `false`, then the server loads all dictionaries at startup.

    :::note
    The server will wait at startup until all the dictionaries finish their loading before receiving any connections
    (exception: if [`wait_dictionaries_load_at_startup`](/operations/server-configuration-parameters/settings#wait_dictionaries_load_at_startup) is set to `false`).
    :::

    **Example**

    ```xml
    <dictionaries_lazy_load>true</dictionaries_lazy_load>
    ```
    )", 0) \
    DECLARE(Bool, wait_dictionaries_load_at_startup, 1, R"(
    This setting allows to specify behavior if `dictionaries_lazy_load` is `false`.
    (If `dictionaries_lazy_load` is `true` this setting doesn't affect anything.)

    If `wait_dictionaries_load_at_startup` is `false`, then the server
    will start loading all the dictionaries at startup and it will receive connections in parallel with that loading.
    When a dictionary is used in a query for the first time then the query will wait until the dictionary is loaded if it's not loaded yet.
    Setting `wait_dictionaries_load_at_startup` to `false` can make ClickHouse start faster, however some queries can be executed slower
    (because they will have to wait for some dictionaries to be loaded).

    If `wait_dictionaries_load_at_startup` is `true`, then the server will wait at startup
    until all the dictionaries finish their loading (successfully or not) before receiving any connections.

    **Example**

    ```xml
    <wait_dictionaries_load_at_startup>true</wait_dictionaries_load_at_startup>
    ```
    )", 0) \
    DECLARE(Bool, process_query_plan_packet, false, R"(
    This setting allows reading QueryPlan packet. This packet is sent for distributed queries when serialize_query_plan is enabled.
    Disabled by default to avoid possible security issues which can be caused by bugs in query plan binary deserialization.

    **Example**

    ```xml
    <process_query_plan_packet>true</process_query_plan_packet>
    ```
    )", 0) \
    DECLARE(Bool, storage_shared_set_join_use_inner_uuid, true, "If enabled, an inner UUID is generated during the creation of SharedSet and SharedJoin. ClickHouse Cloud only", 0) \
    DECLARE(UInt64, startup_mv_delay_ms, 0, R"(Debug parameter to simulate materizlied view creation delay)", 0) \
    DECLARE(UInt64, os_cpu_busy_time_threshold, 1'000'000, "Threshold of OS CPU busy time in microseconds (OSCPUVirtualTimeMicroseconds metric) to consider CPU doing some useful work, no CPU overload would be considered if busy time was below this value.", 0) \
    DECLARE(Float, min_os_cpu_wait_time_ratio_to_drop_connection, 0, R"(
    Min ratio between OS CPU wait (OSCPUWaitMicroseconds metric) and busy (OSCPUVirtualTimeMicroseconds metric) times to consider dropping connections. Linear interpolation between min and max ratio is used to calculate the probability, the probability is 0 at this point.
    See [Controlling behavior on server CPU overload](/operations/settings/server-overload) for more details.
    )", 0) \
    DECLARE(Float, max_os_cpu_wait_time_ratio_to_drop_connection, 0, R"(
    Max ratio between OS CPU wait (OSCPUWaitMicroseconds metric) and busy (OSCPUVirtualTimeMicroseconds metric) times to consider dropping connections. Linear interpolation between min and max ratio is used to calculate the probability, the probability is 1 at this point.
    See [Controlling behavior on server CPU overload](/operations/settings/server-overload) for more details.
    )", 0) \
    DECLARE(Float, distributed_cache_keep_up_free_connections_ratio, 0.1f, "Soft limit for number of active connection distributed cache will try to keep free. After the number of free connections goes below distributed_cache_keep_up_free_connections_ratio * max_connections, connections with oldest activity will be closed until the number goes above the limit.", 0) \
    DECLARE(UInt64, tcp_close_connection_after_queries_num, 0, R"(Maximum number of queries allowed per TCP connection before the connection is closed. Set to 0 for unlimited queries.)", 0) \
    DECLARE(UInt64, tcp_close_connection_after_queries_seconds, 0, R"(Maximum lifetime of a TCP connection in seconds before it is closed. Set to 0 for unlimited connection lifetime.)", 0) \
    DECLARE(Bool, skip_binary_checksum_checks, false, R"(Skips ClickHouse binary checksum integrity checks)", 0) \
    DECLARE(Bool, abort_on_logical_error, false, R"(Crash the server on LOGICAL_ERROR exceptions. Only for experts.)", 0) \
    DECLARE(UInt64, jemalloc_flush_profile_interval_bytes, 0, R"(Flushing jemalloc profile will be done after global peak memory usage increased by jemalloc_flush_profile_interval_bytes)", 0) \
    DECLARE(Bool, jemalloc_flush_profile_on_memory_exceeded, 0, R"(Flushing jemalloc profile will be done on total memory exceeded errors)", 0) \
<<<<<<< HEAD
    DECLARE(Bool, jemalloc_enable_global_profiler, 0, R"(Enable jemalloc profiler)", 0) \
    DECLARE(Bool, jemalloc_collect_global_profile_samples_in_trace_log, 0, R"(Store jemalloc sampled allocations in system.trace_log)", 0) \
    DECLARE(Bool, jemalloc_enable_background_threads, 1, R"(Enable jemalloc background threads)", 0) \
    DECLARE(UInt64, jemalloc_max_background_threads_num, 0, R"(Maximum amount of jemalloc background threads to create, set to 0 to use jemalloc's default value)", 0) \
=======
    DECLARE(NonZeroUInt64, threadpool_local_fs_reader_pool_size, 100, R"(The number of threads in the thread pool for reading from local filesystem when `local_filesystem_read_method = 'pread_threadpool'`.)", 0) \
    DECLARE(UInt64, threadpool_local_fs_reader_queue_size, 1000000, R"(The maximum number of jobs that can be scheduled on the thread pool for reading from local filesystem.)", 0) \
    DECLARE(NonZeroUInt64, threadpool_remote_fs_reader_pool_size, 250, R"(Number of threads in the Thread pool used for reading from remote filesystem when `remote_filesystem_read_method = 'threadpool'`.)", 0) \
    DECLARE(UInt64, threadpool_remote_fs_reader_queue_size, 1000000, R"(The maximum number of jobs that can be scheduled on the thread pool for reading from remote filesystem.)", 0) \
>>>>>>> 4169cc03


// clang-format on

/// If you add a setting which can be updated at runtime, please update 'changeable_settings' map in dumpToSystemServerSettingsColumns below

DECLARE_SETTINGS_TRAITS(ServerSettingsTraits, LIST_OF_SERVER_SETTINGS)
IMPLEMENT_SETTINGS_TRAITS(ServerSettingsTraits, LIST_OF_SERVER_SETTINGS)

struct ServerSettingsImpl : public BaseSettings<ServerSettingsTraits>
{
    void loadSettingsFromConfig(const Poco::Util::AbstractConfiguration & config);
};

void ServerSettingsImpl::loadSettingsFromConfig(const Poco::Util::AbstractConfiguration & config)
{
    // settings which can be loaded from the the default profile, see also MAKE_DEPRECATED_BY_SERVER_CONFIG in src/Core/Settings.h
    std::unordered_set<std::string> settings_from_profile_allowlist = {
        "background_pool_size",
        "background_merges_mutations_concurrency_ratio",
        "background_merges_mutations_scheduling_policy",
        "background_move_pool_size",
        "background_fetches_pool_size",
        "background_common_pool_size",
        "background_buffer_flush_schedule_pool_size",
        "background_schedule_pool_size",
        "background_message_broker_schedule_pool_size",
        "background_distributed_schedule_pool_size",

        "max_remote_read_network_bandwidth_for_server",
        "max_remote_write_network_bandwidth_for_server",
        "max_local_read_bandwidth_for_server",
        "max_local_write_bandwidth_for_server",
    };

    for (const auto & setting : all())
    {
        const auto & name = setting.getName();
        try
        {
            if (config.has(name))
                set(name, config.getString(name));
            else if (settings_from_profile_allowlist.contains(name) && config.has("profiles.default." + name))
                set(name, config.getString("profiles.default." + name));
        }
        catch (Exception & e)
        {
            e.addMessage("while parsing setting '{}' value", name);
            throw;
        }
    }
}


#define INITIALIZE_SETTING_EXTERN(TYPE, NAME, DEFAULT, DESCRIPTION, FLAGS, ...) ServerSettings##TYPE NAME = &ServerSettingsImpl ::NAME;

namespace ServerSetting
{
LIST_OF_SERVER_SETTINGS(INITIALIZE_SETTING_EXTERN, INITIALIZE_SETTING_EXTERN)
}

#undef INITIALIZE_SETTING_EXTERN

ServerSettings::ServerSettings() : impl(std::make_unique<ServerSettingsImpl>())
{
}

ServerSettings::ServerSettings(const ServerSettings & settings) : impl(std::make_unique<ServerSettingsImpl>(*settings.impl))
{
}

ServerSettings::~ServerSettings() = default;

SERVER_SETTINGS_SUPPORTED_TYPES(ServerSettings, IMPLEMENT_SETTING_SUBSCRIPT_OPERATOR)

Field ServerSettings::get(std::string_view name) const
{
    return impl->get(name);
}

void ServerSettings::set(std::string_view name, const Field & value)
{
    impl->set(name, value);
}

void ServerSettings::loadSettingsFromConfig(const Poco::Util::AbstractConfiguration & config)
{
    impl->loadSettingsFromConfig(config);
}


void ServerSettings::dumpToSystemServerSettingsColumns(ServerSettingColumnsParams & params) const
{
    MutableColumns & res_columns = params.res_columns;
    ContextPtr context = params.context;

    /// When the server configuration file is periodically re-loaded from disk, the server components (e.g. memory tracking) are updated
    /// with new the setting values but the settings themselves are not stored between re-loads. As a result, if one wants to know the
    /// current setting values, one needs to ask the components directly.
    std::unordered_map<String, std::pair<String, ChangeableWithoutRestart>> changeable_settings
        = {
            {"max_server_memory_usage", {std::to_string(total_memory_tracker.getHardLimit()), ChangeableWithoutRestart::Yes}},

            {"max_table_size_to_drop", {std::to_string(context->getMaxTableSizeToDrop()), ChangeableWithoutRestart::Yes}},
            {"max_table_num_to_warn", {std::to_string(context->getMaxTableNumToWarn()), ChangeableWithoutRestart::Yes}},
            {"max_view_num_to_warn", {std::to_string(context->getMaxViewNumToWarn()), ChangeableWithoutRestart::Yes}},
            {"max_dictionary_num_to_warn", {std::to_string(context->getMaxDictionaryNumToWarn()), ChangeableWithoutRestart::Yes}},
            {"max_database_num_to_warn", {std::to_string(context->getMaxDatabaseNumToWarn()), ChangeableWithoutRestart::Yes}},
            {"max_part_num_to_warn", {std::to_string(context->getMaxPartNumToWarn()), ChangeableWithoutRestart::Yes}},
            {"max_pending_mutations_to_warn", {std::to_string(context->getMaxPendingMutationsToWarn()), ChangeableWithoutRestart::Yes}},
            {"max_pending_mutations_execution_time_to_warn", {std::to_string(context->getMaxPendingMutationsExecutionTimeToWarn()), ChangeableWithoutRestart::Yes}},
            {"max_partition_size_to_drop", {std::to_string(context->getMaxPartitionSizeToDrop()), ChangeableWithoutRestart::Yes}},

            {"min_os_cpu_wait_time_ratio_to_drop_connection", {std::to_string(context->getMinOSCPUWaitTimeRatioToDropConnection()), ChangeableWithoutRestart::Yes}},
            {"max_os_cpu_wait_time_ratio_to_drop_connection", {std::to_string(context->getMaxOSCPUWaitTimeRatioToDropConnection()), ChangeableWithoutRestart::Yes}},

            {"max_concurrent_queries", {std::to_string(context->getProcessList().getMaxSize()), ChangeableWithoutRestart::Yes}},
            {"max_concurrent_insert_queries",
            {std::to_string(context->getProcessList().getMaxInsertQueriesAmount()), ChangeableWithoutRestart::Yes}},
            {"max_concurrent_select_queries",
            {std::to_string(context->getProcessList().getMaxSelectQueriesAmount()), ChangeableWithoutRestart::Yes}},
            {"max_waiting_queries", {std::to_string(context->getProcessList().getMaxWaitingQueriesAmount()), ChangeableWithoutRestart::Yes}},
            {"concurrent_threads_soft_limit_num", {std::to_string(context->getConcurrentThreadsSoftLimitNum()), ChangeableWithoutRestart::Yes}},
            {"concurrent_threads_soft_limit_ratio_to_cores", {std::to_string(context->getConcurrentThreadsSoftLimitRatioToCores()), ChangeableWithoutRestart::Yes}},
            {"concurrent_threads_scheduler", {context->getConcurrentThreadsScheduler(), ChangeableWithoutRestart::Yes}},

            {"background_buffer_flush_schedule_pool_size",
                {std::to_string(CurrentMetrics::get(CurrentMetrics::BackgroundBufferFlushSchedulePoolSize)), ChangeableWithoutRestart::IncreaseOnly}},
            {"background_schedule_pool_size",
                {std::to_string(CurrentMetrics::get(CurrentMetrics::BackgroundSchedulePoolSize)), ChangeableWithoutRestart::IncreaseOnly}},
            {"background_message_broker_schedule_pool_size",
                {std::to_string(CurrentMetrics::get(CurrentMetrics::BackgroundMessageBrokerSchedulePoolSize)), ChangeableWithoutRestart::IncreaseOnly}},
            {"background_distributed_schedule_pool_size",
                {std::to_string(CurrentMetrics::get(CurrentMetrics::BackgroundDistributedSchedulePoolSize)), ChangeableWithoutRestart::IncreaseOnly}},

            {"mark_cache_size", {std::to_string(context->getMarkCache()->maxSizeInBytes()), ChangeableWithoutRestart::Yes}},
            {"uncompressed_cache_size", {std::to_string(context->getUncompressedCache()->maxSizeInBytes()), ChangeableWithoutRestart::Yes}},
            {"index_mark_cache_size", {std::to_string(context->getIndexMarkCache()->maxSizeInBytes()), ChangeableWithoutRestart::Yes}},
            {"index_uncompressed_cache_size", {std::to_string(context->getIndexUncompressedCache()->maxSizeInBytes()), ChangeableWithoutRestart::Yes}},
            {"mmap_cache_size", {std::to_string(context->getMMappedFileCache()->maxSizeInBytes()), ChangeableWithoutRestart::Yes}},
            {"query_condition_cache_size", {std::to_string(context->getQueryConditionCache()->maxSizeInBytes()), ChangeableWithoutRestart::Yes}},

            {"merge_workload", {context->getMergeWorkload(), ChangeableWithoutRestart::Yes}},
            {"mutation_workload", {context->getMutationWorkload(), ChangeableWithoutRestart::Yes}},
            {"throw_on_unknown_workload", {std::to_string(context->getThrowOnUnknownWorkload()), ChangeableWithoutRestart::Yes}},
            {"cpu_slot_preemption", {std::to_string(context->getCPUSlotPreemption()), ChangeableWithoutRestart::Yes}},
            {"cpu_slot_quantum_ns", {std::to_string(context->getCPUSlotQuantum()), ChangeableWithoutRestart::Yes}},
            {"cpu_slot_preemption_timeout_ms", {std::to_string(context->getCPUSlotPreemptionTimeout()), ChangeableWithoutRestart::Yes}},
            {"config_reload_interval_ms", {std::to_string(context->getConfigReloaderInterval()), ChangeableWithoutRestart::Yes}},

            {"allow_feature_tier",
                {std::to_string(context->getAccessControl().getAllowTierSettings()), ChangeableWithoutRestart::Yes}},
            {"s3queue_disable_streaming", {"0", ChangeableWithoutRestart::Yes}},

            {"max_remote_read_network_bandwidth_for_server",
             {context->getRemoteReadThrottler() ? std::to_string(context->getRemoteReadThrottler()->getMaxSpeed()) : "0", ChangeableWithoutRestart::Yes}},
            {"max_remote_write_network_bandwidth_for_server",
             {context->getRemoteWriteThrottler() ? std::to_string(context->getRemoteWriteThrottler()->getMaxSpeed()) : "0", ChangeableWithoutRestart::Yes}},
            {"max_local_read_bandwidth_for_server",
             {context->getLocalReadThrottler() ? std::to_string(context->getLocalReadThrottler()->getMaxSpeed()) : "0", ChangeableWithoutRestart::Yes}},
            {"max_local_write_bandwidth_for_server",
             {context->getLocalWriteThrottler() ? std::to_string(context->getLocalWriteThrottler()->getMaxSpeed()) : "0", ChangeableWithoutRestart::Yes}},
            {"max_io_thread_pool_size",
             {getIOThreadPool().isInitialized() ? std::to_string(getIOThreadPool().get().getMaxThreads()) : "0", ChangeableWithoutRestart::Yes}},
            {"max_io_thread_pool_free_size",
             {getIOThreadPool().isInitialized() ? std::to_string(getIOThreadPool().get().getMaxFreeThreads()) : "0", ChangeableWithoutRestart::Yes}},
            {"io_thread_pool_queue_size",
             {getIOThreadPool().isInitialized() ? std::to_string(getIOThreadPool().get().getQueueSize()) : "0", ChangeableWithoutRestart::Yes}},
            {"max_backups_io_thread_pool_size",
             {getBackupsIOThreadPool().isInitialized() ? std::to_string(getBackupsIOThreadPool().get().getMaxThreads()) : "0", ChangeableWithoutRestart::Yes}},
            {"max_backups_io_thread_pool_free_size",
             {getBackupsIOThreadPool().isInitialized() ? std::to_string(getBackupsIOThreadPool().get().getMaxFreeThreads()) : "0", ChangeableWithoutRestart::Yes}},
            {"backups_io_thread_pool_queue_size",
             {getBackupsIOThreadPool().isInitialized() ? std::to_string(getBackupsIOThreadPool().get().getQueueSize()) : "0", ChangeableWithoutRestart::Yes}},
            {"max_fetch_partition_thread_pool_size",
             {getFetchPartitionThreadPool().isInitialized() ? std::to_string(getFetchPartitionThreadPool().get().getMaxThreads()) : "0", ChangeableWithoutRestart::Yes}},
            {"max_active_parts_loading_thread_pool_size",
             {getActivePartsLoadingThreadPool().isInitialized() ? std::to_string(getActivePartsLoadingThreadPool().get().getMaxThreads()) : "0", ChangeableWithoutRestart::Yes}},
            {"max_outdated_parts_loading_thread_pool_size",
             {getOutdatedPartsLoadingThreadPool().isInitialized() ? std::to_string(getOutdatedPartsLoadingThreadPool().get().getMaxThreads()) : "0", ChangeableWithoutRestart::Yes}},
            {"max_parts_cleaning_thread_pool_size",
             {getPartsCleaningThreadPool().isInitialized() ? std::to_string(getPartsCleaningThreadPool().get().getMaxThreads()) : "0", ChangeableWithoutRestart::Yes}},
            {"max_prefixes_deserialization_thread_pool_size",
             {getMergeTreePrefixesDeserializationThreadPool().isInitialized() ? std::to_string(getMergeTreePrefixesDeserializationThreadPool().get().getMaxThreads()) : "0", ChangeableWithoutRestart::Yes}},
            {"max_prefixes_deserialization_thread_pool_free_size",
             {getMergeTreePrefixesDeserializationThreadPool().isInitialized() ? std::to_string(getMergeTreePrefixesDeserializationThreadPool().get().getMaxFreeThreads()) : "0", ChangeableWithoutRestart::Yes}},
            {"prefixes_deserialization_thread_pool_thread_pool_queue_size",
             {getMergeTreePrefixesDeserializationThreadPool().isInitialized() ? std::to_string(getMergeTreePrefixesDeserializationThreadPool().get().getQueueSize()) : "0", ChangeableWithoutRestart::Yes}},
            {"max_format_parsing_thread_pool_size",
             {getFormatParsingThreadPool().isInitialized() ? std::to_string(getFormatParsingThreadPool().get().getMaxThreads()) : "0", ChangeableWithoutRestart::Yes}},
            {"max_format_parsing_thread_pool_free_size",
             {getFormatParsingThreadPool().isInitialized() ? std::to_string(getFormatParsingThreadPool().get().getMaxFreeThreads()) : "0", ChangeableWithoutRestart::Yes}},
            {"format_parsing_thread_pool_queue_size",
             {getFormatParsingThreadPool().isInitialized() ? std::to_string(getFormatParsingThreadPool().get().getQueueSize()) : "0", ChangeableWithoutRestart::Yes}},

            {"abort_on_logical_error", {std::to_string(DB::abort_on_logical_error), ChangeableWithoutRestart::Yes}},
    };

    if (context->areBackgroundExecutorsInitialized())
    {
        changeable_settings.insert(
            {"background_pool_size",
             {std::to_string(context->getMergeMutateExecutor()->getMaxThreads()), ChangeableWithoutRestart::IncreaseOnly}});
        changeable_settings.insert(
            {"background_move_pool_size",
             {std::to_string(context->getMovesExecutor()->getMaxThreads()), ChangeableWithoutRestart::IncreaseOnly}});
        changeable_settings.insert(
            {"background_fetches_pool_size",
             {std::to_string(context->getFetchesExecutor()->getMaxThreads()), ChangeableWithoutRestart::IncreaseOnly}});
        changeable_settings.insert(
            {"background_common_pool_size",
             {std::to_string(context->getCommonExecutor()->getMaxThreads()), ChangeableWithoutRestart::IncreaseOnly}});
    }

    for (const auto & setting : impl->all())
    {
        const auto & setting_name = setting.getName();

        const auto & changeable_settings_it = changeable_settings.find(setting_name);
        const bool is_changeable = (changeable_settings_it != changeable_settings.end());

        res_columns[0]->insert(setting_name);
        res_columns[1]->insert(is_changeable ? changeable_settings_it->second.first : setting.getValueString());
        res_columns[2]->insert(setting.getDefaultValueString());
        res_columns[3]->insert(setting.isValueChanged());
        res_columns[4]->insert(setting.getDescription());
        res_columns[5]->insert(setting.getTypeName());
        res_columns[6]->insert(is_changeable ? changeable_settings_it->second.second : ChangeableWithoutRestart::No);
        res_columns[7]->insert(setting.getTier() == SettingsTierType::OBSOLETE);
    }
}
}<|MERGE_RESOLUTION|>--- conflicted
+++ resolved
@@ -1136,17 +1136,14 @@
     DECLARE(Bool, abort_on_logical_error, false, R"(Crash the server on LOGICAL_ERROR exceptions. Only for experts.)", 0) \
     DECLARE(UInt64, jemalloc_flush_profile_interval_bytes, 0, R"(Flushing jemalloc profile will be done after global peak memory usage increased by jemalloc_flush_profile_interval_bytes)", 0) \
     DECLARE(Bool, jemalloc_flush_profile_on_memory_exceeded, 0, R"(Flushing jemalloc profile will be done on total memory exceeded errors)", 0) \
-<<<<<<< HEAD
     DECLARE(Bool, jemalloc_enable_global_profiler, 0, R"(Enable jemalloc profiler)", 0) \
     DECLARE(Bool, jemalloc_collect_global_profile_samples_in_trace_log, 0, R"(Store jemalloc sampled allocations in system.trace_log)", 0) \
     DECLARE(Bool, jemalloc_enable_background_threads, 1, R"(Enable jemalloc background threads)", 0) \
     DECLARE(UInt64, jemalloc_max_background_threads_num, 0, R"(Maximum amount of jemalloc background threads to create, set to 0 to use jemalloc's default value)", 0) \
-=======
     DECLARE(NonZeroUInt64, threadpool_local_fs_reader_pool_size, 100, R"(The number of threads in the thread pool for reading from local filesystem when `local_filesystem_read_method = 'pread_threadpool'`.)", 0) \
     DECLARE(UInt64, threadpool_local_fs_reader_queue_size, 1000000, R"(The maximum number of jobs that can be scheduled on the thread pool for reading from local filesystem.)", 0) \
     DECLARE(NonZeroUInt64, threadpool_remote_fs_reader_pool_size, 250, R"(Number of threads in the Thread pool used for reading from remote filesystem when `remote_filesystem_read_method = 'threadpool'`.)", 0) \
     DECLARE(UInt64, threadpool_remote_fs_reader_queue_size, 1000000, R"(The maximum number of jobs that can be scheduled on the thread pool for reading from remote filesystem.)", 0) \
->>>>>>> 4169cc03
 
 
 // clang-format on
