#include <Core/SettingsEnums.h>
#include <magic_enum.hpp>


namespace DB
{

namespace ErrorCodes
{
    extern const int UNKNOWN_LOAD_BALANCING;
    extern const int UNKNOWN_OVERFLOW_MODE;
    extern const int UNKNOWN_TOTALS_MODE;
    extern const int UNKNOWN_DISTRIBUTED_PRODUCT_MODE;
    extern const int UNKNOWN_JOIN;
    extern const int BAD_ARGUMENTS;
    extern const int UNKNOWN_MYSQL_DATATYPES_SUPPORT_LEVEL;
    extern const int UNKNOWN_UNION;
}

IMPLEMENT_SETTING_ENUM(LoadBalancing, ErrorCodes::UNKNOWN_LOAD_BALANCING,
    {{"random",           LoadBalancing::RANDOM},
     {"nearest_hostname", LoadBalancing::NEAREST_HOSTNAME},
     {"hostname_levenshtein_distance", LoadBalancing::HOSTNAME_LEVENSHTEIN_DISTANCE},
     {"in_order",         LoadBalancing::IN_ORDER},
     {"first_or_random",  LoadBalancing::FIRST_OR_RANDOM},
     {"round_robin",      LoadBalancing::ROUND_ROBIN}})


IMPLEMENT_SETTING_ENUM(JoinStrictness, ErrorCodes::UNKNOWN_JOIN,
    {{"",    JoinStrictness::Unspecified},
     {"ALL", JoinStrictness::All},
     {"ANY", JoinStrictness::Any}})


IMPLEMENT_SETTING_MULTI_ENUM(JoinAlgorithm, ErrorCodes::UNKNOWN_JOIN,
    {{"default",              JoinAlgorithm::DEFAULT},
     {"auto",                 JoinAlgorithm::AUTO},
     {"hash",                 JoinAlgorithm::HASH},
     {"partial_merge",        JoinAlgorithm::PARTIAL_MERGE},
     {"prefer_partial_merge", JoinAlgorithm::PREFER_PARTIAL_MERGE},
     {"parallel_hash",        JoinAlgorithm::PARALLEL_HASH},
     {"direct",               JoinAlgorithm::DIRECT},
     {"full_sorting_merge",   JoinAlgorithm::FULL_SORTING_MERGE},
     {"grace_hash",           JoinAlgorithm::GRACE_HASH}})


IMPLEMENT_SETTING_ENUM(TotalsMode, ErrorCodes::UNKNOWN_TOTALS_MODE,
    {{"before_having",          TotalsMode::BEFORE_HAVING},
     {"after_having_exclusive", TotalsMode::AFTER_HAVING_EXCLUSIVE},
     {"after_having_inclusive", TotalsMode::AFTER_HAVING_INCLUSIVE},
     {"after_having_auto",      TotalsMode::AFTER_HAVING_AUTO}})


IMPLEMENT_SETTING_ENUM(OverflowMode, ErrorCodes::UNKNOWN_OVERFLOW_MODE,
    {{"throw", OverflowMode::THROW},
     {"break", OverflowMode::BREAK}})


IMPLEMENT_SETTING_ENUM(OverflowModeGroupBy, ErrorCodes::UNKNOWN_OVERFLOW_MODE,
    {{"throw", OverflowMode::THROW},
     {"break", OverflowMode::BREAK},
     {"any", OverflowMode::ANY}})


IMPLEMENT_SETTING_ENUM(DistributedProductMode, ErrorCodes::UNKNOWN_DISTRIBUTED_PRODUCT_MODE,
    {{"deny",   DistributedProductMode::DENY},
     {"local",  DistributedProductMode::LOCAL},
     {"global", DistributedProductMode::GLOBAL},
     {"allow",  DistributedProductMode::ALLOW}})


IMPLEMENT_SETTING_ENUM(DateTimeInputFormat, ErrorCodes::BAD_ARGUMENTS,
    {{"basic",       FormatSettings::DateTimeInputFormat::Basic},
     {"best_effort", FormatSettings::DateTimeInputFormat::BestEffort},
     {"best_effort_us", FormatSettings::DateTimeInputFormat::BestEffortUS}})


IMPLEMENT_SETTING_ENUM(DateTimeOutputFormat, ErrorCodes::BAD_ARGUMENTS,
    {{"simple",         FormatSettings::DateTimeOutputFormat::Simple},
     {"iso",            FormatSettings::DateTimeOutputFormat::ISO},
     {"unix_timestamp", FormatSettings::DateTimeOutputFormat::UnixTimestamp}})

IMPLEMENT_SETTING_ENUM(IntervalOutputFormat, ErrorCodes::BAD_ARGUMENTS,
    {{"kusto",     FormatSettings::IntervalOutputFormat::Kusto},
     {"numeric", FormatSettings::IntervalOutputFormat::Numeric}})

IMPLEMENT_SETTING_AUTO_ENUM(LogsLevel, ErrorCodes::BAD_ARGUMENTS)

IMPLEMENT_SETTING_AUTO_ENUM(LogQueriesType, ErrorCodes::BAD_ARGUMENTS)

IMPLEMENT_SETTING_AUTO_ENUM(DefaultDatabaseEngine, ErrorCodes::BAD_ARGUMENTS)

IMPLEMENT_SETTING_AUTO_ENUM(DefaultTableEngine, ErrorCodes::BAD_ARGUMENTS)

IMPLEMENT_SETTING_AUTO_ENUM(CleanDeletedRows, ErrorCodes::BAD_ARGUMENTS)

IMPLEMENT_SETTING_MULTI_ENUM(MySQLDataTypesSupport, ErrorCodes::UNKNOWN_MYSQL_DATATYPES_SUPPORT_LEVEL,
    {{"decimal",    MySQLDataTypesSupport::DECIMAL},
     {"datetime64", MySQLDataTypesSupport::DATETIME64},
     {"date2Date32", MySQLDataTypesSupport::DATE2DATE32},
     {"date2String", MySQLDataTypesSupport::DATE2STRING}})

IMPLEMENT_SETTING_ENUM(SetOperationMode, ErrorCodes::UNKNOWN_UNION,
    {{"",         SetOperationMode::Unspecified},
     {"ALL",      SetOperationMode::ALL},
     {"DISTINCT", SetOperationMode::DISTINCT}})

IMPLEMENT_SETTING_ENUM(DistributedDDLOutputMode, ErrorCodes::BAD_ARGUMENTS,
    {{"none",         DistributedDDLOutputMode::NONE},
     {"throw",    DistributedDDLOutputMode::THROW},
     {"null_status_on_timeout", DistributedDDLOutputMode::NULL_STATUS_ON_TIMEOUT},
     {"never_throw", DistributedDDLOutputMode::NEVER_THROW}})

IMPLEMENT_SETTING_ENUM(HandleKafkaErrorMode, ErrorCodes::BAD_ARGUMENTS,
    {{"default",      HandleKafkaErrorMode::DEFAULT},
     {"stream",       HandleKafkaErrorMode::STREAM}})

IMPLEMENT_SETTING_ENUM(ShortCircuitFunctionEvaluation, ErrorCodes::BAD_ARGUMENTS,
    {{"enable",          ShortCircuitFunctionEvaluation::ENABLE},
     {"force_enable",    ShortCircuitFunctionEvaluation::FORCE_ENABLE},
     {"disable",         ShortCircuitFunctionEvaluation::DISABLE}})

IMPLEMENT_SETTING_ENUM(TransactionsWaitCSNMode, ErrorCodes::BAD_ARGUMENTS,
    {{"async",          TransactionsWaitCSNMode::ASYNC},
     {"wait",           TransactionsWaitCSNMode::WAIT},
     {"wait_unknown",   TransactionsWaitCSNMode::WAIT_UNKNOWN}})

IMPLEMENT_SETTING_ENUM(CapnProtoEnumComparingMode, ErrorCodes::BAD_ARGUMENTS,
    {{"by_names",   FormatSettings::CapnProtoEnumComparingMode::BY_NAMES},
     {"by_values",  FormatSettings::CapnProtoEnumComparingMode::BY_VALUES},
     {"by_names_case_insensitive", FormatSettings::CapnProtoEnumComparingMode::BY_NAMES_CASE_INSENSITIVE}})

IMPLEMENT_SETTING_AUTO_ENUM(EscapingRule, ErrorCodes::BAD_ARGUMENTS)

IMPLEMENT_SETTING_ENUM(MsgPackUUIDRepresentation, ErrorCodes::BAD_ARGUMENTS,
                       {{"bin", FormatSettings::MsgPackUUIDRepresentation::BIN},
                        {"str", FormatSettings::MsgPackUUIDRepresentation::STR},
                        {"ext", FormatSettings::MsgPackUUIDRepresentation::EXT}})

IMPLEMENT_SETTING_ENUM(Dialect, ErrorCodes::BAD_ARGUMENTS,
    {{"clickhouse", Dialect::clickhouse},
     {"kusto", Dialect::kusto},
     {"prql", Dialect::prql}})


IMPLEMENT_SETTING_ENUM(ParallelReplicasCustomKeyFilterType, ErrorCodes::BAD_ARGUMENTS,
    {{"default", ParallelReplicasCustomKeyFilterType::DEFAULT},
     {"range", ParallelReplicasCustomKeyFilterType::RANGE}})

IMPLEMENT_SETTING_AUTO_ENUM(LocalFSReadMethod, ErrorCodes::BAD_ARGUMENTS)

IMPLEMENT_SETTING_ENUM(ParquetVersion, ErrorCodes::BAD_ARGUMENTS,
    {{"1.0",       FormatSettings::ParquetVersion::V1_0},
     {"2.4", FormatSettings::ParquetVersion::V2_4},
     {"2.6", FormatSettings::ParquetVersion::V2_6},
     {"2.latest", FormatSettings::ParquetVersion::V2_LATEST}})

IMPLEMENT_SETTING_ENUM(ParquetCompression, ErrorCodes::BAD_ARGUMENTS,
    {{"none", FormatSettings::ParquetCompression::NONE},
     {"snappy", FormatSettings::ParquetCompression::SNAPPY},
     {"zstd", FormatSettings::ParquetCompression::ZSTD},
     {"gzip", FormatSettings::ParquetCompression::GZIP},
     {"lz4", FormatSettings::ParquetCompression::LZ4},
     {"brotli", FormatSettings::ParquetCompression::BROTLI}})

IMPLEMENT_SETTING_ENUM(ArrowCompression, ErrorCodes::BAD_ARGUMENTS,
    {{"none", FormatSettings::ArrowCompression::NONE},
     {"lz4_frame", FormatSettings::ArrowCompression::LZ4_FRAME},
     {"zstd", FormatSettings::ArrowCompression::ZSTD}})

IMPLEMENT_SETTING_ENUM(ORCCompression, ErrorCodes::BAD_ARGUMENTS,
    {{"none", FormatSettings::ORCCompression::NONE},
     {"snappy", FormatSettings::ORCCompression::SNAPPY},
     {"zstd", FormatSettings::ORCCompression::ZSTD},
     {"zlib", FormatSettings::ORCCompression::ZLIB},
     {"lz4", FormatSettings::ORCCompression::LZ4}})

IMPLEMENT_SETTING_ENUM(S3QueueMode, ErrorCodes::BAD_ARGUMENTS,
                       {{"ordered", S3QueueMode::ORDERED},
                        {"unordered", S3QueueMode::UNORDERED}})

IMPLEMENT_SETTING_ENUM(S3QueueAction, ErrorCodes::BAD_ARGUMENTS,
                       {{"keep", S3QueueAction::KEEP},
                        {"delete", S3QueueAction::DELETE}})

IMPLEMENT_SETTING_ENUM(ExternalCommandStderrReaction, ErrorCodes::BAD_ARGUMENTS,
    {{"none", ExternalCommandStderrReaction::NONE},
     {"log", ExternalCommandStderrReaction::LOG},
     {"log_first", ExternalCommandStderrReaction::LOG_FIRST},
     {"log_last", ExternalCommandStderrReaction::LOG_LAST},
     {"throw", ExternalCommandStderrReaction::THROW}})

<<<<<<< HEAD
IMPLEMENT_SETTING_ENUM(SchemaInferenceMode, ErrorCodes::BAD_ARGUMENTS,
    {{"default", SchemaInferenceMode::DEFAULT},
     {"union", SchemaInferenceMode::UNION}})
=======
IMPLEMENT_SETTING_ENUM(DateTimeOverflowBehavior, ErrorCodes::BAD_ARGUMENTS,
                       {{"throw", FormatSettings::DateTimeOverflowBehavior::Throw},
                        {"ignore", FormatSettings::DateTimeOverflowBehavior::Ignore},
                        {"saturate", FormatSettings::DateTimeOverflowBehavior::Saturate}})
>>>>>>> f1f18465

}<|MERGE_RESOLUTION|>--- conflicted
+++ resolved
@@ -190,15 +190,12 @@
      {"log_last", ExternalCommandStderrReaction::LOG_LAST},
      {"throw", ExternalCommandStderrReaction::THROW}})
 
-<<<<<<< HEAD
 IMPLEMENT_SETTING_ENUM(SchemaInferenceMode, ErrorCodes::BAD_ARGUMENTS,
     {{"default", SchemaInferenceMode::DEFAULT},
      {"union", SchemaInferenceMode::UNION}})
-=======
+
 IMPLEMENT_SETTING_ENUM(DateTimeOverflowBehavior, ErrorCodes::BAD_ARGUMENTS,
-                       {{"throw", FormatSettings::DateTimeOverflowBehavior::Throw},
-                        {"ignore", FormatSettings::DateTimeOverflowBehavior::Ignore},
-                        {"saturate", FormatSettings::DateTimeOverflowBehavior::Saturate}})
->>>>>>> f1f18465
-
+    {{"throw", FormatSettings::DateTimeOverflowBehavior::Throw},
+     {"ignore", FormatSettings::DateTimeOverflowBehavior::Ignore},
+     {"saturate", FormatSettings::DateTimeOverflowBehavior::Saturate}})
 }