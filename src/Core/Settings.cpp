#include <Columns/ColumnMap.h>
#include <Core/BaseSettings.h>
#include <Core/BaseSettingsFwdMacrosImpl.h>
#include <Core/BaseSettingsProgramOptions.h>
#include <Core/DistributedCacheProtocol.h>
#include <Core/FormatFactorySettings.h>
#include <Core/Settings.h>
#include <Core/SettingsChangesHistory.h>
#include <Core/SettingsEnums.h>
#include <Core/SettingsFields.h>
#include <IO/ReadBufferFromString.h>
#include <IO/S3Defines.h>
#include <Storages/System/MutableColumnsAndConstraints.h>
#include <base/types.h>
#include <Common/NamePrompter.h>
#include <Common/typeid_cast.h>

#include <boost/program_options.hpp>
#include <Poco/Util/AbstractConfiguration.h>
#include <Poco/Util/Application.h>

#include <cstring>

namespace DB
{

namespace ErrorCodes
{
    extern const int THERE_IS_NO_PROFILE;
    extern const int NO_ELEMENTS_IN_CONFIG;
    extern const int UNKNOWN_ELEMENT_IN_CONFIG;
    extern const int BAD_ARGUMENTS;
}

/** List of settings: type, name, default value, description, flags
  *
  * This looks rather inconvenient. It is done that way to avoid repeating settings in different places.
  * Note: as an alternative, we could implement settings to be completely dynamic in the form of the map: String -> Field,
  *  but we are not going to do it, because settings are used everywhere as static struct fields.
  *
  * `flags` can include a Tier (BETA | EXPERIMENTAL) and an optional bitwise AND with IMPORTANT.
  * The default (0) means a PRODUCTION ready setting
  *
  * A setting is "IMPORTANT" if it affects the results of queries and can't be ignored by older versions.
  * Tiers:
  * EXPERIMENTAL: The feature is in active development stage. Mostly for developers or for ClickHouse enthusiasts.
  * BETA: There are no known bugs problems in the functionality, but the outcome of using it together with other
  * features/components is unknown and correctness is not guaranteed.
  * PRODUCTION (Default): The feature is safe to use along with other features from the PRODUCTION tier.
  *
  * When adding new or changing existing settings add them to the settings changes history in SettingsChangesHistory.cpp
  * for tracking settings changes in different versions and for special `compatibility` settings to work correctly.
  */

// clang-format off
#if defined(__CLION_IDE__)
/// CLion freezes for a minute every time it processes this
#define COMMON_SETTINGS(DECLARE, ALIAS)
#define OBSOLETE_SETTINGS(DECLARE, ALIAS)
#else
#define COMMON_SETTINGS(DECLARE, ALIAS) \
    DECLARE(Dialect, dialect, Dialect::clickhouse, R"(
Which dialect will be used to parse query
)", 0)\
    DECLARE(UInt64, min_compress_block_size, 65536, R"(
For [MergeTree](../../engines/table-engines/mergetree-family/mergetree.md) tables. In order to reduce latency when processing queries, a block is compressed when writing the next mark if its size is at least `min_compress_block_size`. By default, 65,536.

The actual size of the block, if the uncompressed data is less than `max_compress_block_size`, is no less than this value and no less than the volume of data for one mark.

Let’s look at an example. Assume that `index_granularity` was set to 8192 during table creation.

We are writing a UInt32-type column (4 bytes per value). When writing 8192 rows, the total will be 32 KB of data. Since min_compress_block_size = 65,536, a compressed block will be formed for every two marks.

We are writing a URL column with the String type (average size of 60 bytes per value). When writing 8192 rows, the average will be slightly less than 500 KB of data. Since this is more than 65,536, a compressed block will be formed for each mark. In this case, when reading data from the disk in the range of a single mark, extra data won’t be decompressed.

:::note
This is an expert-level setting, and you shouldn't change it if you're just getting started with ClickHouse.
:::
)", 0) \
    DECLARE(UInt64, max_compress_block_size, 1048576, R"(
The maximum size of blocks of uncompressed data before compressing for writing to a table. By default, 1,048,576 (1 MiB). Specifying a smaller block size generally leads to slightly reduced compression ratio, the compression and decompression speed increases slightly due to cache locality, and memory consumption is reduced.

:::note
This is an expert-level setting, and you shouldn't change it if you're just getting started with ClickHouse.
:::

Don’t confuse blocks for compression (a chunk of memory consisting of bytes) with blocks for query processing (a set of rows from a table).
)", 0) \
    DECLARE(UInt64, max_block_size, DEFAULT_BLOCK_SIZE, R"(
In ClickHouse, data is processed by blocks, which are sets of column parts. The internal processing cycles for a single block are efficient but there are noticeable costs when processing each block.

The `max_block_size` setting indicates the recommended maximum number of rows to include in a single block when loading data from tables. Blocks the size of `max_block_size` are not always loaded from the table: if ClickHouse determines that less data needs to be retrieved, a smaller block is processed.

The block size should not be too small to avoid noticeable costs when processing each block. It should also not be too large to ensure that queries with a LIMIT clause execute quickly after processing the first block. When setting `max_block_size`, the goal should be to avoid consuming too much memory when extracting a large number of columns in multiple threads and to preserve at least some cache locality.
)", 0) \
    DECLARE(UInt64, max_insert_block_size, DEFAULT_INSERT_BLOCK_SIZE, R"(
The size of blocks (in a count of rows) to form for insertion into a table.
This setting only applies in cases when the server forms the blocks.
For example, for an INSERT via the HTTP interface, the server parses the data format and forms blocks of the specified size.
But when using clickhouse-client, the client parses the data itself, and the ‘max_insert_block_size’ setting on the server does not affect the size of the inserted blocks.
The setting also does not have a purpose when using INSERT SELECT, since data is inserted using the same blocks that are formed after SELECT.

The default is slightly more than `max_block_size`. The reason for this is that certain table engines (`*MergeTree`) form a data part on the disk for each inserted block, which is a fairly large entity. Similarly, `*MergeTree` tables sort data during insertion, and a large enough block size allow sorting more data in RAM.
)", 0) \
    DECLARE(UInt64, min_insert_block_size_rows, DEFAULT_INSERT_BLOCK_SIZE, R"(
Sets the minimum number of rows in the block that can be inserted into a table by an `INSERT` query. Smaller-sized blocks are squashed into bigger ones.

Possible values:

- Positive integer.
- 0 — Squashing disabled.
)", 0) \
    DECLARE(UInt64, min_insert_block_size_bytes, (DEFAULT_INSERT_BLOCK_SIZE * 256), R"(
Sets the minimum number of bytes in the block which can be inserted into a table by an `INSERT` query. Smaller-sized blocks are squashed into bigger ones.

Possible values:

- Positive integer.
- 0 — Squashing disabled.
)", 0) \
    DECLARE(UInt64, min_insert_block_size_rows_for_materialized_views, 0, R"(
Sets the minimum number of rows in the block which can be inserted into a table by an `INSERT` query. Smaller-sized blocks are squashed into bigger ones. This setting is applied only for blocks inserted into [materialized view](../../sql-reference/statements/create/view.md). By adjusting this setting, you control blocks squashing while pushing to materialized view and avoid excessive memory usage.

Possible values:

- Any positive integer.
- 0 — Squashing disabled.

**See Also**

- [min_insert_block_size_rows](#min-insert-block-size-rows)
)", 0) \
    DECLARE(UInt64, min_insert_block_size_bytes_for_materialized_views, 0, R"(
Sets the minimum number of bytes in the block which can be inserted into a table by an `INSERT` query. Smaller-sized blocks are squashed into bigger ones. This setting is applied only for blocks inserted into [materialized view](../../sql-reference/statements/create/view.md). By adjusting this setting, you control blocks squashing while pushing to materialized view and avoid excessive memory usage.

Possible values:

- Any positive integer.
- 0 — Squashing disabled.

**See also**

- [min_insert_block_size_bytes](#min-insert-block-size-bytes)
)", 0) \
    DECLARE(UInt64, min_external_table_block_size_rows, DEFAULT_INSERT_BLOCK_SIZE, R"(
Squash blocks passed to external table to specified size in rows, if blocks are not big enough.
)", 0) \
    DECLARE(UInt64, min_external_table_block_size_bytes, (DEFAULT_INSERT_BLOCK_SIZE * 256), R"(
Squash blocks passed to the external table to a specified size in bytes, if blocks are not big enough.
)", 0) \
    DECLARE(UInt64, max_joined_block_size_rows, DEFAULT_BLOCK_SIZE, R"(
Maximum block size for JOIN result (if join algorithm supports it). 0 means unlimited.
)", 0) \
    DECLARE(UInt64, max_insert_threads, 0, R"(
The maximum number of threads to execute the `INSERT SELECT` query.

Possible values:

- 0 (or 1) — `INSERT SELECT` no parallel execution.
- Positive integer. Bigger than 1.

Cloud default value: from `2` to `4`, depending on the service size.

Parallel `INSERT SELECT` has effect only if the `SELECT` part is executed in parallel, see [max_threads](#max_threads) setting.
Higher values will lead to higher memory usage.
)", 0) \
    DECLARE(UInt64, max_insert_delayed_streams_for_parallel_write, 0, R"(
The maximum number of streams (columns) to delay final part flush. Default - auto (1000 in case of underlying storage supports parallel write, for example S3 and disabled otherwise)
)", 0) \
    DECLARE(MaxThreads, max_final_threads, 0, R"(
Sets the maximum number of parallel threads for the `SELECT` query data read phase with the [FINAL](../../sql-reference/statements/select/from.md#select-from-final) modifier.

Possible values:

- Positive integer.
- 0 or 1 — Disabled. `SELECT` queries are executed in a single thread.
)", 0) \
    DECLARE(UInt64, max_threads_for_indexes, 0, R"(
The maximum number of threads process indices.
)", 0) \
    DECLARE(MaxThreads, max_threads, 0, R"(
The maximum number of query processing threads, excluding threads for retrieving data from remote servers (see the ‘max_distributed_connections’ parameter).

This parameter applies to threads that perform the same stages of the query processing pipeline in parallel.
For example, when reading from a table, if it is possible to evaluate expressions with functions, filter with WHERE and pre-aggregate for GROUP BY in parallel using at least ‘max_threads’ number of threads, then ‘max_threads’ are used.

For queries that are completed quickly because of a LIMIT, you can set a lower ‘max_threads’. For example, if the necessary number of entries are located in every block and max_threads = 8, then 8 blocks are retrieved, although it would have been enough to read just one.

The smaller the `max_threads` value, the less memory is consumed.
)", 0) \
    DECLARE(Bool, use_concurrency_control, true, R"(
Respect the server's concurrency control (see the `concurrent_threads_soft_limit_num` and `concurrent_threads_soft_limit_ratio_to_cores` global server settings). If disabled, it allows using a larger number of threads even if the server is overloaded (not recommended for normal usage, and needed mostly for tests).
)", 0) \
    DECLARE(MaxThreads, max_download_threads, 4, R"(
The maximum number of threads to download data (e.g. for URL engine).
)", 0) \
    DECLARE(MaxThreads, max_parsing_threads, 0, R"(
The maximum number of threads to parse data in input formats that support parallel parsing. By default, it is determined automatically
)", 0) \
    DECLARE(UInt64, max_download_buffer_size, 10*1024*1024, R"(
The maximal size of buffer for parallel downloading (e.g. for URL engine) per each thread.
)", 0) \
    DECLARE(UInt64, max_read_buffer_size, DBMS_DEFAULT_BUFFER_SIZE, R"(
The maximum size of the buffer to read from the filesystem.
)", 0) \
    DECLARE(UInt64, max_read_buffer_size_local_fs, 128*1024, R"(
The maximum size of the buffer to read from local filesystem. If set to 0 then max_read_buffer_size will be used.
)", 0) \
    DECLARE(UInt64, max_read_buffer_size_remote_fs, 0, R"(
The maximum size of the buffer to read from remote filesystem. If set to 0 then max_read_buffer_size will be used.
)", 0) \
    DECLARE(UInt64, max_distributed_connections, 1024, R"(
The maximum number of simultaneous connections with remote servers for distributed processing of a single query to a single Distributed table. We recommend setting a value no less than the number of servers in the cluster.

The following parameters are only used when creating Distributed tables (and when launching a server), so there is no reason to change them at runtime.
)", 0) \
    DECLARE(UInt64, max_query_size, DBMS_DEFAULT_MAX_QUERY_SIZE, R"(
The maximum number of bytes of a query string parsed by the SQL parser.
Data in the VALUES clause of INSERT queries is processed by a separate stream parser (that consumes O(1) RAM) and not affected by this restriction.

:::note
`max_query_size` cannot be set within an SQL query (e.g., `SELECT now() SETTINGS max_query_size=10000`) because ClickHouse needs to allocate a buffer to parse the query, and this buffer size is determined by the `max_query_size` setting, which must be configured before the query is executed.
:::
)", 0) \
    DECLARE(UInt64, interactive_delay, 100000, R"(
The interval in microseconds for checking whether request execution has been canceled and sending the progress.
)", 0) \
    DECLARE(Seconds, connect_timeout, DBMS_DEFAULT_CONNECT_TIMEOUT_SEC, R"(
Connection timeout if there are no replicas.
)", 0) \
    DECLARE(Milliseconds, handshake_timeout_ms, 10000, R"(
Timeout in milliseconds for receiving Hello packet from replicas during handshake.
)", 0) \
    DECLARE(Milliseconds, connect_timeout_with_failover_ms, 1000, R"(
The timeout in milliseconds for connecting to a remote server for a Distributed table engine, if the ‘shard’ and ‘replica’ sections are used in the cluster definition.
If unsuccessful, several attempts are made to connect to various replicas.
)", 0) \
    DECLARE(Milliseconds, connect_timeout_with_failover_secure_ms, 1000, R"(
Connection timeout for selecting first healthy replica (for secure connections).
)", 0) \
    DECLARE(Seconds, receive_timeout, DBMS_DEFAULT_RECEIVE_TIMEOUT_SEC, R"(
Timeout for receiving data from the network, in seconds. If no bytes were received in this interval, the exception is thrown. If you set this setting on the client, the 'send_timeout' for the socket will also be set on the corresponding connection end on the server.
)", 0) \
    DECLARE(Seconds, send_timeout, DBMS_DEFAULT_SEND_TIMEOUT_SEC, R"(
Timeout for sending data to the network, in seconds. If a client needs to send some data but is not able to send any bytes in this interval, the exception is thrown. If you set this setting on the client, the 'receive_timeout' for the socket will also be set on the corresponding connection end on the server.
)", 0) \
    DECLARE(Seconds, tcp_keep_alive_timeout, DEFAULT_TCP_KEEP_ALIVE_TIMEOUT /* less than DBMS_DEFAULT_RECEIVE_TIMEOUT_SEC */, R"(
The time in seconds the connection needs to remain idle before TCP starts sending keepalive probes
)", 0) \
    DECLARE(Milliseconds, hedged_connection_timeout_ms, 50, R"(
Connection timeout for establishing connection with replica for Hedged requests
)", 0) \
    DECLARE(Milliseconds, receive_data_timeout_ms, 2000, R"(
Connection timeout for receiving first packet of data or packet with positive progress from replica
)", 0) \
    DECLARE(Bool, use_hedged_requests, true, R"(
Enables hedged requests logic for remote queries. It allows to establish many connections with different replicas for query.
New connection is enabled in case existent connection(s) with replica(s) were not established within `hedged_connection_timeout`
or no data was received within `receive_data_timeout`. Query uses the first connection which send non empty progress packet (or data packet, if `allow_changing_replica_until_first_data_packet`);
other connections are cancelled. Queries with `max_parallel_replicas > 1` are supported.

Enabled by default.

Disabled by default on Cloud.
)", 0) \
    DECLARE(Bool, allow_changing_replica_until_first_data_packet, false, R"(
If it's enabled, in hedged requests we can start new connection until receiving first data packet even if we have already made some progress
(but progress haven't updated for `receive_data_timeout` timeout), otherwise we disable changing replica after the first time we made progress.
)", 0) \
    DECLARE(Milliseconds, queue_max_wait_ms, 0, R"(
The wait time in the request queue, if the number of concurrent requests exceeds the maximum.
)", 0) \
    DECLARE(Milliseconds, connection_pool_max_wait_ms, 0, R"(
The wait time in milliseconds for a connection when the connection pool is full.

Possible values:

- Positive integer.
- 0 — Infinite timeout.
)", 0) \
    DECLARE(Milliseconds, replace_running_query_max_wait_ms, 5000, R"(
The wait time for running the query with the same `query_id` to finish, when the [replace_running_query](#replace-running-query) setting is active.

Possible values:

- Positive integer.
- 0 — Throwing an exception that does not allow to run a new query if the server already executes a query with the same `query_id`.
)", 0) \
    DECLARE(Milliseconds, kafka_max_wait_ms, 5000, R"(
The wait time in milliseconds for reading messages from [Kafka](../../engines/table-engines/integrations/kafka.md/#kafka) before retry.

Possible values:

- Positive integer.
- 0 — Infinite timeout.

See also:

- [Apache Kafka](https://kafka.apache.org/)
)", 0) \
    DECLARE(Milliseconds, rabbitmq_max_wait_ms, 5000, R"(
The wait time for reading from RabbitMQ before retry.
)", 0) \
    DECLARE(UInt64, poll_interval, DBMS_DEFAULT_POLL_INTERVAL, R"(
Block at the query wait loop on the server for the specified number of seconds.
)", 0) \
    DECLARE(UInt64, idle_connection_timeout, 3600, R"(
Timeout to close idle TCP connections after specified number of seconds.

Possible values:

- Positive integer (0 - close immediately, after 0 seconds).
)", 0) \
    DECLARE(UInt64, distributed_connections_pool_size, 1024, R"(
The maximum number of simultaneous connections with remote servers for distributed processing of all queries to a single Distributed table. We recommend setting a value no less than the number of servers in the cluster.
)", 0) \
    DECLARE(UInt64, connections_with_failover_max_tries, 3, R"(
The maximum number of connection attempts with each replica for the Distributed table engine.
)", 0) \
    DECLARE(UInt64, s3_strict_upload_part_size, S3::DEFAULT_STRICT_UPLOAD_PART_SIZE, R"(
The exact size of part to upload during multipart upload to S3 (some implementations does not supports variable size parts).
)", 0) \
    DECLARE(UInt64, azure_strict_upload_part_size, 0, R"(
The exact size of part to upload during multipart upload to Azure blob storage.
)", 0) \
    DECLARE(UInt64, azure_max_blocks_in_multipart_upload, 50000, R"(
Maximum number of blocks in multipart upload for Azure.
)", 0) \
    DECLARE(UInt64, s3_min_upload_part_size, S3::DEFAULT_MIN_UPLOAD_PART_SIZE, R"(
The minimum size of part to upload during multipart upload to S3.
)", 0) \
    DECLARE(UInt64, s3_max_upload_part_size, S3::DEFAULT_MAX_UPLOAD_PART_SIZE, R"(
The maximum size of part to upload during multipart upload to S3.
)", 0) \
    DECLARE(UInt64, azure_min_upload_part_size, 16*1024*1024, R"(
The minimum size of part to upload during multipart upload to Azure blob storage.
)", 0) \
    DECLARE(UInt64, azure_max_upload_part_size, 5ull*1024*1024*1024, R"(
The maximum size of part to upload during multipart upload to Azure blob storage.
)", 0) \
    DECLARE(UInt64, s3_upload_part_size_multiply_factor, S3::DEFAULT_UPLOAD_PART_SIZE_MULTIPLY_FACTOR, R"(
Multiply s3_min_upload_part_size by this factor each time s3_multiply_parts_count_threshold parts were uploaded from a single write to S3.
)", 0) \
    DECLARE(UInt64, s3_upload_part_size_multiply_parts_count_threshold, S3::DEFAULT_UPLOAD_PART_SIZE_MULTIPLY_PARTS_COUNT_THRESHOLD, R"(
Each time this number of parts was uploaded to S3, s3_min_upload_part_size is multiplied by s3_upload_part_size_multiply_factor.
)", 0) \
    DECLARE(UInt64, s3_max_part_number, S3::DEFAULT_MAX_PART_NUMBER, R"(
Maximum part number number for s3 upload part.
)", 0) \
    DECLARE(UInt64, s3_max_single_operation_copy_size, S3::DEFAULT_MAX_SINGLE_OPERATION_COPY_SIZE, R"(
Maximum size for a single copy operation in s3
)", 0) \
    DECLARE(UInt64, azure_upload_part_size_multiply_factor, 2, R"(
Multiply azure_min_upload_part_size by this factor each time azure_multiply_parts_count_threshold parts were uploaded from a single write to Azure blob storage.
)", 0) \
    DECLARE(UInt64, azure_upload_part_size_multiply_parts_count_threshold, 500, R"(
Each time this number of parts was uploaded to Azure blob storage, azure_min_upload_part_size is multiplied by azure_upload_part_size_multiply_factor.
)", 0) \
    DECLARE(UInt64, s3_max_inflight_parts_for_one_file, S3::DEFAULT_MAX_INFLIGHT_PARTS_FOR_ONE_FILE, R"(
The maximum number of a concurrent loaded parts in multipart upload request. 0 means unlimited.
)", 0) \
    DECLARE(UInt64, azure_max_inflight_parts_for_one_file, 20, R"(
The maximum number of a concurrent loaded parts in multipart upload request. 0 means unlimited.
)", 0) \
    DECLARE(UInt64, s3_max_single_part_upload_size, S3::DEFAULT_MAX_SINGLE_PART_UPLOAD_SIZE, R"(
The maximum size of object to upload using singlepart upload to S3.
)", 0) \
    DECLARE(UInt64, azure_max_single_part_upload_size, 100*1024*1024, R"(
The maximum size of object to upload using singlepart upload to Azure blob storage.
)", 0)                                                                             \
    DECLARE(UInt64, azure_max_single_part_copy_size, 256*1024*1024, R"(
The maximum size of object to copy using single part copy to Azure blob storage.
)", 0) \
    DECLARE(UInt64, s3_max_single_read_retries, S3::DEFAULT_MAX_SINGLE_READ_TRIES, R"(
The maximum number of retries during single S3 read.
)", 0) \
    DECLARE(UInt64, azure_max_single_read_retries, 4, R"(
The maximum number of retries during single Azure blob storage read.
)", 0) \
    DECLARE(UInt64, azure_max_unexpected_write_error_retries, 4, R"(
The maximum number of retries in case of unexpected errors during Azure blob storage write
)", 0) \
    DECLARE(UInt64, s3_max_unexpected_write_error_retries, S3::DEFAULT_MAX_UNEXPECTED_WRITE_ERROR_RETRIES, R"(
The maximum number of retries in case of unexpected errors during S3 write.
)", 0) \
    DECLARE(UInt64, s3_max_redirects, S3::DEFAULT_MAX_REDIRECTS, R"(
Max number of S3 redirects hops allowed.
)", 0) \
    DECLARE(UInt64, s3_max_connections, S3::DEFAULT_MAX_CONNECTIONS, R"(
The maximum number of connections per server.
)", 0) \
    DECLARE(UInt64, s3_max_get_rps, 0, R"(
Limit on S3 GET request per second rate before throttling. Zero means unlimited.
)", 0) \
    DECLARE(UInt64, s3_max_get_burst, 0, R"(
Max number of requests that can be issued simultaneously before hitting request per second limit. By default (0) equals to `s3_max_get_rps`
)", 0) \
    DECLARE(UInt64, s3_max_put_rps, 0, R"(
Limit on S3 PUT request per second rate before throttling. Zero means unlimited.
)", 0) \
    DECLARE(UInt64, s3_max_put_burst, 0, R"(
Max number of requests that can be issued simultaneously before hitting request per second limit. By default (0) equals to `s3_max_put_rps`
)", 0) \
    DECLARE(UInt64, s3_list_object_keys_size, S3::DEFAULT_LIST_OBJECT_KEYS_SIZE, R"(
Maximum number of files that could be returned in batch by ListObject request
)", 0) \
    DECLARE(Bool, s3_use_adaptive_timeouts, S3::DEFAULT_USE_ADAPTIVE_TIMEOUTS, R"(
When set to `true` than for all s3 requests first two attempts are made with low send and receive timeouts.
When set to `false` than all attempts are made with identical timeouts.
)", 0) \
    DECLARE(UInt64, azure_list_object_keys_size, 1000, R"(
Maximum number of files that could be returned in batch by ListObject request
)", 0) \
    DECLARE(Bool, s3_truncate_on_insert, false, R"(
Enables or disables truncate before inserts in s3 engine tables. If disabled, an exception will be thrown on insert attempts if an S3 object already exists.

Possible values:
- 0 — `INSERT` query appends new data to the end of the file.
- 1 — `INSERT` query replaces existing content of the file with the new data.
)", 0) \
    DECLARE(Bool, azure_truncate_on_insert, false, R"(
Enables or disables truncate before insert in azure engine tables.
)", 0) \
    DECLARE(Bool, s3_create_new_file_on_insert, false, R"(
Enables or disables creating a new file on each insert in s3 engine tables. If enabled, on each insert a new S3 object will be created with the key, similar to this pattern:

initial: `data.Parquet.gz` -> `data.1.Parquet.gz` -> `data.2.Parquet.gz`, etc.

Possible values:
- 0 — `INSERT` query appends new data to the end of the file.
- 1 — `INSERT` query creates a new file.
)", 0) \
    DECLARE(Bool, s3_skip_empty_files, false, R"(
Enables or disables skipping empty files in [S3](../../engines/table-engines/integrations/s3.md) engine tables.

Possible values:
- 0 — `SELECT` throws an exception if empty file is not compatible with requested format.
- 1 — `SELECT` returns empty result for empty file.
)", 0) \
    DECLARE(Bool, azure_create_new_file_on_insert, false, R"(
Enables or disables creating a new file on each insert in azure engine tables
)", 0) \
    DECLARE(Bool, s3_check_objects_after_upload, false, R"(
Check each uploaded object to s3 with head request to be sure that upload was successful
)", 0) \
    DECLARE(Bool, azure_check_objects_after_upload, false, R"(
Check each uploaded object in azure blob storage to be sure that upload was successful
)", 0) \
    DECLARE(Bool, s3_allow_parallel_part_upload, true, R"(
Use multiple threads for s3 multipart upload. It may lead to slightly higher memory usage
)", 0) \
    DECLARE(Bool, azure_allow_parallel_part_upload, true, R"(
Use multiple threads for azure multipart upload.
)", 0) \
    DECLARE(Bool, s3_throw_on_zero_files_match, false, R"(
Throw an error, when ListObjects request cannot match any files
)", 0) \
    DECLARE(Bool, hdfs_throw_on_zero_files_match, false, R"(
Throw an error if matched zero files according to glob expansion rules.

Possible values:
- 1 — `SELECT` throws an exception.
- 0 — `SELECT` returns empty result.
)", 0) \
    DECLARE(Bool, azure_throw_on_zero_files_match, false, R"(
Throw an error if matched zero files according to glob expansion rules.

Possible values:
- 1 — `SELECT` throws an exception.
- 0 — `SELECT` returns empty result.
)", 0) \
    DECLARE(Bool, s3_ignore_file_doesnt_exist, false, R"(
Ignore absence of file if it does not exist when reading certain keys.

Possible values:
- 1 — `SELECT` returns empty result.
- 0 — `SELECT` throws an exception.
)", 0) \
    DECLARE(Bool, hdfs_ignore_file_doesnt_exist, false, R"(
Ignore absence of file if it does not exist when reading certain keys.

Possible values:
- 1 — `SELECT` returns empty result.
- 0 — `SELECT` throws an exception.
)", 0) \
    DECLARE(Bool, azure_ignore_file_doesnt_exist, false, R"(
Ignore absence of file if it does not exist when reading certain keys.

Possible values:
- 1 — `SELECT` returns empty result.
- 0 — `SELECT` throws an exception.
)", 0) \
    DECLARE(UInt64, azure_sdk_max_retries, 10, R"(
Maximum number of retries in azure sdk
)", 0) \
    DECLARE(UInt64, azure_sdk_retry_initial_backoff_ms, 10, R"(
Minimal backoff between retries in azure sdk
)", 0) \
    DECLARE(UInt64, azure_sdk_retry_max_backoff_ms, 1000, R"(
Maximal backoff between retries in azure sdk
)", 0) \
    DECLARE(Bool, s3_validate_request_settings, true, R"(
Enables s3 request settings validation.

Possible values:
- 1 — validate settings.
- 0 — do not validate settings.
)", 0) \
    DECLARE(Bool, s3_disable_checksum, S3::DEFAULT_DISABLE_CHECKSUM, R"(
Do not calculate a checksum when sending a file to S3. This speeds up writes by avoiding excessive processing passes on a file. It is mostly safe as the data of MergeTree tables is checksummed by ClickHouse anyway, and when S3 is accessed with HTTPS, the TLS layer already provides integrity while transferring through the network. While additional checksums on S3 give defense in depth.
)", 0) \
    DECLARE(UInt64, s3_retry_attempts, S3::DEFAULT_RETRY_ATTEMPTS, R"(
Setting for Aws::Client::RetryStrategy, Aws::Client does retries itself, 0 means no retries
)", 0) \
    DECLARE(UInt64, s3_request_timeout_ms, S3::DEFAULT_REQUEST_TIMEOUT_MS, R"(
Idleness timeout for sending and receiving data to/from S3. Fail if a single TCP read or write call blocks for this long.
)", 0) \
    DECLARE(UInt64, s3_connect_timeout_ms, S3::DEFAULT_CONNECT_TIMEOUT_MS, R"(
Connection timeout for host from s3 disks.
)", 0) \
    DECLARE(Bool, enable_s3_requests_logging, false, R"(
Enable very explicit logging of S3 requests. Makes sense for debug only.
)", 0) \
    DECLARE(String, s3queue_default_zookeeper_path, "/clickhouse/s3queue/", R"(
Default zookeeper path prefix for S3Queue engine
)", 0) \
    DECLARE(Bool, s3queue_enable_logging_to_s3queue_log, false, R"(
Enable writing to system.s3queue_log. The value can be overwritten per table with table settings
)", 0) \
    DECLARE(UInt64, hdfs_replication, 0, R"(
The actual number of replications can be specified when the hdfs file is created.
)", 0) \
    DECLARE(Bool, hdfs_truncate_on_insert, false, R"(
Enables or disables truncation before an insert in hdfs engine tables. If disabled, an exception will be thrown on an attempt to insert if a file in HDFS already exists.

Possible values:
- 0 — `INSERT` query appends new data to the end of the file.
- 1 — `INSERT` query replaces existing content of the file with the new data.
)", 0) \
    DECLARE(Bool, hdfs_create_new_file_on_insert, false, R"(
Enables or disables creating a new file on each insert in HDFS engine tables. If enabled, on each insert a new HDFS file will be created with the name, similar to this pattern:

initial: `data.Parquet.gz` -> `data.1.Parquet.gz` -> `data.2.Parquet.gz`, etc.

Possible values:
- 0 — `INSERT` query appends new data to the end of the file.
- 1 — `INSERT` query creates a new file.
)", 0) \
    DECLARE(Bool, hdfs_skip_empty_files, false, R"(
Enables or disables skipping empty files in [HDFS](../../engines/table-engines/integrations/hdfs.md) engine tables.

Possible values:
- 0 — `SELECT` throws an exception if empty file is not compatible with requested format.
- 1 — `SELECT` returns empty result for empty file.
)", 0) \
    DECLARE(Bool, azure_skip_empty_files, false, R"(
Enables or disables skipping empty files in S3 engine.

Possible values:
- 0 — `SELECT` throws an exception if empty file is not compatible with requested format.
- 1 — `SELECT` returns empty result for empty file.
)", 0) \
    DECLARE(UInt64, hsts_max_age, 0, R"(
Expired time for HSTS. 0 means disable HSTS.
)", 0) \
    DECLARE(Bool, extremes, false, R"(
Whether to count extreme values (the minimums and maximums in columns of a query result). Accepts 0 or 1. By default, 0 (disabled).
For more information, see the section “Extreme values”.
)", IMPORTANT) \
    DECLARE(Bool, use_uncompressed_cache, false, R"(
Whether to use a cache of uncompressed blocks. Accepts 0 or 1. By default, 0 (disabled).
Using the uncompressed cache (only for tables in the MergeTree family) can significantly reduce latency and increase throughput when working with a large number of short queries. Enable this setting for users who send frequent short requests. Also pay attention to the [uncompressed_cache_size](../../operations/server-configuration-parameters/settings.md/#server-settings-uncompressed_cache_size) configuration parameter (only set in the config file) – the size of uncompressed cache blocks. By default, it is 8 GiB. The uncompressed cache is filled in as needed and the least-used data is automatically deleted.

For queries that read at least a somewhat large volume of data (one million rows or more), the uncompressed cache is disabled automatically to save space for truly small queries. This means that you can keep the ‘use_uncompressed_cache’ setting always set to 1.
)", 0) \
    DECLARE(Bool, replace_running_query, false, R"(
When using the HTTP interface, the ‘query_id’ parameter can be passed. This is any string that serves as the query identifier.
If a query from the same user with the same ‘query_id’ already exists at this time, the behaviour depends on the ‘replace_running_query’ parameter.

`0` (default) – Throw an exception (do not allow the query to run if a query with the same ‘query_id’ is already running).

`1` – Cancel the old query and start running the new one.

Set this parameter to 1 for implementing suggestions for segmentation conditions. After entering the next character, if the old query hasn’t finished yet, it should be cancelled.
)", 0) \
    DECLARE(UInt64, max_remote_read_network_bandwidth, 0, R"(
The maximum speed of data exchange over the network in bytes per second for read.
)", 0) \
    DECLARE(UInt64, max_remote_write_network_bandwidth, 0, R"(
The maximum speed of data exchange over the network in bytes per second for write.
)", 0) \
    DECLARE(UInt64, max_local_read_bandwidth, 0, R"(
The maximum speed of local reads in bytes per second.
)", 0) \
    DECLARE(UInt64, max_local_write_bandwidth, 0, R"(
The maximum speed of local writes in bytes per second.
)", 0) \
    DECLARE(Bool, stream_like_engine_allow_direct_select, false, R"(
Allow direct SELECT query for Kafka, RabbitMQ, FileLog, Redis Streams, and NATS engines. In case there are attached materialized views, SELECT query is not allowed even if this setting is enabled.
)", 0) \
    DECLARE(String, stream_like_engine_insert_queue, "", R"(
When stream-like engine reads from multiple queues, the user will need to select one queue to insert into when writing. Used by Redis Streams and NATS.
)", 0) \
    DECLARE(Bool, dictionary_validate_primary_key_type, false, R"(
Validate primary key type for dictionaries. By default id type for simple layouts will be implicitly converted to UInt64.
)", 0) \
    DECLARE(Bool, distributed_insert_skip_read_only_replicas, false, R"(
Enables skipping read-only replicas for INSERT queries into Distributed.

Possible values:

- 0 — INSERT was as usual, if it will go to read-only replica it will fail
- 1 — Initiator will skip read-only replicas before sending data to shards.
)", 0) \
    DECLARE(Bool, distributed_foreground_insert, false, R"(
Enables or disables synchronous data insertion into a [Distributed](../../engines/table-engines/special/distributed.md/#distributed) table.

By default, when inserting data into a `Distributed` table, the ClickHouse server sends data to cluster nodes in background mode. When `distributed_foreground_insert=1`, the data is processed synchronously, and the `INSERT` operation succeeds only after all the data is saved on all shards (at least one replica for each shard if `internal_replication` is true).

Possible values:

- 0 — Data is inserted in background mode.
- 1 — Data is inserted in synchronous mode.

Cloud default value: `1`.

**See Also**

- [Distributed Table Engine](../../engines/table-engines/special/distributed.md/#distributed)
- [Managing Distributed Tables](../../sql-reference/statements/system.md/#query-language-system-distributed)
)", 0) ALIAS(insert_distributed_sync) \
    DECLARE(UInt64, distributed_background_insert_timeout, 0, R"(
Timeout for insert query into distributed. Setting is used only with insert_distributed_sync enabled. Zero value means no timeout.
)", 0) ALIAS(insert_distributed_timeout) \
    DECLARE(Milliseconds, distributed_background_insert_sleep_time_ms, 100, R"(
Base interval for the [Distributed](../../engines/table-engines/special/distributed.md) table engine to send data. The actual interval grows exponentially in the event of errors.

Possible values:

- A positive integer number of milliseconds.
)", 0) ALIAS(distributed_directory_monitor_sleep_time_ms) \
    DECLARE(Milliseconds, distributed_background_insert_max_sleep_time_ms, 30000, R"(
Maximum interval for the [Distributed](../../engines/table-engines/special/distributed.md) table engine to send data. Limits exponential growth of the interval set in the [distributed_background_insert_sleep_time_ms](#distributed_background_insert_sleep_time_ms) setting.

Possible values:

- A positive integer number of milliseconds.
)", 0) ALIAS(distributed_directory_monitor_max_sleep_time_ms) \
    \
    DECLARE(Bool, distributed_background_insert_batch, false, R"(
Enables/disables inserted data sending in batches.

When batch sending is enabled, the [Distributed](../../engines/table-engines/special/distributed.md) table engine tries to send multiple files of inserted data in one operation instead of sending them separately. Batch sending improves cluster performance by better-utilizing server and network resources.

Possible values:

- 1 — Enabled.
- 0 — Disabled.
)", 0) ALIAS(distributed_directory_monitor_batch_inserts) \
    DECLARE(Bool, distributed_background_insert_split_batch_on_failure, false, R"(
Enables/disables splitting batches on failures.

Sometimes sending particular batch to the remote shard may fail, because of some complex pipeline after (i.e. `MATERIALIZED VIEW` with `GROUP BY`) due to `Memory limit exceeded` or similar errors. In this case, retrying will not help (and this will stuck distributed sends for the table) but sending files from that batch one by one may succeed INSERT.

So installing this setting to `1` will disable batching for such batches (i.e. temporary disables `distributed_background_insert_batch` for failed batches).

Possible values:

- 1 — Enabled.
- 0 — Disabled.

:::note
This setting also affects broken batches (that may appears because of abnormal server (machine) termination and no `fsync_after_insert`/`fsync_directories` for [Distributed](../../engines/table-engines/special/distributed.md) table engine).
:::

:::note
You should not rely on automatic batch splitting, since this may hurt performance.
:::
)", 0) ALIAS(distributed_directory_monitor_split_batch_on_failure) \
    \
    DECLARE(Bool, optimize_move_to_prewhere, true, R"(
Enables or disables automatic [PREWHERE](../../sql-reference/statements/select/prewhere.md) optimization in [SELECT](../../sql-reference/statements/select/index.md) queries.

Works only for [*MergeTree](../../engines/table-engines/mergetree-family/index.md) tables.

Possible values:

- 0 — Automatic `PREWHERE` optimization is disabled.
- 1 — Automatic `PREWHERE` optimization is enabled.
)", 0) \
    DECLARE(Bool, optimize_move_to_prewhere_if_final, false, R"(
Enables or disables automatic [PREWHERE](../../sql-reference/statements/select/prewhere.md) optimization in [SELECT](../../sql-reference/statements/select/index.md) queries with [FINAL](../../sql-reference/statements/select/from.md#select-from-final) modifier.

Works only for [*MergeTree](../../engines/table-engines/mergetree-family/index.md) tables.

Possible values:

- 0 — Automatic `PREWHERE` optimization in `SELECT` queries with `FINAL` modifier is disabled.
- 1 — Automatic `PREWHERE` optimization in `SELECT` queries with `FINAL` modifier is enabled.

**See Also**

- [optimize_move_to_prewhere](#optimize_move_to_prewhere) setting
)", 0) \
    DECLARE(Bool, move_all_conditions_to_prewhere, true, R"(
Move all viable conditions from WHERE to PREWHERE
)", 0) \
    DECLARE(Bool, enable_multiple_prewhere_read_steps, true, R"(
Move more conditions from WHERE to PREWHERE and do reads from disk and filtering in multiple steps if there are multiple conditions combined with AND
)", 0) \
    DECLARE(Bool, move_primary_key_columns_to_end_of_prewhere, true, R"(
Move PREWHERE conditions containing primary key columns to the end of AND chain. It is likely that these conditions are taken into account during primary key analysis and thus will not contribute a lot to PREWHERE filtering.
)", 0) \
    DECLARE(Bool, allow_reorder_prewhere_conditions, true, R"(
When moving conditions from WHERE to PREWHERE, allow reordering them to optimize filtering
)", 0) \
    \
    DECLARE(UInt64, alter_sync, 1, R"(
Allows to set up waiting for actions to be executed on replicas by [ALTER](../../sql-reference/statements/alter/index.md), [OPTIMIZE](../../sql-reference/statements/optimize.md) or [TRUNCATE](../../sql-reference/statements/truncate.md) queries.

Possible values:

- 0 — Do not wait.
- 1 — Wait for own execution.
- 2 — Wait for everyone.

Cloud default value: `0`.

:::note
`alter_sync` is applicable to `Replicated` tables only, it does nothing to alters of not `Replicated` tables.
:::
)", 0) ALIAS(replication_alter_partitions_sync) \
    DECLARE(Int64, replication_wait_for_inactive_replica_timeout, 120, R"(
Specifies how long (in seconds) to wait for inactive replicas to execute [ALTER](../../sql-reference/statements/alter/index.md), [OPTIMIZE](../../sql-reference/statements/optimize.md) or [TRUNCATE](../../sql-reference/statements/truncate.md) queries.

Possible values:

- 0 — Do not wait.
- Negative integer — Wait for unlimited time.
- Positive integer — The number of seconds to wait.
)", 0) \
    DECLARE(Bool, alter_move_to_space_execute_async, false, R"(
Execute ALTER TABLE MOVE ... TO [DISK|VOLUME] asynchronously
)", 0) \
    \
    DECLARE(LoadBalancing, load_balancing, LoadBalancing::RANDOM, R"(
Specifies the algorithm of replicas selection that is used for distributed query processing.

ClickHouse supports the following algorithms of choosing replicas:

- [Random](#load_balancing-random) (by default)
- [Nearest hostname](#load_balancing-nearest_hostname)
- [Hostname levenshtein distance](#load_balancing-hostname_levenshtein_distance)
- [In order](#load_balancing-in_order)
- [First or random](#load_balancing-first_or_random)
- [Round robin](#load_balancing-round_robin)

See also:

- [distributed_replica_max_ignored_errors](#distributed_replica_max_ignored_errors)

### Random (by Default) {#load_balancing-random}

``` sql
load_balancing = random
```

The number of errors is counted for each replica. The query is sent to the replica with the fewest errors, and if there are several of these, to anyone of them.
Disadvantages: Server proximity is not accounted for; if the replicas have different data, you will also get different data.

### Nearest Hostname {#load_balancing-nearest_hostname}

``` sql
load_balancing = nearest_hostname
```

The number of errors is counted for each replica. Every 5 minutes, the number of errors is integrally divided by 2. Thus, the number of errors is calculated for a recent time with exponential smoothing. If there is one replica with a minimal number of errors (i.e. errors occurred recently on the other replicas), the query is sent to it. If there are multiple replicas with the same minimal number of errors, the query is sent to the replica with a hostname that is most similar to the server’s hostname in the config file (for the number of different characters in identical positions, up to the minimum length of both hostnames).

For instance, example01-01-1 and example01-01-2 are different in one position, while example01-01-1 and example01-02-2 differ in two places.
This method might seem primitive, but it does not require external data about network topology, and it does not compare IP addresses, which would be complicated for our IPv6 addresses.

Thus, if there are equivalent replicas, the closest one by name is preferred.
We can also assume that when sending a query to the same server, in the absence of failures, a distributed query will also go to the same servers. So even if different data is placed on the replicas, the query will return mostly the same results.

### Hostname levenshtein distance {#load_balancing-hostname_levenshtein_distance}

``` sql
load_balancing = hostname_levenshtein_distance
```

Just like `nearest_hostname`, but it compares hostname in a [levenshtein distance](https://en.wikipedia.org/wiki/Levenshtein_distance) manner. For example:

``` text
example-clickhouse-0-0 ample-clickhouse-0-0
1

example-clickhouse-0-0 example-clickhouse-1-10
2

example-clickhouse-0-0 example-clickhouse-12-0
3
```

### In Order {#load_balancing-in_order}

``` sql
load_balancing = in_order
```

Replicas with the same number of errors are accessed in the same order as they are specified in the configuration.
This method is appropriate when you know exactly which replica is preferable.

### First or Random {#load_balancing-first_or_random}

``` sql
load_balancing = first_or_random
```

This algorithm chooses the first replica in the set or a random replica if the first is unavailable. It’s effective in cross-replication topology setups, but useless in other configurations.

The `first_or_random` algorithm solves the problem of the `in_order` algorithm. With `in_order`, if one replica goes down, the next one gets a double load while the remaining replicas handle the usual amount of traffic. When using the `first_or_random` algorithm, the load is evenly distributed among replicas that are still available.

It's possible to explicitly define what the first replica is by using the setting `load_balancing_first_offset`. This gives more control to rebalance query workloads among replicas.

### Round Robin {#load_balancing-round_robin}

``` sql
load_balancing = round_robin
```

This algorithm uses a round-robin policy across replicas with the same number of errors (only the queries with `round_robin` policy is accounted).
)", 0) \
    DECLARE(UInt64, load_balancing_first_offset, 0, R"(
Which replica to preferably send a query when FIRST_OR_RANDOM load balancing strategy is used.
)", 0) \
    \
    DECLARE(TotalsMode, totals_mode, TotalsMode::AFTER_HAVING_EXCLUSIVE, R"(
How to calculate TOTALS when HAVING is present, as well as when max_rows_to_group_by and group_by_overflow_mode = ‘any’ are present.
See the section “WITH TOTALS modifier”.
)", IMPORTANT) \
    DECLARE(Float, totals_auto_threshold, 0.5, R"(
The threshold for `totals_mode = 'auto'`.
See the section “WITH TOTALS modifier”.
)", 0) \
    \
    DECLARE(Bool, allow_suspicious_low_cardinality_types, false, R"(
Allows or restricts using [LowCardinality](../../sql-reference/data-types/lowcardinality.md) with data types with fixed size of 8 bytes or less: numeric data types and `FixedString(8_bytes_or_less)`.

For small fixed values using of `LowCardinality` is usually inefficient, because ClickHouse stores a numeric index for each row. As a result:

- Disk space usage can rise.
- RAM consumption can be higher, depending on a dictionary size.
- Some functions can work slower due to extra coding/encoding operations.

Merge times in [MergeTree](../../engines/table-engines/mergetree-family/mergetree.md)-engine tables can grow due to all the reasons described above.

Possible values:

- 1 — Usage of `LowCardinality` is not restricted.
- 0 — Usage of `LowCardinality` is restricted.
)", 0) \
    DECLARE(Bool, allow_suspicious_fixed_string_types, false, R"(
In CREATE TABLE statement allows creating columns of type FixedString(n) with n > 256. FixedString with length >= 256 is suspicious and most likely indicates a misuse
)", 0) \
    DECLARE(Bool, allow_suspicious_indices, false, R"(
Reject primary/secondary indexes and sorting keys with identical expressions
)", 0) \
    DECLARE(Bool, allow_suspicious_ttl_expressions, false, R"(
Reject TTL expressions that don't depend on any of table's columns. It indicates a user error most of the time.
)", 0) \
    DECLARE(Bool, allow_suspicious_variant_types, false, R"(
In CREATE TABLE statement allows specifying Variant type with similar variant types (for example, with different numeric or date types). Enabling this setting may introduce some ambiguity when working with values with similar types.
)", 0) \
    DECLARE(Bool, allow_suspicious_primary_key, false, R"(
Allow suspicious `PRIMARY KEY`/`ORDER BY` for MergeTree (i.e. SimpleAggregateFunction).
)", 0) \
<<<<<<< HEAD
    DECLARE(Bool, compile_expressions, true, R"(
=======
    DECLARE(Bool, allow_suspicious_types_in_group_by, false, R"(
Allows or restricts using [Variant](../../sql-reference/data-types/variant.md) and [Dynamic](../../sql-reference/data-types/dynamic.md) types in GROUP BY keys.
)", 0) \
    DECLARE(Bool, allow_suspicious_types_in_order_by, false, R"(
Allows or restricts using [Variant](../../sql-reference/data-types/variant.md) and [Dynamic](../../sql-reference/data-types/dynamic.md) types in ORDER BY keys.
)", 0) \
    DECLARE(Bool, compile_expressions, false, R"(
>>>>>>> 89ca45a2
Compile some scalar functions and operators to native code. Due to a bug in the LLVM compiler infrastructure, on AArch64 machines, it is known to lead to a nullptr dereference and, consequently, server crash. Do not enable this setting.
)", 0) \
    DECLARE(UInt64, min_count_to_compile_expression, 1, R"(
Minimum count of executing same expression before it is get compiled.
)", 0) \
    DECLARE(Bool, compile_aggregate_expressions, true, R"(
Enables or disables JIT-compilation of aggregate functions to native code. Enabling this setting can improve the performance.

Possible values:

- 0 — Aggregation is done without JIT compilation.
- 1 — Aggregation is done using JIT compilation.

**See Also**

- [min_count_to_compile_aggregate_expression](#min_count_to_compile_aggregate_expression)
)", 0) \
    DECLARE(UInt64, min_count_to_compile_aggregate_expression, 3, R"(
The minimum number of identical aggregate expressions to start JIT-compilation. Works only if the [compile_aggregate_expressions](#compile_aggregate_expressions) setting is enabled.

Possible values:

- Positive integer.
- 0 — Identical aggregate expressions are always JIT-compiled.
)", 0) \
    DECLARE(Bool, compile_sort_description, true, R"(
Compile sort description to native code.
)", 0) \
    DECLARE(UInt64, min_count_to_compile_sort_description, 3, R"(
The number of identical sort descriptions before they are JIT-compiled
)", 0) \
    DECLARE(UInt64, group_by_two_level_threshold, 100000, R"(
From what number of keys, a two-level aggregation starts. 0 - the threshold is not set.
)", 0) \
    DECLARE(UInt64, group_by_two_level_threshold_bytes, 50000000, R"(
From what size of the aggregation state in bytes, a two-level aggregation begins to be used. 0 - the threshold is not set. Two-level aggregation is used when at least one of the thresholds is triggered.
)", 0) \
    DECLARE(Bool, distributed_aggregation_memory_efficient, true, R"(
Is the memory-saving mode of distributed aggregation enabled.
)", 0) \
    DECLARE(UInt64, aggregation_memory_efficient_merge_threads, 0, R"(
Number of threads to use for merge intermediate aggregation results in memory efficient mode. When bigger, then more memory is consumed. 0 means - same as 'max_threads'.
)", 0) \
    DECLARE(Bool, enable_memory_bound_merging_of_aggregation_results, true, R"(
Enable memory bound merging strategy for aggregation.
)", 0) \
    DECLARE(Bool, enable_positional_arguments, true, R"(
Enables or disables supporting positional arguments for [GROUP BY](../../sql-reference/statements/select/group-by.md), [LIMIT BY](../../sql-reference/statements/select/limit-by.md), [ORDER BY](../../sql-reference/statements/select/order-by.md) statements.

Possible values:

- 0 — Positional arguments aren't supported.
- 1 — Positional arguments are supported: column numbers can use instead of column names.

**Example**

Query:

```sql
CREATE TABLE positional_arguments(one Int, two Int, three Int) ENGINE=Memory();

INSERT INTO positional_arguments VALUES (10, 20, 30), (20, 20, 10), (30, 10, 20);

SELECT * FROM positional_arguments ORDER BY 2,3;
```

Result:

```text
┌─one─┬─two─┬─three─┐
│  30 │  10 │   20  │
│  20 │  20 │   10  │
│  10 │  20 │   30  │
└─────┴─────┴───────┘
```
)", 0) \
    DECLARE(Bool, enable_extended_results_for_datetime_functions, false, R"(
Enables or disables returning results of type:
- `Date32` with extended range (compared to type `Date`) for functions [toStartOfYear](../../sql-reference/functions/date-time-functions.md#tostartofyear), [toStartOfISOYear](../../sql-reference/functions/date-time-functions.md#tostartofisoyear), [toStartOfQuarter](../../sql-reference/functions/date-time-functions.md#tostartofquarter), [toStartOfMonth](../../sql-reference/functions/date-time-functions.md#tostartofmonth), [toLastDayOfMonth](../../sql-reference/functions/date-time-functions.md#tolastdayofmonth), [toStartOfWeek](../../sql-reference/functions/date-time-functions.md#tostartofweek), [toLastDayOfWeek](../../sql-reference/functions/date-time-functions.md#tolastdayofweek) and [toMonday](../../sql-reference/functions/date-time-functions.md#tomonday).
- `DateTime64` with extended range (compared to type `DateTime`) for functions [toStartOfDay](../../sql-reference/functions/date-time-functions.md#tostartofday), [toStartOfHour](../../sql-reference/functions/date-time-functions.md#tostartofhour), [toStartOfMinute](../../sql-reference/functions/date-time-functions.md#tostartofminute), [toStartOfFiveMinutes](../../sql-reference/functions/date-time-functions.md#tostartoffiveminutes), [toStartOfTenMinutes](../../sql-reference/functions/date-time-functions.md#tostartoftenminutes), [toStartOfFifteenMinutes](../../sql-reference/functions/date-time-functions.md#tostartoffifteenminutes) and [timeSlot](../../sql-reference/functions/date-time-functions.md#timeslot).

Possible values:

- 0 — Functions return `Date` or `DateTime` for all types of arguments.
- 1 — Functions return `Date32` or `DateTime64` for `Date32` or `DateTime64` arguments and `Date` or `DateTime` otherwise.
)", 0) \
    DECLARE(Bool, allow_nonconst_timezone_arguments, false, R"(
Allow non-const timezone arguments in certain time-related functions like toTimeZone(), fromUnixTimestamp*(), snowflakeToDateTime*()
)", 0) \
    DECLARE(Bool, function_locate_has_mysql_compatible_argument_order, true, R"(
Controls the order of arguments in function [locate](../../sql-reference/functions/string-search-functions.md#locate).

Possible values:

- 0 — Function `locate` accepts arguments `(haystack, needle[, start_pos])`.
- 1 — Function `locate` accepts arguments `(needle, haystack, [, start_pos])` (MySQL-compatible behavior)
)", 0) \
    \
    DECLARE(Bool, group_by_use_nulls, false, R"(
Changes the way the [GROUP BY clause](/docs/en/sql-reference/statements/select/group-by.md) treats the types of aggregation keys.
When the `ROLLUP`, `CUBE`, or `GROUPING SETS` specifiers are used, some aggregation keys may not be used to produce some result rows.
Columns for these keys are filled with either default value or `NULL` in corresponding rows depending on this setting.

Possible values:

- 0 — The default value for the aggregation key type is used to produce missing values.
- 1 — ClickHouse executes `GROUP BY` the same way as the SQL standard says. The types of aggregation keys are converted to [Nullable](/docs/en/sql-reference/data-types/nullable.md/#data_type-nullable). Columns for corresponding aggregation keys are filled with [NULL](/docs/en/sql-reference/syntax.md) for rows that didn't use it.

See also:

- [GROUP BY clause](/docs/en/sql-reference/statements/select/group-by.md)
)", 0) \
    \
    DECLARE(Bool, skip_unavailable_shards, false, R"(
Enables or disables silently skipping of unavailable shards.

Shard is considered unavailable if all its replicas are unavailable. A replica is unavailable in the following cases:

- ClickHouse can’t connect to replica for any reason.

    When connecting to a replica, ClickHouse performs several attempts. If all these attempts fail, the replica is considered unavailable.

- Replica can’t be resolved through DNS.

    If replica’s hostname can’t be resolved through DNS, it can indicate the following situations:

    - Replica’s host has no DNS record. It can occur in systems with dynamic DNS, for example, [Kubernetes](https://kubernetes.io), where nodes can be unresolvable during downtime, and this is not an error.

    - Configuration error. ClickHouse configuration file contains a wrong hostname.

Possible values:

- 1 — skipping enabled.

    If a shard is unavailable, ClickHouse returns a result based on partial data and does not report node availability issues.

- 0 — skipping disabled.

    If a shard is unavailable, ClickHouse throws an exception.
)", 0) \
    \
    DECLARE(UInt64, parallel_distributed_insert_select, 0, R"(
Enables parallel distributed `INSERT ... SELECT` query.

If we execute `INSERT INTO distributed_table_a SELECT ... FROM distributed_table_b` queries and both tables use the same cluster, and both tables are either [replicated](../../engines/table-engines/mergetree-family/replication.md) or non-replicated, then this query is processed locally on every shard.

Possible values:

- 0 — Disabled.
- 1 — `SELECT` will be executed on each shard from the underlying table of the distributed engine.
- 2 — `SELECT` and `INSERT` will be executed on each shard from/to the underlying table of the distributed engine.
)", 0) \
    DECLARE(UInt64, distributed_group_by_no_merge, 0, R"(
Do not merge aggregation states from different servers for distributed query processing, you can use this in case it is for certain that there are different keys on different shards

Possible values:

- `0` — Disabled (final query processing is done on the initiator node).
- `1` - Do not merge aggregation states from different servers for distributed query processing (query completely processed on the shard, initiator only proxy the data), can be used in case it is for certain that there are different keys on different shards.
- `2` - Same as `1` but applies `ORDER BY` and `LIMIT` (it is not possible when the query processed completely on the remote node, like for `distributed_group_by_no_merge=1`) on the initiator (can be used for queries with `ORDER BY` and/or `LIMIT`).

**Example**

```sql
SELECT *
FROM remote('127.0.0.{2,3}', system.one)
GROUP BY dummy
LIMIT 1
SETTINGS distributed_group_by_no_merge = 1
FORMAT PrettyCompactMonoBlock

┌─dummy─┐
│     0 │
│     0 │
└───────┘
```

```sql
SELECT *
FROM remote('127.0.0.{2,3}', system.one)
GROUP BY dummy
LIMIT 1
SETTINGS distributed_group_by_no_merge = 2
FORMAT PrettyCompactMonoBlock

┌─dummy─┐
│     0 │
└───────┘
```
)", 0) \
    DECLARE(UInt64, distributed_push_down_limit, 1, R"(
Enables or disables [LIMIT](#limit) applying on each shard separately.

This will allow to avoid:
- Sending extra rows over network;
- Processing rows behind the limit on the initiator.

Starting from 21.9 version you cannot get inaccurate results anymore, since `distributed_push_down_limit` changes query execution only if at least one of the conditions met:
- [distributed_group_by_no_merge](#distributed-group-by-no-merge) > 0.
- Query **does not have** `GROUP BY`/`DISTINCT`/`LIMIT BY`, but it has `ORDER BY`/`LIMIT`.
- Query **has** `GROUP BY`/`DISTINCT`/`LIMIT BY` with `ORDER BY`/`LIMIT` and:
    - [optimize_skip_unused_shards](#optimize-skip-unused-shards) is enabled.
    - [optimize_distributed_group_by_sharding_key](#optimize-distributed-group-by-sharding-key) is enabled.

Possible values:

- 0 — Disabled.
- 1 — Enabled.

See also:

- [distributed_group_by_no_merge](#distributed-group-by-no-merge)
- [optimize_skip_unused_shards](#optimize-skip-unused-shards)
- [optimize_distributed_group_by_sharding_key](#optimize-distributed-group-by-sharding-key)
)", 0) \
    DECLARE(Bool, optimize_distributed_group_by_sharding_key, true, R"(
Optimize `GROUP BY sharding_key` queries, by avoiding costly aggregation on the initiator server (which will reduce memory usage for the query on the initiator server).

The following types of queries are supported (and all combinations of them):

- `SELECT DISTINCT [..., ]sharding_key[, ...] FROM dist`
- `SELECT ... FROM dist GROUP BY sharding_key[, ...]`
- `SELECT ... FROM dist GROUP BY sharding_key[, ...] ORDER BY x`
- `SELECT ... FROM dist GROUP BY sharding_key[, ...] LIMIT 1`
- `SELECT ... FROM dist GROUP BY sharding_key[, ...] LIMIT 1 BY x`

The following types of queries are not supported (support for some of them may be added later):

- `SELECT ... GROUP BY sharding_key[, ...] WITH TOTALS`
- `SELECT ... GROUP BY sharding_key[, ...] WITH ROLLUP`
- `SELECT ... GROUP BY sharding_key[, ...] WITH CUBE`
- `SELECT ... GROUP BY sharding_key[, ...] SETTINGS extremes=1`

Possible values:

- 0 — Disabled.
- 1 — Enabled.

See also:

- [distributed_group_by_no_merge](#distributed-group-by-no-merge)
- [distributed_push_down_limit](#distributed-push-down-limit)
- [optimize_skip_unused_shards](#optimize-skip-unused-shards)

:::note
Right now it requires `optimize_skip_unused_shards` (the reason behind this is that one day it may be enabled by default, and it will work correctly only if data was inserted via Distributed table, i.e. data is distributed according to sharding_key).
:::
)", 0) \
    DECLARE(UInt64, optimize_skip_unused_shards_limit, 1000, R"(
Limit for number of sharding key values, turns off `optimize_skip_unused_shards` if the limit is reached.

Too many values may require significant amount for processing, while the benefit is doubtful, since if you have huge number of values in `IN (...)`, then most likely the query will be sent to all shards anyway.
)", 0) \
    DECLARE(Bool, optimize_skip_unused_shards, false, R"(
Enables or disables skipping of unused shards for [SELECT](../../sql-reference/statements/select/index.md) queries that have sharding key condition in `WHERE/PREWHERE` (assuming that the data is distributed by sharding key, otherwise a query yields incorrect result).

Possible values:

- 0 — Disabled.
- 1 — Enabled.
)", 0) \
    DECLARE(Bool, optimize_skip_unused_shards_rewrite_in, true, R"(
Rewrite IN in query for remote shards to exclude values that does not belong to the shard (requires optimize_skip_unused_shards).

Possible values:

- 0 — Disabled.
- 1 — Enabled.
)", 0) \
    DECLARE(Bool, allow_nondeterministic_optimize_skip_unused_shards, false, R"(
Allow nondeterministic (like `rand` or `dictGet`, since later has some caveats with updates) functions in sharding key.

Possible values:

- 0 — Disallowed.
- 1 — Allowed.
)", 0) \
    DECLARE(UInt64, force_optimize_skip_unused_shards, 0, R"(
Enables or disables query execution if [optimize_skip_unused_shards](#optimize-skip-unused-shards) is enabled and skipping of unused shards is not possible. If the skipping is not possible and the setting is enabled, an exception will be thrown.

Possible values:

- 0 — Disabled. ClickHouse does not throw an exception.
- 1 — Enabled. Query execution is disabled only if the table has a sharding key.
- 2 — Enabled. Query execution is disabled regardless of whether a sharding key is defined for the table.
)", 0) \
    DECLARE(UInt64, optimize_skip_unused_shards_nesting, 0, R"(
Controls [`optimize_skip_unused_shards`](#optimize-skip-unused-shards) (hence still requires [`optimize_skip_unused_shards`](#optimize-skip-unused-shards)) depends on the nesting level of the distributed query (case when you have `Distributed` table that look into another `Distributed` table).

Possible values:

- 0 — Disabled, `optimize_skip_unused_shards` works always.
- 1 — Enables `optimize_skip_unused_shards` only for the first level.
- 2 — Enables `optimize_skip_unused_shards` up to the second level.
)", 0) \
    DECLARE(UInt64, force_optimize_skip_unused_shards_nesting, 0, R"(
Controls [`force_optimize_skip_unused_shards`](#force-optimize-skip-unused-shards) (hence still requires [`force_optimize_skip_unused_shards`](#force-optimize-skip-unused-shards)) depends on the nesting level of the distributed query (case when you have `Distributed` table that look into another `Distributed` table).

Possible values:

- 0 - Disabled, `force_optimize_skip_unused_shards` works always.
- 1 — Enables `force_optimize_skip_unused_shards` only for the first level.
- 2 — Enables `force_optimize_skip_unused_shards` up to the second level.
)", 0) \
    \
    DECLARE(Bool, input_format_parallel_parsing, true, R"(
Enables or disables order-preserving parallel parsing of data formats. Supported only for [TSV](../../interfaces/formats.md/#tabseparated), [TSKV](../../interfaces/formats.md/#tskv), [CSV](../../interfaces/formats.md/#csv) and [JSONEachRow](../../interfaces/formats.md/#jsoneachrow) formats.

Possible values:

- 1 — Enabled.
- 0 — Disabled.
)", 0) \
    DECLARE(UInt64, min_chunk_bytes_for_parallel_parsing, (10 * 1024 * 1024), R"(
- Type: unsigned int
- Default value: 1 MiB

The minimum chunk size in bytes, which each thread will parse in parallel.
)", 0) \
    DECLARE(Bool, output_format_parallel_formatting, true, R"(
Enables or disables parallel formatting of data formats. Supported only for [TSV](../../interfaces/formats.md/#tabseparated), [TSKV](../../interfaces/formats.md/#tskv), [CSV](../../interfaces/formats.md/#csv) and [JSONEachRow](../../interfaces/formats.md/#jsoneachrow) formats.

Possible values:

- 1 — Enabled.
- 0 — Disabled.
)", 0) \
    DECLARE(UInt64, output_format_compression_level, 3, R"(
Default compression level if query output is compressed. The setting is applied when `SELECT` query has `INTO OUTFILE` or when writing to table functions `file`, `url`, `hdfs`, `s3`, or `azureBlobStorage`.

Possible values: from `1` to `22`
)", 0) \
    DECLARE(UInt64, output_format_compression_zstd_window_log, 0, R"(
Can be used when the output compression method is `zstd`. If greater than `0`, this setting explicitly sets compression window size (power of `2`) and enables a long-range mode for zstd compression. This can help to achieve a better compression ratio.

Possible values: non-negative numbers. Note that if the value is too small or too big, `zstdlib` will throw an exception. Typical values are from `20` (window size = `1MB`) to `30` (window size = `1GB`).
)", 0) \
    DECLARE(Bool, enable_parsing_to_custom_serialization, true, R"(
If true then data can be parsed directly to columns with custom serialization (e.g. Sparse) according to hints for serialization got from the table.
)", 0) \
    \
    DECLARE(UInt64, merge_tree_min_rows_for_concurrent_read, (20 * 8192), R"(
If the number of rows to be read from a file of a [MergeTree](../../engines/table-engines/mergetree-family/mergetree.md) table exceeds `merge_tree_min_rows_for_concurrent_read` then ClickHouse tries to perform a concurrent reading from this file on several threads.

Possible values:

- Positive integer.
)", 0) \
    DECLARE(UInt64, merge_tree_min_bytes_for_concurrent_read, (24 * 10 * 1024 * 1024), R"(
If the number of bytes to read from one file of a [MergeTree](../../engines/table-engines/mergetree-family/mergetree.md)-engine table exceeds `merge_tree_min_bytes_for_concurrent_read`, then ClickHouse tries to concurrently read from this file in several threads.

Possible value:

- Positive integer.
)", 0) \
    DECLARE(UInt64, merge_tree_min_rows_for_seek, 0, R"(
If the distance between two data blocks to be read in one file is less than `merge_tree_min_rows_for_seek` rows, then ClickHouse does not seek through the file but reads the data sequentially.

Possible values:

- Any positive integer.
)", 0) \
    DECLARE(UInt64, merge_tree_min_bytes_for_seek, 0, R"(
If the distance between two data blocks to be read in one file is less than `merge_tree_min_bytes_for_seek` bytes, then ClickHouse sequentially reads a range of file that contains both blocks, thus avoiding extra seek.

Possible values:

- Any positive integer.
)", 0) \
    DECLARE(UInt64, merge_tree_coarse_index_granularity, 8, R"(
When searching for data, ClickHouse checks the data marks in the index file. If ClickHouse finds that required keys are in some range, it divides this range into `merge_tree_coarse_index_granularity` subranges and searches the required keys there recursively.

Possible values:

- Any positive even integer.
)", 0) \
    DECLARE(UInt64, merge_tree_max_rows_to_use_cache, (128 * 8192), R"(
If ClickHouse should read more than `merge_tree_max_rows_to_use_cache` rows in one query, it does not use the cache of uncompressed blocks.

The cache of uncompressed blocks stores data extracted for queries. ClickHouse uses this cache to speed up responses to repeated small queries. This setting protects the cache from trashing by queries that read a large amount of data. The [uncompressed_cache_size](../../operations/server-configuration-parameters/settings.md/#server-settings-uncompressed_cache_size) server setting defines the size of the cache of uncompressed blocks.

Possible values:

- Any positive integer.
)", 0) \
    DECLARE(UInt64, merge_tree_max_bytes_to_use_cache, (192 * 10 * 1024 * 1024), R"(
If ClickHouse should read more than `merge_tree_max_bytes_to_use_cache` bytes in one query, it does not use the cache of uncompressed blocks.

The cache of uncompressed blocks stores data extracted for queries. ClickHouse uses this cache to speed up responses to repeated small queries. This setting protects the cache from trashing by queries that read a large amount of data. The [uncompressed_cache_size](../../operations/server-configuration-parameters/settings.md/#server-settings-uncompressed_cache_size) server setting defines the size of the cache of uncompressed blocks.

Possible values:

- Any positive integer.
)", 0) \
    DECLARE(Bool, do_not_merge_across_partitions_select_final, false, R"(
Merge parts only in one partition in select final
)", 0) \
    DECLARE(Bool, split_parts_ranges_into_intersecting_and_non_intersecting_final, true, R"(
Split parts ranges into intersecting and non intersecting during FINAL optimization
)", 0) \
    DECLARE(Bool, split_intersecting_parts_ranges_into_layers_final, true, R"(
Split intersecting parts ranges into layers during FINAL optimization
)", 0) \
    \
    DECLARE(UInt64, mysql_max_rows_to_insert, 65536, R"(
The maximum number of rows in MySQL batch insertion of the MySQL storage engine
)", 0) \
    DECLARE(Bool, mysql_map_string_to_text_in_show_columns, true, R"(
When enabled, [String](../../sql-reference/data-types/string.md) ClickHouse data type will be displayed as `TEXT` in [SHOW COLUMNS](../../sql-reference/statements/show.md#show_columns).

Has an effect only when the connection is made through the MySQL wire protocol.

- 0 - Use `BLOB`.
- 1 - Use `TEXT`.
)", 0) \
    DECLARE(Bool, mysql_map_fixed_string_to_text_in_show_columns, true, R"(
When enabled, [FixedString](../../sql-reference/data-types/fixedstring.md) ClickHouse data type will be displayed as `TEXT` in [SHOW COLUMNS](../../sql-reference/statements/show.md#show_columns).

Has an effect only when the connection is made through the MySQL wire protocol.

- 0 - Use `BLOB`.
- 1 - Use `TEXT`.
)", 0) \
    \
    DECLARE(UInt64, optimize_min_equality_disjunction_chain_length, 3, R"(
The minimum length of the expression `expr = x1 OR ... expr = xN` for optimization
)", 0) \
    DECLARE(UInt64, optimize_min_inequality_conjunction_chain_length, 3, R"(
The minimum length of the expression `expr <> x1 AND ... expr <> xN` for optimization
)", 0) \
    \
    DECLARE(UInt64, min_bytes_to_use_direct_io, 0, R"(
The minimum data volume required for using direct I/O access to the storage disk.

ClickHouse uses this setting when reading data from tables. If the total storage volume of all the data to be read exceeds `min_bytes_to_use_direct_io` bytes, then ClickHouse reads the data from the storage disk with the `O_DIRECT` option.

Possible values:

- 0 — Direct I/O is disabled.
- Positive integer.
)", 0) \
    DECLARE(UInt64, min_bytes_to_use_mmap_io, 0, R"(
This is an experimental setting. Sets the minimum amount of memory for reading large files without copying data from the kernel to userspace. Recommended threshold is about 64 MB, because [mmap/munmap](https://en.wikipedia.org/wiki/Mmap) is slow. It makes sense only for large files and helps only if data reside in the page cache.

Possible values:

- Positive integer.
- 0 — Big files read with only copying data from kernel to userspace.
)", 0) \
    DECLARE(Bool, checksum_on_read, true, R"(
Validate checksums on reading. It is enabled by default and should be always enabled in production. Please do not expect any benefits in disabling this setting. It may only be used for experiments and benchmarks. The setting is only applicable for tables of MergeTree family. Checksums are always validated for other table engines and when receiving data over the network.
)", 0) \
    \
    DECLARE(Bool, force_index_by_date, false, R"(
Disables query execution if the index can’t be used by date.

Works with tables in the MergeTree family.

If `force_index_by_date=1`, ClickHouse checks whether the query has a date key condition that can be used for restricting data ranges. If there is no suitable condition, it throws an exception. However, it does not check whether the condition reduces the amount of data to read. For example, the condition `Date != ' 2000-01-01 '` is acceptable even when it matches all the data in the table (i.e., running the query requires a full scan). For more information about ranges of data in MergeTree tables, see [MergeTree](../../engines/table-engines/mergetree-family/mergetree.md).
)", 0) \
    DECLARE(Bool, force_primary_key, false, R"(
Disables query execution if indexing by the primary key is not possible.

Works with tables in the MergeTree family.

If `force_primary_key=1`, ClickHouse checks to see if the query has a primary key condition that can be used for restricting data ranges. If there is no suitable condition, it throws an exception. However, it does not check whether the condition reduces the amount of data to read. For more information about data ranges in MergeTree tables, see [MergeTree](../../engines/table-engines/mergetree-family/mergetree.md).
)", 0) \
    DECLARE(Bool, use_skip_indexes, true, R"(
Use data skipping indexes during query execution.

Possible values:

- 0 — Disabled.
- 1 — Enabled.
)", 0) \
    DECLARE(Bool, use_skip_indexes_if_final, false, R"(
Controls whether skipping indexes are used when executing a query with the FINAL modifier.

By default, this setting is disabled because skip indexes may exclude rows (granules) containing the latest data, which could lead to incorrect results. When enabled, skipping indexes are applied even with the FINAL modifier, potentially improving performance but with the risk of missing recent updates.

Possible values:

- 0 — Disabled.
- 1 — Enabled.
)", 0) \
    DECLARE(Bool, materialize_skip_indexes_on_insert, true, R"(
If true skip indexes are calculated on inserts, otherwise skip indexes will be calculated only during merges
)", 0) \
    DECLARE(Bool, materialize_statistics_on_insert, true, R"(
If true statistics are calculated on inserts, otherwise statistics will be calculated only during merges
)", 0) \
    DECLARE(String, ignore_data_skipping_indices, "", R"(
Ignores the skipping indexes specified if used by the query.

Consider the following example:

```sql
CREATE TABLE data
(
    key Int,
    x Int,
    y Int,
    INDEX x_idx x TYPE minmax GRANULARITY 1,
    INDEX y_idx y TYPE minmax GRANULARITY 1,
    INDEX xy_idx (x,y) TYPE minmax GRANULARITY 1
)
Engine=MergeTree()
ORDER BY key;

INSERT INTO data VALUES (1, 2, 3);

SELECT * FROM data;
SELECT * FROM data SETTINGS ignore_data_skipping_indices=''; -- query will produce CANNOT_PARSE_TEXT error.
SELECT * FROM data SETTINGS ignore_data_skipping_indices='x_idx'; -- Ok.
SELECT * FROM data SETTINGS ignore_data_skipping_indices='na_idx'; -- Ok.

SELECT * FROM data WHERE x = 1 AND y = 1 SETTINGS ignore_data_skipping_indices='xy_idx',force_data_skipping_indices='xy_idx' ; -- query will produce INDEX_NOT_USED error, since xy_idx is explicitly ignored.
SELECT * FROM data WHERE x = 1 AND y = 2 SETTINGS ignore_data_skipping_indices='xy_idx';
```

The query without ignoring any indexes:
```sql
EXPLAIN indexes = 1 SELECT * FROM data WHERE x = 1 AND y = 2;

Expression ((Projection + Before ORDER BY))
  Filter (WHERE)
    ReadFromMergeTree (default.data)
    Indexes:
      PrimaryKey
        Condition: true
        Parts: 1/1
        Granules: 1/1
      Skip
        Name: x_idx
        Description: minmax GRANULARITY 1
        Parts: 0/1
        Granules: 0/1
      Skip
        Name: y_idx
        Description: minmax GRANULARITY 1
        Parts: 0/0
        Granules: 0/0
      Skip
        Name: xy_idx
        Description: minmax GRANULARITY 1
        Parts: 0/0
        Granules: 0/0
```

Ignoring the `xy_idx` index:
```sql
EXPLAIN indexes = 1 SELECT * FROM data WHERE x = 1 AND y = 2 SETTINGS ignore_data_skipping_indices='xy_idx';

Expression ((Projection + Before ORDER BY))
  Filter (WHERE)
    ReadFromMergeTree (default.data)
    Indexes:
      PrimaryKey
        Condition: true
        Parts: 1/1
        Granules: 1/1
      Skip
        Name: x_idx
        Description: minmax GRANULARITY 1
        Parts: 0/1
        Granules: 0/1
      Skip
        Name: y_idx
        Description: minmax GRANULARITY 1
        Parts: 0/0
        Granules: 0/0
```

Works with tables in the MergeTree family.
)", 0) \
    \
    DECLARE(String, force_data_skipping_indices, "", R"(
Disables query execution if passed data skipping indices wasn't used.

Consider the following example:

```sql
CREATE TABLE data
(
    key Int,
    d1 Int,
    d1_null Nullable(Int),
    INDEX d1_idx d1 TYPE minmax GRANULARITY 1,
    INDEX d1_null_idx assumeNotNull(d1_null) TYPE minmax GRANULARITY 1
)
Engine=MergeTree()
ORDER BY key;

SELECT * FROM data_01515;
SELECT * FROM data_01515 SETTINGS force_data_skipping_indices=''; -- query will produce CANNOT_PARSE_TEXT error.
SELECT * FROM data_01515 SETTINGS force_data_skipping_indices='d1_idx'; -- query will produce INDEX_NOT_USED error.
SELECT * FROM data_01515 WHERE d1 = 0 SETTINGS force_data_skipping_indices='d1_idx'; -- Ok.
SELECT * FROM data_01515 WHERE d1 = 0 SETTINGS force_data_skipping_indices='`d1_idx`'; -- Ok (example of full featured parser).
SELECT * FROM data_01515 WHERE d1 = 0 SETTINGS force_data_skipping_indices='`d1_idx`, d1_null_idx'; -- query will produce INDEX_NOT_USED error, since d1_null_idx is not used.
SELECT * FROM data_01515 WHERE d1 = 0 AND assumeNotNull(d1_null) = 0 SETTINGS force_data_skipping_indices='`d1_idx`, d1_null_idx'; -- Ok.
```
)", 0) \
    \
    DECLARE(Float, max_streams_to_max_threads_ratio, 1, R"(
Allows you to use more sources than the number of threads - to more evenly distribute work across threads. It is assumed that this is a temporary solution since it will be possible in the future to make the number of sources equal to the number of threads, but for each source to dynamically select available work for itself.
)", 0) \
    DECLARE(Float, max_streams_multiplier_for_merge_tables, 5, R"(
Ask more streams when reading from Merge table. Streams will be spread across tables that Merge table will use. This allows more even distribution of work across threads and is especially helpful when merged tables differ in size.
)", 0) \
    \
    DECLARE(String, network_compression_method, "LZ4", R"(
Sets the method of data compression that is used for communication between servers and between server and [clickhouse-client](../../interfaces/cli.md).

Possible values:

- `LZ4` — sets LZ4 compression method.
- `ZSTD` — sets ZSTD compression method.

**See Also**

- [network_zstd_compression_level](#network_zstd_compression_level)
)", 0) \
    \
    DECLARE(Int64, network_zstd_compression_level, 1, R"(
Adjusts the level of ZSTD compression. Used only when [network_compression_method](#network_compression_method) is set to `ZSTD`.

Possible values:

- Positive integer from 1 to 15.
)", 0) \
    \
    DECLARE(Int64, zstd_window_log_max, 0, R"(
Allows you to select the max window log of ZSTD (it will not be used for MergeTree family)
)", 0) \
    \
    DECLARE(UInt64, priority, 0, R"(
Priority of the query. 1 - the highest, higher value - lower priority; 0 - do not use priorities.
)", 0) \
    DECLARE(Int64, os_thread_priority, 0, R"(
Sets the priority ([nice](https://en.wikipedia.org/wiki/Nice_(Unix))) for threads that execute queries. The OS scheduler considers this priority when choosing the next thread to run on each available CPU core.

:::note
To use this setting, you need to set the `CAP_SYS_NICE` capability. The `clickhouse-server` package sets it up during installation. Some virtual environments do not allow you to set the `CAP_SYS_NICE` capability. In this case, `clickhouse-server` shows a message about it at the start.
:::

Possible values:

- You can set values in the range `[-20, 19]`.

Lower values mean higher priority. Threads with low `nice` priority values are executed more frequently than threads with high values. High values are preferable for long-running non-interactive queries because it allows them to quickly give up resources in favour of short interactive queries when they arrive.
)", 0) \
    \
    DECLARE(Bool, log_queries, true, R"(
Setting up query logging.

Queries sent to ClickHouse with this setup are logged according to the rules in the [query_log](../../operations/server-configuration-parameters/settings.md/#query-log) server configuration parameter.

Example:

``` text
log_queries=1
```
)", 0) \
    DECLARE(Bool, log_formatted_queries, false, R"(
Allows to log formatted queries to the [system.query_log](../../operations/system-tables/query_log.md) system table (populates `formatted_query` column in the [system.query_log](../../operations/system-tables/query_log.md)).

Possible values:

- 0 — Formatted queries are not logged in the system table.
- 1 — Formatted queries are logged in the system table.
)", 0) \
    DECLARE(LogQueriesType, log_queries_min_type, QueryLogElementType::QUERY_START, R"(
`query_log` minimal type to log.

Possible values:
- `QUERY_START` (`=1`)
- `QUERY_FINISH` (`=2`)
- `EXCEPTION_BEFORE_START` (`=3`)
- `EXCEPTION_WHILE_PROCESSING` (`=4`)

Can be used to limit which entities will go to `query_log`, say you are interested only in errors, then you can use `EXCEPTION_WHILE_PROCESSING`:

``` text
log_queries_min_type='EXCEPTION_WHILE_PROCESSING'
```
)", 0) \
    DECLARE(Milliseconds, log_queries_min_query_duration_ms, 0, R"(
If enabled (non-zero), queries faster than the value of this setting will not be logged (you can think about this as a `long_query_time` for [MySQL Slow Query Log](https://dev.mysql.com/doc/refman/5.7/en/slow-query-log.html)), and this basically means that you will not find them in the following tables:

- `system.query_log`
- `system.query_thread_log`

Only the queries with the following type will get to the log:

- `QUERY_FINISH`
- `EXCEPTION_WHILE_PROCESSING`

- Type: milliseconds
- Default value: 0 (any query)
)", 0) \
    DECLARE(UInt64, log_queries_cut_to_length, 100000, R"(
If query length is greater than a specified threshold (in bytes), then cut query when writing to query log. Also limit the length of printed query in ordinary text log.
)", 0) \
    DECLARE(Float, log_queries_probability, 1., R"(
Allows a user to write to [query_log](../../operations/system-tables/query_log.md), [query_thread_log](../../operations/system-tables/query_thread_log.md), and [query_views_log](../../operations/system-tables/query_views_log.md) system tables only a sample of queries selected randomly with the specified probability. It helps to reduce the load with a large volume of queries in a second.

Possible values:

- 0 — Queries are not logged in the system tables.
- Positive floating-point number in the range [0..1]. For example, if the setting value is `0.5`, about half of the queries are logged in the system tables.
- 1 — All queries are logged in the system tables.
)", 0) \
    \
    DECLARE(Bool, log_processors_profiles, true, R"(
Write time that processor spent during execution/waiting for data to `system.processors_profile_log` table.

See also:

- [`system.processors_profile_log`](../../operations/system-tables/processors_profile_log.md)
- [`EXPLAIN PIPELINE`](../../sql-reference/statements/explain.md#explain-pipeline)
)", 0) \
    DECLARE(DistributedProductMode, distributed_product_mode, DistributedProductMode::DENY, R"(
Changes the behaviour of [distributed subqueries](../../sql-reference/operators/in.md).

ClickHouse applies this setting when the query contains the product of distributed tables, i.e. when the query for a distributed table contains a non-GLOBAL subquery for the distributed table.

Restrictions:

- Only applied for IN and JOIN subqueries.
- Only if the FROM section uses a distributed table containing more than one shard.
- If the subquery concerns a distributed table containing more than one shard.
- Not used for a table-valued [remote](../../sql-reference/table-functions/remote.md) function.

Possible values:

- `deny` — Default value. Prohibits using these types of subqueries (returns the “Double-distributed in/JOIN subqueries is denied” exception).
- `local` — Replaces the database and table in the subquery with local ones for the destination server (shard), leaving the normal `IN`/`JOIN.`
- `global` — Replaces the `IN`/`JOIN` query with `GLOBAL IN`/`GLOBAL JOIN.`
- `allow` — Allows the use of these types of subqueries.
)", IMPORTANT) \
    \
    DECLARE(UInt64, max_concurrent_queries_for_all_users, 0, R"(
Throw exception if the value of this setting is less or equal than the current number of simultaneously processed queries.

Example: `max_concurrent_queries_for_all_users` can be set to 99 for all users and database administrator can set it to 100 for itself to run queries for investigation even when the server is overloaded.

Modifying the setting for one query or user does not affect other queries.

Possible values:

- Positive integer.
- 0 — No limit.

**Example**

``` xml
<max_concurrent_queries_for_all_users>99</max_concurrent_queries_for_all_users>
```

**See Also**

- [max_concurrent_queries](/docs/en/operations/server-configuration-parameters/settings.md/#max_concurrent_queries)
)", 0) \
    DECLARE(UInt64, max_concurrent_queries_for_user, 0, R"(
The maximum number of simultaneously processed queries per user.

Possible values:

- Positive integer.
- 0 — No limit.

**Example**

``` xml
<max_concurrent_queries_for_user>5</max_concurrent_queries_for_user>
```
)", 0) \
    \
    DECLARE(Bool, insert_deduplicate, true, R"(
Enables or disables block deduplication of `INSERT` (for Replicated\* tables).

Possible values:

- 0 — Disabled.
- 1 — Enabled.

By default, blocks inserted into replicated tables by the `INSERT` statement are deduplicated (see [Data Replication](../../engines/table-engines/mergetree-family/replication.md)).
For the replicated tables by default the only 100 of the most recent blocks for each partition are deduplicated (see [replicated_deduplication_window](merge-tree-settings.md/#replicated-deduplication-window), [replicated_deduplication_window_seconds](merge-tree-settings.md/#replicated-deduplication-window-seconds)).
For not replicated tables see [non_replicated_deduplication_window](merge-tree-settings.md/#non-replicated-deduplication-window).
)", 0) \
    DECLARE(Bool, async_insert_deduplicate, false, R"(
For async INSERT queries in the replicated table, specifies that deduplication of inserting blocks should be performed
)", 0) \
    \
    DECLARE(UInt64Auto, insert_quorum, 0, R"(
:::note
This setting is not applicable to SharedMergeTree, see [SharedMergeTree consistency](/docs/en/cloud/reference/shared-merge-tree/#consistency) for more information.
:::

Enables the quorum writes.

- If `insert_quorum < 2`, the quorum writes are disabled.
- If `insert_quorum >= 2`, the quorum writes are enabled.
- If `insert_quorum = 'auto'`, use majority number (`number_of_replicas / 2 + 1`) as quorum number.

Quorum writes

`INSERT` succeeds only when ClickHouse manages to correctly write data to the `insert_quorum` of replicas during the `insert_quorum_timeout`. If for any reason the number of replicas with successful writes does not reach the `insert_quorum`, the write is considered failed and ClickHouse will delete the inserted block from all the replicas where data has already been written.

When `insert_quorum_parallel` is disabled, all replicas in the quorum are consistent, i.e. they contain data from all previous `INSERT` queries (the `INSERT` sequence is linearized). When reading data written using `insert_quorum` and `insert_quorum_parallel` is disabled, you can turn on sequential consistency for `SELECT` queries using [select_sequential_consistency](#select_sequential_consistency).

ClickHouse generates an exception:

- If the number of available replicas at the time of the query is less than the `insert_quorum`.
- When `insert_quorum_parallel` is disabled and an attempt to write data is made when the previous block has not yet been inserted in `insert_quorum` of replicas. This situation may occur if the user tries to perform another `INSERT` query to the same table before the previous one with `insert_quorum` is completed.

See also:

- [insert_quorum_timeout](#insert_quorum_timeout)
- [insert_quorum_parallel](#insert_quorum_parallel)
- [select_sequential_consistency](#select_sequential_consistency)
)", 0) \
    DECLARE(Milliseconds, insert_quorum_timeout, 600000, R"(
Write to a quorum timeout in milliseconds. If the timeout has passed and no write has taken place yet, ClickHouse will generate an exception and the client must repeat the query to write the same block to the same or any other replica.

See also:

- [insert_quorum](#insert_quorum)
- [insert_quorum_parallel](#insert_quorum_parallel)
- [select_sequential_consistency](#select_sequential_consistency)
)", 0) \
    DECLARE(Bool, insert_quorum_parallel, true, R"(
:::note
This setting is not applicable to SharedMergeTree, see [SharedMergeTree consistency](/docs/en/cloud/reference/shared-merge-tree/#consistency) for more information.
:::

Enables or disables parallelism for quorum `INSERT` queries. If enabled, additional `INSERT` queries can be sent while previous queries have not yet finished. If disabled, additional writes to the same table will be rejected.

Possible values:

- 0 — Disabled.
- 1 — Enabled.

See also:

- [insert_quorum](#insert_quorum)
- [insert_quorum_timeout](#insert_quorum_timeout)
- [select_sequential_consistency](#select_sequential_consistency)
)", 0) \
    DECLARE(UInt64, select_sequential_consistency, 0, R"(
:::note
This setting differ in behavior between SharedMergeTree and ReplicatedMergeTree, see [SharedMergeTree consistency](/docs/en/cloud/reference/shared-merge-tree/#consistency) for more information about the behavior of `select_sequential_consistency` in SharedMergeTree.
:::

Enables or disables sequential consistency for `SELECT` queries. Requires `insert_quorum_parallel` to be disabled (enabled by default).

Possible values:

- 0 — Disabled.
- 1 — Enabled.

Usage

When sequential consistency is enabled, ClickHouse allows the client to execute the `SELECT` query only for those replicas that contain data from all previous `INSERT` queries executed with `insert_quorum`. If the client refers to a partial replica, ClickHouse will generate an exception. The SELECT query will not include data that has not yet been written to the quorum of replicas.

When `insert_quorum_parallel` is enabled (the default), then `select_sequential_consistency` does not work. This is because parallel `INSERT` queries can be written to different sets of quorum replicas so there is no guarantee a single replica will have received all writes.

See also:

- [insert_quorum](#insert_quorum)
- [insert_quorum_timeout](#insert_quorum_timeout)
- [insert_quorum_parallel](#insert_quorum_parallel)
)", 0) \
    DECLARE(UInt64, table_function_remote_max_addresses, 1000, R"(
Sets the maximum number of addresses generated from patterns for the [remote](../../sql-reference/table-functions/remote.md) function.

Possible values:

- Positive integer.
)", 0) \
    DECLARE(Milliseconds, read_backoff_min_latency_ms, 1000, R"(
Setting to reduce the number of threads in case of slow reads. Pay attention only to reads that took at least that much time.
)", 0) \
    DECLARE(UInt64, read_backoff_max_throughput, 1048576, R"(
Settings to reduce the number of threads in case of slow reads. Count events when the read bandwidth is less than that many bytes per second.
)", 0) \
    DECLARE(Milliseconds, read_backoff_min_interval_between_events_ms, 1000, R"(
Settings to reduce the number of threads in case of slow reads. Do not pay attention to the event, if the previous one has passed less than a certain amount of time.
)", 0) \
    DECLARE(UInt64, read_backoff_min_events, 2, R"(
Settings to reduce the number of threads in case of slow reads. The number of events after which the number of threads will be reduced.
)", 0) \
    \
    DECLARE(UInt64, read_backoff_min_concurrency, 1, R"(
Settings to try keeping the minimal number of threads in case of slow reads.
)", 0) \
    \
    DECLARE(Float, memory_tracker_fault_probability, 0., R"(
For testing of `exception safety` - throw an exception every time you allocate memory with the specified probability.
)", 0) \
    DECLARE(Float, merge_tree_read_split_ranges_into_intersecting_and_non_intersecting_injection_probability, 0.0, R"(
For testing of `PartsSplitter` - split read ranges into intersecting and non intersecting every time you read from MergeTree with the specified probability.
)", 0) \
    \
    DECLARE(Bool, enable_http_compression, false, R"(
Enables or disables data compression in the response to an HTTP request.

For more information, read the [HTTP interface description](../../interfaces/http.md).

Possible values:

- 0 — Disabled.
- 1 — Enabled.
)", 0) \
    DECLARE(Int64, http_zlib_compression_level, 3, R"(
Sets the level of data compression in the response to an HTTP request if [enable_http_compression = 1](#enable_http_compression).

Possible values: Numbers from 1 to 9.
)", 0) \
    \
    DECLARE(Bool, http_native_compression_disable_checksumming_on_decompress, false, R"(
Enables or disables checksum verification when decompressing the HTTP POST data from the client. Used only for ClickHouse native compression format (not used with `gzip` or `deflate`).

For more information, read the [HTTP interface description](../../interfaces/http.md).

Possible values:

- 0 — Disabled.
- 1 — Enabled.
)", 0) \
    \
    DECLARE(String, count_distinct_implementation, "uniqExact", R"(
Specifies which of the `uniq*` functions should be used to perform the [COUNT(DISTINCT ...)](../../sql-reference/aggregate-functions/reference/count.md/#agg_function-count) construction.

Possible values:

- [uniq](../../sql-reference/aggregate-functions/reference/uniq.md/#agg_function-uniq)
- [uniqCombined](../../sql-reference/aggregate-functions/reference/uniqcombined.md/#agg_function-uniqcombined)
- [uniqCombined64](../../sql-reference/aggregate-functions/reference/uniqcombined64.md/#agg_function-uniqcombined64)
- [uniqHLL12](../../sql-reference/aggregate-functions/reference/uniqhll12.md/#agg_function-uniqhll12)
- [uniqExact](../../sql-reference/aggregate-functions/reference/uniqexact.md/#agg_function-uniqexact)
)", 0) \
    \
    DECLARE(Bool, add_http_cors_header, false, R"(
Write add http CORS header.
)", 0) \
    \
    DECLARE(UInt64, max_http_get_redirects, 0, R"(
Max number of HTTP GET redirects hops allowed. Ensures additional security measures are in place to prevent a malicious server from redirecting your requests to unexpected services.\n\nIt is the case when an external server redirects to another address, but that address appears to be internal to the company's infrastructure, and by sending an HTTP request to an internal server, you could request an internal API from the internal network, bypassing the auth, or even query other services, such as Redis or Memcached. When you don't have an internal infrastructure (including something running on your localhost), or you trust the server, it is safe to allow redirects. Although keep in mind, that if the URL uses HTTP instead of HTTPS, and you will have to trust not only the remote server but also your ISP and every network in the middle.
)", 0) \
    \
    DECLARE(Bool, use_client_time_zone, false, R"(
Use client timezone for interpreting DateTime string values, instead of adopting server timezone.
)", 0) \
    \
    DECLARE(Bool, send_progress_in_http_headers, false, R"(
Enables or disables `X-ClickHouse-Progress` HTTP response headers in `clickhouse-server` responses.

For more information, read the [HTTP interface description](../../interfaces/http.md).

Possible values:

- 0 — Disabled.
- 1 — Enabled.
)", 0) \
    \
    DECLARE(UInt64, http_headers_progress_interval_ms, 100, R"(
Do not send HTTP headers X-ClickHouse-Progress more frequently than at each specified interval.
)", 0) \
    DECLARE(Bool, http_wait_end_of_query, false, R"(
Enable HTTP response buffering on the server-side.
)", 0) \
    DECLARE(Bool, http_write_exception_in_output_format, true, R"(
Write exception in output format to produce valid output. Works with JSON and XML formats.
)", 0) \
    DECLARE(UInt64, http_response_buffer_size, 0, R"(
The number of bytes to buffer in the server memory before sending a HTTP response to the client or flushing to disk (when http_wait_end_of_query is enabled).
)", 0) \
    \
    DECLARE(Bool, fsync_metadata, true, R"(
Enables or disables [fsync](http://pubs.opengroup.org/onlinepubs/9699919799/functions/fsync.html) when writing `.sql` files. Enabled by default.

It makes sense to disable it if the server has millions of tiny tables that are constantly being created and destroyed.
)", 0)    \
    \
    DECLARE(Bool, join_use_nulls, false, R"(
Sets the type of [JOIN](../../sql-reference/statements/select/join.md) behaviour. When merging tables, empty cells may appear. ClickHouse fills them differently based on this setting.

Possible values:

- 0 — The empty cells are filled with the default value of the corresponding field type.
- 1 — `JOIN` behaves the same way as in standard SQL. The type of the corresponding field is converted to [Nullable](../../sql-reference/data-types/nullable.md/#data_type-nullable), and empty cells are filled with [NULL](../../sql-reference/syntax.md).
)", IMPORTANT) \
    \
    DECLARE(UInt64, join_output_by_rowlist_perkey_rows_threshold, 5, R"(
The lower limit of per-key average rows in the right table to determine whether to output by row list in hash join.
)", 0) \
    DECLARE(JoinStrictness, join_default_strictness, JoinStrictness::All, R"(
Sets default strictness for [JOIN clauses](../../sql-reference/statements/select/join.md/#select-join).

Possible values:

- `ALL` — If the right table has several matching rows, ClickHouse creates a [Cartesian product](https://en.wikipedia.org/wiki/Cartesian_product) from matching rows. This is the normal `JOIN` behaviour from standard SQL.
- `ANY` — If the right table has several matching rows, only the first one found is joined. If the right table has only one matching row, the results of `ANY` and `ALL` are the same.
- `ASOF` — For joining sequences with an uncertain match.
- `Empty string` — If `ALL` or `ANY` is not specified in the query, ClickHouse throws an exception.
)", 0) \
    DECLARE(Bool, any_join_distinct_right_table_keys, false, R"(
Enables legacy ClickHouse server behaviour in `ANY INNER|LEFT JOIN` operations.

:::note
Use this setting only for backward compatibility if your use cases depend on legacy `JOIN` behaviour.
:::

When the legacy behaviour is enabled:

- Results of `t1 ANY LEFT JOIN t2` and `t2 ANY RIGHT JOIN t1` operations are not equal because ClickHouse uses the logic with many-to-one left-to-right table keys mapping.
- Results of `ANY INNER JOIN` operations contain all rows from the left table like the `SEMI LEFT JOIN` operations do.

When the legacy behaviour is disabled:

- Results of `t1 ANY LEFT JOIN t2` and `t2 ANY RIGHT JOIN t1` operations are equal because ClickHouse uses the logic which provides one-to-many keys mapping in `ANY RIGHT JOIN` operations.
- Results of `ANY INNER JOIN` operations contain one row per key from both the left and right tables.

Possible values:

- 0 — Legacy behaviour is disabled.
- 1 — Legacy behaviour is enabled.

See also:

- [JOIN strictness](../../sql-reference/statements/select/join.md/#join-settings)
)", IMPORTANT) \
    DECLARE(Bool, single_join_prefer_left_table, true, R"(
For single JOIN in case of identifier ambiguity prefer left table
)", IMPORTANT) \
    \
    DECLARE(UInt64, preferred_block_size_bytes, 1000000, R"(
This setting adjusts the data block size for query processing and represents additional fine-tuning to the more rough 'max_block_size' setting. If the columns are large and with 'max_block_size' rows the block size is likely to be larger than the specified amount of bytes, its size will be lowered for better CPU cache locality.
)", 0) \
    \
    DECLARE(UInt64, max_replica_delay_for_distributed_queries, 300, R"(
Disables lagging replicas for distributed queries. See [Replication](../../engines/table-engines/mergetree-family/replication.md).

Sets the time in seconds. If a replica's lag is greater than or equal to the set value, this replica is not used.

Possible values:

- Positive integer.
- 0 — Replica lags are not checked.

To prevent the use of any replica with a non-zero lag, set this parameter to 1.

Used when performing `SELECT` from a distributed table that points to replicated tables.
)", 0) \
    DECLARE(Bool, fallback_to_stale_replicas_for_distributed_queries, true, R"(
Forces a query to an out-of-date replica if updated data is not available. See [Replication](../../engines/table-engines/mergetree-family/replication.md).

ClickHouse selects the most relevant from the outdated replicas of the table.

Used when performing `SELECT` from a distributed table that points to replicated tables.

By default, 1 (enabled).
)", 0) \
    DECLARE(UInt64, preferred_max_column_in_block_size_bytes, 0, R"(
Limit on max column size in block while reading. Helps to decrease cache misses count. Should be close to L2 cache size.
)", 0) \
    \
    DECLARE(UInt64, parts_to_delay_insert, 0, R"(
If the destination table contains at least that many active parts in a single partition, artificially slow down insert into table.
)", 0) \
    DECLARE(UInt64, parts_to_throw_insert, 0, R"(
If more than this number active parts in a single partition of the destination table, throw 'Too many parts ...' exception.
)", 0) \
    DECLARE(UInt64, number_of_mutations_to_delay, 0, R"(
If the mutated table contains at least that many unfinished mutations, artificially slow down mutations of table. 0 - disabled
)", 0) \
    DECLARE(UInt64, number_of_mutations_to_throw, 0, R"(
If the mutated table contains at least that many unfinished mutations, throw 'Too many mutations ...' exception. 0 - disabled
)", 0) \
    DECLARE(Int64, distributed_ddl_task_timeout, 180, R"(
Sets timeout for DDL query responses from all hosts in cluster. If a DDL request has not been performed on all hosts, a response will contain a timeout error and a request will be executed in an async mode. Negative value means infinite.

Possible values:

- Positive integer.
- 0 — Async mode.
- Negative integer — infinite timeout.
)", 0) \
    DECLARE(Milliseconds, stream_flush_interval_ms, 7500, R"(
Works for tables with streaming in the case of a timeout, or when a thread generates [max_insert_block_size](#max_insert_block_size) rows.

The default value is 7500.

The smaller the value, the more often data is flushed into the table. Setting the value too low leads to poor performance.
)", 0) \
    DECLARE(Milliseconds, stream_poll_timeout_ms, 500, R"(
Timeout for polling data from/to streaming storages.
)", 0) \
    DECLARE(UInt64, min_free_disk_bytes_to_perform_insert, 0, R"(
Minimum free disk space bytes to perform an insert.
)", 0) \
    DECLARE(Float, min_free_disk_ratio_to_perform_insert, 0.0, R"(
Minimum free disk space ratio to perform an insert.
)", 0) \
    \
    DECLARE(Bool, final, false, R"(
Automatically applies [FINAL](../../sql-reference/statements/select/from.md#final-modifier) modifier to all tables in a query, to tables where [FINAL](../../sql-reference/statements/select/from.md#final-modifier) is applicable, including joined tables and tables in sub-queries, and
distributed tables.

Possible values:

- 0 - disabled
- 1 - enabled

Example:

```sql
CREATE TABLE test
(
    key Int64,
    some String
)
ENGINE = ReplacingMergeTree
ORDER BY key;

INSERT INTO test FORMAT Values (1, 'first');
INSERT INTO test FORMAT Values (1, 'second');

SELECT * FROM test;
┌─key─┬─some───┐
│   1 │ second │
└─────┴────────┘
┌─key─┬─some──┐
│   1 │ first │
└─────┴───────┘

SELECT * FROM test SETTINGS final = 1;
┌─key─┬─some───┐
│   1 │ second │
└─────┴────────┘

SET final = 1;
SELECT * FROM test;
┌─key─┬─some───┐
│   1 │ second │
└─────┴────────┘
```
)", 0) \
    \
    DECLARE(Bool, partial_result_on_first_cancel, false, R"(
Allows query to return a partial result after cancel.
)", 0) \
    \
    DECLARE(Bool, ignore_on_cluster_for_replicated_udf_queries, false, R"(
Ignore ON CLUSTER clause for replicated UDF management queries.
)", 0) \
    DECLARE(Bool, ignore_on_cluster_for_replicated_access_entities_queries, false, R"(
Ignore ON CLUSTER clause for replicated access entities management queries.
)", 0) \
    DECLARE(Bool, ignore_on_cluster_for_replicated_named_collections_queries, false, R"(
Ignore ON CLUSTER clause for replicated named collections management queries.
)", 0) \
    /** Settings for testing hedged requests */ \
    DECLARE(Milliseconds, sleep_in_send_tables_status_ms, 0, R"(
Time to sleep in sending tables status response in TCPHandler
)", 0) \
    DECLARE(Milliseconds, sleep_in_send_data_ms, 0, R"(
Time to sleep in sending data in TCPHandler
)", 0) \
    DECLARE(Milliseconds, sleep_after_receiving_query_ms, 0, R"(
Time to sleep after receiving query in TCPHandler
)", 0) \
    DECLARE(UInt64, unknown_packet_in_send_data, 0, R"(
Send unknown packet instead of data Nth data packet
)", 0) \
    \
    DECLARE(Bool, insert_allow_materialized_columns, false, R"(
If setting is enabled, Allow materialized columns in INSERT.
)", 0) \
    DECLARE(Seconds, http_connection_timeout, DEFAULT_HTTP_READ_BUFFER_CONNECTION_TIMEOUT, R"(
HTTP connection timeout (in seconds).

Possible values:

- Any positive integer.
- 0 - Disabled (infinite timeout).
)", 0) \
    DECLARE(Seconds, http_send_timeout, DEFAULT_HTTP_READ_BUFFER_TIMEOUT, R"(
HTTP send timeout (in seconds).

Possible values:

- Any positive integer.
- 0 - Disabled (infinite timeout).

:::note
It's applicable only to the default profile. A server reboot is required for the changes to take effect.
:::
)", 0) \
    DECLARE(Seconds, http_receive_timeout, DEFAULT_HTTP_READ_BUFFER_TIMEOUT, R"(
HTTP receive timeout (in seconds).

Possible values:

- Any positive integer.
- 0 - Disabled (infinite timeout).
)", 0) \
    DECLARE(UInt64, http_max_uri_size, 1048576, R"(
Sets the maximum URI length of an HTTP request.

Possible values:

- Positive integer.
)", 0) \
    DECLARE(UInt64, http_max_fields, 1000000, R"(
Maximum number of fields in HTTP header
)", 0) \
    DECLARE(UInt64, http_max_field_name_size, 128 * 1024, R"(
Maximum length of field name in HTTP header
)", 0) \
    DECLARE(UInt64, http_max_field_value_size, 128 * 1024, R"(
Maximum length of field value in HTTP header
)", 0) \
    DECLARE(Bool, http_skip_not_found_url_for_globs, true, R"(
Skip URLs for globs with HTTP_NOT_FOUND error
)", 0) \
    DECLARE(Bool, http_make_head_request, true, R"(
The `http_make_head_request` setting allows the execution of a `HEAD` request while reading data from HTTP to retrieve information about the file to be read, such as its size. Since it's enabled by default, it may be desirable to disable this setting in cases where the server does not support `HEAD` requests.
)", 0) \
    DECLARE(Bool, optimize_throw_if_noop, false, R"(
Enables or disables throwing an exception if an [OPTIMIZE](../../sql-reference/statements/optimize.md) query didn’t perform a merge.

By default, `OPTIMIZE` returns successfully even if it didn’t do anything. This setting lets you differentiate these situations and get the reason in an exception message.

Possible values:

- 1 — Throwing an exception is enabled.
- 0 — Throwing an exception is disabled.
)", 0) \
    DECLARE(Bool, use_index_for_in_with_subqueries, true, R"(
Try using an index if there is a subquery or a table expression on the right side of the IN operator.
)", 0) \
    DECLARE(UInt64, use_index_for_in_with_subqueries_max_values, 0, R"(
The maximum size of the set in the right-hand side of the IN operator to use table index for filtering. It allows to avoid performance degradation and higher memory usage due to the preparation of additional data structures for large queries. Zero means no limit.
)", 0) \
    DECLARE(Bool, analyze_index_with_space_filling_curves, true, R"(
If a table has a space-filling curve in its index, e.g. `ORDER BY mortonEncode(x, y)` or `ORDER BY hilbertEncode(x, y)`, and the query has conditions on its arguments, e.g. `x >= 10 AND x <= 20 AND y >= 20 AND y <= 30`, use the space-filling curve for index analysis.
)", 0) \
    DECLARE(Bool, joined_subquery_requires_alias, true, R"(
Force joined subqueries and table functions to have aliases for correct name qualification.
)", 0) \
    DECLARE(Bool, empty_result_for_aggregation_by_empty_set, false, R"(
Return empty result when aggregating without keys on empty set.
)", 0) \
    DECLARE(Bool, empty_result_for_aggregation_by_constant_keys_on_empty_set, true, R"(
Return empty result when aggregating by constant keys on empty set.
)", 0) \
    DECLARE(Bool, allow_distributed_ddl, true, R"(
If it is set to true, then a user is allowed to executed distributed DDL queries.
)", 0) \
    DECLARE(Bool, allow_suspicious_codecs, false, R"(
If it is set to true, allow to specify meaningless compression codecs.
)", 0) \
    DECLARE(Bool, enable_zstd_qat_codec, false, R"(
If turned on, the ZSTD_QAT codec may be used to compress columns.
)", 0) \
    DECLARE(UInt64, query_profiler_real_time_period_ns, QUERY_PROFILER_DEFAULT_SAMPLE_RATE_NS, R"(
Sets the period for a real clock timer of the [query profiler](../../operations/optimizing-performance/sampling-query-profiler.md). Real clock timer counts wall-clock time.

Possible values:

- Positive integer number, in nanoseconds.

    Recommended values:

            - 10000000 (100 times a second) nanoseconds and less for single queries.
            - 1000000000 (once a second) for cluster-wide profiling.

- 0 for turning off the timer.

**Temporarily disabled in ClickHouse Cloud.**

See also:

- System table [trace_log](../../operations/system-tables/trace_log.md/#system_tables-trace_log)
)", 0) \
    DECLARE(UInt64, query_profiler_cpu_time_period_ns, QUERY_PROFILER_DEFAULT_SAMPLE_RATE_NS, R"(
Sets the period for a CPU clock timer of the [query profiler](../../operations/optimizing-performance/sampling-query-profiler.md). This timer counts only CPU time.

Possible values:

- A positive integer number of nanoseconds.

    Recommended values:

            - 10000000 (100 times a second) nanoseconds and more for single queries.
            - 1000000000 (once a second) for cluster-wide profiling.

- 0 for turning off the timer.

**Temporarily disabled in ClickHouse Cloud.**

See also:

- System table [trace_log](../../operations/system-tables/trace_log.md/#system_tables-trace_log)
)", 0) \
    DECLARE(Bool, metrics_perf_events_enabled, false, R"(
If enabled, some of the perf events will be measured throughout queries' execution.
)", 0) \
    DECLARE(String, metrics_perf_events_list, "", R"(
Comma separated list of perf metrics that will be measured throughout queries' execution. Empty means all events. See PerfEventInfo in sources for the available events.
)", 0) \
    DECLARE(Float, opentelemetry_start_trace_probability, 0., R"(
Sets the probability that the ClickHouse can start a trace for executed queries (if no parent [trace context](https://www.w3.org/TR/trace-context/) is supplied).

Possible values:

- 0 — The trace for all executed queries is disabled (if no parent trace context is supplied).
- Positive floating-point number in the range [0..1]. For example, if the setting value is `0,5`, ClickHouse can start a trace on average for half of the queries.
- 1 — The trace for all executed queries is enabled.
)", 0) \
    DECLARE(Bool, opentelemetry_trace_processors, false, R"(
Collect OpenTelemetry spans for processors.
)", 0) \
    DECLARE(Bool, prefer_column_name_to_alias, false, R"(
Enables or disables using the original column names instead of aliases in query expressions and clauses. It especially matters when alias is the same as the column name, see [Expression Aliases](../../sql-reference/syntax.md/#notes-on-usage). Enable this setting to make aliases syntax rules in ClickHouse more compatible with most other database engines.

Possible values:

- 0 — The column name is substituted with the alias.
- 1 — The column name is not substituted with the alias.

**Example**

The difference between enabled and disabled:

Query:

```sql
SET prefer_column_name_to_alias = 0;
SELECT avg(number) AS number, max(number) FROM numbers(10);
```

Result:

```text
Received exception from server (version 21.5.1):
Code: 184. DB::Exception: Received from localhost:9000. DB::Exception: Aggregate function avg(number) is found inside another aggregate function in query: While processing avg(number) AS number.
```

Query:

```sql
SET prefer_column_name_to_alias = 1;
SELECT avg(number) AS number, max(number) FROM numbers(10);
```

Result:

```text
┌─number─┬─max(number)─┐
│    4.5 │           9 │
└────────┴─────────────┘
```
)", 0) \
    \
    DECLARE(Bool, prefer_global_in_and_join, false, R"(
Enables the replacement of `IN`/`JOIN` operators with `GLOBAL IN`/`GLOBAL JOIN`.

Possible values:

- 0 — Disabled. `IN`/`JOIN` operators are not replaced with `GLOBAL IN`/`GLOBAL JOIN`.
- 1 — Enabled. `IN`/`JOIN` operators are replaced with `GLOBAL IN`/`GLOBAL JOIN`.

**Usage**

Although `SET distributed_product_mode=global` can change the queries behavior for the distributed tables, it's not suitable for local tables or tables from external resources. Here is when the `prefer_global_in_and_join` setting comes into play.

For example, we have query serving nodes that contain local tables, which are not suitable for distribution. We need to scatter their data on the fly during distributed processing with the `GLOBAL` keyword — `GLOBAL IN`/`GLOBAL JOIN`.

Another use case of `prefer_global_in_and_join` is accessing tables created by external engines. This setting helps to reduce the number of calls to external sources while joining such tables: only one call per query.

**See also:**

- [Distributed subqueries](../../sql-reference/operators/in.md/#select-distributed-subqueries) for more information on how to use `GLOBAL IN`/`GLOBAL JOIN`
)", 0) \
    DECLARE(Bool, enable_vertical_final, true, R"(
If enable, remove duplicated rows during FINAL by marking rows as deleted and filtering them later instead of merging rows
)", 0) \
    \
    \
    /** Limits during query execution are part of the settings. \
      * Used to provide a more safe execution of queries from the user interface. \
      * Basically, limits are checked for each block (not every row). That is, the limits can be slightly violated. \
      * Almost all limits apply only to SELECTs. \
      * Almost all limits apply to each stream individually. \
      */ \
    \
    DECLARE(UInt64, max_rows_to_read, 0, R"(
Limit on read rows from the most 'deep' sources. That is, only in the deepest subquery. When reading from a remote server, it is only checked on a remote server.
)", 0) \
    DECLARE(UInt64, max_bytes_to_read, 0, R"(
Limit on read bytes (after decompression) from the most 'deep' sources. That is, only in the deepest subquery. When reading from a remote server, it is only checked on a remote server.
)", 0) \
    DECLARE(OverflowMode, read_overflow_mode, OverflowMode::THROW, R"(
What to do when the limit is exceeded.
)", 0) \
    \
    DECLARE(UInt64, max_rows_to_read_leaf, 0, R"(
Limit on read rows on the leaf nodes for distributed queries. Limit is applied for local reads only, excluding the final merge stage on the root node. Note, the setting is unstable with prefer_localhost_replica=1.
)", 0) \
    DECLARE(UInt64, max_bytes_to_read_leaf, 0, R"(
Limit on read bytes (after decompression) on the leaf nodes for distributed queries. Limit is applied for local reads only, excluding the final merge stage on the root node. Note, the setting is unstable with prefer_localhost_replica=1.
)", 0) \
    DECLARE(OverflowMode, read_overflow_mode_leaf, OverflowMode::THROW, R"(
What to do when the leaf limit is exceeded.
)", 0) \
    \
    DECLARE(UInt64, max_rows_to_group_by, 0, R"(
If aggregation during GROUP BY is generating more than the specified number of rows (unique GROUP BY keys), the behavior will be determined by the 'group_by_overflow_mode' which by default is - throw an exception, but can be also switched to an approximate GROUP BY mode.
)", 0) \
    DECLARE(OverflowModeGroupBy, group_by_overflow_mode, OverflowMode::THROW, R"(
What to do when the limit is exceeded.
)", 0) \
    DECLARE(UInt64, max_bytes_before_external_group_by, 0, R"(
If memory usage during GROUP BY operation is exceeding this threshold in bytes, activate the 'external aggregation' mode (spill data to disk). Recommended value is half of the available system memory.
)", 0) \
    \
    DECLARE(UInt64, max_rows_to_sort, 0, R"(
If more than the specified amount of records have to be processed for ORDER BY operation, the behavior will be determined by the 'sort_overflow_mode' which by default is - throw an exception
)", 0) \
    DECLARE(UInt64, max_bytes_to_sort, 0, R"(
If more than the specified amount of (uncompressed) bytes have to be processed for ORDER BY operation, the behavior will be determined by the 'sort_overflow_mode' which by default is - throw an exception
)", 0) \
    DECLARE(OverflowMode, sort_overflow_mode, OverflowMode::THROW, R"(
What to do when the limit is exceeded.
)", 0) \
    DECLARE(UInt64, prefer_external_sort_block_bytes, DEFAULT_BLOCK_SIZE * 256, R"(
Prefer maximum block bytes for external sort, reduce the memory usage during merging.
)", 0) \
    DECLARE(UInt64, max_bytes_before_external_sort, 0, R"(
If memory usage during ORDER BY operation is exceeding this threshold in bytes, activate the 'external sorting' mode (spill data to disk). Recommended value is half of the available system memory.
)", 0) \
    DECLARE(UInt64, max_bytes_before_remerge_sort, 1000000000, R"(
In case of ORDER BY with LIMIT, when memory usage is higher than specified threshold, perform additional steps of merging blocks before final merge to keep just top LIMIT rows.
)", 0) \
    DECLARE(Float, remerge_sort_lowered_memory_bytes_ratio, 2., R"(
If memory usage after remerge does not reduced by this ratio, remerge will be disabled.
)", 0) \
    \
    DECLARE(UInt64, max_result_rows, 0, R"(
Limit on result size in rows. The query will stop after processing a block of data if the threshold is met, but it will not cut the last block of the result, therefore the result size can be larger than the threshold.
)", 0) \
    DECLARE(UInt64, max_result_bytes, 0, R"(
Limit on result size in bytes (uncompressed).  The query will stop after processing a block of data if the threshold is met, but it will not cut the last block of the result, therefore the result size can be larger than the threshold. Caveats: the result size in memory is taken into account for this threshold. Even if the result size is small, it can reference larger data structures in memory, representing dictionaries of LowCardinality columns, and Arenas of AggregateFunction columns, so the threshold can be exceeded despite the small result size. The setting is fairly low level and should be used with caution.
)", 0) \
    DECLARE(OverflowMode, result_overflow_mode, OverflowMode::THROW, R"(
What to do when the limit is exceeded.
)", 0) \
    \
    /* TODO: Check also when merging and finalizing aggregate functions. */ \
    DECLARE(Seconds, max_execution_time, 0, R"(
If query runtime exceeds the specified number of seconds, the behavior will be determined by the 'timeout_overflow_mode', which by default is - throw an exception. Note that the timeout is checked and the query can stop only in designated places during data processing. It currently cannot stop during merging of aggregation states or during query analysis, and the actual run time will be higher than the value of this setting.
)", 0) \
    DECLARE(OverflowMode, timeout_overflow_mode, OverflowMode::THROW, R"(
What to do when the limit is exceeded.
)", 0) \
    DECLARE(Seconds, max_execution_time_leaf, 0, R"(
Similar semantic to max_execution_time but only apply on leaf node for distributed queries, the time out behavior will be determined by 'timeout_overflow_mode_leaf' which by default is - throw an exception
)", 0) \
    DECLARE(OverflowMode, timeout_overflow_mode_leaf, OverflowMode::THROW, R"(
What to do when the leaf limit is exceeded.
)", 0) \
    \
    DECLARE(UInt64, min_execution_speed, 0, R"(
Minimum number of execution rows per second.
)", 0) \
    DECLARE(UInt64, max_execution_speed, 0, R"(
Maximum number of execution rows per second.
)", 0) \
    DECLARE(UInt64, min_execution_speed_bytes, 0, R"(
Minimum number of execution bytes per second.
)", 0) \
    DECLARE(UInt64, max_execution_speed_bytes, 0, R"(
Maximum number of execution bytes per second.
)", 0) \
    DECLARE(Seconds, timeout_before_checking_execution_speed, 10, R"(
Check that the speed is not too low after the specified time has elapsed.
)", 0) \
    DECLARE(Seconds, max_estimated_execution_time, 0, R"(
Maximum query estimate execution time in seconds.
)", 0) \
    \
    DECLARE(UInt64, max_columns_to_read, 0, R"(
If a query requires reading more than specified number of columns, exception is thrown. Zero value means unlimited. This setting is useful to prevent too complex queries.
)", 0) \
    DECLARE(UInt64, max_temporary_columns, 0, R"(
If a query generates more than the specified number of temporary columns in memory as a result of intermediate calculation, the exception is thrown. Zero value means unlimited. This setting is useful to prevent too complex queries.
)", 0) \
    DECLARE(UInt64, max_temporary_non_const_columns, 0, R"(
Similar to the 'max_temporary_columns' setting but applies only to non-constant columns. This makes sense because constant columns are cheap and it is reasonable to allow more of them.
)", 0) \
    \
    DECLARE(UInt64, max_sessions_for_user, 0, R"(
Maximum number of simultaneous sessions for a user.
)", 0) \
    \
    DECLARE(UInt64, max_subquery_depth, 100, R"(
If a query has more than the specified number of nested subqueries, throw an exception. This allows you to have a sanity check to protect the users of your cluster from going insane with their queries.
)", 0) \
    DECLARE(UInt64, max_analyze_depth, 5000, R"(
Maximum number of analyses performed by interpreter.
)", 0) \
    DECLARE(UInt64, max_ast_depth, 1000, R"(
Maximum depth of query syntax tree. Checked after parsing.
)", 0) \
    DECLARE(UInt64, max_ast_elements, 50000, R"(
Maximum size of query syntax tree in number of nodes. Checked after parsing.
)", 0) \
    DECLARE(UInt64, max_expanded_ast_elements, 500000, R"(
Maximum size of query syntax tree in number of nodes after expansion of aliases and the asterisk.
)", 0) \
    \
    DECLARE(UInt64, readonly, 0, R"(
0 - no read-only restrictions. 1 - only read requests, as well as changing explicitly allowed settings. 2 - only read requests, as well as changing settings, except for the 'readonly' setting.
)", 0) \
    \
    DECLARE(UInt64, max_rows_in_set, 0, R"(
Maximum size of the set (in number of elements) resulting from the execution of the IN section.
)", 0) \
    DECLARE(UInt64, max_bytes_in_set, 0, R"(
Maximum size of the set (in bytes in memory) resulting from the execution of the IN section.
)", 0) \
    DECLARE(OverflowMode, set_overflow_mode, OverflowMode::THROW, R"(
What to do when the limit is exceeded.
)", 0) \
    \
    DECLARE(UInt64, max_rows_in_join, 0, R"(
Maximum size of the hash table for JOIN (in number of rows).
)", 0) \
    DECLARE(UInt64, max_bytes_in_join, 0, R"(
Maximum size of the hash table for JOIN (in number of bytes in memory).
)", 0) \
    DECLARE(OverflowMode, join_overflow_mode, OverflowMode::THROW, R"(
What to do when the limit is exceeded.
)", 0) \
    DECLARE(Bool, join_any_take_last_row, false, R"(
Changes the behaviour of join operations with `ANY` strictness.

:::note
This setting applies only for `JOIN` operations with [Join](../../engines/table-engines/special/join.md) engine tables.
:::

Possible values:

- 0 — If the right table has more than one matching row, only the first one found is joined.
- 1 — If the right table has more than one matching row, only the last one found is joined.

See also:

- [JOIN clause](../../sql-reference/statements/select/join.md/#select-join)
- [Join table engine](../../engines/table-engines/special/join.md)
- [join_default_strictness](#join_default_strictness)
)", IMPORTANT) \
    DECLARE(JoinAlgorithm, join_algorithm, JoinAlgorithm::DEFAULT, R"(
Specifies which [JOIN](../../sql-reference/statements/select/join.md) algorithm is used.

Several algorithms can be specified, and an available one would be chosen for a particular query based on kind/strictness and table engine.

Possible values:

- default

 This is the equivalent of `hash` or `direct`, if possible (same as `direct,hash`)

- grace_hash

 [Grace hash join](https://en.wikipedia.org/wiki/Hash_join#Grace_hash_join) is used.  Grace hash provides an algorithm option that provides performant complex joins while limiting memory use.

 The first phase of a grace join reads the right table and splits it into N buckets depending on the hash value of key columns (initially, N is `grace_hash_join_initial_buckets`). This is done in a way to ensure that each bucket can be processed independently. Rows from the first bucket are added to an in-memory hash table while the others are saved to disk. If the hash table grows beyond the memory limit (e.g., as set by [`max_bytes_in_join`](/docs/en/operations/settings/query-complexity.md/#max_bytes_in_join)), the number of buckets is increased and the assigned bucket for each row. Any rows which don’t belong to the current bucket are flushed and reassigned.

 Supports `INNER/LEFT/RIGHT/FULL ALL/ANY JOIN`.

- hash

 [Hash join algorithm](https://en.wikipedia.org/wiki/Hash_join) is used. The most generic implementation that supports all combinations of kind and strictness and multiple join keys that are combined with `OR` in the `JOIN ON` section.

- parallel_hash

 A variation of `hash` join that splits the data into buckets and builds several hashtables instead of one concurrently to speed up this process.

 When using the `hash` algorithm, the right part of `JOIN` is uploaded into RAM.

- partial_merge

 A variation of the [sort-merge algorithm](https://en.wikipedia.org/wiki/Sort-merge_join), where only the right table is fully sorted.

 The `RIGHT JOIN` and `FULL JOIN` are supported only with `ALL` strictness (`SEMI`, `ANTI`, `ANY`, and `ASOF` are not supported).

 When using the `partial_merge` algorithm, ClickHouse sorts the data and dumps it to the disk. The `partial_merge` algorithm in ClickHouse differs slightly from the classic realization. First, ClickHouse sorts the right table by joining keys in blocks and creates a min-max index for sorted blocks. Then it sorts parts of the left table by the `join key` and joins them over the right table. The min-max index is also used to skip unneeded right table blocks.

- direct

 This algorithm can be applied when the storage for the right table supports key-value requests.

 The `direct` algorithm performs a lookup in the right table using rows from the left table as keys. It's supported only by special storage such as [Dictionary](../../engines/table-engines/special/dictionary.md/#dictionary) or [EmbeddedRocksDB](../../engines/table-engines/integrations/embedded-rocksdb.md) and only the `LEFT` and `INNER` JOINs.

- auto

 When set to `auto`, `hash` join is tried first, and the algorithm is switched on the fly to another algorithm if the memory limit is violated.

- full_sorting_merge

 [Sort-merge algorithm](https://en.wikipedia.org/wiki/Sort-merge_join) with full sorting joined tables before joining.

- prefer_partial_merge

 ClickHouse always tries to use `partial_merge` join if possible, otherwise, it uses `hash`. *Deprecated*, same as `partial_merge,hash`.
)", 0) \
    DECLARE(UInt64, cross_join_min_rows_to_compress, 10000000, R"(
Minimal count of rows to compress block in CROSS JOIN. Zero value means - disable this threshold. This block is compressed when any of the two thresholds (by rows or by bytes) are reached.
)", 0) \
    DECLARE(UInt64, cross_join_min_bytes_to_compress, 1_GiB, R"(
Minimal size of block to compress in CROSS JOIN. Zero value means - disable this threshold. This block is compressed when any of the two thresholds (by rows or by bytes) are reached.
)", 0) \
    DECLARE(UInt64, default_max_bytes_in_join, 1000000000, R"(
Maximum size of right-side table if limit is required but max_bytes_in_join is not set.
)", 0) \
    DECLARE(UInt64, partial_merge_join_left_table_buffer_bytes, 0, R"(
If not 0 group left table blocks in bigger ones for left-side table in partial merge join. It uses up to 2x of specified memory per joining thread.
)", 0) \
    DECLARE(UInt64, partial_merge_join_rows_in_right_blocks, 65536, R"(
Limits sizes of right-hand join data blocks in partial merge join algorithm for [JOIN](../../sql-reference/statements/select/join.md) queries.

ClickHouse server:

1.  Splits right-hand join data into blocks with up to the specified number of rows.
2.  Indexes each block with its minimum and maximum values.
3.  Unloads prepared blocks to disk if it is possible.

Possible values:

- Any positive integer. Recommended range of values: \[1000, 100000\].
)", 0) \
    DECLARE(UInt64, join_on_disk_max_files_to_merge, 64, R"(
Limits the number of files allowed for parallel sorting in MergeJoin operations when they are executed on disk.

The bigger the value of the setting, the more RAM is used and the less disk I/O is needed.

Possible values:

- Any positive integer, starting from 2.
)", 0) \
    DECLARE(UInt64, max_rows_in_set_to_optimize_join, 0, R"(
Maximal size of the set to filter joined tables by each other's row sets before joining.

Possible values:

- 0 — Disable.
- Any positive integer.
)", 0) \
    \
    DECLARE(Bool, compatibility_ignore_collation_in_create_table, true, R"(
Compatibility ignore collation in create table
)", 0) \
    \
    DECLARE(String, temporary_files_codec, "LZ4", R"(
Sets compression codec for temporary files used in sorting and joining operations on disk.

Possible values:

- LZ4 — [LZ4](https://en.wikipedia.org/wiki/LZ4_(compression_algorithm)) compression is applied.
- NONE — No compression is applied.
)", 0) \
    \
    DECLARE(UInt64, max_rows_to_transfer, 0, R"(
Maximum size (in rows) of the transmitted external table obtained when the GLOBAL IN/JOIN section is executed.
)", 0) \
    DECLARE(UInt64, max_bytes_to_transfer, 0, R"(
Maximum size (in uncompressed bytes) of the transmitted external table obtained when the GLOBAL IN/JOIN section is executed.
)", 0) \
    DECLARE(OverflowMode, transfer_overflow_mode, OverflowMode::THROW, R"(
What to do when the limit is exceeded.
)", 0) \
    \
    DECLARE(UInt64, max_rows_in_distinct, 0, R"(
Maximum number of elements during execution of DISTINCT.
)", 0) \
    DECLARE(UInt64, max_bytes_in_distinct, 0, R"(
Maximum total size of the state (in uncompressed bytes) in memory for the execution of DISTINCT.
)", 0) \
    DECLARE(OverflowMode, distinct_overflow_mode, OverflowMode::THROW, R"(
What to do when the limit is exceeded.
)", 0) \
    \
    DECLARE(UInt64, max_memory_usage, 0, R"(
Maximum memory usage for processing of single query. Zero means unlimited.
)", 0) \
    DECLARE(UInt64, memory_overcommit_ratio_denominator, 1_GiB, R"(
It represents the soft memory limit when the hard limit is reached on the global level.
This value is used to compute the overcommit ratio for the query.
Zero means skip the query.
Read more about [memory overcommit](memory-overcommit.md).
)", 0) \
    DECLARE(UInt64, max_memory_usage_for_user, 0, R"(
Maximum memory usage for processing all concurrently running queries for the user. Zero means unlimited.
)", 0) \
    DECLARE(UInt64, memory_overcommit_ratio_denominator_for_user, 1_GiB, R"(
It represents the soft memory limit when the hard limit is reached on the user level.
This value is used to compute the overcommit ratio for the query.
Zero means skip the query.
Read more about [memory overcommit](memory-overcommit.md).
)", 0) \
    DECLARE(UInt64, max_untracked_memory, (4 * 1024 * 1024), R"(
Small allocations and deallocations are grouped in thread local variable and tracked or profiled only when an amount (in absolute value) becomes larger than the specified value. If the value is higher than 'memory_profiler_step' it will be effectively lowered to 'memory_profiler_step'.
)", 0) \
    DECLARE(UInt64, memory_profiler_step, (4 * 1024 * 1024), R"(
Sets the step of memory profiler. Whenever query memory usage becomes larger than every next step in number of bytes the memory profiler will collect the allocating stacktrace and will write it into [trace_log](../../operations/system-tables/trace_log.md#system_tables-trace_log).

Possible values:

- A positive integer number of bytes.

- 0 for turning off the memory profiler.
)", 0) \
    DECLARE(Float, memory_profiler_sample_probability, 0., R"(
Collect random allocations and deallocations and write them into system.trace_log with 'MemorySample' trace_type. The probability is for every alloc/free regardless of the size of the allocation (can be changed with `memory_profiler_sample_min_allocation_size` and `memory_profiler_sample_max_allocation_size`). Note that sampling happens only when the amount of untracked memory exceeds 'max_untracked_memory'. You may want to set 'max_untracked_memory' to 0 for extra fine-grained sampling.
)", 0) \
    DECLARE(UInt64, memory_profiler_sample_min_allocation_size, 0, R"(
Collect random allocations of size greater or equal than the specified value with probability equal to `memory_profiler_sample_probability`. 0 means disabled. You may want to set 'max_untracked_memory' to 0 to make this threshold work as expected.
)", 0) \
    DECLARE(UInt64, memory_profiler_sample_max_allocation_size, 0, R"(
Collect random allocations of size less or equal than the specified value with probability equal to `memory_profiler_sample_probability`. 0 means disabled. You may want to set 'max_untracked_memory' to 0 to make this threshold work as expected.
)", 0) \
    DECLARE(Bool, trace_profile_events, false, R"(
Enables or disables collecting stacktraces on each update of profile events along with the name of profile event and the value of increment and sending them into [trace_log](../../operations/system-tables/trace_log.md#system_tables-trace_log).

Possible values:

- 1 — Tracing of profile events enabled.
- 0 — Tracing of profile events disabled.
)", 0) \
    \
    DECLARE(UInt64, memory_usage_overcommit_max_wait_microseconds, 5'000'000, R"(
Maximum time thread will wait for memory to be freed in the case of memory overcommit on a user level.
If the timeout is reached and memory is not freed, an exception is thrown.
Read more about [memory overcommit](memory-overcommit.md).
)", 0) \
    \
    DECLARE(UInt64, max_network_bandwidth, 0, R"(
Limits the speed of the data exchange over the network in bytes per second. This setting applies to every query.

Possible values:

- Positive integer.
- 0 — Bandwidth control is disabled.
)", 0) \
    DECLARE(UInt64, max_network_bytes, 0, R"(
Limits the data volume (in bytes) that is received or transmitted over the network when executing a query. This setting applies to every individual query.

Possible values:

- Positive integer.
- 0 — Data volume control is disabled.
)", 0) \
    DECLARE(UInt64, max_network_bandwidth_for_user, 0, R"(
Limits the speed of the data exchange over the network in bytes per second. This setting applies to all concurrently running queries performed by a single user.

Possible values:

- Positive integer.
- 0 — Control of the data speed is disabled.
)", 0)\
    DECLARE(UInt64, max_network_bandwidth_for_all_users, 0, R"(
Limits the speed that data is exchanged at over the network in bytes per second. This setting applies to all concurrently running queries on the server.

Possible values:

- Positive integer.
- 0 — Control of the data speed is disabled.
)", 0) \
    \
    DECLARE(UInt64, max_temporary_data_on_disk_size_for_user, 0, R"(
The maximum amount of data consumed by temporary files on disk in bytes for all concurrently running user queries. Zero means unlimited.
)", 0)\
    DECLARE(UInt64, max_temporary_data_on_disk_size_for_query, 0, R"(
The maximum amount of data consumed by temporary files on disk in bytes for all concurrently running queries. Zero means unlimited.
)", 0)\
    \
    DECLARE(UInt64, backup_restore_keeper_max_retries, 1000, R"(
Max retries for [Zoo]Keeper operations in the middle of a BACKUP or RESTORE operation.
Should be big enough so the whole operation won't fail because of a temporary [Zoo]Keeper failure.
)", 0) \
    DECLARE(UInt64, backup_restore_keeper_retry_initial_backoff_ms, 100, R"(
Initial backoff timeout for [Zoo]Keeper operations during backup or restore
)", 0) \
    DECLARE(UInt64, backup_restore_keeper_retry_max_backoff_ms, 5000, R"(
Max backoff timeout for [Zoo]Keeper operations during backup or restore
)", 0) \
    DECLARE(UInt64, backup_restore_failure_after_host_disconnected_for_seconds, 3600, R"(
If a host during a BACKUP ON CLUSTER or RESTORE ON CLUSTER operation doesn't recreate its ephemeral 'alive' node in ZooKeeper for this amount of time then the whole backup or restore is considered as failed.
This value should be bigger than any reasonable time for a host to reconnect to ZooKeeper after a failure.
Zero means unlimited.
)", 0) \
    DECLARE(UInt64, backup_restore_keeper_max_retries_while_initializing, 20, R"(
Max retries for [Zoo]Keeper operations during the initialization of a BACKUP ON CLUSTER or RESTORE ON CLUSTER operation.
)", 0) \
    DECLARE(UInt64, backup_restore_keeper_max_retries_while_handling_error, 20, R"(
Max retries for [Zoo]Keeper operations while handling an error of a BACKUP ON CLUSTER or RESTORE ON CLUSTER operation.
)", 0) \
    DECLARE(UInt64, backup_restore_finish_timeout_after_error_sec, 180, R"(
How long the initiator should wait for other host to react to the 'error' node and stop their work on the current BACKUP ON CLUSTER or RESTORE ON CLUSTER operation.
)", 0) \
    DECLARE(UInt64, backup_restore_keeper_value_max_size, 1048576, R"(
Maximum size of data of a [Zoo]Keeper's node during backup
)", 0) \
    DECLARE(UInt64, backup_restore_batch_size_for_keeper_multi, 1000, R"(
Maximum size of batch for multi request to [Zoo]Keeper during backup or restore
)", 0) \
    DECLARE(UInt64, backup_restore_batch_size_for_keeper_multiread, 10000, R"(
Maximum size of batch for multiread request to [Zoo]Keeper during backup or restore
)", 0) \
    DECLARE(Float, backup_restore_keeper_fault_injection_probability, 0.0f, R"(
Approximate probability of failure for a keeper request during backup or restore. Valid value is in interval [0.0f, 1.0f]
)", 0) \
    DECLARE(UInt64, backup_restore_keeper_fault_injection_seed, 0, R"(
0 - random seed, otherwise the setting value
)", 0) \
    DECLARE(UInt64, backup_restore_s3_retry_attempts, 1000, R"(
Setting for Aws::Client::RetryStrategy, Aws::Client does retries itself, 0 means no retries. It takes place only for backup/restore.
)", 0) \
    DECLARE(UInt64, max_backup_bandwidth, 0, R"(
The maximum read speed in bytes per second for particular backup on server. Zero means unlimited.
)", 0) \
    \
    DECLARE(Bool, log_profile_events, true, R"(
Log query performance statistics into the query_log, query_thread_log and query_views_log.
)", 0) \
    DECLARE(Bool, log_query_settings, true, R"(
Log query settings into the query_log and OpenTelemetry span log.
)", 0) \
    DECLARE(Bool, log_query_threads, false, R"(
Setting up query threads logging.

Query threads log into the [system.query_thread_log](../../operations/system-tables/query_thread_log.md) table. This setting has effect only when [log_queries](#log-queries) is true. Queries’ threads run by ClickHouse with this setup are logged according to the rules in the [query_thread_log](../../operations/server-configuration-parameters/settings.md/#query_thread_log) server configuration parameter.

Possible values:

- 0 — Disabled.
- 1 — Enabled.

**Example**

``` text
log_query_threads=1
```
)", 0) \
    DECLARE(Bool, log_query_views, true, R"(
Setting up query views logging.

When a query run by ClickHouse with this setting enabled has associated views (materialized or live views), they are logged in the [query_views_log](../../operations/server-configuration-parameters/settings.md/#query_views_log) server configuration parameter.

Example:

``` text
log_query_views=1
```
)", 0) \
    DECLARE(String, log_comment, "", R"(
Specifies the value for the `log_comment` field of the [system.query_log](../system-tables/query_log.md) table and comment text for the server log.

It can be used to improve the readability of server logs. Additionally, it helps to select queries related to the test from the `system.query_log` after running [clickhouse-test](../../development/tests.md).

Possible values:

- Any string no longer than [max_query_size](#max_query_size). If the max_query_size is exceeded, the server throws an exception.

**Example**

Query:

``` sql
SET log_comment = 'log_comment test', log_queries = 1;
SELECT 1;
SYSTEM FLUSH LOGS;
SELECT type, query FROM system.query_log WHERE log_comment = 'log_comment test' AND event_date >= yesterday() ORDER BY event_time DESC LIMIT 2;
```

Result:

``` text
┌─type────────┬─query─────┐
│ QueryStart  │ SELECT 1; │
│ QueryFinish │ SELECT 1; │
└─────────────┴───────────┘
```
)", 0) \
    DECLARE(Int64, query_metric_log_interval, -1, R"(
The interval in milliseconds at which the [query_metric_log](../../operations/system-tables/query_metric_log.md) for individual queries is collected.

If set to any negative value, it will take the value `collect_interval_milliseconds` from the [query_metric_log setting](../../operations/server-configuration-parameters/settings.md#query_metric_log) or default to 1000 if not present.

To disable the collection of a single query, set `query_metric_log_interval` to 0.

Default value: -1
    )", 0) \
    DECLARE(LogsLevel, send_logs_level, LogsLevel::fatal, R"(
Send server text logs with specified minimum level to client. Valid values: 'trace', 'debug', 'information', 'warning', 'error', 'fatal', 'none'
)", 0) \
    DECLARE(String, send_logs_source_regexp, "", R"(
Send server text logs with specified regexp to match log source name. Empty means all sources.
)", 0) \
    DECLARE(Bool, enable_optimize_predicate_expression, true, R"(
Turns on predicate pushdown in `SELECT` queries.

Predicate pushdown may significantly reduce network traffic for distributed queries.

Possible values:

- 0 — Disabled.
- 1 — Enabled.

Usage

Consider the following queries:

1.  `SELECT count() FROM test_table WHERE date = '2018-10-10'`
2.  `SELECT count() FROM (SELECT * FROM test_table) WHERE date = '2018-10-10'`

If `enable_optimize_predicate_expression = 1`, then the execution time of these queries is equal because ClickHouse applies `WHERE` to the subquery when processing it.

If `enable_optimize_predicate_expression = 0`, then the execution time of the second query is much longer because the `WHERE` clause applies to all the data after the subquery finishes.
)", 0) \
    DECLARE(Bool, enable_optimize_predicate_expression_to_final_subquery, true, R"(
Allow push predicate to final subquery.
)", 0) \
    DECLARE(Bool, allow_push_predicate_when_subquery_contains_with, true, R"(
Allows push predicate when subquery contains WITH clause
)", 0) \
    \
    DECLARE(UInt64, low_cardinality_max_dictionary_size, 8192, R"(
Sets a maximum size in rows of a shared global dictionary for the [LowCardinality](../../sql-reference/data-types/lowcardinality.md) data type that can be written to a storage file system. This setting prevents issues with RAM in case of unlimited dictionary growth. All the data that can’t be encoded due to maximum dictionary size limitation ClickHouse writes in an ordinary method.

Possible values:

- Any positive integer.
)", 0) \
    DECLARE(Bool, low_cardinality_use_single_dictionary_for_part, false, R"(
Turns on or turns off using of single dictionary for the data part.

By default, the ClickHouse server monitors the size of dictionaries and if a dictionary overflows then the server starts to write the next one. To prohibit creating several dictionaries set `low_cardinality_use_single_dictionary_for_part = 1`.

Possible values:

- 1 — Creating several dictionaries for the data part is prohibited.
- 0 — Creating several dictionaries for the data part is not prohibited.
)", 0) \
    DECLARE(Bool, decimal_check_overflow, true, R"(
Check overflow of decimal arithmetic/comparison operations
)", 0) \
    DECLARE(Bool, allow_custom_error_code_in_throwif, false, R"(
Enable custom error code in function throwIf(). If true, thrown exceptions may have unexpected error codes.
)", 0) \
    \
    DECLARE(Bool, prefer_localhost_replica, true, R"(
Enables/disables preferable using the localhost replica when processing distributed queries.

Possible values:

- 1 — ClickHouse always sends a query to the localhost replica if it exists.
- 0 — ClickHouse uses the balancing strategy specified by the [load_balancing](#load_balancing) setting.

:::note
Disable this setting if you use [max_parallel_replicas](#max_parallel_replicas) without [parallel_replicas_custom_key](#parallel_replicas_custom_key).
If [parallel_replicas_custom_key](#parallel_replicas_custom_key) is set, disable this setting only if it's used on a cluster with multiple shards containing multiple replicas.
If it's used on a cluster with a single shard and multiple replicas, disabling this setting will have negative effects.
:::
)", 0) \
    DECLARE(UInt64, max_fetch_partition_retries_count, 5, R"(
Amount of retries while fetching partition from another host.
)", 0) \
    DECLARE(UInt64, http_max_multipart_form_data_size, 1024 * 1024 * 1024, R"(
Limit on size of multipart/form-data content. This setting cannot be parsed from URL parameters and should be set in a user profile. Note that content is parsed and external tables are created in memory before the start of query execution. And this is the only limit that has an effect on that stage (limits on max memory usage and max execution time have no effect while reading HTTP form data).
)", 0) \
    DECLARE(Bool, calculate_text_stack_trace, true, R"(
Calculate text stack trace in case of exceptions during query execution. This is the default. It requires symbol lookups that may slow down fuzzing tests when a huge amount of wrong queries are executed. In normal cases, you should not disable this option.
)", 0) \
    DECLARE(Bool, enable_job_stack_trace, true, R"(
Output stack trace of a job creator when job results in exception
)", 0) \
    DECLARE(Bool, allow_ddl, true, R"(
If it is set to true, then a user is allowed to executed DDL queries.
)", 0) \
    DECLARE(Bool, parallel_view_processing, false, R"(
Enables pushing to attached views concurrently instead of sequentially.
)", 0) \
    DECLARE(Bool, enable_unaligned_array_join, false, R"(
Allow ARRAY JOIN with multiple arrays that have different sizes. When this settings is enabled, arrays will be resized to the longest one.
)", 0) \
    DECLARE(Bool, optimize_read_in_order, true, R"(
Enables [ORDER BY](../../sql-reference/statements/select/order-by.md/#optimize_read_in_order) optimization in [SELECT](../../sql-reference/statements/select/index.md) queries for reading data from [MergeTree](../../engines/table-engines/mergetree-family/mergetree.md) tables.

Possible values:

- 0 — `ORDER BY` optimization is disabled.
- 1 — `ORDER BY` optimization is enabled.

**See Also**

- [ORDER BY Clause](../../sql-reference/statements/select/order-by.md/#optimize_read_in_order)
)", 0) \
    DECLARE(Bool, read_in_order_use_virtual_row, false, R"(
Use virtual row while reading in order of primary key or its monotonic function fashion. It is useful when searching over multiple parts as only relevant ones are touched.
)", 0) \
    DECLARE(Bool, optimize_read_in_window_order, true, R"(
Enable ORDER BY optimization in window clause for reading data in corresponding order in MergeTree tables.
)", 0) \
    DECLARE(Bool, optimize_aggregation_in_order, false, R"(
Enables [GROUP BY](../../sql-reference/statements/select/group-by.md) optimization in [SELECT](../../sql-reference/statements/select/index.md) queries for aggregating data in corresponding order in [MergeTree](../../engines/table-engines/mergetree-family/mergetree.md) tables.

Possible values:

- 0 — `GROUP BY` optimization is disabled.
- 1 — `GROUP BY` optimization is enabled.

**See Also**

- [GROUP BY optimization](../../sql-reference/statements/select/group-by.md/#aggregation-in-order)
)", 0) \
    DECLARE(Bool, read_in_order_use_buffering, true, R"(
Use buffering before merging while reading in order of primary key. It increases the parallelism of query execution
)", 0) \
    DECLARE(UInt64, aggregation_in_order_max_block_bytes, 50000000, R"(
Maximal size of block in bytes accumulated during aggregation in order of primary key. Lower block size allows to parallelize more final merge stage of aggregation.
)", 0) \
    DECLARE(UInt64, read_in_order_two_level_merge_threshold, 100, R"(
Minimal number of parts to read to run preliminary merge step during multithread reading in order of primary key.
)", 0) \
    DECLARE(Bool, low_cardinality_allow_in_native_format, true, R"(
Allows or restricts using the [LowCardinality](../../sql-reference/data-types/lowcardinality.md) data type with the [Native](../../interfaces/formats.md/#native) format.

If usage of `LowCardinality` is restricted, ClickHouse server converts `LowCardinality`-columns to ordinary ones for `SELECT` queries, and convert ordinary columns to `LowCardinality`-columns for `INSERT` queries.

This setting is required mainly for third-party clients which do not support `LowCardinality` data type.

Possible values:

- 1 — Usage of `LowCardinality` is not restricted.
- 0 — Usage of `LowCardinality` is restricted.
)", 0) \
    DECLARE(Bool, cancel_http_readonly_queries_on_client_close, false, R"(
Cancels HTTP read-only queries (e.g. SELECT) when a client closes the connection without waiting for the response.

Cloud default value: `1`.
)", 0) \
    DECLARE(Bool, external_table_functions_use_nulls, true, R"(
Defines how [mysql](../../sql-reference/table-functions/mysql.md), [postgresql](../../sql-reference/table-functions/postgresql.md) and [odbc](../../sql-reference/table-functions/odbc.md) table functions use Nullable columns.

Possible values:

- 0 — The table function explicitly uses Nullable columns.
- 1 — The table function implicitly uses Nullable columns.

**Usage**

If the setting is set to `0`, the table function does not make Nullable columns and inserts default values instead of NULL. This is also applicable for NULL values inside arrays.
)", 0) \
    DECLARE(Bool, external_table_strict_query, false, R"(
If it is set to true, transforming expression to local filter is forbidden for queries to external tables.
)", 0) \
    \
    DECLARE(Bool, allow_hyperscan, true, R"(
Allow functions that use Hyperscan library. Disable to avoid potentially long compilation times and excessive resource usage.
)", 0) \
    DECLARE(UInt64, max_hyperscan_regexp_length, 0, R"(
Defines the maximum length for each regular expression in the [hyperscan multi-match functions](../../sql-reference/functions/string-search-functions.md/#multimatchanyhaystack-pattern1-pattern2-patternn).

Possible values:

- Positive integer.
- 0 - The length is not limited.

**Example**

Query:

```sql
SELECT multiMatchAny('abcd', ['ab','bcd','c','d']) SETTINGS max_hyperscan_regexp_length = 3;
```

Result:

```text
┌─multiMatchAny('abcd', ['ab', 'bcd', 'c', 'd'])─┐
│                                              1 │
└────────────────────────────────────────────────┘
```

Query:

```sql
SELECT multiMatchAny('abcd', ['ab','bcd','c','d']) SETTINGS max_hyperscan_regexp_length = 2;
```

Result:

```text
Exception: Regexp length too large.
```

**See Also**

- [max_hyperscan_regexp_total_length](#max-hyperscan-regexp-total-length)
)", 0) \
    DECLARE(UInt64, max_hyperscan_regexp_total_length, 0, R"(
Sets the maximum length total of all regular expressions in each [hyperscan multi-match function](../../sql-reference/functions/string-search-functions.md/#multimatchanyhaystack-pattern1-pattern2-patternn).

Possible values:

- Positive integer.
- 0 - The length is not limited.

**Example**

Query:

```sql
SELECT multiMatchAny('abcd', ['a','b','c','d']) SETTINGS max_hyperscan_regexp_total_length = 5;
```

Result:

```text
┌─multiMatchAny('abcd', ['a', 'b', 'c', 'd'])─┐
│                                           1 │
└─────────────────────────────────────────────┘
```

Query:

```sql
SELECT multiMatchAny('abcd', ['ab','bc','c','d']) SETTINGS max_hyperscan_regexp_total_length = 5;
```

Result:

```text
Exception: Total regexp lengths too large.
```

**See Also**

- [max_hyperscan_regexp_length](#max-hyperscan-regexp-length)
)", 0) \
    DECLARE(Bool, reject_expensive_hyperscan_regexps, true, R"(
Reject patterns which will likely be expensive to evaluate with hyperscan (due to NFA state explosion)
)", 0) \
    DECLARE(Bool, allow_simdjson, true, R"(
Allow using simdjson library in 'JSON*' functions if AVX2 instructions are available. If disabled rapidjson will be used.
)", 0) \
    DECLARE(Bool, allow_introspection_functions, false, R"(
Enables or disables [introspection functions](../../sql-reference/functions/introspection.md) for query profiling.

Possible values:

- 1 — Introspection functions enabled.
- 0 — Introspection functions disabled.

**See Also**

- [Sampling Query Profiler](../../operations/optimizing-performance/sampling-query-profiler.md)
- System table [trace_log](../../operations/system-tables/trace_log.md/#system_tables-trace_log)
)", 0) \
    DECLARE(Bool, splitby_max_substrings_includes_remaining_string, false, R"(
Controls whether function [splitBy*()](../../sql-reference/functions/splitting-merging-functions.md) with argument `max_substrings` > 0 will include the remaining string in the last element of the result array.

Possible values:

- `0` - The remaining string will not be included in the last element of the result array.
- `1` - The remaining string will be included in the last element of the result array. This is the behavior of Spark's [`split()`](https://spark.apache.org/docs/3.1.2/api/python/reference/api/pyspark.sql.functions.split.html) function and Python's ['string.split()'](https://docs.python.org/3/library/stdtypes.html#str.split) method.
)", 0) \
    \
    DECLARE(Bool, allow_execute_multiif_columnar, true, R"(
Allow execute multiIf function columnar
)", 0) \
    DECLARE(Bool, formatdatetime_f_prints_single_zero, false, R"(
Formatter '%f' in function 'formatDateTime()' prints a single zero instead of six zeros if the formatted value has no fractional seconds.
)", 0) \
    DECLARE(Bool, formatdatetime_parsedatetime_m_is_month_name, true, R"(
Formatter '%M' in functions 'formatDateTime()' and 'parseDateTime()' print/parse the month name instead of minutes.
)", 0) \
    DECLARE(Bool, parsedatetime_parse_without_leading_zeros, true, R"(
Formatters '%c', '%l' and '%k' in function 'parseDateTime()' parse months and hours without leading zeros.
)", 0) \
    DECLARE(Bool, formatdatetime_format_without_leading_zeros, false, R"(
Formatters '%c', '%l' and '%k' in function 'formatDateTime()' print months and hours without leading zeros.
)", 0) \
    \
    DECLARE(UInt64, max_partitions_per_insert_block, 100, R"(
Limit maximum number of partitions in the single INSERTed block. Zero means unlimited. Throw an exception if the block contains too many partitions. This setting is a safety threshold because using a large number of partitions is a common misconception.
)", 0) \
    DECLARE(Bool, throw_on_max_partitions_per_insert_block, true, R"(
Used with max_partitions_per_insert_block. If true (default), an exception will be thrown when max_partitions_per_insert_block is reached. If false, details of the insert query reaching this limit with the number of partitions will be logged. This can be useful if you're trying to understand the impact on users when changing max_partitions_per_insert_block.
)", 0) \
    DECLARE(Int64, max_partitions_to_read, -1, R"(
Limit the max number of partitions that can be accessed in one query. <= 0 means unlimited.
)", 0) \
    DECLARE(Bool, check_query_single_value_result, true, R"(
Defines the level of detail for the [CHECK TABLE](../../sql-reference/statements/check-table.md/#checking-mergetree-tables) query result for `MergeTree` family engines .

Possible values:

- 0 — the query shows a check status for every individual data part of a table.
- 1 — the query shows the general table check status.
)", 0) \
    DECLARE(Bool, allow_drop_detached, false, R"(
Allow ALTER TABLE ... DROP DETACHED PART[ITION] ... queries
)", 0) \
    DECLARE(UInt64, max_parts_to_move, 1000, "Limit the number of parts that can be moved in one query. Zero means unlimited.", 0) \
    \
    DECLARE(UInt64, max_table_size_to_drop, 50000000000lu, R"(
Restriction on deleting tables in query time. The value 0 means that you can delete all tables without any restrictions.

Cloud default value: 1 TB.

:::note
This query setting overwrites its server setting equivalent, see [max_table_size_to_drop](/docs/en/operations/server-configuration-parameters/settings.md/#max-table-size-to-drop)
:::
)", 0) \
    DECLARE(UInt64, max_partition_size_to_drop, 50000000000lu, R"(
Restriction on dropping partitions in query time. The value 0 means that you can drop partitions without any restrictions.

Cloud default value: 1 TB.

:::note
This query setting overwrites its server setting equivalent, see [max_partition_size_to_drop](/docs/en/operations/server-configuration-parameters/settings.md/#max-partition-size-to-drop)
:::
)", 0) \
    \
    DECLARE(UInt64, postgresql_connection_pool_size, 16, R"(
Connection pool size for PostgreSQL table engine and database engine.
)", 0) \
    DECLARE(UInt64, postgresql_connection_attempt_timeout, 2, R"(
Connection timeout in seconds of a single attempt to connect PostgreSQL end-point.
The value is passed as a `connect_timeout` parameter of the connection URL.
)", 0) \
    DECLARE(UInt64, postgresql_connection_pool_wait_timeout, 5000, R"(
Connection pool push/pop timeout on empty pool for PostgreSQL table engine and database engine. By default it will block on empty pool.
)", 0) \
    DECLARE(UInt64, postgresql_connection_pool_retries, 2, R"(
Connection pool push/pop retries number for PostgreSQL table engine and database engine.
)", 0) \
    DECLARE(Bool, postgresql_connection_pool_auto_close_connection, false, R"(
Close connection before returning connection to the pool.
)", 0) \
    DECLARE(UInt64, glob_expansion_max_elements, 1000, R"(
Maximum number of allowed addresses (For external storages, table functions, etc).
)", 0) \
    DECLARE(UInt64, odbc_bridge_connection_pool_size, 16, R"(
Connection pool size for each connection settings string in ODBC bridge.
)", 0) \
    DECLARE(Bool, odbc_bridge_use_connection_pooling, true, R"(
Use connection pooling in ODBC bridge. If set to false, a new connection is created every time.
)", 0) \
    \
    DECLARE(Seconds, distributed_replica_error_half_life, DBMS_CONNECTION_POOL_WITH_FAILOVER_DEFAULT_DECREASE_ERROR_PERIOD, R"(
- Type: seconds
- Default value: 60 seconds

Controls how fast errors in distributed tables are zeroed. If a replica is unavailable for some time, accumulates 5 errors, and distributed_replica_error_half_life is set to 1 second, then the replica is considered normal 3 seconds after the last error.

See also:

- [load_balancing](#load_balancing-round_robin)
- [Table engine Distributed](../../engines/table-engines/special/distributed.md)
- [distributed_replica_error_cap](#distributed_replica_error_cap)
- [distributed_replica_max_ignored_errors](#distributed_replica_max_ignored_errors)
)", 0) \
    DECLARE(UInt64, distributed_replica_error_cap, DBMS_CONNECTION_POOL_WITH_FAILOVER_MAX_ERROR_COUNT, R"(
- Type: unsigned int
- Default value: 1000

The error count of each replica is capped at this value, preventing a single replica from accumulating too many errors.

See also:

- [load_balancing](#load_balancing-round_robin)
- [Table engine Distributed](../../engines/table-engines/special/distributed.md)
- [distributed_replica_error_half_life](#distributed_replica_error_half_life)
- [distributed_replica_max_ignored_errors](#distributed_replica_max_ignored_errors)
)", 0) \
    DECLARE(UInt64, distributed_replica_max_ignored_errors, 0, R"(
- Type: unsigned int
- Default value: 0

The number of errors that will be ignored while choosing replicas (according to `load_balancing` algorithm).

See also:

- [load_balancing](#load_balancing-round_robin)
- [Table engine Distributed](../../engines/table-engines/special/distributed.md)
- [distributed_replica_error_cap](#distributed_replica_error_cap)
- [distributed_replica_error_half_life](#distributed_replica_error_half_life)
)", 0) \
    \
    DECLARE(UInt64, min_free_disk_space_for_temporary_data, 0, R"(
The minimum disk space to keep while writing temporary data used in external sorting and aggregation.
)", 0) \
    \
    DECLARE(DefaultTableEngine, default_temporary_table_engine, DefaultTableEngine::Memory, R"(
Same as [default_table_engine](#default_table_engine) but for temporary tables.

In this example, any new temporary table that does not specify an `Engine` will use the `Log` table engine:

Query:

```sql
SET default_temporary_table_engine = 'Log';

CREATE TEMPORARY TABLE my_table (
    x UInt32,
    y UInt32
);

SHOW CREATE TEMPORARY TABLE my_table;
```

Result:

```response
┌─statement────────────────────────────────────────────────────────────────┐
│ CREATE TEMPORARY TABLE default.my_table
(
    `x` UInt32,
    `y` UInt32
)
ENGINE = Log
└──────────────────────────────────────────────────────────────────────────┘
```
)", 0) \
    DECLARE(DefaultTableEngine, default_table_engine, DefaultTableEngine::MergeTree, R"(
Default table engine to use when `ENGINE` is not set in a `CREATE` statement.

Possible values:

- a string representing any valid table engine name

Cloud default value: `SharedMergeTree`.

**Example**

Query:

```sql
SET default_table_engine = 'Log';

SELECT name, value, changed FROM system.settings WHERE name = 'default_table_engine';
```

Result:

```response
┌─name─────────────────┬─value─┬─changed─┐
│ default_table_engine │ Log   │       1 │
└──────────────────────┴───────┴─────────┘
```

In this example, any new table that does not specify an `Engine` will use the `Log` table engine:

Query:

```sql
CREATE TABLE my_table (
    x UInt32,
    y UInt32
);

SHOW CREATE TABLE my_table;
```

Result:

```response
┌─statement────────────────────────────────────────────────────────────────┐
│ CREATE TABLE default.my_table
(
    `x` UInt32,
    `y` UInt32
)
ENGINE = Log
└──────────────────────────────────────────────────────────────────────────┘
```
)", 0) \
    DECLARE(Bool, show_table_uuid_in_table_create_query_if_not_nil, false, R"(
Sets the `SHOW TABLE` query display.

Possible values:

- 0 — The query will be displayed without table UUID.
- 1 — The query will be displayed with table UUID.
)", 0) \
    DECLARE(Bool, database_atomic_wait_for_drop_and_detach_synchronously, false, R"(
Adds a modifier `SYNC` to all `DROP` and `DETACH` queries.

Possible values:

- 0 — Queries will be executed with delay.
- 1 — Queries will be executed without delay.
)", 0) \
    DECLARE(Bool, enable_scalar_subquery_optimization, true, R"(
If it is set to true, prevent scalar subqueries from (de)serializing large scalar values and possibly avoid running the same subquery more than once.
)", 0) \
    DECLARE(Bool, optimize_trivial_count_query, true, R"(
Enables or disables the optimization to trivial query `SELECT count() FROM table` using metadata from MergeTree. If you need to use row-level security, disable this setting.

Possible values:

   - 0 — Optimization disabled.
   - 1 — Optimization enabled.

See also:

- [optimize_functions_to_subcolumns](#optimize-functions-to-subcolumns)
)", 0) \
    DECLARE(Bool, optimize_trivial_approximate_count_query, false, R"(
Use an approximate value for trivial count optimization of storages that support such estimation, for example, EmbeddedRocksDB.

Possible values:

   - 0 — Optimization disabled.
   - 1 — Optimization enabled.
)", 0) \
    DECLARE(Bool, optimize_count_from_files, true, R"(
Enables or disables the optimization of counting number of rows from files in different input formats. It applies to table functions/engines `file`/`s3`/`url`/`hdfs`/`azureBlobStorage`.

Possible values:

- 0 — Optimization disabled.
- 1 — Optimization enabled.
)", 0) \
    DECLARE(Bool, use_cache_for_count_from_files, true, R"(
Enables caching of rows number during count from files in table functions `file`/`s3`/`url`/`hdfs`/`azureBlobStorage`.

Enabled by default.
)", 0) \
    DECLARE(Bool, optimize_respect_aliases, true, R"(
If it is set to true, it will respect aliases in WHERE/GROUP BY/ORDER BY, that will help with partition pruning/secondary indexes/optimize_aggregation_in_order/optimize_read_in_order/optimize_trivial_count
)", 0) \
    DECLARE(UInt64, mutations_sync, 0, R"(
Allows to execute `ALTER TABLE ... UPDATE|DELETE|MATERIALIZE INDEX|MATERIALIZE PROJECTION|MATERIALIZE COLUMN` queries ([mutations](../../sql-reference/statements/alter/index.md#mutations)) synchronously.

Possible values:

- 0 - Mutations execute asynchronously.
- 1 - The query waits for all mutations to complete on the current server.
- 2 - The query waits for all mutations to complete on all replicas (if they exist).
)", 0) \
    DECLARE(Bool, enable_lightweight_delete, true, R"(
Enable lightweight DELETE mutations for mergetree tables.
)", 0) ALIAS(allow_experimental_lightweight_delete) \
    DECLARE(UInt64, lightweight_deletes_sync, 2, R"(
The same as [`mutations_sync`](#mutations_sync), but controls only execution of lightweight deletes.

Possible values:

- 0 - Mutations execute asynchronously.
- 1 - The query waits for the lightweight deletes to complete on the current server.
- 2 - The query waits for the lightweight deletes to complete on all replicas (if they exist).

**See Also**

- [Synchronicity of ALTER Queries](../../sql-reference/statements/alter/index.md#synchronicity-of-alter-queries)
- [Mutations](../../sql-reference/statements/alter/index.md#mutations)
)", 0) \
    DECLARE(Bool, apply_deleted_mask, true, R"(
Enables filtering out rows deleted with lightweight DELETE. If disabled, a query will be able to read those rows. This is useful for debugging and \"undelete\" scenarios
)", 0) \
    DECLARE(Bool, optimize_normalize_count_variants, true, R"(
Rewrite aggregate functions that semantically equals to count() as count().
)", 0) \
    DECLARE(Bool, optimize_injective_functions_inside_uniq, true, R"(
Delete injective functions of one argument inside uniq*() functions.
)", 0) \
    DECLARE(Bool, rewrite_count_distinct_if_with_count_distinct_implementation, false, R"(
Allows you to rewrite `countDistcintIf` with [count_distinct_implementation](#count_distinct_implementation) setting.

Possible values:

- true — Allow.
- false — Disallow.
)", 0) \
    DECLARE(Bool, convert_query_to_cnf, false, R"(
When set to `true`, a `SELECT` query will be converted to conjuctive normal form (CNF). There are scenarios where rewriting a query in CNF may execute faster (view this [Github issue](https://github.com/ClickHouse/ClickHouse/issues/11749) for an explanation).

For example, notice how the following `SELECT` query is not modified (the default behavior):

```sql
EXPLAIN SYNTAX
SELECT *
FROM
(
    SELECT number AS x
    FROM numbers(20)
) AS a
WHERE ((x >= 1) AND (x <= 5)) OR ((x >= 10) AND (x <= 15))
SETTINGS convert_query_to_cnf = false;
```

The result is:

```response
┌─explain────────────────────────────────────────────────────────┐
│ SELECT x                                                       │
│ FROM                                                           │
│ (                                                              │
│     SELECT number AS x                                         │
│     FROM numbers(20)                                           │
│     WHERE ((x >= 1) AND (x <= 5)) OR ((x >= 10) AND (x <= 15)) │
│ ) AS a                                                         │
│ WHERE ((x >= 1) AND (x <= 5)) OR ((x >= 10) AND (x <= 15))     │
│ SETTINGS convert_query_to_cnf = 0                              │
└────────────────────────────────────────────────────────────────┘
```

Let's set `convert_query_to_cnf` to `true` and see what changes:

```sql
EXPLAIN SYNTAX
SELECT *
FROM
(
    SELECT number AS x
    FROM numbers(20)
) AS a
WHERE ((x >= 1) AND (x <= 5)) OR ((x >= 10) AND (x <= 15))
SETTINGS convert_query_to_cnf = true;
```

Notice the `WHERE` clause is rewritten in CNF, but the result set is the identical - the Boolean logic is unchanged:

```response
┌─explain───────────────────────────────────────────────────────────────────────────────────────────────────────────────┐
│ SELECT x                                                                                                              │
│ FROM                                                                                                                  │
│ (                                                                                                                     │
│     SELECT number AS x                                                                                                │
│     FROM numbers(20)                                                                                                  │
│     WHERE ((x <= 15) OR (x <= 5)) AND ((x <= 15) OR (x >= 1)) AND ((x >= 10) OR (x <= 5)) AND ((x >= 10) OR (x >= 1)) │
│ ) AS a                                                                                                                │
│ WHERE ((x >= 10) OR (x >= 1)) AND ((x >= 10) OR (x <= 5)) AND ((x <= 15) OR (x >= 1)) AND ((x <= 15) OR (x <= 5))     │
│ SETTINGS convert_query_to_cnf = 1                                                                                     │
└───────────────────────────────────────────────────────────────────────────────────────────────────────────────────────┘
```

Possible values: true, false
)", 0) \
    DECLARE(Bool, optimize_or_like_chain, false, R"(
Optimize multiple OR LIKE into multiMatchAny. This optimization should not be enabled by default, because it defies index analysis in some cases.
)", 0) \
    DECLARE(Bool, optimize_arithmetic_operations_in_aggregate_functions, true, R"(
Move arithmetic operations out of aggregation functions
)", 0) \
    DECLARE(Bool, optimize_redundant_functions_in_order_by, true, R"(
Remove functions from ORDER BY if its argument is also in ORDER BY
)", 0) \
    DECLARE(Bool, optimize_if_chain_to_multiif, false, R"(
Replace if(cond1, then1, if(cond2, ...)) chains to multiIf. Currently it's not beneficial for numeric types.
)", 0) \
    DECLARE(Bool, optimize_multiif_to_if, true, R"(
Replace 'multiIf' with only one condition to 'if'.
)", 0) \
    DECLARE(Bool, optimize_if_transform_strings_to_enum, false, R"(
Replaces string-type arguments in If and Transform to enum. Disabled by default cause it could make inconsistent change in distributed query that would lead to its fail.
)", 0) \
    DECLARE(Bool, optimize_functions_to_subcolumns, true, R"(
Enables or disables optimization by transforming some functions to reading subcolumns. This reduces the amount of data to read.

These functions can be transformed:

- [length](../../sql-reference/functions/array-functions.md/#array_functions-length) to read the [size0](../../sql-reference/data-types/array.md/#array-size) subcolumn.
- [empty](../../sql-reference/functions/array-functions.md/#function-empty) to read the [size0](../../sql-reference/data-types/array.md/#array-size) subcolumn.
- [notEmpty](../../sql-reference/functions/array-functions.md/#function-notempty) to read the [size0](../../sql-reference/data-types/array.md/#array-size) subcolumn.
- [isNull](../../sql-reference/operators/index.md#operator-is-null) to read the [null](../../sql-reference/data-types/nullable.md/#finding-null) subcolumn.
- [isNotNull](../../sql-reference/operators/index.md#is-not-null) to read the [null](../../sql-reference/data-types/nullable.md/#finding-null) subcolumn.
- [count](../../sql-reference/aggregate-functions/reference/count.md) to read the [null](../../sql-reference/data-types/nullable.md/#finding-null) subcolumn.
- [mapKeys](../../sql-reference/functions/tuple-map-functions.md/#mapkeys) to read the [keys](../../sql-reference/data-types/map.md/#map-subcolumns) subcolumn.
- [mapValues](../../sql-reference/functions/tuple-map-functions.md/#mapvalues) to read the [values](../../sql-reference/data-types/map.md/#map-subcolumns) subcolumn.

Possible values:

- 0 — Optimization disabled.
- 1 — Optimization enabled.
)", 0) \
    DECLARE(Bool, optimize_using_constraints, false, R"(
Use [constraints](../../sql-reference/statements/create/table.md#constraints) for query optimization. The default is `false`.

Possible values:

- true, false
)", 0)                                                                                                                                           \
    DECLARE(Bool, optimize_substitute_columns, false, R"(
Use [constraints](../../sql-reference/statements/create/table.md#constraints) for column substitution. The default is `false`.

Possible values:

- true, false
)", 0)                                                                                                                                         \
    DECLARE(Bool, optimize_append_index, false, R"(
Use [constraints](../../sql-reference/statements/create/table.md#constraints) in order to append index condition. The default is `false`.

Possible values:

- true, false
)", 0) \
    DECLARE(Bool, optimize_time_filter_with_preimage, true, R"(
Optimize Date and DateTime predicates by converting functions into equivalent comparisons without conversions (e.g. toYear(col) = 2023 -> col >= '2023-01-01' AND col <= '2023-12-31')
)", 0) \
    DECLARE(Bool, normalize_function_names, true, R"(
Normalize function names to their canonical names
)", 0) \
    DECLARE(Bool, enable_early_constant_folding, true, R"(
Enable query optimization where we analyze function and subqueries results and rewrite query if there are constants there
)", 0) \
    DECLARE(Bool, deduplicate_blocks_in_dependent_materialized_views, false, R"(
Enables or disables the deduplication check for materialized views that receive data from Replicated\* tables.

Possible values:

      0 — Disabled.
      1 — Enabled.

Usage

By default, deduplication is not performed for materialized views but is done upstream, in the source table.
If an INSERTed block is skipped due to deduplication in the source table, there will be no insertion into attached materialized views. This behaviour exists to enable the insertion of highly aggregated data into materialized views, for cases where inserted blocks are the same after materialized view aggregation but derived from different INSERTs into the source table.
At the same time, this behaviour “breaks” `INSERT` idempotency. If an `INSERT` into the main table was successful and `INSERT` into a materialized view failed (e.g. because of communication failure with ClickHouse Keeper) a client will get an error and can retry the operation. However, the materialized view won’t receive the second insert because it will be discarded by deduplication in the main (source) table. The setting `deduplicate_blocks_in_dependent_materialized_views` allows for changing this behaviour. On retry, a materialized view will receive the repeat insert and will perform a deduplication check by itself,
ignoring check result for the source table, and will insert rows lost because of the first failure.
)", 0) \
    DECLARE(Bool, throw_if_deduplication_in_dependent_materialized_views_enabled_with_async_insert, true, R"(
Throw exception on INSERT query when the setting `deduplicate_blocks_in_dependent_materialized_views` is enabled along with `async_insert`. It guarantees correctness, because these features can't work together.
)", 0) \
    DECLARE(Bool, materialized_views_ignore_errors, false, R"(
Allows to ignore errors for MATERIALIZED VIEW, and deliver original block to the table regardless of MVs
)", 0) \
    DECLARE(Bool, ignore_materialized_views_with_dropped_target_table, false, R"(
Ignore MVs with dropped target table during pushing to views
)", 0) \
    DECLARE(Bool, allow_materialized_view_with_bad_select, true, R"(
Allow CREATE MATERIALIZED VIEW with SELECT query that references nonexistent tables or columns. It must still be syntactically valid. Doesn't apply to refreshable MVs. Doesn't apply if the MV schema needs to be inferred from the SELECT query (i.e. if the CREATE has no column list and no TO table). Can be used for creating MV before its source table.
)", 0) \
    DECLARE(Bool, use_compact_format_in_distributed_parts_names, true, R"(
Uses compact format for storing blocks for background (`distributed_foreground_insert`) INSERT into tables with `Distributed` engine.

Possible values:

- 0 — Uses `user[:password]@host:port#default_database` directory format.
- 1 — Uses `[shard{shard_index}[_replica{replica_index}]]` directory format.

:::note
- with `use_compact_format_in_distributed_parts_names=0` changes from cluster definition will not be applied for background INSERT.
- with `use_compact_format_in_distributed_parts_names=1` changing the order of the nodes in the cluster definition, will change the `shard_index`/`replica_index` so be aware.
:::
)", 0) \
    DECLARE(Bool, validate_polygons, true, R"(
Enables or disables throwing an exception in the [pointInPolygon](../../sql-reference/functions/geo/index.md#pointinpolygon) function, if the polygon is self-intersecting or self-tangent.

Possible values:

- 0 — Throwing an exception is disabled. `pointInPolygon` accepts invalid polygons and returns possibly incorrect results for them.
- 1 — Throwing an exception is enabled.
)", 0) \
    DECLARE(UInt64, max_parser_depth, DBMS_DEFAULT_MAX_PARSER_DEPTH, R"(
Limits maximum recursion depth in the recursive descent parser. Allows controlling the stack size.

Possible values:

- Positive integer.
- 0 — Recursion depth is unlimited.
)", 0) \
    DECLARE(UInt64, max_parser_backtracks, DBMS_DEFAULT_MAX_PARSER_BACKTRACKS, R"(
Maximum parser backtracking (how many times it tries different alternatives in the recursive descend parsing process).
)", 0) \
    DECLARE(UInt64, max_recursive_cte_evaluation_depth, DBMS_RECURSIVE_CTE_MAX_EVALUATION_DEPTH, R"(
Maximum limit on recursive CTE evaluation depth
)", 0) \
    DECLARE(Bool, allow_settings_after_format_in_insert, false, R"(
Control whether `SETTINGS` after `FORMAT` in `INSERT` queries is allowed or not. It is not recommended to use this, since this may interpret part of `SETTINGS` as values.

Example:

```sql
INSERT INTO FUNCTION null('foo String') SETTINGS max_threads=1 VALUES ('bar');
```

But the following query will work only with `allow_settings_after_format_in_insert`:

```sql
SET allow_settings_after_format_in_insert=1;
INSERT INTO FUNCTION null('foo String') VALUES ('bar') SETTINGS max_threads=1;
```

Possible values:

- 0 — Disallow.
- 1 — Allow.

:::note
Use this setting only for backward compatibility if your use cases depend on old syntax.
:::
)", 0) \
    DECLARE(Seconds, periodic_live_view_refresh, 60, R"(
Interval after which periodically refreshed live view is forced to refresh.
)", 0) \
    DECLARE(Bool, transform_null_in, false, R"(
Enables equality of [NULL](../../sql-reference/syntax.md/#null-literal) values for [IN](../../sql-reference/operators/in.md) operator.

By default, `NULL` values can’t be compared because `NULL` means undefined value. Thus, comparison `expr = NULL` must always return `false`. With this setting `NULL = NULL` returns `true` for `IN` operator.

Possible values:

- 0 — Comparison of `NULL` values in `IN` operator returns `false`.
- 1 — Comparison of `NULL` values in `IN` operator returns `true`.

**Example**

Consider the `null_in` table:

``` text
┌──idx─┬─────i─┐
│    1 │     1 │
│    2 │  NULL │
│    3 │     3 │
└──────┴───────┘
```

Query:

``` sql
SELECT idx, i FROM null_in WHERE i IN (1, NULL) SETTINGS transform_null_in = 0;
```

Result:

``` text
┌──idx─┬────i─┐
│    1 │    1 │
└──────┴──────┘
```

Query:

``` sql
SELECT idx, i FROM null_in WHERE i IN (1, NULL) SETTINGS transform_null_in = 1;
```

Result:

``` text
┌──idx─┬─────i─┐
│    1 │     1 │
│    2 │  NULL │
└──────┴───────┘
```

**See Also**

- [NULL Processing in IN Operators](../../sql-reference/operators/in.md/#in-null-processing)
)", 0) \
    DECLARE(Bool, allow_nondeterministic_mutations, false, R"(
User-level setting that allows mutations on replicated tables to make use of non-deterministic functions such as `dictGet`.

Given that, for example, dictionaries, can be out of sync across nodes, mutations that pull values from them are disallowed on replicated tables by default. Enabling this setting allows this behavior, making it the user's responsibility to ensure that the data used is in sync across all nodes.

**Example**

``` xml
<profiles>
    <default>
        <allow_nondeterministic_mutations>1</allow_nondeterministic_mutations>

        <!-- ... -->
    </default>

    <!-- ... -->

</profiles>
```
)", 0) \
 DECLARE(Bool, validate_mutation_query, true, R"(
Validate mutation queries before accepting them. Mutations are executed in the background, and running an invalid query will cause mutations to get stuck, requiring manual intervention.

Only change this setting if you encounter a backward-incompatible bug.
)", 0) \
    DECLARE(Seconds, lock_acquire_timeout, DBMS_DEFAULT_LOCK_ACQUIRE_TIMEOUT_SEC, R"(
Defines how many seconds a locking request waits before failing.

Locking timeout is used to protect from deadlocks while executing read/write operations with tables. When the timeout expires and the locking request fails, the ClickHouse server throws an exception "Locking attempt timed out! Possible deadlock avoided. Client should retry." with error code `DEADLOCK_AVOIDED`.

Possible values:

- Positive integer (in seconds).
- 0 — No locking timeout.
)", 0) \
    DECLARE(Bool, materialize_ttl_after_modify, true, R"(
Apply TTL for old data, after ALTER MODIFY TTL query
)", 0) \
    DECLARE(String, function_implementation, "", R"(
Choose function implementation for specific target or variant (experimental). If empty enable all of them.
)", 0) \
    DECLARE(Bool, data_type_default_nullable, false, R"(
Allows data types without explicit modifiers [NULL or NOT NULL](../../sql-reference/statements/create/table.md/#null-modifiers) in column definition will be [Nullable](../../sql-reference/data-types/nullable.md/#data_type-nullable).

Possible values:

- 1 — The data types in column definitions are set to `Nullable` by default.
- 0 — The data types in column definitions are set to not `Nullable` by default.
)", 0) \
    DECLARE(Bool, cast_keep_nullable, false, R"(
Enables or disables keeping of the `Nullable` data type in [CAST](../../sql-reference/functions/type-conversion-functions.md/#castx-t) operations.

When the setting is enabled and the argument of `CAST` function is `Nullable`, the result is also transformed to `Nullable` type. When the setting is disabled, the result always has the destination type exactly.

Possible values:

- 0 — The `CAST` result has exactly the destination type specified.
- 1 — If the argument type is `Nullable`, the `CAST` result is transformed to `Nullable(DestinationDataType)`.

**Examples**

The following query results in the destination data type exactly:

```sql
SET cast_keep_nullable = 0;
SELECT CAST(toNullable(toInt32(0)) AS Int32) as x, toTypeName(x);
```

Result:

```text
┌─x─┬─toTypeName(CAST(toNullable(toInt32(0)), 'Int32'))─┐
│ 0 │ Int32                                             │
└───┴───────────────────────────────────────────────────┘
```

The following query results in the `Nullable` modification on the destination data type:

```sql
SET cast_keep_nullable = 1;
SELECT CAST(toNullable(toInt32(0)) AS Int32) as x, toTypeName(x);
```

Result:

```text
┌─x─┬─toTypeName(CAST(toNullable(toInt32(0)), 'Int32'))─┐
│ 0 │ Nullable(Int32)                                   │
└───┴───────────────────────────────────────────────────┘
```

**See Also**

- [CAST](../../sql-reference/functions/type-conversion-functions.md/#type_conversion_function-cast) function
)", 0) \
    DECLARE(Bool, cast_ipv4_ipv6_default_on_conversion_error, false, R"(
CAST operator into IPv4, CAST operator into IPV6 type, toIPv4, toIPv6 functions will return default value instead of throwing exception on conversion error.
)", 0) \
    DECLARE(Bool, alter_partition_verbose_result, false, R"(
Enables or disables the display of information about the parts to which the manipulation operations with partitions and parts have been successfully applied.
Applicable to [ATTACH PARTITION|PART](../../sql-reference/statements/alter/partition.md/#alter_attach-partition) and to [FREEZE PARTITION](../../sql-reference/statements/alter/partition.md/#alter_freeze-partition).

Possible values:

- 0 — disable verbosity.
- 1 — enable verbosity.

**Example**

```sql
CREATE TABLE test(a Int64, d Date, s String) ENGINE = MergeTree PARTITION BY toYYYYMDECLARE(d) ORDER BY a;
INSERT INTO test VALUES(1, '2021-01-01', '');
INSERT INTO test VALUES(1, '2021-01-01', '');
ALTER TABLE test DETACH PARTITION ID '202101';

ALTER TABLE test ATTACH PARTITION ID '202101' SETTINGS alter_partition_verbose_result = 1;

┌─command_type─────┬─partition_id─┬─part_name────┬─old_part_name─┐
│ ATTACH PARTITION │ 202101       │ 202101_7_7_0 │ 202101_5_5_0  │
│ ATTACH PARTITION │ 202101       │ 202101_8_8_0 │ 202101_6_6_0  │
└──────────────────┴──────────────┴──────────────┴───────────────┘

ALTER TABLE test FREEZE SETTINGS alter_partition_verbose_result = 1;

┌─command_type─┬─partition_id─┬─part_name────┬─backup_name─┬─backup_path───────────────────┬─part_backup_path────────────────────────────────────────────┐
│ FREEZE ALL   │ 202101       │ 202101_7_7_0 │ 8           │ /var/lib/clickhouse/shadow/8/ │ /var/lib/clickhouse/shadow/8/data/default/test/202101_7_7_0 │
│ FREEZE ALL   │ 202101       │ 202101_8_8_0 │ 8           │ /var/lib/clickhouse/shadow/8/ │ /var/lib/clickhouse/shadow/8/data/default/test/202101_8_8_0 │
└──────────────┴──────────────┴──────────────┴─────────────┴───────────────────────────────┴─────────────────────────────────────────────────────────────┘
```
)", 0) \
    DECLARE(Bool, system_events_show_zero_values, false, R"(
Allows to select zero-valued events from [`system.events`](../../operations/system-tables/events.md).

Some monitoring systems require passing all the metrics values to them for each checkpoint, even if the metric value is zero.

Possible values:

- 0 — Disabled.
- 1 — Enabled.

**Examples**

Query

```sql
SELECT * FROM system.events WHERE event='QueryMemoryLimitExceeded';
```

Result

```text
Ok.
```

Query
```sql
SET system_events_show_zero_values = 1;
SELECT * FROM system.events WHERE event='QueryMemoryLimitExceeded';
```

Result

```text
┌─event────────────────────┬─value─┬─description───────────────────────────────────────────┐
│ QueryMemoryLimitExceeded │     0 │ Number of times when memory limit exceeded for query. │
└──────────────────────────┴───────┴───────────────────────────────────────────────────────┘
```
)", 0) \
    DECLARE(MySQLDataTypesSupport, mysql_datatypes_support_level, MySQLDataTypesSupportList{}, R"(
Defines how MySQL types are converted to corresponding ClickHouse types. A comma separated list in any combination of `decimal`, `datetime64`, `date2Date32` or `date2String`.
- `decimal`: convert `NUMERIC` and `DECIMAL` types to `Decimal` when precision allows it.
- `datetime64`: convert `DATETIME` and `TIMESTAMP` types to `DateTime64` instead of `DateTime` when precision is not `0`.
- `date2Date32`: convert `DATE` to `Date32` instead of `Date`. Takes precedence over `date2String`.
- `date2String`: convert `DATE` to `String` instead of `Date`. Overridden by `datetime64`.
)", 0) \
    DECLARE(Bool, optimize_trivial_insert_select, false, R"(
Optimize trivial 'INSERT INTO table SELECT ... FROM TABLES' query
)", 0) \
    DECLARE(Bool, allow_non_metadata_alters, true, R"(
Allow to execute alters which affects not only tables metadata, but also data on disk
)", 0) \
    DECLARE(Bool, enable_global_with_statement, true, R"(
Propagate WITH statements to UNION queries and all subqueries
)", 0) \
    DECLARE(Bool, aggregate_functions_null_for_empty, false, R"(
Enables or disables rewriting all aggregate functions in a query, adding [-OrNull](../../sql-reference/aggregate-functions/combinators.md/#agg-functions-combinator-ornull) suffix to them. Enable it for SQL standard compatibility.
It is implemented via query rewrite (similar to [count_distinct_implementation](#count_distinct_implementation) setting) to get consistent results for distributed queries.

Possible values:

- 0 — Disabled.
- 1 — Enabled.

**Example**

Consider the following query with aggregate functions:
```sql
SELECT SUM(-1), MAX(0) FROM system.one WHERE 0;
```

With `aggregate_functions_null_for_empty = 0` it would produce:
```text
┌─SUM(-1)─┬─MAX(0)─┐
│       0 │      0 │
└─────────┴────────┘
```

With `aggregate_functions_null_for_empty = 1` the result would be:
```text
┌─SUMOrNull(-1)─┬─MAXOrNull(0)─┐
│          NULL │         NULL │
└───────────────┴──────────────┘
```
)", 0) \
    DECLARE(Bool, optimize_syntax_fuse_functions, false, R"(
Enables to fuse aggregate functions with identical argument. It rewrites query contains at least two aggregate functions from [sum](../../sql-reference/aggregate-functions/reference/sum.md/#agg_function-sum), [count](../../sql-reference/aggregate-functions/reference/count.md/#agg_function-count) or [avg](../../sql-reference/aggregate-functions/reference/avg.md/#agg_function-avg) with identical argument to [sumCount](../../sql-reference/aggregate-functions/reference/sumcount.md/#agg_function-sumCount).

Possible values:

- 0 — Functions with identical argument are not fused.
- 1 — Functions with identical argument are fused.

**Example**

Query:

``` sql
CREATE TABLE fuse_tbl(a Int8, b Int8) Engine = Log;
SET optimize_syntax_fuse_functions = 1;
EXPLAIN SYNTAX SELECT sum(a), sum(b), count(b), avg(b) from fuse_tbl FORMAT TSV;
```

Result:

``` text
SELECT
    sum(a),
    sumCount(b).1,
    sumCount(b).2,
    (sumCount(b).1) / (sumCount(b).2)
FROM fuse_tbl
```
)", 0) \
    DECLARE(Bool, flatten_nested, true, R"(
Sets the data format of a [nested](../../sql-reference/data-types/nested-data-structures/index.md) columns.

Possible values:

- 1 — Nested column is flattened to separate arrays.
- 0 — Nested column stays a single array of tuples.

**Usage**

If the setting is set to `0`, it is possible to use an arbitrary level of nesting.

**Examples**

Query:

``` sql
SET flatten_nested = 1;
CREATE TABLE t_nest (`n` Nested(a UInt32, b UInt32)) ENGINE = MergeTree ORDER BY tuple();

SHOW CREATE TABLE t_nest;
```

Result:

``` text
┌─statement───────────────────────────────────────────────────────────────────────────────────────────────────────────────────────────────────────┐
│ CREATE TABLE default.t_nest
(
    `n.a` Array(UInt32),
    `n.b` Array(UInt32)
)
ENGINE = MergeTree
ORDER BY tuple()
SETTINGS index_granularity = 8192 │
└─────────────────────────────────────────────────────────────────────────────────────────────────────────────────────────────────────────────────┘
```

Query:

``` sql
SET flatten_nested = 0;

CREATE TABLE t_nest (`n` Nested(a UInt32, b UInt32)) ENGINE = MergeTree ORDER BY tuple();

SHOW CREATE TABLE t_nest;
```

Result:

``` text
┌─statement──────────────────────────────────────────────────────────────────────────────────────────────────────────────────────────┐
│ CREATE TABLE default.t_nest
(
    `n` Nested(a UInt32, b UInt32)
)
ENGINE = MergeTree
ORDER BY tuple()
SETTINGS index_granularity = 8192 │
└────────────────────────────────────────────────────────────────────────────────────────────────────────────────────────────────────┘
```
)", 0) \
    DECLARE(Bool, asterisk_include_materialized_columns, false, R"(
Include [MATERIALIZED](../../sql-reference/statements/create/table.md#materialized) columns for wildcard query (`SELECT *`).

Possible values:

- 0 - disabled
- 1 - enabled
)", 0) \
    DECLARE(Bool, asterisk_include_alias_columns, false, R"(
Include [ALIAS](../../sql-reference/statements/create/table.md#alias) columns for wildcard query (`SELECT *`).

Possible values:

- 0 - disabled
- 1 - enabled
)", 0) \
    DECLARE(Bool, optimize_skip_merged_partitions, false, R"(
Enables or disables optimization for [OPTIMIZE TABLE ... FINAL](../../sql-reference/statements/optimize.md) query if there is only one part with level > 0 and it doesn't have expired TTL.

- `OPTIMIZE TABLE ... FINAL SETTINGS optimize_skip_merged_partitions=1`

By default, `OPTIMIZE TABLE ... FINAL` query rewrites the one part even if there is only a single part.

Possible values:

- 1 - Enable optimization.
- 0 - Disable optimization.
)", 0) \
    DECLARE(Bool, optimize_on_insert, true, R"(
Enables or disables data transformation before the insertion, as if merge was done on this block (according to table engine).

Possible values:

- 0 — Disabled.
- 1 — Enabled.

**Example**

The difference between enabled and disabled:

Query:

```sql
SET optimize_on_insert = 1;

CREATE TABLE test1 (`FirstTable` UInt32) ENGINE = ReplacingMergeTree ORDER BY FirstTable;

INSERT INTO test1 SELECT number % 2 FROM numbers(5);

SELECT * FROM test1;

SET optimize_on_insert = 0;

CREATE TABLE test2 (`SecondTable` UInt32) ENGINE = ReplacingMergeTree ORDER BY SecondTable;

INSERT INTO test2 SELECT number % 2 FROM numbers(5);

SELECT * FROM test2;
```

Result:

``` text
┌─FirstTable─┐
│          0 │
│          1 │
└────────────┘

┌─SecondTable─┐
│           0 │
│           0 │
│           0 │
│           1 │
│           1 │
└─────────────┘
```

Note that this setting influences [Materialized view](../../sql-reference/statements/create/view.md/#materialized) and [MaterializedMySQL](../../engines/database-engines/materialized-mysql.md) behaviour.
)", 0) \
    DECLARE(Bool, optimize_use_projections, true, R"(
Enables or disables [projection](../../engines/table-engines/mergetree-family/mergetree.md/#projections) optimization when processing `SELECT` queries.

Possible values:

- 0 — Projection optimization disabled.
- 1 — Projection optimization enabled.
)", 0) ALIAS(allow_experimental_projection_optimization) \
    DECLARE(Bool, optimize_use_implicit_projections, true, R"(
Automatically choose implicit projections to perform SELECT query
)", 0) \
    DECLARE(Bool, force_optimize_projection, false, R"(
Enables or disables the obligatory use of [projections](../../engines/table-engines/mergetree-family/mergetree.md/#projections) in `SELECT` queries, when projection optimization is enabled (see [optimize_use_projections](#optimize_use_projections) setting).

Possible values:

- 0 — Projection optimization is not obligatory.
- 1 — Projection optimization is obligatory.
)", 0) \
    DECLARE(String, force_optimize_projection_name, "", R"(
If it is set to a non-empty string, check that this projection is used in the query at least once.

Possible values:

- string: name of projection that used in a query
)", 0) \
    DECLARE(String, preferred_optimize_projection_name, "", R"(
If it is set to a non-empty string, ClickHouse will try to apply specified projection in query.


Possible values:

- string: name of preferred projection
)", 0) \
    DECLARE(Bool, async_socket_for_remote, true, R"(
Enables asynchronous read from socket while executing remote query.

Enabled by default.
)", 0) \
    DECLARE(Bool, async_query_sending_for_remote, true, R"(
Enables asynchronous connection creation and query sending while executing remote query.

Enabled by default.
)", 0) \
    DECLARE(Bool, insert_null_as_default, true, R"(
Enables or disables the insertion of [default values](../../sql-reference/statements/create/table.md/#create-default-values) instead of [NULL](../../sql-reference/syntax.md/#null-literal) into columns with not [nullable](../../sql-reference/data-types/nullable.md/#data_type-nullable) data type.
If column type is not nullable and this setting is disabled, then inserting `NULL` causes an exception. If column type is nullable, then `NULL` values are inserted as is, regardless of this setting.

This setting is applicable to [INSERT ... SELECT](../../sql-reference/statements/insert-into.md/#inserting-the-results-of-select) queries. Note that `SELECT` subqueries may be concatenated with `UNION ALL` clause.

Possible values:

- 0 — Inserting `NULL` into a not nullable column causes an exception.
- 1 — Default column value is inserted instead of `NULL`.
)", 0) \
    DECLARE(Bool, describe_extend_object_types, false, R"(
Deduce concrete type of columns of type Object in DESCRIBE query
)", 0) \
    DECLARE(Bool, describe_include_subcolumns, false, R"(
Enables describing subcolumns for a [DESCRIBE](../../sql-reference/statements/describe-table.md) query. For example, members of a [Tuple](../../sql-reference/data-types/tuple.md) or subcolumns of a [Map](../../sql-reference/data-types/map.md/#map-subcolumns), [Nullable](../../sql-reference/data-types/nullable.md/#finding-null) or an [Array](../../sql-reference/data-types/array.md/#array-size) data type.

Possible values:

- 0 — Subcolumns are not included in `DESCRIBE` queries.
- 1 — Subcolumns are included in `DESCRIBE` queries.

**Example**

See an example for the [DESCRIBE](../../sql-reference/statements/describe-table.md) statement.
)", 0) \
    DECLARE(Bool, describe_include_virtual_columns, false, R"(
If true, virtual columns of table will be included into result of DESCRIBE query
)", 0) \
    DECLARE(Bool, describe_compact_output, false, R"(
If true, include only column names and types into result of DESCRIBE query
)", 0) \
    DECLARE(Bool, apply_mutations_on_fly, false, R"(
If true, mutations (UPDATEs and DELETEs) which are not materialized in data part will be applied on SELECTs. Only available in ClickHouse Cloud.
)", 0) \
    DECLARE(Bool, mutations_execute_nondeterministic_on_initiator, false, R"(
If true constant nondeterministic functions (e.g. function `now()`) are executed on initiator and replaced to literals in `UPDATE` and `DELETE` queries. It helps to keep data in sync on replicas while executing mutations with constant nondeterministic functions. Default value: `false`.
)", 0) \
    DECLARE(Bool, mutations_execute_subqueries_on_initiator, false, R"(
If true scalar subqueries are executed on initiator and replaced to literals in `UPDATE` and `DELETE` queries. Default value: `false`.
)", 0) \
    DECLARE(UInt64, mutations_max_literal_size_to_replace, 16384, R"(
The maximum size of serialized literal in bytes to replace in `UPDATE` and `DELETE` queries. Takes effect only if at least one the two settings above is enabled. Default value: 16384 (16 KiB).
)", 0) \
    \
    DECLARE(Float, create_replicated_merge_tree_fault_injection_probability, 0.0f, R"(
The probability of a fault injection during table creation after creating metadata in ZooKeeper
)", 0) \
    \
    DECLARE(Bool, use_query_cache, false, R"(
If turned on, `SELECT` queries may utilize the [query cache](../query-cache.md). Parameters [enable_reads_from_query_cache](#enable-reads-from-query-cache)
and [enable_writes_to_query_cache](#enable-writes-to-query-cache) control in more detail how the cache is used.

Possible values:

- 0 - Disabled
- 1 - Enabled
)", 0) \
    DECLARE(Bool, enable_writes_to_query_cache, true, R"(
If turned on, results of `SELECT` queries are stored in the [query cache](../query-cache.md).

Possible values:

- 0 - Disabled
- 1 - Enabled
)", 0) \
    DECLARE(Bool, enable_reads_from_query_cache, true, R"(
If turned on, results of `SELECT` queries are retrieved from the [query cache](../query-cache.md).

Possible values:

- 0 - Disabled
- 1 - Enabled
)", 0) \
    DECLARE(QueryCacheNondeterministicFunctionHandling, query_cache_nondeterministic_function_handling, QueryCacheNondeterministicFunctionHandling::Throw, R"(
Controls how the [query cache](../query-cache.md) handles `SELECT` queries with non-deterministic functions like `rand()` or `now()`.

Possible values:

- `'throw'` - Throw an exception and don't cache the query result.
- `'save'` - Cache the query result.
- `'ignore'` - Don't cache the query result and don't throw an exception.
)", 0) \
    DECLARE(QueryCacheSystemTableHandling, query_cache_system_table_handling, QueryCacheSystemTableHandling::Throw, R"(
Controls how the [query cache](../query-cache.md) handles `SELECT` queries against system tables, i.e. tables in databases `system.*` and `information_schema.*`.

Possible values:

- `'throw'` - Throw an exception and don't cache the query result.
- `'save'` - Cache the query result.
- `'ignore'` - Don't cache the query result and don't throw an exception.
)", 0) \
    DECLARE(UInt64, query_cache_max_size_in_bytes, 0, R"(
The maximum amount of memory (in bytes) the current user may allocate in the [query cache](../query-cache.md). 0 means unlimited.

Possible values:

- Positive integer >= 0.
)", 0) \
    DECLARE(UInt64, query_cache_max_entries, 0, R"(
The maximum number of query results the current user may store in the [query cache](../query-cache.md). 0 means unlimited.

Possible values:

- Positive integer >= 0.
)", 0) \
    DECLARE(UInt64, query_cache_min_query_runs, 0, R"(
Minimum number of times a `SELECT` query must run before its result is stored in the [query cache](../query-cache.md).

Possible values:

- Positive integer >= 0.
)", 0) \
    DECLARE(Milliseconds, query_cache_min_query_duration, 0, R"(
Minimum duration in milliseconds a query needs to run for its result to be stored in the [query cache](../query-cache.md).

Possible values:

- Positive integer >= 0.
)", 0) \
    DECLARE(Bool, query_cache_compress_entries, true, R"(
Compress entries in the [query cache](../query-cache.md). Lessens the memory consumption of the query cache at the cost of slower inserts into / reads from it.

Possible values:

- 0 - Disabled
- 1 - Enabled
)", 0) \
    DECLARE(Bool, query_cache_squash_partial_results, true, R"(
Squash partial result blocks to blocks of size [max_block_size](#setting-max_block_size). Reduces performance of inserts into the [query cache](../query-cache.md) but improves the compressability of cache entries (see [query_cache_compress-entries](#query-cache-compress-entries)).

Possible values:

- 0 - Disabled
- 1 - Enabled
)", 0) \
    DECLARE(Seconds, query_cache_ttl, 60, R"(
After this time in seconds entries in the [query cache](../query-cache.md) become stale.

Possible values:

- Positive integer >= 0.
)", 0) \
    DECLARE(Bool, query_cache_share_between_users, false, R"(
If turned on, the result of `SELECT` queries cached in the [query cache](../query-cache.md) can be read by other users.
It is not recommended to enable this setting due to security reasons.

Possible values:

- 0 - Disabled
- 1 - Enabled
)", 0) \
    DECLARE(String, query_cache_tag, "", R"(
A string which acts as a label for [query cache](../query-cache.md) entries.
The same queries with different tags are considered different by the query cache.

Possible values:

- Any string
)", 0) \
    DECLARE(Bool, enable_sharing_sets_for_mutations, true, R"(
Allow sharing set objects build for IN subqueries between different tasks of the same mutation. This reduces memory usage and CPU consumption
)", 0) \
    \
    DECLARE(Bool, optimize_rewrite_sum_if_to_count_if, true, R"(
Rewrite sumIf() and sum(if()) function countIf() function when logically equivalent
)", 0) \
    DECLARE(Bool, optimize_rewrite_aggregate_function_with_if, true, R"(
Rewrite aggregate functions with if expression as argument when logically equivalent.
For example, `avg(if(cond, col, null))` can be rewritten to `avgOrNullIf(cond, col)`. It may improve performance.

:::note
Supported only with the analyzer (`enable_analyzer = 1`).
:::
)", 0) \
    DECLARE(Bool, optimize_rewrite_array_exists_to_has, false, R"(
Rewrite arrayExists() functions to has() when logically equivalent. For example, arrayExists(x -> x = 1, arr) can be rewritten to has(arr, 1)
)", 0) \
    DECLARE(UInt64, insert_shard_id, 0, R"(
If not `0`, specifies the shard of [Distributed](../../engines/table-engines/special/distributed.md/#distributed) table into which the data will be inserted synchronously.

If `insert_shard_id` value is incorrect, the server will throw an exception.

To get the number of shards on `requested_cluster`, you can check server config or use this query:

``` sql
SELECT uniq(shard_num) FROM system.clusters WHERE cluster = 'requested_cluster';
```

Possible values:

- 0 — Disabled.
- Any number from `1` to `shards_num` of corresponding [Distributed](../../engines/table-engines/special/distributed.md/#distributed) table.

**Example**

Query:

```sql
CREATE TABLE x AS system.numbers ENGINE = MergeTree ORDER BY number;
CREATE TABLE x_dist AS x ENGINE = Distributed('test_cluster_two_shards_localhost', currentDatabase(), x);
INSERT INTO x_dist SELECT * FROM numbers(5) SETTINGS insert_shard_id = 1;
SELECT * FROM x_dist ORDER BY number ASC;
```

Result:

``` text
┌─number─┐
│      0 │
│      0 │
│      1 │
│      1 │
│      2 │
│      2 │
│      3 │
│      3 │
│      4 │
│      4 │
└────────┘
```
)", 0) \
    \
    DECLARE(Bool, collect_hash_table_stats_during_aggregation, true, R"(
Enable collecting hash table statistics to optimize memory allocation
)", 0) \
    DECLARE(UInt64, max_size_to_preallocate_for_aggregation, 100'000'000, R"(
For how many elements it is allowed to preallocate space in all hash tables in total before aggregation
)", 0) \
    \
    DECLARE(Bool, collect_hash_table_stats_during_joins, true, R"(
Enable collecting hash table statistics to optimize memory allocation
)", 0) \
    DECLARE(UInt64, max_size_to_preallocate_for_joins, 100'000'000, R"(
For how many elements it is allowed to preallocate space in all hash tables in total before join
)", 0) \
    \
    DECLARE(Bool, kafka_disable_num_consumers_limit, false, R"(
Disable limit on kafka_num_consumers that depends on the number of available CPU cores.
)", 0) \
    DECLARE(Bool, allow_experimental_kafka_offsets_storage_in_keeper, false, R"(
Allow experimental feature to store Kafka related offsets in ClickHouse Keeper. When enabled a ClickHouse Keeper path and replica name can be specified to the Kafka table engine. As a result instead of the regular Kafka engine, a new type of storage engine will be used that stores the committed offsets primarily in ClickHouse Keeper
)", 0) \
    DECLARE(Bool, enable_software_prefetch_in_aggregation, true, R"(
Enable use of software prefetch in aggregation
)", 0) \
    DECLARE(Bool, allow_aggregate_partitions_independently, false, R"(
Enable independent aggregation of partitions on separate threads when partition key suits group by key. Beneficial when number of partitions close to number of cores and partitions have roughly the same size
)", 0) \
    DECLARE(Bool, force_aggregate_partitions_independently, false, R"(
Force the use of optimization when it is applicable, but heuristics decided not to use it
)", 0) \
    DECLARE(UInt64, max_number_of_partitions_for_independent_aggregation, 128, R"(
Maximal number of partitions in table to apply optimization
)", 0) \
    DECLARE(Float, min_hit_rate_to_use_consecutive_keys_optimization, 0.5, R"(
Minimal hit rate of a cache which is used for consecutive keys optimization in aggregation to keep it enabled
)", 0) \
    \
    DECLARE(Bool, engine_file_empty_if_not_exists, false, R"(
Allows to select data from a file engine table without file.

Possible values:
- 0 — `SELECT` throws exception.
- 1 — `SELECT` returns empty result.
)", 0) \
    DECLARE(Bool, engine_file_truncate_on_insert, false, R"(
Enables or disables truncate before insert in [File](../../engines/table-engines/special/file.md) engine tables.

Possible values:
- 0 — `INSERT` query appends new data to the end of the file.
- 1 — `INSERT` query replaces existing content of the file with the new data.
)", 0) \
    DECLARE(Bool, engine_file_allow_create_multiple_files, false, R"(
Enables or disables creating a new file on each insert in file engine tables if the format has the suffix (`JSON`, `ORC`, `Parquet`, etc.). If enabled, on each insert a new file will be created with a name following this pattern:

`data.Parquet` -> `data.1.Parquet` -> `data.2.Parquet`, etc.

Possible values:
- 0 — `INSERT` query appends new data to the end of the file.
- 1 — `INSERT` query creates a new file.
)", 0) \
    DECLARE(Bool, engine_file_skip_empty_files, false, R"(
Enables or disables skipping empty files in [File](../../engines/table-engines/special/file.md) engine tables.

Possible values:
- 0 — `SELECT` throws an exception if empty file is not compatible with requested format.
- 1 — `SELECT` returns empty result for empty file.
)", 0) \
    DECLARE(Bool, engine_url_skip_empty_files, false, R"(
Enables or disables skipping empty files in [URL](../../engines/table-engines/special/url.md) engine tables.

Possible values:
- 0 — `SELECT` throws an exception if empty file is not compatible with requested format.
- 1 — `SELECT` returns empty result for empty file.
)", 0) \
    DECLARE(Bool, enable_url_encoding, true, R"(
Allows to enable/disable decoding/encoding path in uri in [URL](../../engines/table-engines/special/url.md) engine tables.

Enabled by default.
)", 0) \
    DECLARE(UInt64, database_replicated_initial_query_timeout_sec, 300, R"(
Sets how long initial DDL query should wait for Replicated database to process previous DDL queue entries in seconds.

Possible values:

- Positive integer.
- 0 — Unlimited.
)", 0) \
    DECLARE(Bool, database_replicated_enforce_synchronous_settings, false, R"(
Enforces synchronous waiting for some queries (see also database_atomic_wait_for_drop_and_detach_synchronously, mutation_sync, alter_sync). Not recommended to enable these settings.
)", 0) \
    DECLARE(UInt64, max_distributed_depth, 5, R"(
Limits the maximum depth of recursive queries for [Distributed](../../engines/table-engines/special/distributed.md) tables.

If the value is exceeded, the server throws an exception.

Possible values:

- Positive integer.
- 0 — Unlimited depth.
)", 0) \
    DECLARE(Bool, database_replicated_always_detach_permanently, false, R"(
Execute DETACH TABLE as DETACH TABLE PERMANENTLY if database engine is Replicated
)", 0) \
    DECLARE(Bool, database_replicated_allow_only_replicated_engine, false, R"(
Allow to create only Replicated tables in database with engine Replicated
)", 0) \
    DECLARE(UInt64, database_replicated_allow_replicated_engine_arguments, 0, R"(
0 - Don't allow to explicitly specify ZooKeeper path and replica name for *MergeTree tables in Replicated databases. 1 - Allow. 2 - Allow, but ignore the specified path and use default one instead. 3 - Allow and don't log a warning.
)", 0) \
    DECLARE(UInt64, database_replicated_allow_explicit_uuid, 0, R"(
0 - Don't allow to explicitly specify UUIDs for tables in Replicated databases. 1 - Allow. 2 - Allow, but ignore the specified UUID and generate a random one instead.
)", 0) \
    DECLARE(Bool, database_replicated_allow_heavy_create, false, R"(
Allow long-running DDL queries (CREATE AS SELECT and POPULATE) in Replicated database engine. Note that it can block DDL queue for a long time.
)", 0) \
    DECLARE(Bool, cloud_mode, false, R"(
Cloud mode
)", 0) \
    DECLARE(UInt64, cloud_mode_engine, 1, R"(
The engine family allowed in Cloud. 0 - allow everything, 1 - rewrite DDLs to use *ReplicatedMergeTree, 2 - rewrite DDLs to use SharedMergeTree. UInt64 to minimize public part
)", 0) \
    DECLARE(UInt64, cloud_mode_database_engine, 1, R"(
The database engine allowed in Cloud. 1 - rewrite DDLs to use Replicated database, 2 - rewrite DDLs to use Shared database
)", 0) \
    DECLARE(DistributedDDLOutputMode, distributed_ddl_output_mode, DistributedDDLOutputMode::THROW, R"(
Sets format of distributed DDL query result.

Possible values:

- `throw` — Returns result set with query execution status for all hosts where query is finished. If query has failed on some hosts, then it will rethrow the first exception. If query is not finished yet on some hosts and [distributed_ddl_task_timeout](#distributed_ddl_task_timeout) exceeded, then it throws `TIMEOUT_EXCEEDED` exception.
- `none` — Is similar to throw, but distributed DDL query returns no result set.
- `null_status_on_timeout` — Returns `NULL` as execution status in some rows of result set instead of throwing `TIMEOUT_EXCEEDED` if query is not finished on the corresponding hosts.
- `never_throw` — Do not throw `TIMEOUT_EXCEEDED` and do not rethrow exceptions if query has failed on some hosts.
- `none_only_active` - similar to `none`, but doesn't wait for inactive replicas of the `Replicated` database. Note: with this mode it's impossible to figure out that the query was not executed on some replica and will be executed in background.
- `null_status_on_timeout_only_active` — similar to `null_status_on_timeout`, but doesn't wait for inactive replicas of the `Replicated` database
- `throw_only_active` — similar to `throw`, but doesn't wait for inactive replicas of the `Replicated` database

Cloud default value: `none`.
)", 0) \
    DECLARE(UInt64, distributed_ddl_entry_format_version, 5, R"(
Compatibility version of distributed DDL (ON CLUSTER) queries
)", 0) \
    \
    DECLARE(UInt64, external_storage_max_read_rows, 0, R"(
Limit maximum number of rows when table with external engine should flush history data. Now supported only for MySQL table engine, database engine, dictionary and MaterializedMySQL. If equal to 0, this setting is disabled
)", 0) \
    DECLARE(UInt64, external_storage_max_read_bytes, 0, R"(
Limit maximum number of bytes when table with external engine should flush history data. Now supported only for MySQL table engine, database engine, dictionary and MaterializedMySQL. If equal to 0, this setting is disabled
)", 0)  \
    DECLARE(UInt64, external_storage_connect_timeout_sec, DBMS_DEFAULT_CONNECT_TIMEOUT_SEC, R"(
Connect timeout in seconds. Now supported only for MySQL
)", 0)  \
    DECLARE(UInt64, external_storage_rw_timeout_sec, DBMS_DEFAULT_RECEIVE_TIMEOUT_SEC, R"(
Read/write timeout in seconds. Now supported only for MySQL
)", 0)  \
    \
    DECLARE(SetOperationMode, union_default_mode, SetOperationMode::Unspecified, R"(
Sets a mode for combining `SELECT` query results. The setting is only used when shared with [UNION](../../sql-reference/statements/select/union.md) without explicitly specifying the `UNION ALL` or `UNION DISTINCT`.

Possible values:

- `'DISTINCT'` — ClickHouse outputs rows as a result of combining queries removing duplicate rows.
- `'ALL'` — ClickHouse outputs all rows as a result of combining queries including duplicate rows.
- `''` — ClickHouse generates an exception when used with `UNION`.

See examples in [UNION](../../sql-reference/statements/select/union.md).
)", 0) \
    DECLARE(SetOperationMode, intersect_default_mode, SetOperationMode::ALL, R"(
Set default mode in INTERSECT query. Possible values: empty string, 'ALL', 'DISTINCT'. If empty, query without mode will throw exception.
)", 0) \
    DECLARE(SetOperationMode, except_default_mode, SetOperationMode::ALL, R"(
Set default mode in EXCEPT query. Possible values: empty string, 'ALL', 'DISTINCT'. If empty, query without mode will throw exception.
)", 0) \
    DECLARE(Bool, optimize_aggregators_of_group_by_keys, true, R"(
Eliminates min/max/any/anyLast aggregators of GROUP BY keys in SELECT section
)", 0) \
    DECLARE(Bool, optimize_injective_functions_in_group_by, true, R"(
Replaces injective functions by it's arguments in GROUP BY section
)", 0) \
    DECLARE(Bool, optimize_group_by_function_keys, true, R"(
Eliminates functions of other keys in GROUP BY section
)", 0) \
    DECLARE(Bool, optimize_group_by_constant_keys, true, R"(
Optimize GROUP BY when all keys in block are constant
)", 0) \
    DECLARE(Bool, legacy_column_name_of_tuple_literal, false, R"(
List all names of element of large tuple literals in their column names instead of hash. This settings exists only for compatibility reasons. It makes sense to set to 'true', while doing rolling update of cluster from version lower than 21.7 to higher.
)", 0) \
    DECLARE(Bool, enable_named_columns_in_function_tuple, false, R"(
Generate named tuples in function tuple() when all names are unique and can be treated as unquoted identifiers.
)", 0) \
    \
    DECLARE(Bool, query_plan_enable_optimizations, true, R"(
Toggles query optimization at the query plan level.

:::note
This is an expert-level setting which should only be used for debugging by developers. The setting may change in future in backward-incompatible ways or be removed.
:::

Possible values:

- 0 - Disable all optimizations at the query plan level
- 1 - Enable optimizations at the query plan level (but individual optimizations may still be disabled via their individual settings)
)", 0) \
    DECLARE(UInt64, query_plan_max_optimizations_to_apply, 10000, R"(
Limits the total number of optimizations applied to query plan, see setting [query_plan_enable_optimizations](#query_plan_enable_optimizations).
Useful to avoid long optimization times for complex queries.
If the actual number of optimizations exceeds this setting, an exception is thrown.

:::note
This is an expert-level setting which should only be used for debugging by developers. The setting may change in future in backward-incompatible ways or be removed.
:::
)", 0) \
    DECLARE(Bool, query_plan_lift_up_array_join, true, R"(
Toggles a query-plan-level optimization which moves ARRAY JOINs up in the execution plan.
Only takes effect if setting [query_plan_enable_optimizations](#query_plan_enable_optimizations) is 1.

:::note
This is an expert-level setting which should only be used for debugging by developers. The setting may change in future in backward-incompatible ways or be removed.
:::

Possible values:

- 0 - Disable
- 1 - Enable
)", 0) \
    DECLARE(Bool, query_plan_push_down_limit, true, R"(
Toggles a query-plan-level optimization which moves LIMITs down in the execution plan.
Only takes effect if setting [query_plan_enable_optimizations](#query_plan_enable_optimizations) is 1.

:::note
This is an expert-level setting which should only be used for debugging by developers. The setting may change in future in backward-incompatible ways or be removed.
:::

Possible values:

- 0 - Disable
- 1 - Enable
)", 0) \
    DECLARE(Bool, query_plan_split_filter, true, R"(
:::note
This is an expert-level setting which should only be used for debugging by developers. The setting may change in future in backward-incompatible ways or be removed.
:::

Toggles a query-plan-level optimization which splits filters into expressions.
Only takes effect if setting [query_plan_enable_optimizations](#query_plan_enable_optimizations) is 1.

Possible values:

- 0 - Disable
- 1 - Enable
)", 0) \
    DECLARE(Bool, query_plan_merge_expressions, true, R"(
Toggles a query-plan-level optimization which merges consecutive filters.
Only takes effect if setting [query_plan_enable_optimizations](#query_plan_enable_optimizations) is 1.

:::note
This is an expert-level setting which should only be used for debugging by developers. The setting may change in future in backward-incompatible ways or be removed.
:::

Possible values:

- 0 - Disable
- 1 - Enable
)", 0) \
    DECLARE(Bool, query_plan_merge_filters, true, R"(
Allow to merge filters in the query plan
)", 0) \
    DECLARE(Bool, query_plan_filter_push_down, true, R"(
Toggles a query-plan-level optimization which moves filters down in the execution plan.
Only takes effect if setting [query_plan_enable_optimizations](#query_plan_enable_optimizations) is 1.

:::note
This is an expert-level setting which should only be used for debugging by developers. The setting may change in future in backward-incompatible ways or be removed.
:::

Possible values:

- 0 - Disable
- 1 - Enable
)", 0) \
    DECLARE(Bool, query_plan_convert_outer_join_to_inner_join, true, R"(
Allow to convert OUTER JOIN to INNER JOIN if filter after JOIN always filters default values
)", 0) \
    DECLARE(Bool, query_plan_optimize_prewhere, true, R"(
Allow to push down filter to PREWHERE expression for supported storages
)", 0) \
    DECLARE(Bool, query_plan_execute_functions_after_sorting, true, R"(
Toggles a query-plan-level optimization which moves expressions after sorting steps.
Only takes effect if setting [query_plan_enable_optimizations](#query_plan_enable_optimizations) is 1.

:::note
This is an expert-level setting which should only be used for debugging by developers. The setting may change in future in backward-incompatible ways or be removed.
:::

Possible values:

- 0 - Disable
- 1 - Enable
)", 0) \
    DECLARE(Bool, query_plan_reuse_storage_ordering_for_window_functions, true, R"(
Toggles a query-plan-level optimization which uses storage sorting when sorting for window functions.
Only takes effect if setting [query_plan_enable_optimizations](#query_plan_enable_optimizations) is 1.

:::note
This is an expert-level setting which should only be used for debugging by developers. The setting may change in future in backward-incompatible ways or be removed.
:::

Possible values:

- 0 - Disable
- 1 - Enable
)", 0) \
    DECLARE(Bool, query_plan_lift_up_union, true, R"(
Toggles a query-plan-level optimization which moves larger subtrees of the query plan into union to enable further optimizations.
Only takes effect if setting [query_plan_enable_optimizations](#query_plan_enable_optimizations) is 1.

:::note
This is an expert-level setting which should only be used for debugging by developers. The setting may change in future in backward-incompatible ways or be removed.
:::

Possible values:

- 0 - Disable
- 1 - Enable
)", 0) \
    DECLARE(Bool, query_plan_read_in_order, true, R"(
Toggles the read in-order optimization query-plan-level optimization.
Only takes effect if setting [query_plan_enable_optimizations](#query_plan_enable_optimizations) is 1.

:::note
This is an expert-level setting which should only be used for debugging by developers. The setting may change in future in backward-incompatible ways or be removed.
:::

Possible values:

- 0 - Disable
- 1 - Enable
)", 0) \
    DECLARE(Bool, query_plan_aggregation_in_order, true, R"(
Toggles the aggregation in-order query-plan-level optimization.
Only takes effect if setting [query_plan_enable_optimizations](#query_plan_enable_optimizations) is 1.

:::note
This is an expert-level setting which should only be used for debugging by developers. The setting may change in future in backward-incompatible ways or be removed.
:::

Possible values:

- 0 - Disable
- 1 - Enable
)", 0) \
    DECLARE(Bool, query_plan_remove_redundant_sorting, true, R"(
Toggles a query-plan-level optimization which removes redundant sorting steps, e.g. in subqueries.
Only takes effect if setting [query_plan_enable_optimizations](#query_plan_enable_optimizations) is 1.

:::note
This is an expert-level setting which should only be used for debugging by developers. The setting may change in future in backward-incompatible ways or be removed.
:::

Possible values:

- 0 - Disable
- 1 - Enable
)", 0) \
    DECLARE(Bool, query_plan_remove_redundant_distinct, true, R"(
Toggles a query-plan-level optimization which removes redundant DISTINCT steps.
Only takes effect if setting [query_plan_enable_optimizations](#query_plan_enable_optimizations) is 1.

:::note
This is an expert-level setting which should only be used for debugging by developers. The setting may change in future in backward-incompatible ways or be removed.
:::

Possible values:

- 0 - Disable
- 1 - Enable
)", 0) \
    DECLARE(Bool, query_plan_enable_multithreading_after_window_functions, true, R"(
Enable multithreading after evaluating window functions to allow parallel stream processing
)", 0) \
    DECLARE(UInt64, regexp_max_matches_per_row, 1000, R"(
Sets the maximum number of matches for a single regular expression per row. Use it to protect against memory overload when using greedy regular expression in the [extractAllGroupsHorizontal](../../sql-reference/functions/string-search-functions.md/#extractallgroups-horizontal) function.

Possible values:

- Positive integer.
)", 0) \
    \
    DECLARE(UInt64, limit, 0, R"(
Sets the maximum number of rows to get from the query result. It adjusts the value set by the [LIMIT](../../sql-reference/statements/select/limit.md/#limit-clause) clause, so that the limit, specified in the query, cannot exceed the limit, set by this setting.

Possible values:

- 0 — The number of rows is not limited.
- Positive integer.
)", 0) \
    DECLARE(UInt64, offset, 0, R"(
Sets the number of rows to skip before starting to return rows from the query. It adjusts the offset set by the [OFFSET](../../sql-reference/statements/select/offset.md/#offset-fetch) clause, so that these two values are summarized.

Possible values:

- 0 — No rows are skipped .
- Positive integer.

**Example**

Input table:

``` sql
CREATE TABLE test (i UInt64) ENGINE = MergeTree() ORDER BY i;
INSERT INTO test SELECT number FROM numbers(500);
```

Query:

``` sql
SET limit = 5;
SET offset = 7;
SELECT * FROM test LIMIT 10 OFFSET 100;
```
Result:

``` text
┌───i─┐
│ 107 │
│ 108 │
│ 109 │
└─────┘
```
)", 0) \
    \
    DECLARE(UInt64, function_range_max_elements_in_block, 500000000, R"(
Sets the safety threshold for data volume generated by function [range](../../sql-reference/functions/array-functions.md/#range). Defines the maximum number of values generated by function per block of data (sum of array sizes for every row in a block).

Possible values:

- Positive integer.

**See Also**

- [max_block_size](#setting-max_block_size)
- [min_insert_block_size_rows](#min-insert-block-size-rows)
)", 0) \
    DECLARE(UInt64, function_sleep_max_microseconds_per_block, 3000000, R"(
Maximum number of microseconds the function `sleep` is allowed to sleep for each block. If a user called it with a larger value, it throws an exception. It is a safety threshold.
)", 0) \
    DECLARE(UInt64, function_visible_width_behavior, 1, R"(
The version of `visibleWidth` behavior. 0 - only count the number of code points; 1 - correctly count zero-width and combining characters, count full-width characters as two, estimate the tab width, count delete characters.
)", 0) \
    DECLARE(ShortCircuitFunctionEvaluation, short_circuit_function_evaluation, ShortCircuitFunctionEvaluation::ENABLE, R"(
Allows calculating the [if](../../sql-reference/functions/conditional-functions.md/#if), [multiIf](../../sql-reference/functions/conditional-functions.md/#multiif), [and](../../sql-reference/functions/logical-functions.md/#logical-and-function), and [or](../../sql-reference/functions/logical-functions.md/#logical-or-function) functions according to a [short scheme](https://en.wikipedia.org/wiki/Short-circuit_evaluation). This helps optimize the execution of complex expressions in these functions and prevent possible exceptions (such as division by zero when it is not expected).

Possible values:

- `enable` — Enables short-circuit function evaluation for functions that are suitable for it (can throw an exception or computationally heavy).
- `force_enable` — Enables short-circuit function evaluation for all functions.
- `disable` — Disables short-circuit function evaluation.
)", 0) \
    \
    DECLARE(LocalFSReadMethod, storage_file_read_method, LocalFSReadMethod::pread, R"(
Method of reading data from storage file, one of: `read`, `pread`, `mmap`. The mmap method does not apply to clickhouse-server (it's intended for clickhouse-local).
)", 0) \
    DECLARE(String, local_filesystem_read_method, "pread_threadpool", R"(
Method of reading data from local filesystem, one of: read, pread, mmap, io_uring, pread_threadpool. The 'io_uring' method is experimental and does not work for Log, TinyLog, StripeLog, File, Set and Join, and other tables with append-able files in presence of concurrent reads and writes.
)", 0) \
    DECLARE(String, remote_filesystem_read_method, "threadpool", R"(
Method of reading data from remote filesystem, one of: read, threadpool.
)", 0) \
    DECLARE(Bool, local_filesystem_read_prefetch, false, R"(
Should use prefetching when reading data from local filesystem.
)", 0) \
    DECLARE(Bool, remote_filesystem_read_prefetch, true, R"(
Should use prefetching when reading data from remote filesystem.
)", 0) \
    DECLARE(Int64, read_priority, 0, R"(
Priority to read data from local filesystem or remote filesystem. Only supported for 'pread_threadpool' method for local filesystem and for `threadpool` method for remote filesystem.
)", 0) \
    DECLARE(UInt64, merge_tree_min_rows_for_concurrent_read_for_remote_filesystem, 0, R"(
The minimum number of lines to read from one file before the [MergeTree](../../engines/table-engines/mergetree-family/mergetree.md) engine can parallelize reading, when reading from remote filesystem. We do not recommend using this setting.

Possible values:

- Positive integer.
)", 0) \
    DECLARE(UInt64, merge_tree_min_bytes_for_concurrent_read_for_remote_filesystem, 0, R"(
The minimum number of bytes to read from one file before [MergeTree](../../engines/table-engines/mergetree-family/mergetree.md) engine can parallelize reading, when reading from remote filesystem. We do not recommend using this setting.

Possible values:

- Positive integer.
)", 0) \
    DECLARE(UInt64, remote_read_min_bytes_for_seek, 4 * DBMS_DEFAULT_BUFFER_SIZE, R"(
Min bytes required for remote read (url, s3) to do seek, instead of read with ignore.
)", 0) \
    DECLARE(UInt64, merge_tree_min_bytes_per_task_for_remote_reading, 2 * DBMS_DEFAULT_BUFFER_SIZE, R"(
Min bytes to read per task.
)", 0) ALIAS(filesystem_prefetch_min_bytes_for_single_read_task) \
    DECLARE(Bool, merge_tree_use_const_size_tasks_for_remote_reading, true, R"(
Whether to use constant size tasks for reading from a remote table.
)", 0) \
    DECLARE(Bool, merge_tree_determine_task_size_by_prewhere_columns, true, R"(
Whether to use only prewhere columns size to determine reading task size.
)", 0) \
    DECLARE(UInt64, merge_tree_min_read_task_size, 8, R"(
Hard lower limit on the task size (even when the number of granules is low and the number of available threads is high we won't allocate smaller tasks
)", 0) \
    DECLARE(UInt64, merge_tree_compact_parts_min_granules_to_multibuffer_read, 16, R"(
Only available in ClickHouse Cloud. Number of granules in stripe of compact part of MergeTree tables to use multibuffer reader, which supports parallel reading and prefetch. In case of reading from remote fs using of multibuffer reader increases number of read request.
)", 0) \
    \
    DECLARE(Bool, async_insert, false, R"(
If true, data from INSERT query is stored in queue and later flushed to table in background. If wait_for_async_insert is false, INSERT query is processed almost instantly, otherwise client will wait until data will be flushed to table
)", 0) \
    DECLARE(Bool, wait_for_async_insert, true, R"(
If true wait for processing of asynchronous insertion
)", 0) \
    DECLARE(Seconds, wait_for_async_insert_timeout, DBMS_DEFAULT_LOCK_ACQUIRE_TIMEOUT_SEC, R"(
Timeout for waiting for processing asynchronous insertion
)", 0) \
    DECLARE(UInt64, async_insert_max_data_size, 10485760, R"(
Maximum size in bytes of unparsed data collected per query before being inserted
)", 0) \
    DECLARE(UInt64, async_insert_max_query_number, 450, R"(
Maximum number of insert queries before being inserted
)", 0) \
    DECLARE(Milliseconds, async_insert_poll_timeout_ms, 10, R"(
Timeout for polling data from asynchronous insert queue
)", 0) \
    DECLARE(Bool, async_insert_use_adaptive_busy_timeout, true, R"(
If it is set to true, use adaptive busy timeout for asynchronous inserts
)", 0) \
    DECLARE(Milliseconds, async_insert_busy_timeout_min_ms, 50, R"(
If auto-adjusting is enabled through async_insert_use_adaptive_busy_timeout, minimum time to wait before dumping collected data per query since the first data appeared. It also serves as the initial value for the adaptive algorithm
)", 0) \
    DECLARE(Milliseconds, async_insert_busy_timeout_max_ms, 200, R"(
Maximum time to wait before dumping collected data per query since the first data appeared.
)", 0) ALIAS(async_insert_busy_timeout_ms) \
    DECLARE(Double, async_insert_busy_timeout_increase_rate, 0.2, R"(
The exponential growth rate at which the adaptive asynchronous insert timeout increases
)", 0) \
    DECLARE(Double, async_insert_busy_timeout_decrease_rate, 0.2, R"(
The exponential growth rate at which the adaptive asynchronous insert timeout decreases
)", 0) \
    \
    DECLARE(UInt64, remote_fs_read_max_backoff_ms, 10000, R"(
Max wait time when trying to read data for remote disk
)", 0) \
    DECLARE(UInt64, remote_fs_read_backoff_max_tries, 5, R"(
Max attempts to read with backoff
)", 0) \
    DECLARE(Bool, enable_filesystem_cache, true, R"(
Use cache for remote filesystem. This setting does not turn on/off cache for disks (must be done via disk config), but allows to bypass cache for some queries if intended
)", 0) \
    DECLARE(String, filesystem_cache_name, "", R"(
Filesystem cache name to use for stateless table engines or data lakes
)", 0) \
    DECLARE(Bool, enable_filesystem_cache_on_write_operations, false, R"(
Write into cache on write operations. To actually work this setting requires be added to disk config too
)", 0) \
    DECLARE(Bool, enable_filesystem_cache_log, false, R"(
Allows to record the filesystem caching log for each query
)", 0) \
    DECLARE(Bool, read_from_filesystem_cache_if_exists_otherwise_bypass_cache, false, R"(
Allow to use the filesystem cache in passive mode - benefit from the existing cache entries, but don't put more entries into the cache. If you set this setting for heavy ad-hoc queries and leave it disabled for short real-time queries, this will allows to avoid cache threshing by too heavy queries and to improve the overall system efficiency.
)", 0) \
    DECLARE(Bool, filesystem_cache_skip_download_if_exceeds_per_query_cache_write_limit, true, R"(
Skip download from remote filesystem if exceeds query cache size
)", 0)  ALIAS(skip_download_if_exceeds_query_cache) \
    DECLARE(UInt64, filesystem_cache_max_download_size, (128UL * 1024 * 1024 * 1024), R"(
Max remote filesystem cache size that can be downloaded by a single query
)", 0) \
    DECLARE(Bool, throw_on_error_from_cache_on_write_operations, false, R"(
Ignore error from cache when caching on write operations (INSERT, merges)
)", 0) \
    DECLARE(UInt64, filesystem_cache_segments_batch_size, 20, R"(
Limit on size of a single batch of file segments that a read buffer can request from cache. Too low value will lead to excessive requests to cache, too large may slow down eviction from cache
)", 0) \
    DECLARE(UInt64, filesystem_cache_reserve_space_wait_lock_timeout_milliseconds, 1000, R"(
Wait time to lock cache for space reservation in filesystem cache
)", 0) \
    DECLARE(Bool, filesystem_cache_prefer_bigger_buffer_size, true, R"(
Prefer bigger buffer size if filesystem cache is enabled to avoid writing small file segments which deteriorate cache performance. On the other hand, enabling this setting might increase memory usage.
)", 0) \
    DECLARE(UInt64, temporary_data_in_cache_reserve_space_wait_lock_timeout_milliseconds, (10 * 60 * 1000), R"(
Wait time to lock cache for space reservation for temporary data in filesystem cache
)", 0) \
    \
    DECLARE(Bool, use_page_cache_for_disks_without_file_cache, false, R"(
Use userspace page cache for remote disks that don't have filesystem cache enabled.
)", 0) \
    DECLARE(Bool, read_from_page_cache_if_exists_otherwise_bypass_cache, false, R"(
Use userspace page cache in passive mode, similar to read_from_filesystem_cache_if_exists_otherwise_bypass_cache.
)", 0) \
    DECLARE(Bool, page_cache_inject_eviction, false, R"(
Userspace page cache will sometimes invalidate some pages at random. Intended for testing.
)", 0) \
    \
    DECLARE(Bool, load_marks_asynchronously, false, R"(
Load MergeTree marks asynchronously
)", 0) \
    DECLARE(Bool, enable_filesystem_read_prefetches_log, false, R"(
Log to system.filesystem prefetch_log during query. Should be used only for testing or debugging, not recommended to be turned on by default
)", 0) \
    DECLARE(Bool, allow_prefetched_read_pool_for_remote_filesystem, true, R"(
Prefer prefetched threadpool if all parts are on remote filesystem
)", 0) \
    DECLARE(Bool, allow_prefetched_read_pool_for_local_filesystem, false, R"(
Prefer prefetched threadpool if all parts are on local filesystem
)", 0) \
    \
    DECLARE(UInt64, prefetch_buffer_size, DBMS_DEFAULT_BUFFER_SIZE, R"(
The maximum size of the prefetch buffer to read from the filesystem.
)", 0) \
    DECLARE(UInt64, filesystem_prefetch_step_bytes, 0, R"(
Prefetch step in bytes. Zero means `auto` - approximately the best prefetch step will be auto deduced, but might not be 100% the best. The actual value might be different because of setting filesystem_prefetch_min_bytes_for_single_read_task
)", 0) \
    DECLARE(UInt64, filesystem_prefetch_step_marks, 0, R"(
Prefetch step in marks. Zero means `auto` - approximately the best prefetch step will be auto deduced, but might not be 100% the best. The actual value might be different because of setting filesystem_prefetch_min_bytes_for_single_read_task
)", 0) \
    DECLARE(UInt64, filesystem_prefetch_max_memory_usage, "1Gi", R"(
Maximum memory usage for prefetches.
)", 0) \
    DECLARE(UInt64, filesystem_prefetches_limit, 200, R"(
Maximum number of prefetches. Zero means unlimited. A setting `filesystem_prefetches_max_memory_usage` is more recommended if you want to limit the number of prefetches
)", 0) \
    \
    DECLARE(UInt64, use_structure_from_insertion_table_in_table_functions, 2, R"(
Use structure from insertion table instead of schema inference from data. Possible values: 0 - disabled, 1 - enabled, 2 - auto
)", 0) \
    \
    DECLARE(UInt64, http_max_tries, 10, R"(
Max attempts to read via http.
)", 0) \
    DECLARE(UInt64, http_retry_initial_backoff_ms, 100, R"(
Min milliseconds for backoff, when retrying read via http
)", 0) \
    DECLARE(UInt64, http_retry_max_backoff_ms, 10000, R"(
Max milliseconds for backoff, when retrying read via http
)", 0) \
    \
    DECLARE(Bool, force_remove_data_recursively_on_drop, false, R"(
Recursively remove data on DROP query. Avoids 'Directory not empty' error, but may silently remove detached data
)", 0) \
    DECLARE(Bool, check_table_dependencies, true, R"(
Check that DDL query (such as DROP TABLE or RENAME) will not break dependencies
)", 0) \
    DECLARE(Bool, check_referential_table_dependencies, false, R"(
Check that DDL query (such as DROP TABLE or RENAME) will not break referential dependencies
)", 0) \
    DECLARE(Bool, use_local_cache_for_remote_storage, true, R"(
Use local cache for remote storage like HDFS or S3, it's used for remote table engine only
)", 0) \
    \
    DECLARE(Bool, allow_unrestricted_reads_from_keeper, false, R"(
Allow unrestricted (without condition on path) reads from system.zookeeper table, can be handy, but is not safe for zookeeper
)", 0) \
    DECLARE(Bool, allow_deprecated_database_ordinary, false, R"(
Allow to create databases with deprecated Ordinary engine
)", 0) \
    DECLARE(Bool, allow_deprecated_syntax_for_merge_tree, false, R"(
Allow to create *MergeTree tables with deprecated engine definition syntax
)", 0) \
    DECLARE(Bool, allow_asynchronous_read_from_io_pool_for_merge_tree, false, R"(
Use background I/O pool to read from MergeTree tables. This setting may increase performance for I/O bound queries
)", 0) \
    DECLARE(UInt64, max_streams_for_merge_tree_reading, 0, R"(
If is not zero, limit the number of reading streams for MergeTree table.
)", 0) \
    \
    DECLARE(Bool, force_grouping_standard_compatibility, true, R"(
Make GROUPING function to return 1 when argument is not used as an aggregation key
)", 0) \
    \
    DECLARE(Bool, schema_inference_use_cache_for_file, true, R"(
Use cache in schema inference while using file table function
)", 0) \
    DECLARE(Bool, schema_inference_use_cache_for_s3, true, R"(
Use cache in schema inference while using s3 table function
)", 0) \
    DECLARE(Bool, schema_inference_use_cache_for_azure, true, R"(
Use cache in schema inference while using azure table function
)", 0) \
    DECLARE(Bool, schema_inference_use_cache_for_hdfs, true, R"(
Use cache in schema inference while using hdfs table function
)", 0) \
    DECLARE(Bool, schema_inference_use_cache_for_url, true, R"(
Use cache in schema inference while using url table function
)", 0) \
    DECLARE(Bool, schema_inference_cache_require_modification_time_for_url, true, R"(
Use schema from cache for URL with last modification time validation (for URLs with Last-Modified header)
)", 0) \
    \
    DECLARE(String, compatibility, "", R"(
The `compatibility` setting causes ClickHouse to use the default settings of a previous version of ClickHouse, where the previous version is provided as the setting.

If settings are set to non-default values, then those settings are honored (only settings that have not been modified are affected by the `compatibility` setting).

This setting takes a ClickHouse version number as a string, like `22.3`, `22.8`. An empty value means that this setting is disabled.

Disabled by default.

:::note
In ClickHouse Cloud the compatibility setting must be set by ClickHouse Cloud support.  Please [open a case](https://clickhouse.cloud/support) to have it set.
:::
)", 0) \
    \
    DECLARE(Map, additional_table_filters, "", R"(
An additional filter expression that is applied after reading
from the specified table.

**Example**

``` sql
INSERT INTO table_1 VALUES (1, 'a'), (2, 'bb'), (3, 'ccc'), (4, 'dddd');
SELECT * FROM table_1;
```
```response
┌─x─┬─y────┐
│ 1 │ a    │
│ 2 │ bb   │
│ 3 │ ccc  │
│ 4 │ dddd │
└───┴──────┘
```
```sql
SELECT *
FROM table_1
SETTINGS additional_table_filters = {'table_1': 'x != 2'}
```
```response
┌─x─┬─y────┐
│ 1 │ a    │
│ 3 │ ccc  │
│ 4 │ dddd │
└───┴──────┘
```
)", 0) \
    DECLARE(String, additional_result_filter, "", R"(
An additional filter expression to apply to the result of `SELECT` query.
This setting is not applied to any subquery.

**Example**

``` sql
INSERT INTO table_1 VALUES (1, 'a'), (2, 'bb'), (3, 'ccc'), (4, 'dddd');
SElECT * FROM table_1;
```
```response
┌─x─┬─y────┐
│ 1 │ a    │
│ 2 │ bb   │
│ 3 │ ccc  │
│ 4 │ dddd │
└───┴──────┘
```
```sql
SELECT *
FROM table_1
SETTINGS additional_result_filter = 'x != 2'
```
```response
┌─x─┬─y────┐
│ 1 │ a    │
│ 3 │ ccc  │
│ 4 │ dddd │
└───┴──────┘
```
)", 0) \
    \
    DECLARE(String, workload, "default", R"(
Name of workload to be used to access resources
)", 0) \
    DECLARE(Milliseconds, storage_system_stack_trace_pipe_read_timeout_ms, 100, R"(
Maximum time to read from a pipe for receiving information from the threads when querying the `system.stack_trace` table. This setting is used for testing purposes and not meant to be changed by users.
)", 0) \
    \
    DECLARE(String, rename_files_after_processing, "", R"(
- **Type:** String

- **Default value:** Empty string

This setting allows to specify renaming pattern for files processed by `file` table function. When option is set, all files read by `file` table function will be renamed according to specified pattern with placeholders, only if files processing was successful.

### Placeholders

- `%a` — Full original filename (e.g., "sample.csv").
- `%f` — Original filename without extension (e.g., "sample").
- `%e` — Original file extension with dot (e.g., ".csv").
- `%t` — Timestamp (in microseconds).
- `%%` — Percentage sign ("%").

### Example
- Option: `--rename_files_after_processing="processed_%f_%t%e"`

- Query: `SELECT * FROM file('sample.csv')`


If reading `sample.csv` is successful, file will be renamed to `processed_sample_1683473210851438.csv`
)", 0) \
    \
    /* CLOUD ONLY */ \
    DECLARE(Bool, read_through_distributed_cache, false, R"(
Only in ClickHouse Cloud. Allow reading from distributed cache
)", 0) \
    DECLARE(Bool, write_through_distributed_cache, false, R"(
Only in ClickHouse Cloud. Allow writing to distributed cache (writing to s3 will also be done by distributed cache)
)", 0) \
    DECLARE(Bool, distributed_cache_throw_on_error, false, R"(
Only in ClickHouse Cloud. Rethrow exception happened during communication with distributed cache or exception received from distributed cache. Otherwise fallback to skipping distributed cache on error
)", 0) \
    DECLARE(DistributedCacheLogMode, distributed_cache_log_mode, DistributedCacheLogMode::LOG_ON_ERROR, R"(
Only in ClickHouse Cloud. Mode for writing to system.distributed_cache_log
)", 0) \
    DECLARE(Bool, distributed_cache_fetch_metrics_only_from_current_az, true, R"(
Only in ClickHouse Cloud. Fetch metrics only from current availability zone in system.distributed_cache_metrics, system.distributed_cache_events
)", 0) \
    DECLARE(UInt64, distributed_cache_connect_max_tries, 100, R"(
Only in ClickHouse Cloud. Number of tries to connect to distributed cache if unsuccessful
)", 0) \
    DECLARE(UInt64, distributed_cache_receive_response_wait_milliseconds, 60000, R"(
Only in ClickHouse Cloud. Wait time in milliseconds to receive data for request from distributed cache
)", 0) \
    DECLARE(UInt64, distributed_cache_receive_timeout_milliseconds, 10000, R"(
Only in ClickHouse Cloud. Wait time in milliseconds to receive any kind of response from distributed cache
)", 0) \
    DECLARE(UInt64, distributed_cache_wait_connection_from_pool_milliseconds, 100, R"(
Only in ClickHouse Cloud. Wait time in milliseconds to receive connection from connection pool if distributed_cache_pool_behaviour_on_limit is wait
)", 0) \
    DECLARE(Bool, distributed_cache_bypass_connection_pool, false, R"(
Only in ClickHouse Cloud. Allow to bypass distributed cache connection pool
)", 0) \
    DECLARE(DistributedCachePoolBehaviourOnLimit, distributed_cache_pool_behaviour_on_limit, DistributedCachePoolBehaviourOnLimit::ALLOCATE_NEW_BYPASSING_POOL, R"(
Only in ClickHouse Cloud. Identifies behaviour of distributed cache connection on pool limit reached
)", 0) \
    DECLARE(UInt64, distributed_cache_read_alignment, 0, R"(
Only in ClickHouse Cloud. A setting for testing purposes, do not change it
)", 0) \
    DECLARE(UInt64, distributed_cache_max_unacked_inflight_packets, DistributedCache::MAX_UNACKED_INFLIGHT_PACKETS, R"(
Only in ClickHouse Cloud. A maximum number of unacknowledged in-flight packets in a single distributed cache read request
)", 0) \
    DECLARE(UInt64, distributed_cache_data_packet_ack_window, DistributedCache::ACK_DATA_PACKET_WINDOW, R"(
Only in ClickHouse Cloud. A window for sending ACK for DataPacket sequence in a single distributed cache read request
)", 0) \
    DECLARE(Bool, distributed_cache_discard_connection_if_unread_data, true, R"(
Only in ClickHouse Cloud. Discard connection if some data is unread.
)", 0) \
    DECLARE(Bool, filesystem_cache_enable_background_download_for_metadata_files_in_packed_storage, true, R"(
Only in ClickHouse Cloud. Wait time to lock cache for space reservation in filesystem cache
)", 0) \
    DECLARE(Bool, filesystem_cache_enable_background_download_during_fetch, true, R"(
Only in ClickHouse Cloud. Wait time to lock cache for space reservation in filesystem cache
)", 0) \
    \
    DECLARE(Bool, parallelize_output_from_storages, true, R"(
Parallelize output for reading step from storage. It allows parallelization of  query processing right after reading from storage if possible
)", 0) \
    DECLARE(String, insert_deduplication_token, "", R"(
The setting allows a user to provide own deduplication semantic in MergeTree/ReplicatedMergeTree
For example, by providing a unique value for the setting in each INSERT statement,
user can avoid the same inserted data being deduplicated.


Possible values:

- Any string

`insert_deduplication_token` is used for deduplication _only_ when not empty.

For the replicated tables by default the only 100 of the most recent inserts for each partition are deduplicated (see [replicated_deduplication_window](merge-tree-settings.md/#replicated-deduplication-window), [replicated_deduplication_window_seconds](merge-tree-settings.md/#replicated-deduplication-window-seconds)).
For not replicated tables see [non_replicated_deduplication_window](merge-tree-settings.md/#non-replicated-deduplication-window).

:::note
`insert_deduplication_token` works on a partition level (the same as `insert_deduplication` checksum). Multiple partitions can have the same `insert_deduplication_token`.
:::

Example:

```sql
CREATE TABLE test_table
( A Int64 )
ENGINE = MergeTree
ORDER BY A
SETTINGS non_replicated_deduplication_window = 100;

INSERT INTO test_table SETTINGS insert_deduplication_token = 'test' VALUES (1);

-- the next insert won't be deduplicated because insert_deduplication_token is different
INSERT INTO test_table SETTINGS insert_deduplication_token = 'test1' VALUES (1);

-- the next insert will be deduplicated because insert_deduplication_token
-- is the same as one of the previous
INSERT INTO test_table SETTINGS insert_deduplication_token = 'test' VALUES (2);

SELECT * FROM test_table

┌─A─┐
│ 1 │
└───┘
┌─A─┐
│ 1 │
└───┘
```
)", 0) \
    DECLARE(Bool, count_distinct_optimization, false, R"(
Rewrite count distinct to subquery of group by
)", 0) \
    DECLARE(Bool, throw_if_no_data_to_insert, true, R"(
Allows or forbids empty INSERTs, enabled by default (throws an error on an empty insert). Only applies to INSERTs using [`clickhouse-client`](/docs/en/interfaces/cli) or using the [gRPC interface](/docs/en/interfaces/grpc).
)", 0) \
    DECLARE(Bool, compatibility_ignore_auto_increment_in_create_table, false, R"(
Ignore AUTO_INCREMENT keyword in column declaration if true, otherwise return error. It simplifies migration from MySQL
)", 0) \
    DECLARE(Bool, multiple_joins_try_to_keep_original_names, false, R"(
Do not add aliases to top level expression list on multiple joins rewrite
)", 0) \
    DECLARE(Bool, optimize_sorting_by_input_stream_properties, true, R"(
Optimize sorting by sorting properties of input stream
)", 0) \
    DECLARE(UInt64, keeper_max_retries, 10, R"(
Max retries for general keeper operations
)", 0) \
    DECLARE(UInt64, keeper_retry_initial_backoff_ms, 100, R"(
Initial backoff timeout for general keeper operations
)", 0) \
    DECLARE(UInt64, keeper_retry_max_backoff_ms, 5000, R"(
Max backoff timeout for general keeper operations
)", 0) \
    DECLARE(UInt64, insert_keeper_max_retries, 20, R"(
The setting sets the maximum number of retries for ClickHouse Keeper (or ZooKeeper) requests during insert into replicated MergeTree. Only Keeper requests which failed due to network error, Keeper session timeout, or request timeout are considered for retries.

Possible values:

- Positive integer.
- 0 — Retries are disabled

Cloud default value: `20`.

Keeper request retries are done after some timeout. The timeout is controlled by the following settings: `insert_keeper_retry_initial_backoff_ms`, `insert_keeper_retry_max_backoff_ms`.
The first retry is done after `insert_keeper_retry_initial_backoff_ms` timeout. The consequent timeouts will be calculated as follows:
```
timeout = min(insert_keeper_retry_max_backoff_ms, latest_timeout * 2)
```

For example, if `insert_keeper_retry_initial_backoff_ms=100`, `insert_keeper_retry_max_backoff_ms=10000` and `insert_keeper_max_retries=8` then timeouts will be `100, 200, 400, 800, 1600, 3200, 6400, 10000`.

Apart from fault tolerance, the retries aim to provide a better user experience - they allow to avoid returning an error during INSERT execution if Keeper is restarted, for example, due to an upgrade.
)", 0) \
    DECLARE(UInt64, insert_keeper_retry_initial_backoff_ms, 100, R"(
Initial timeout(in milliseconds) to retry a failed Keeper request during INSERT query execution

Possible values:

- Positive integer.
- 0 — No timeout
)", 0) \
    DECLARE(UInt64, insert_keeper_retry_max_backoff_ms, 10000, R"(
Maximum timeout (in milliseconds) to retry a failed Keeper request during INSERT query execution

Possible values:

- Positive integer.
- 0 — Maximum timeout is not limited
)", 0) \
    DECLARE(Float, insert_keeper_fault_injection_probability, 0.0f, R"(
Approximate probability of failure for a keeper request during insert. Valid value is in interval [0.0f, 1.0f]
)", 0) \
    DECLARE(UInt64, insert_keeper_fault_injection_seed, 0, R"(
0 - random seed, otherwise the setting value
)", 0) \
    DECLARE(Bool, force_aggregation_in_order, false, R"(
The setting is used by the server itself to support distributed queries. Do not change it manually, because it will break normal operations. (Forces use of aggregation in order on remote nodes during distributed aggregation).
)", IMPORTANT) \
    DECLARE(UInt64, http_max_request_param_data_size, 10_MiB, R"(
Limit on size of request data used as a query parameter in predefined HTTP requests.
)", 0) \
    DECLARE(Bool, function_json_value_return_type_allow_nullable, false, R"(
Control whether allow to return `NULL` when value is not exist for JSON_VALUE function.

```sql
SELECT JSON_VALUE('{"hello":"world"}', '$.b') settings function_json_value_return_type_allow_nullable=true;

┌─JSON_VALUE('{"hello":"world"}', '$.b')─┐
│ ᴺᵁᴸᴸ                                   │
└────────────────────────────────────────┘

1 row in set. Elapsed: 0.001 sec.
```

Possible values:

- true — Allow.
- false — Disallow.
)", 0) \
    DECLARE(Bool, function_json_value_return_type_allow_complex, false, R"(
Control whether allow to return complex type (such as: struct, array, map) for json_value function.

```sql
SELECT JSON_VALUE('{"hello":{"world":"!"}}', '$.hello') settings function_json_value_return_type_allow_complex=true

┌─JSON_VALUE('{"hello":{"world":"!"}}', '$.hello')─┐
│ {"world":"!"}                                    │
└──────────────────────────────────────────────────┘

1 row in set. Elapsed: 0.001 sec.
```

Possible values:

- true — Allow.
- false — Disallow.
)", 0) \
    DECLARE(Bool, use_with_fill_by_sorting_prefix, true, R"(
Columns preceding WITH FILL columns in ORDER BY clause form sorting prefix. Rows with different values in sorting prefix are filled independently
)", 0) \
    DECLARE(Bool, optimize_uniq_to_count, true, R"(
Rewrite uniq and its variants(except uniqUpTo) to count if subquery has distinct or group by clause.
)", 0) \
    DECLARE(Bool, use_variant_as_common_type, false, R"(
Allows to use `Variant` type as a result type for [if](../../sql-reference/functions/conditional-functions.md/#if)/[multiIf](../../sql-reference/functions/conditional-functions.md/#multiif)/[array](../../sql-reference/functions/array-functions.md)/[map](../../sql-reference/functions/tuple-map-functions.md) functions when there is no common type for argument types.

Example:

```sql
SET use_variant_as_common_type = 1;
SELECT toTypeName(if(number % 2, number, range(number))) as variant_type FROM numbers(1);
SELECT if(number % 2, number, range(number)) as variant FROM numbers(5);
```

```text
┌─variant_type───────────────────┐
│ Variant(Array(UInt64), UInt64) │
└────────────────────────────────┘
┌─variant───┐
│ []        │
│ 1         │
│ [0,1]     │
│ 3         │
│ [0,1,2,3] │
└───────────┘
```

```sql
SET use_variant_as_common_type = 1;
SELECT toTypeName(multiIf((number % 4) = 0, 42, (number % 4) = 1, [1, 2, 3], (number % 4) = 2, 'Hello, World!', NULL)) AS variant_type FROM numbers(1);
SELECT multiIf((number % 4) = 0, 42, (number % 4) = 1, [1, 2, 3], (number % 4) = 2, 'Hello, World!', NULL) AS variant FROM numbers(4);
```

```text
─variant_type─────────────────────────┐
│ Variant(Array(UInt8), String, UInt8) │
└──────────────────────────────────────┘

┌─variant───────┐
│ 42            │
│ [1,2,3]       │
│ Hello, World! │
│ ᴺᵁᴸᴸ          │
└───────────────┘
```

```sql
SET use_variant_as_common_type = 1;
SELECT toTypeName(array(range(number), number, 'str_' || toString(number))) as array_of_variants_type from numbers(1);
SELECT array(range(number), number, 'str_' || toString(number)) as array_of_variants FROM numbers(3);
```

```text
┌─array_of_variants_type────────────────────────┐
│ Array(Variant(Array(UInt64), String, UInt64)) │
└───────────────────────────────────────────────┘

┌─array_of_variants─┐
│ [[],0,'str_0']    │
│ [[0],1,'str_1']   │
│ [[0,1],2,'str_2'] │
└───────────────────┘
```

```sql
SET use_variant_as_common_type = 1;
SELECT toTypeName(map('a', range(number), 'b', number, 'c', 'str_' || toString(number))) as map_of_variants_type from numbers(1);
SELECT map('a', range(number), 'b', number, 'c', 'str_' || toString(number)) as map_of_variants FROM numbers(3);
```

```text
┌─map_of_variants_type────────────────────────────────┐
│ Map(String, Variant(Array(UInt64), String, UInt64)) │
└─────────────────────────────────────────────────────┘

┌─map_of_variants───────────────┐
│ {'a':[],'b':0,'c':'str_0'}    │
│ {'a':[0],'b':1,'c':'str_1'}   │
│ {'a':[0,1],'b':2,'c':'str_2'} │
└───────────────────────────────┘
```
)", 0) \
    DECLARE(Bool, enable_order_by_all, true, R"(
Enables or disables sorting with `ORDER BY ALL` syntax, see [ORDER BY](../../sql-reference/statements/select/order-by.md).

Possible values:

- 0 — Disable ORDER BY ALL.
- 1 — Enable ORDER BY ALL.

**Example**

Query:

```sql
CREATE TABLE TAB(C1 Int, C2 Int, ALL Int) ENGINE=Memory();

INSERT INTO TAB VALUES (10, 20, 30), (20, 20, 10), (30, 10, 20);

SELECT * FROM TAB ORDER BY ALL; -- returns an error that ALL is ambiguous

SELECT * FROM TAB ORDER BY ALL SETTINGS enable_order_by_all = 0;
```

Result:

```text
┌─C1─┬─C2─┬─ALL─┐
│ 20 │ 20 │  10 │
│ 30 │ 10 │  20 │
│ 10 │ 20 │  30 │
└────┴────┴─────┘
```
)", 0) \
    DECLARE(Float, ignore_drop_queries_probability, 0, R"(
If enabled, server will ignore all DROP table queries with specified probability (for Memory and JOIN engines it will replcase DROP to TRUNCATE). Used for testing purposes
)", 0) \
    DECLARE(Bool, traverse_shadow_remote_data_paths, false, R"(
Traverse frozen data (shadow directory) in addition to actual table data when query system.remote_data_paths
)", 0) \
    DECLARE(Bool, geo_distance_returns_float64_on_float64_arguments, true, R"(
If all four arguments to `geoDistance`, `greatCircleDistance`, `greatCircleAngle` functions are Float64, return Float64 and use double precision for internal calculations. In previous ClickHouse versions, the functions always returned Float32.
)", 0) \
    DECLARE(Bool, allow_get_client_http_header, false, R"(
Allow to use the function `getClientHTTPHeader` which lets to obtain a value of an the current HTTP request's header. It is not enabled by default for security reasons, because some headers, such as `Cookie`, could contain sensitive info. Note that the `X-ClickHouse-*` and `Authentication` headers are always restricted and cannot be obtained with this function.
)", 0) \
    DECLARE(Bool, cast_string_to_dynamic_use_inference, false, R"(
Use types inference during String to Dynamic conversion
)", 0) \
    DECLARE(Bool, enable_blob_storage_log, true, R"(
Write information about blob storage operations to system.blob_storage_log table
)", 0) \
    DECLARE(Bool, use_json_alias_for_old_object_type, false, R"(
When enabled, `JSON` data type alias will be used to create an old [Object('json')](../../sql-reference/data-types/json.md) type instead of the new [JSON](../../sql-reference/data-types/newjson.md) type.
)", 0) \
    DECLARE(Bool, allow_create_index_without_type, false, R"(
Allow CREATE INDEX query without TYPE. Query will be ignored. Made for SQL compatibility tests.
)", 0) \
    DECLARE(Bool, create_index_ignore_unique, false, R"(
Ignore UNIQUE keyword in CREATE UNIQUE INDEX. Made for SQL compatibility tests.
)", 0) \
    DECLARE(Bool, print_pretty_type_names, true, R"(
Allows to print deep-nested type names in a pretty way with indents in `DESCRIBE` query and in `toTypeName()` function.

Example:

```sql
CREATE TABLE test (a Tuple(b String, c Tuple(d Nullable(UInt64), e Array(UInt32), f Array(Tuple(g String, h Map(String, Array(Tuple(i String, j UInt64))))), k Date), l Nullable(String))) ENGINE=Memory;
DESCRIBE TABLE test FORMAT TSVRaw SETTINGS print_pretty_type_names=1;
```

```
a   Tuple(
    b String,
    c Tuple(
        d Nullable(UInt64),
        e Array(UInt32),
        f Array(Tuple(
            g String,
            h Map(
                String,
                Array(Tuple(
                    i String,
                    j UInt64
                ))
            )
        )),
        k Date
    ),
    l Nullable(String)
)
```
)", 0) \
    DECLARE(Bool, create_table_empty_primary_key_by_default, false, R"(
Allow to create *MergeTree tables with empty primary key when ORDER BY and PRIMARY KEY not specified
)", 0) \
    DECLARE(Bool, allow_named_collection_override_by_default, true, R"(
Allow named collections' fields override by default.
)", 0) \
    DECLARE(SQLSecurityType, default_normal_view_sql_security, SQLSecurityType::INVOKER, R"(
Allows to set default `SQL SECURITY` option while creating a normal view. [More about SQL security](../../sql-reference/statements/create/view.md#sql_security).

The default value is `INVOKER`.
)", 0) \
    DECLARE(SQLSecurityType, default_materialized_view_sql_security, SQLSecurityType::DEFINER, R"(
Allows to set a default value for SQL SECURITY option when creating a materialized view. [More about SQL security](../../sql-reference/statements/create/view.md#sql_security).

The default value is `DEFINER`.
)", 0) \
    DECLARE(String, default_view_definer, "CURRENT_USER", R"(
Allows to set default `DEFINER` option while creating a view. [More about SQL security](../../sql-reference/statements/create/view.md#sql_security).

The default value is `CURRENT_USER`.
)", 0) \
    DECLARE(UInt64, cache_warmer_threads, 4, R"(
Only available in ClickHouse Cloud. Number of background threads for speculatively downloading new data parts into file cache, when cache_populated_by_fetch is enabled. Zero to disable.
)", 0) \
    DECLARE(Int64, ignore_cold_parts_seconds, 0, R"(
Only available in ClickHouse Cloud. Exclude new data parts from SELECT queries until they're either pre-warmed (see cache_populated_by_fetch) or this many seconds old. Only for Replicated-/SharedMergeTree.
)", 0) \
    DECLARE(Int64, prefer_warmed_unmerged_parts_seconds, 0, R"(
Only available in ClickHouse Cloud. If a merged part is less than this many seconds old and is not pre-warmed (see cache_populated_by_fetch), but all its source parts are available and pre-warmed, SELECT queries will read from those parts instead. Only for ReplicatedMergeTree. Note that this only checks whether CacheWarmer processed the part; if the part was fetched into cache by something else, it'll still be considered cold until CacheWarmer gets to it; if it was warmed, then evicted from cache, it'll still be considered warm.
)", 0) \
    DECLARE(Bool, iceberg_engine_ignore_schema_evolution, false, R"(
Allow to ignore schema evolution in Iceberg table engine and read all data using schema specified by the user on table creation or latest schema parsed from metadata on table creation.

:::note
Enabling this setting can lead to incorrect result as in case of evolved schema all data files will be read using the same schema.
:::
)", 0) \
    DECLARE(Bool, allow_deprecated_error_prone_window_functions, false, R"(
Allow usage of deprecated error prone window functions (neighbor, runningAccumulate, runningDifferenceStartingWithFirstValue, runningDifference)
)", 0) \
    DECLARE(Bool, allow_deprecated_snowflake_conversion_functions, false, R"(
Functions `snowflakeToDateTime`, `snowflakeToDateTime64`, `dateTimeToSnowflake`, and `dateTime64ToSnowflake` are deprecated and disabled by default.
Please use functions `snowflakeIDToDateTime`, `snowflakeIDToDateTime64`, `dateTimeToSnowflakeID`, and `dateTime64ToSnowflakeID` instead.

To re-enable the deprecated functions (e.g., during a transition period), please set this setting to `true`.
)", 0) \
    DECLARE(Bool, optimize_distinct_in_order, true, R"(
Enable DISTINCT optimization if some columns in DISTINCT form a prefix of sorting. For example, prefix of sorting key in merge tree or ORDER BY statement
)", 0) \
    DECLARE(Bool, keeper_map_strict_mode, false, R"(
Enforce additional checks during operations on KeeperMap. E.g. throw an exception on an insert for already existing key
)", 0) \
    DECLARE(UInt64, extract_key_value_pairs_max_pairs_per_row, 1000, R"(
Max number of pairs that can be produced by the `extractKeyValuePairs` function. Used as a safeguard against consuming too much memory.
)", 0) ALIAS(extract_kvp_max_pairs_per_row) \
    DECLARE(Bool, restore_replace_external_engines_to_null, false, R"(
For testing purposes. Replaces all external engines to Null to not initiate external connections.
)", 0) \
    DECLARE(Bool, restore_replace_external_table_functions_to_null, false, R"(
For testing purposes. Replaces all external table functions to Null to not initiate external connections.
)", 0) \
    DECLARE(Bool, restore_replace_external_dictionary_source_to_null, false, R"(
Replace external dictionary sources to Null on restore. Useful for testing purposes
)", 0) \
        /* Parallel replicas */ \
    DECLARE(UInt64, allow_experimental_parallel_reading_from_replicas, 0, R"(
Use up to `max_parallel_replicas` the number of replicas from each shard for SELECT query execution. Reading is parallelized and coordinated dynamically. 0 - disabled, 1 - enabled, silently disable them in case of failure, 2 - enabled, throw an exception in case of failure
)", BETA) ALIAS(enable_parallel_replicas) \
    DECLARE(NonZeroUInt64, max_parallel_replicas, 1, R"(
The maximum number of replicas for each shard when executing a query.

Possible values:

- Positive integer.

**Additional Info**

This options will produce different results depending on the settings used.

:::note
This setting will produce incorrect results when joins or subqueries are involved, and all tables don't meet certain requirements. See [Distributed Subqueries and max_parallel_replicas](../../sql-reference/operators/in.md/#max_parallel_replica-subqueries) for more details.
:::

### Parallel processing using `SAMPLE` key

A query may be processed faster if it is executed on several servers in parallel. But the query performance may degrade in the following cases:

- The position of the sampling key in the partitioning key does not allow efficient range scans.
- Adding a sampling key to the table makes filtering by other columns less efficient.
- The sampling key is an expression that is expensive to calculate.
- The cluster latency distribution has a long tail, so that querying more servers increases the query overall latency.

### Parallel processing using [parallel_replicas_custom_key](#parallel_replicas_custom_key)

This setting is useful for any replicated table.
)", 0) \
    DECLARE(ParallelReplicasMode, parallel_replicas_mode, ParallelReplicasMode::READ_TASKS, R"(
Type of filter to use with custom key for parallel replicas. default - use modulo operation on the custom key, range - use range filter on custom key using all possible values for the value type of custom key.
)", BETA) \
    DECLARE(UInt64, parallel_replicas_count, 0, R"(
This is internal setting that should not be used directly and represents an implementation detail of the 'parallel replicas' mode. This setting will be automatically set up by the initiator server for distributed queries to the number of parallel replicas participating in query processing.
)", BETA) \
    DECLARE(UInt64, parallel_replica_offset, 0, R"(
This is internal setting that should not be used directly and represents an implementation detail of the 'parallel replicas' mode. This setting will be automatically set up by the initiator server for distributed queries to the index of the replica participating in query processing among parallel replicas.
)", BETA) \
    DECLARE(String, parallel_replicas_custom_key, "", R"(
An arbitrary integer expression that can be used to split work between replicas for a specific table.
The value can be any integer expression.

Simple expressions using primary keys are preferred.

If the setting is used on a cluster that consists of a single shard with multiple replicas, those replicas will be converted into virtual shards.
Otherwise, it will behave same as for `SAMPLE` key, it will use multiple replicas of each shard.
)", BETA) \
    DECLARE(UInt64, parallel_replicas_custom_key_range_lower, 0, R"(
Allows the filter type `range` to split the work evenly between replicas based on the custom range `[parallel_replicas_custom_key_range_lower, INT_MAX]`.

When used in conjunction with [parallel_replicas_custom_key_range_upper](#parallel_replicas_custom_key_range_upper), it lets the filter evenly split the work over replicas for the range `[parallel_replicas_custom_key_range_lower, parallel_replicas_custom_key_range_upper]`.

Note: This setting will not cause any additional data to be filtered during query processing, rather it changes the points at which the range filter breaks up the range `[0, INT_MAX]` for parallel processing.
)", BETA) \
    DECLARE(UInt64, parallel_replicas_custom_key_range_upper, 0, R"(
Allows the filter type `range` to split the work evenly between replicas based on the custom range `[0, parallel_replicas_custom_key_range_upper]`. A value of 0 disables the upper bound, setting it the max value of the custom key expression.

When used in conjunction with [parallel_replicas_custom_key_range_lower](#parallel_replicas_custom_key_range_lower), it lets the filter evenly split the work over replicas for the range `[parallel_replicas_custom_key_range_lower, parallel_replicas_custom_key_range_upper]`.

Note: This setting will not cause any additional data to be filtered during query processing, rather it changes the points at which the range filter breaks up the range `[0, INT_MAX]` for parallel processing
)", BETA) \
    DECLARE(String, cluster_for_parallel_replicas, "", R"(
Cluster for a shard in which current server is located
)", BETA) \
    DECLARE(Bool, parallel_replicas_allow_in_with_subquery, true, R"(
If true, subquery for IN will be executed on every follower replica.
)", BETA) \
    DECLARE(Float, parallel_replicas_single_task_marks_count_multiplier, 2, R"(
A multiplier which will be added during calculation for minimal number of marks to retrieve from coordinator. This will be applied only for remote replicas.
)", BETA) \
    DECLARE(Bool, parallel_replicas_for_non_replicated_merge_tree, false, R"(
If true, ClickHouse will use parallel replicas algorithm also for non-replicated MergeTree tables
)", BETA) \
    DECLARE(UInt64, parallel_replicas_min_number_of_rows_per_replica, 0, R"(
Limit the number of replicas used in a query to (estimated rows to read / min_number_of_rows_per_replica). The max is still limited by 'max_parallel_replicas'
)", BETA) \
    DECLARE(Bool, parallel_replicas_prefer_local_join, true, R"(
If true, and JOIN can be executed with parallel replicas algorithm, and all storages of right JOIN part are *MergeTree, local JOIN will be used instead of GLOBAL JOIN.
)", BETA) \
    DECLARE(UInt64, parallel_replicas_mark_segment_size, 0, R"(
Parts virtually divided into segments to be distributed between replicas for parallel reading. This setting controls the size of these segments. Not recommended to change until you're absolutely sure in what you're doing. Value should be in range [128; 16384]
)", BETA) \
    DECLARE(Bool, parallel_replicas_local_plan, true, R"(
Build local plan for local replica
)", BETA) \
    \
    DECLARE(Bool, allow_experimental_analyzer, true, R"(
Allow new query analyzer.
)", IMPORTANT | BETA) ALIAS(enable_analyzer) \
    DECLARE(Bool, analyzer_compatibility_join_using_top_level_identifier, false, R"(
Force to resolve identifier in JOIN USING from projection (for example, in `SELECT a + 1 AS b FROM t1 JOIN t2 USING (b)` join will be performed by `t1.a + 1 = t2.b`, rather then `t1.b = t2.b`).
)", BETA) \
    \
    DECLARE(Timezone, session_timezone, "", R"(
Sets the implicit time zone of the current session or query.
The implicit time zone is the time zone applied to values of type DateTime/DateTime64 which have no explicitly specified time zone.
The setting takes precedence over the globally configured (server-level) implicit time zone.
A value of '' (empty string) means that the implicit time zone of the current session or query is equal to the [server time zone](../server-configuration-parameters/settings.md#timezone).

You can use functions `timeZone()` and `serverTimeZone()` to get the session time zone and server time zone.

Possible values:

-    Any time zone name from `system.time_zones`, e.g. `Europe/Berlin`, `UTC` or `Zulu`

Examples:

```sql
SELECT timeZone(), serverTimeZone() FORMAT CSV

"Europe/Berlin","Europe/Berlin"
```

```sql
SELECT timeZone(), serverTimeZone() SETTINGS session_timezone = 'Asia/Novosibirsk' FORMAT CSV

"Asia/Novosibirsk","Europe/Berlin"
```

Assign session time zone 'America/Denver' to the inner DateTime without explicitly specified time zone:

```sql
SELECT toDateTime64(toDateTime64('1999-12-12 23:23:23.123', 3), 3, 'Europe/Zurich') SETTINGS session_timezone = 'America/Denver' FORMAT TSV

1999-12-13 07:23:23.123
```

:::warning
Not all functions that parse DateTime/DateTime64 respect `session_timezone`. This can lead to subtle errors.
See the following example and explanation.
:::

```sql
CREATE TABLE test_tz (`d` DateTime('UTC')) ENGINE = Memory AS SELECT toDateTime('2000-01-01 00:00:00', 'UTC');

SELECT *, timeZone() FROM test_tz WHERE d = toDateTime('2000-01-01 00:00:00') SETTINGS session_timezone = 'Asia/Novosibirsk'
0 rows in set.

SELECT *, timeZone() FROM test_tz WHERE d = '2000-01-01 00:00:00' SETTINGS session_timezone = 'Asia/Novosibirsk'
┌───────────────────d─┬─timeZone()───────┐
│ 2000-01-01 00:00:00 │ Asia/Novosibirsk │
└─────────────────────┴──────────────────┘
```

This happens due to different parsing pipelines:

- `toDateTime()` without explicitly given time zone used in the first `SELECT` query honors setting `session_timezone` and the global time zone.
- In the second query, a DateTime is parsed from a String, and inherits the type and time zone of the existing column`d`. Thus, setting `session_timezone` and the global time zone are not honored.

**See also**

- [timezone](../server-configuration-parameters/settings.md#timezone)
)", BETA) \
DECLARE(Bool, create_if_not_exists, false, R"(
Enable `IF NOT EXISTS` for `CREATE` statement by default. If either this setting or `IF NOT EXISTS` is specified and a table with the provided name already exists, no exception will be thrown.
)", 0) \
    DECLARE(Bool, enforce_strict_identifier_format, false, R"(
If enabled, only allow identifiers containing alphanumeric characters and underscores.
)", 0) \
    DECLARE(Bool, mongodb_throw_on_unsupported_query, true, R"(
If enabled, MongoDB tables will return an error when a MongoDB query cannot be built. Otherwise, ClickHouse reads the full table and processes it locally. This option does not apply to the legacy implementation or when 'allow_experimental_analyzer=0'.
)", 0) \
    DECLARE(Bool, implicit_select, false, R"(
Allow writing simple SELECT queries without the leading SELECT keyword, which makes it simple for calculator-style usage, e.g. `1 + 2` becomes a valid query.

In `clickhouse-local` it is enabled by default and can be explicitly disabled.
)", 0) \
    \
    \
    /* ####################################################### */ \
    /* ########### START OF EXPERIMENTAL FEATURES ############ */ \
    /* ## ADD PRODUCTION / BETA FEATURES BEFORE THIS BLOCK  ## */ \
    /* ####################################################### */ \
    \
    DECLARE(Bool, allow_experimental_materialized_postgresql_table, false, R"(
Allows to use the MaterializedPostgreSQL table engine. Disabled by default, because this feature is experimental
)", EXPERIMENTAL) \
    DECLARE(Bool, allow_experimental_funnel_functions, false, R"(
Enable experimental functions for funnel analysis.
)", EXPERIMENTAL) \
    DECLARE(Bool, allow_experimental_nlp_functions, false, R"(
Enable experimental functions for natural language processing.
)", EXPERIMENTAL) \
    DECLARE(Bool, allow_experimental_hash_functions, false, R"(
Enable experimental hash functions
)", EXPERIMENTAL) \
    DECLARE(Bool, allow_experimental_object_type, false, R"(
Allow Object and JSON data types
)", EXPERIMENTAL) \
    DECLARE(Bool, allow_experimental_time_series_table, false, R"(
Allows creation of tables with the [TimeSeries](../../engines/table-engines/integrations/time-series.md) table engine.

Possible values:

- 0 — the [TimeSeries](../../engines/table-engines/integrations/time-series.md) table engine is disabled.
- 1 — the [TimeSeries](../../engines/table-engines/integrations/time-series.md) table engine is enabled.
)", 0) \
    DECLARE(Bool, allow_experimental_vector_similarity_index, false, R"(
Allow experimental vector similarity index
)", EXPERIMENTAL) \
    DECLARE(Bool, allow_experimental_variant_type, false, R"(
Allows creation of experimental [Variant](../../sql-reference/data-types/variant.md).
)", EXPERIMENTAL) \
    DECLARE(Bool, allow_experimental_dynamic_type, false, R"(
Allow Dynamic data type
)", EXPERIMENTAL) \
    DECLARE(Bool, allow_experimental_json_type, false, R"(
Allow JSON data type
)", EXPERIMENTAL) \
    DECLARE(Bool, allow_experimental_codecs, false, R"(
If it is set to true, allow to specify experimental compression codecs (but we don't have those yet and this option does nothing).
)", EXPERIMENTAL) \
    DECLARE(Bool, allow_experimental_shared_set_join, true, R"(
Only in ClickHouse Cloud. Allow to create ShareSet and SharedJoin
)", EXPERIMENTAL) \
    DECLARE(UInt64, max_limit_for_ann_queries, 1'000'000, R"(
SELECT queries with LIMIT bigger than this setting cannot use vector similarity indexes. Helps to prevent memory overflows in vector similarity indexes.
)", EXPERIMENTAL) \
    DECLARE(UInt64, hnsw_candidate_list_size_for_search, 256, R"(
The size of the dynamic candidate list when searching the vector similarity index, also known as 'ef_search'.
)", EXPERIMENTAL) \
    DECLARE(Bool, throw_on_unsupported_query_inside_transaction, true, R"(
Throw exception if unsupported query is used inside transaction
)", EXPERIMENTAL) \
    DECLARE(TransactionsWaitCSNMode, wait_changes_become_visible_after_commit_mode, TransactionsWaitCSNMode::WAIT_UNKNOWN, R"(
Wait for committed changes to become actually visible in the latest snapshot
)", EXPERIMENTAL) \
    DECLARE(Bool, implicit_transaction, false, R"(
If enabled and not already inside a transaction, wraps the query inside a full transaction (begin + commit or rollback)
)", EXPERIMENTAL) \
    DECLARE(UInt64, grace_hash_join_initial_buckets, 1, R"(
Initial number of grace hash join buckets
)", EXPERIMENTAL) \
    DECLARE(UInt64, grace_hash_join_max_buckets, 1024, R"(
Limit on the number of grace hash join buckets
)", EXPERIMENTAL) \
    DECLARE(UInt64, join_to_sort_minimum_perkey_rows, 40, R"(
The lower limit of per-key average rows in the right table to determine whether to rerange the right table by key in left or inner join. This setting ensures that the optimization is not applied for sparse table keys
)", EXPERIMENTAL) \
    DECLARE(UInt64, join_to_sort_maximum_table_rows, 10000, R"(
The maximum number of rows in the right table to determine whether to rerange the right table by key in left or inner join.
)", EXPERIMENTAL) \
    DECLARE(Bool, allow_experimental_join_right_table_sorting, false, R"(
If it is set to true, and the conditions of `join_to_sort_minimum_perkey_rows` and `join_to_sort_maximum_table_rows` are met, rerange the right table by key to improve the performance in left or inner hash join.
)", EXPERIMENTAL) \
    DECLARE(Bool, use_hive_partitioning, false, R"(
When enabled, ClickHouse will detect Hive-style partitioning in path (`/name=value/`) in file-like table engines [File](../../engines/table-engines/special/file.md#hive-style-partitioning)/[S3](../../engines/table-engines/integrations/s3.md#hive-style-partitioning)/[URL](../../engines/table-engines/special/url.md#hive-style-partitioning)/[HDFS](../../engines/table-engines/integrations/hdfs.md#hive-style-partitioning)/[AzureBlobStorage](../../engines/table-engines/integrations/azureBlobStorage.md#hive-style-partitioning) and will allow to use partition columns as virtual columns in the query. These virtual columns will have the same names as in the partitioned path, but starting with `_`.
)", EXPERIMENTAL)\
    \
    DECLARE(Bool, allow_statistics_optimize, false, R"(
Allows using statistics to optimize queries
)", EXPERIMENTAL) ALIAS(allow_statistic_optimize) \
    DECLARE(Bool, allow_experimental_statistics, false, R"(
Allows defining columns with [statistics](../../engines/table-engines/mergetree-family/mergetree.md#table_engine-mergetree-creating-a-table) and [manipulate statistics](../../engines/table-engines/mergetree-family/mergetree.md#column-statistics).
)", EXPERIMENTAL) ALIAS(allow_experimental_statistic) \
    \
    DECLARE(Bool, allow_archive_path_syntax, true, R"(
File/S3 engines/table function will parse paths with '::' as '\\<archive\\> :: \\<file\\>' if archive has correct extension
)", EXPERIMENTAL) \
    \
    DECLARE(Bool, allow_experimental_inverted_index, false, R"(
If it is set to true, allow to use experimental inverted index.
)", EXPERIMENTAL) \
    DECLARE(Bool, allow_experimental_full_text_index, false, R"(
If it is set to true, allow to use experimental full-text index.
)", EXPERIMENTAL) \
    \
    DECLARE(Bool, allow_experimental_join_condition, false, R"(
Support join with inequal conditions which involve columns from both left and right table. e.g. t1.y < t2.y.
)", 0) \
    \
    DECLARE(Bool, allow_experimental_live_view, false, R"(
Allows creation of a deprecated LIVE VIEW.

Possible values:

- 0 — Working with live views is disabled.
- 1 — Working with live views is enabled.
)", 0) \
    DECLARE(Seconds, live_view_heartbeat_interval, 15, R"(
The heartbeat interval in seconds to indicate live query is alive.
)", EXPERIMENTAL) \
    DECLARE(UInt64, max_live_view_insert_blocks_before_refresh, 64, R"(
Limit maximum number of inserted blocks after which mergeable blocks are dropped and query is re-executed.
)", EXPERIMENTAL) \
    \
    DECLARE(Bool, allow_experimental_window_view, false, R"(
Enable WINDOW VIEW. Not mature enough.
)", EXPERIMENTAL) \
    DECLARE(Seconds, window_view_clean_interval, 60, R"(
The clean interval of window view in seconds to free outdated data.
)", EXPERIMENTAL) \
    DECLARE(Seconds, window_view_heartbeat_interval, 15, R"(
The heartbeat interval in seconds to indicate watch query is alive.
)", EXPERIMENTAL) \
    DECLARE(Seconds, wait_for_window_view_fire_signal_timeout, 10, R"(
Timeout for waiting for window view fire signal in event time processing
)", EXPERIMENTAL) \
    \
    DECLARE(Bool, stop_refreshable_materialized_views_on_startup, false, R"(
On server startup, prevent scheduling of refreshable materialized views, as if with SYSTEM STOP VIEWS. You can manually start them with SYSTEM START VIEWS or SYSTEM START VIEW \\<name\\> afterwards. Also applies to newly created views. Has no effect on non-refreshable materialized views.
)", EXPERIMENTAL) \
    \
    DECLARE(Bool, allow_experimental_database_materialized_mysql, false, R"(
Allow to create database with Engine=MaterializedMySQL(...).
)", EXPERIMENTAL) \
    DECLARE(Bool, allow_experimental_database_materialized_postgresql, false, R"(
Allow to create database with Engine=MaterializedPostgreSQL(...).
)", EXPERIMENTAL) \
    \
    /** Experimental feature for moving data between shards. */ \
    DECLARE(Bool, allow_experimental_query_deduplication, false, R"(
Experimental data deduplication for SELECT queries based on part UUIDs
)", EXPERIMENTAL) \
    \
    /* ####################################################### */ \
    /* ############ END OF EXPERIMENTAL FEATURES ############# */ \
    /* ####################################################### */ \

// End of COMMON_SETTINGS
// Please add settings related to formats in Core/FormatFactorySettings.h, move obsolete settings to OBSOLETE_SETTINGS and obsolete format settings to OBSOLETE_FORMAT_SETTINGS.

#define OBSOLETE_SETTINGS(M, ALIAS) \
    /** Obsolete settings which are kept around for compatibility reasons. They have no effect anymore. */ \
    MAKE_OBSOLETE(M, Bool, update_insert_deduplication_token_in_dependent_materialized_views, 0) \
    MAKE_OBSOLETE(M, UInt64, max_memory_usage_for_all_queries, 0) \
    MAKE_OBSOLETE(M, UInt64, multiple_joins_rewriter_version, 0) \
    MAKE_OBSOLETE(M, Bool, enable_debug_queries, false) \
    MAKE_OBSOLETE(M, Bool, allow_experimental_database_atomic, true) \
    MAKE_OBSOLETE(M, Bool, allow_experimental_bigint_types, true) \
    MAKE_OBSOLETE(M, Bool, allow_experimental_window_functions, true) \
    MAKE_OBSOLETE(M, Bool, allow_experimental_geo_types, true) \
    MAKE_OBSOLETE(M, Bool, allow_experimental_query_cache, true) \
    MAKE_OBSOLETE(M, Bool, allow_experimental_alter_materialized_view_structure, true) \
    MAKE_OBSOLETE(M, Bool, allow_experimental_shared_merge_tree, true) \
    MAKE_OBSOLETE(M, Bool, allow_experimental_database_replicated, true) \
    MAKE_OBSOLETE(M, Bool, allow_experimental_refreshable_materialized_view, true) \
    \
    MAKE_OBSOLETE(M, Milliseconds, async_insert_stale_timeout_ms, 0) \
    MAKE_OBSOLETE(M, StreamingHandleErrorMode, handle_kafka_error_mode, StreamingHandleErrorMode::DEFAULT) \
    MAKE_OBSOLETE(M, Bool, database_replicated_ddl_output, true) \
    MAKE_OBSOLETE(M, UInt64, replication_alter_columns_timeout, 60) \
    MAKE_OBSOLETE(M, UInt64, odbc_max_field_size, 0) \
    MAKE_OBSOLETE(M, Bool, allow_experimental_map_type, true) \
    MAKE_OBSOLETE(M, UInt64, merge_tree_clear_old_temporary_directories_interval_seconds, 60) \
    MAKE_OBSOLETE(M, UInt64, merge_tree_clear_old_parts_interval_seconds, 1) \
    MAKE_OBSOLETE(M, UInt64, partial_merge_join_optimizations, 0) \
    MAKE_OBSOLETE(M, MaxThreads, max_alter_threads, 0) \
    MAKE_OBSOLETE(M, Bool, use_mysql_types_in_show_columns, false) \
    MAKE_OBSOLETE(M, Bool, s3queue_allow_experimental_sharded_mode, false) \
    MAKE_OBSOLETE(M, LightweightMutationProjectionMode, lightweight_mutation_projection_mode, LightweightMutationProjectionMode::THROW) \
    /* moved to config.xml: see also src/Core/ServerSettings.h */ \
    MAKE_DEPRECATED_BY_SERVER_CONFIG(M, UInt64, background_buffer_flush_schedule_pool_size, 16) \
    MAKE_DEPRECATED_BY_SERVER_CONFIG(M, UInt64, background_pool_size, 16) \
    MAKE_DEPRECATED_BY_SERVER_CONFIG(M, Float, background_merges_mutations_concurrency_ratio, 2) \
    MAKE_DEPRECATED_BY_SERVER_CONFIG(M, UInt64, background_move_pool_size, 8) \
    MAKE_DEPRECATED_BY_SERVER_CONFIG(M, UInt64, background_fetches_pool_size, 8) \
    MAKE_DEPRECATED_BY_SERVER_CONFIG(M, UInt64, background_common_pool_size, 8) \
    MAKE_DEPRECATED_BY_SERVER_CONFIG(M, UInt64, background_schedule_pool_size, 128) \
    MAKE_DEPRECATED_BY_SERVER_CONFIG(M, UInt64, background_message_broker_schedule_pool_size, 16) \
    MAKE_DEPRECATED_BY_SERVER_CONFIG(M, UInt64, background_distributed_schedule_pool_size, 16) \
    MAKE_DEPRECATED_BY_SERVER_CONFIG(M, UInt64, max_remote_read_network_bandwidth_for_server, 0) \
    MAKE_DEPRECATED_BY_SERVER_CONFIG(M, UInt64, max_remote_write_network_bandwidth_for_server, 0) \
    MAKE_DEPRECATED_BY_SERVER_CONFIG(M, UInt64, async_insert_threads, 16) \
    MAKE_DEPRECATED_BY_SERVER_CONFIG(M, UInt64, max_replicated_fetches_network_bandwidth_for_server, 0) \
    MAKE_DEPRECATED_BY_SERVER_CONFIG(M, UInt64, max_replicated_sends_network_bandwidth_for_server, 0) \
    MAKE_DEPRECATED_BY_SERVER_CONFIG(M, UInt64, max_entries_for_hash_table_stats, 10'000) \
    /* ---- */ \
    MAKE_OBSOLETE(M, DefaultDatabaseEngine, default_database_engine, DefaultDatabaseEngine::Atomic) \
    MAKE_OBSOLETE(M, UInt64, max_pipeline_depth, 0) \
    MAKE_OBSOLETE(M, Seconds, temporary_live_view_timeout, 1) \
    MAKE_OBSOLETE(M, Milliseconds, async_insert_cleanup_timeout_ms, 1000) \
    MAKE_OBSOLETE(M, Bool, optimize_fuse_sum_count_avg, 0) \
    MAKE_OBSOLETE(M, Seconds, drain_timeout, 3) \
    MAKE_OBSOLETE(M, UInt64, backup_threads, 16) \
    MAKE_OBSOLETE(M, UInt64, restore_threads, 16) \
    MAKE_OBSOLETE(M, Bool, optimize_duplicate_order_by_and_distinct, false) \
    MAKE_OBSOLETE(M, UInt64, parallel_replicas_min_number_of_granules_to_enable, 0) \
    MAKE_OBSOLETE(M, ParallelReplicasCustomKeyFilterType, parallel_replicas_custom_key_filter_type, ParallelReplicasCustomKeyFilterType::DEFAULT) \
    MAKE_OBSOLETE(M, Bool, query_plan_optimize_projection, true) \
    MAKE_OBSOLETE(M, Bool, query_cache_store_results_of_queries_with_nondeterministic_functions, false) \
    MAKE_OBSOLETE(M, Bool, allow_experimental_annoy_index, false) \
    MAKE_OBSOLETE(M, UInt64, max_threads_for_annoy_index_creation, 4) \
    MAKE_OBSOLETE(M, Int64, annoy_index_search_k_nodes, -1) \
    MAKE_OBSOLETE(M, Bool, allow_experimental_usearch_index, false) \
    MAKE_OBSOLETE(M, Bool, optimize_move_functions_out_of_any, false) \
    MAKE_OBSOLETE(M, Bool, allow_experimental_undrop_table_query, true) \
    MAKE_OBSOLETE(M, Bool, allow_experimental_s3queue, true) \
    MAKE_OBSOLETE(M, Bool, query_plan_optimize_primary_key, true) \
    MAKE_OBSOLETE(M, Bool, optimize_monotonous_functions_in_order_by, false) \
    MAKE_OBSOLETE(M, UInt64, http_max_chunk_size, 100_GiB) \
    MAKE_OBSOLETE(M, Bool, enable_deflate_qpl_codec, false) \

    /** The section above is for obsolete settings. Do not add anything there. */
#endif /// __CLION_IDE__

#define LIST_OF_SETTINGS(M, ALIAS)     \
    COMMON_SETTINGS(M, ALIAS)          \
    OBSOLETE_SETTINGS(M, ALIAS)        \
    FORMAT_FACTORY_SETTINGS(M, ALIAS)  \
    OBSOLETE_FORMAT_SETTINGS(M, ALIAS) \

// clang-format on

DECLARE_SETTINGS_TRAITS_ALLOW_CUSTOM_SETTINGS(SettingsTraits, LIST_OF_SETTINGS)
IMPLEMENT_SETTINGS_TRAITS(SettingsTraits, LIST_OF_SETTINGS)

/** Settings of query execution.
  * These settings go to users.xml.
  */
struct SettingsImpl : public BaseSettings<SettingsTraits>, public IHints<2>
{
    SettingsImpl() = default;

    /** Set multiple settings from "profile" (in server configuration file (users.xml), profiles contain groups of multiple settings).
        * The profile can also be set using the `set` functions, like the profile setting.
        */
    void setProfile(const String & profile_name, const Poco::Util::AbstractConfiguration & config);

    /// Load settings from configuration file, at "path" prefix in configuration.
    void loadSettingsFromConfig(const String & path, const Poco::Util::AbstractConfiguration & config);

    /// Dumps profile events to column of type Map(String, String)
    void dumpToMapColumn(IColumn * column, bool changed_only = true);

    /// Check that there is no user-level settings at the top level in config.
    /// This is a common source of mistake (user don't know where to write user-level setting).
    static void checkNoSettingNamesAtTopLevel(const Poco::Util::AbstractConfiguration & config, const String & config_path);

    std::vector<String> getAllRegisteredNames() const override;

    void set(std::string_view name, const Field & value) override;

private:
    void applyCompatibilitySetting(const String & compatibility);

    std::unordered_set<std::string_view> settings_changed_by_compatibility_setting;
};

/** Set the settings from the profile (in the server configuration, many settings can be listed in one profile).
    * The profile can also be set using the `set` functions, like the `profile` setting.
    */
void SettingsImpl::setProfile(const String & profile_name, const Poco::Util::AbstractConfiguration & config)
{
    String elem = "profiles." + profile_name;

    if (!config.has(elem))
        throw Exception(ErrorCodes::THERE_IS_NO_PROFILE, "There is no profile '{}' in configuration file.", profile_name);

    Poco::Util::AbstractConfiguration::Keys config_keys;
    config.keys(elem, config_keys);

    for (const std::string & key : config_keys)
    {
        if (key == "constraints")
            continue;
        if (key == "profile" || key.starts_with("profile["))   /// Inheritance of profiles from the current one.
            setProfile(config.getString(elem + "." + key), config);
        else
            set(key, config.getString(elem + "." + key));
    }
}

void SettingsImpl::loadSettingsFromConfig(const String & path, const Poco::Util::AbstractConfiguration & config)
{
    if (!config.has(path))
        throw Exception(ErrorCodes::NO_ELEMENTS_IN_CONFIG, "There is no path '{}' in configuration file.", path);

    Poco::Util::AbstractConfiguration::Keys config_keys;
    config.keys(path, config_keys);

    for (const std::string & key : config_keys)
    {
        set(key, config.getString(path + "." + key));
    }
}

void SettingsImpl::dumpToMapColumn(IColumn * column, bool changed_only)
{
    /// Convert ptr and make simple check
    auto * column_map = column ? &typeid_cast<ColumnMap &>(*column) : nullptr;
    if (!column_map)
        return;

    auto & offsets = column_map->getNestedColumn().getOffsets();
    auto & tuple_column = column_map->getNestedData();
    auto & key_column = tuple_column.getColumn(0);
    auto & value_column = tuple_column.getColumn(1);

    size_t size = 0;
    for (const auto & setting : all(changed_only ? SKIP_UNCHANGED : SKIP_NONE))
    {
        auto name = setting.getName();
        key_column.insertData(name.data(), name.size());
        value_column.insert(setting.getValueString());
        size++;
    }

    offsets.push_back(offsets.back() + size);
}

void SettingsImpl::checkNoSettingNamesAtTopLevel(const Poco::Util::AbstractConfiguration & config, const String & config_path)
{
    if (config.getBool("skip_check_for_incorrect_settings", false))
        return;

    SettingsImpl settings;
    for (const auto & setting : settings.all())
    {
        const auto & name = setting.getName();
        bool should_skip_check = name == "max_table_size_to_drop" || name == "max_partition_size_to_drop";
        if (config.has(name) && (setting.getTier() != SettingsTierType::OBSOLETE) && !should_skip_check)
        {
            throw Exception(ErrorCodes::UNKNOWN_ELEMENT_IN_CONFIG, "A setting '{}' appeared at top level in config {}."
                " But it is user-level setting that should be located in users.xml inside <profiles> section for specific profile."
                " You can add it to <profiles><default> if you want to change default value of this setting."
                " You can also disable the check - specify <skip_check_for_incorrect_settings>1</skip_check_for_incorrect_settings>"
                " in the main configuration file.",
                name, config_path);
        }
    }
}

std::vector<String> SettingsImpl::getAllRegisteredNames() const
{
    std::vector<String> all_settings;
    for (const auto & setting_field : all())
        all_settings.push_back(setting_field.getName());
    return all_settings;
}

void SettingsImpl::set(std::string_view name, const Field & value)
{
    if (name == "compatibility")
    {
        if (value.getType() != Field::Types::Which::String)
            throw Exception(ErrorCodes::BAD_ARGUMENTS, "Unexpected type of value for setting 'compatibility'. Expected String, got {}", value.getTypeName());
        applyCompatibilitySetting(value.safeGet<String>());
    }
    /// If we change setting that was changed by compatibility setting before
    /// we should remove it from settings_changed_by_compatibility_setting,
    /// otherwise the next time we will change compatibility setting
    /// this setting will be changed too (and we don't want it).
    else if (settings_changed_by_compatibility_setting.contains(name))
        settings_changed_by_compatibility_setting.erase(name);

    BaseSettings::set(name, value);
}

void SettingsImpl::applyCompatibilitySetting(const String & compatibility_value)
{
    /// First, revert all changes applied by previous compatibility setting
    for (const auto & setting_name : settings_changed_by_compatibility_setting)
        resetToDefault(setting_name);

    settings_changed_by_compatibility_setting.clear();
    /// If setting value is empty, we don't need to change settings
    if (compatibility_value.empty())
        return;

    ClickHouseVersion version(compatibility_value);
    const auto & settings_changes_history = getSettingsChangesHistory();
    /// Iterate through ClickHouse version in descending order and apply reversed
    /// changes for each version that is higher that version from compatibility setting
    for (auto it = settings_changes_history.rbegin(); it != settings_changes_history.rend(); ++it)
    {
        if (version >= it->first)
            break;

        /// Apply reversed changes from this version.
        for (const auto & change : it->second)
        {
            /// In case the alias is being used (e.g. use enable_analyzer) we must change the original setting
            auto final_name = SettingsTraits::resolveName(change.name);

            /// If this setting was changed manually, we don't change it
            if (isChanged(final_name) && !settings_changed_by_compatibility_setting.contains(final_name))
                continue;

            BaseSettings::set(final_name, change.previous_value);
            settings_changed_by_compatibility_setting.insert(final_name);
        }
    }
}

#define INITIALIZE_SETTING_EXTERN(TYPE, NAME, DEFAULT, DESCRIPTION, FLAGS) \
    Settings ## TYPE NAME = & SettingsImpl :: NAME;

namespace Setting
{
    LIST_OF_SETTINGS(INITIALIZE_SETTING_EXTERN, SKIP_ALIAS)
}

#undef INITIALIZE_SETTING_EXTERN

Settings::Settings()
    : impl(std::make_unique<SettingsImpl>())
{}

Settings::Settings(const Settings & settings)
    : impl(std::make_unique<SettingsImpl>(*settings.impl))
{}

Settings::Settings(Settings && settings) noexcept
    : impl(std::make_unique<SettingsImpl>(std::move(*settings.impl)))
{}

Settings::~Settings() = default;

Settings & Settings::operator=(const Settings & other)
{
    *impl = *other.impl;
    return *this;
}

bool Settings::operator==(const Settings & other) const
{
    return *impl == *other.impl;
}

COMMON_SETTINGS_SUPPORTED_TYPES(Settings, IMPLEMENT_SETTING_SUBSCRIPT_OPERATOR)

bool Settings::has(std::string_view name) const
{
    return impl->has(name);
}

bool Settings::isChanged(std::string_view name) const
{
    return impl->isChanged(name);
}

bool Settings::tryGet(std::string_view name, Field & value) const
{
    return impl->tryGet(name, value);
}

Field Settings::get(std::string_view name) const
{
    return impl->get(name);
}

void Settings::set(std::string_view name, const Field & value)
{
    impl->set(name, value);
}

void Settings::setDefaultValue(std::string_view name)
{
    impl->resetToDefault(name);
}

std::vector<String> Settings::getHints(const String & name) const
{
    return impl->getHints(name);
}

String Settings::toString() const
{
    return impl->toString();
}

SettingsChanges Settings::changes() const
{
    return impl->changes();
}

void Settings::applyChanges(const SettingsChanges & changes)
{
    impl->applyChanges(changes);
}

std::vector<std::string_view> Settings::getAllRegisteredNames() const
{
    std::vector<std::string_view> setting_names;
    for (const auto & setting : impl->all())
    {
        setting_names.emplace_back(setting.getName());
    }
    return setting_names;
}

std::vector<std::string_view> Settings::getChangedAndObsoleteNames() const
{
    std::vector<std::string_view> setting_names;
    for (const auto & setting : impl->allChanged())
    {
        if (setting.getTier() == SettingsTierType::OBSOLETE)
            setting_names.emplace_back(setting.getName());
    }
    return setting_names;
}

std::vector<std::string_view> Settings::getUnchangedNames() const
{
    std::vector<std::string_view> setting_names;
    for (const auto & setting : impl->allUnchanged())
    {
        setting_names.emplace_back(setting.getName());
    }
    return setting_names;
}

void Settings::dumpToSystemSettingsColumns(MutableColumnsAndConstraints & params) const
{
    MutableColumns & res_columns = params.res_columns;

    const auto fill_data_for_setting = [&](std::string_view setting_name, const auto & setting)
    {
        res_columns[1]->insert(setting.getValueString());
        res_columns[2]->insert(setting.isValueChanged());

        /// Trim starting/ending newline.
        std::string_view doc = setting.getDescription();
        if (!doc.empty() && doc[0] == '\n')
            doc = doc.substr(1);
        if (!doc.empty() && doc[doc.length() - 1] == '\n')
            doc = doc.substr(0, doc.length() - 1);

        res_columns[3]->insert(doc);

        Field min, max;
        SettingConstraintWritability writability = SettingConstraintWritability::WRITABLE;
        params.constraints.get(*this, setting_name, min, max, writability);

        /// These two columns can accept strings only.
        if (!min.isNull())
            min = Settings::valueToStringUtil(setting_name, min);
        if (!max.isNull())
            max = Settings::valueToStringUtil(setting_name, max);

        res_columns[4]->insert(min);
        res_columns[5]->insert(max);
        res_columns[6]->insert(writability == SettingConstraintWritability::CONST);
        res_columns[7]->insert(setting.getTypeName());
        res_columns[8]->insert(setting.getDefaultValueString());
        res_columns[10]->insert(setting.getTier() == SettingsTierType::OBSOLETE);
        res_columns[11]->insert(setting.getTier());
    };

    const auto & settings_to_aliases = SettingsImpl::Traits::settingsToAliases();
    for (const auto & setting : impl->all())
    {
        const auto & setting_name = setting.getName();
        res_columns[0]->insert(setting_name);

        fill_data_for_setting(setting_name, setting);
        res_columns[9]->insert("");

        if (auto it = settings_to_aliases.find(setting_name); it != settings_to_aliases.end())
        {
            for (const auto alias : it->second)
            {
                res_columns[0]->insert(alias);
                fill_data_for_setting(alias, setting);
                res_columns[9]->insert(setting_name);
            }
        }
    }
}

void Settings::dumpToMapColumn(IColumn * column, bool changed_only) const
{
    impl->dumpToMapColumn(column, changed_only);
}

NameToNameMap Settings::toNameToNameMap() const
{
    NameToNameMap query_parameters;
    for (const auto & param : *impl)
    {
        std::string value;
        ReadBufferFromOwnString buf(param.getValueString());
        readQuoted(value, buf);
        query_parameters.emplace(param.getName(), value);
    }
    return query_parameters;
}

void Settings::write(WriteBuffer & out, SettingsWriteFormat format) const
{
    impl->write(out, format);
}

void Settings::read(ReadBuffer & in, SettingsWriteFormat format)
{
    impl->read(in, format);
}

void Settings::addToProgramOptions(boost::program_options::options_description & options)
{
    addProgramOptions(*impl, options);
}

void Settings::addToProgramOptions(std::string_view setting_name, boost::program_options::options_description & options)
{
    const auto & accessor = SettingsImpl::Traits::Accessor::instance();
    size_t index = accessor.find(setting_name);
    chassert(index != static_cast<size_t>(-1));
    auto on_program_option = boost::function1<void, const std::string &>(
            [this, setting_name](const std::string & value)
            {
                this->set(setting_name, value);
            });
    options.add(boost::shared_ptr<boost::program_options::option_description>(new boost::program_options::option_description(
            setting_name.data(), boost::program_options::value<std::string>()->composing()->notifier(on_program_option), accessor.getDescription(index)))); // NOLINT
}

void Settings::addToProgramOptionsAsMultitokens(boost::program_options::options_description & options) const
{
    addProgramOptionsAsMultitokens(*impl, options);
}

void Settings::addToClientOptions(Poco::Util::LayeredConfiguration &config, const boost::program_options::variables_map &options, bool repeated_settings) const
{
    for (const auto & setting : impl->all())
    {
        const auto & name = setting.getName();
        if (options.count(name))
        {
            if (repeated_settings)
                config.setString(name, options[name].as<Strings>().back());
            else
                config.setString(name, options[name].as<String>());
        }
    }
}

Field Settings::castValueUtil(std::string_view name, const Field & value)
{
    return SettingsImpl::castValueUtil(name, value);
}

String Settings::valueToStringUtil(std::string_view name, const Field & value)
{
    return SettingsImpl::valueToStringUtil(name, value);
}

Field Settings::stringToValueUtil(std::string_view name, const String & str)
{
    return SettingsImpl::stringToValueUtil(name, str);
}

bool Settings::hasBuiltin(std::string_view name)
{
    return SettingsImpl::hasBuiltin(name);
}

std::string_view Settings::resolveName(std::string_view name)
{
    return SettingsImpl::Traits::resolveName(name);
}

void Settings::checkNoSettingNamesAtTopLevel(const Poco::Util::AbstractConfiguration & config, const String & config_path)
{
    SettingsImpl::checkNoSettingNamesAtTopLevel(config, config_path);
}

}<|MERGE_RESOLUTION|>--- conflicted
+++ resolved
@@ -874,9 +874,6 @@
     DECLARE(Bool, allow_suspicious_primary_key, false, R"(
 Allow suspicious `PRIMARY KEY`/`ORDER BY` for MergeTree (i.e. SimpleAggregateFunction).
 )", 0) \
-<<<<<<< HEAD
-    DECLARE(Bool, compile_expressions, true, R"(
-=======
     DECLARE(Bool, allow_suspicious_types_in_group_by, false, R"(
 Allows or restricts using [Variant](../../sql-reference/data-types/variant.md) and [Dynamic](../../sql-reference/data-types/dynamic.md) types in GROUP BY keys.
 )", 0) \
@@ -884,7 +881,6 @@
 Allows or restricts using [Variant](../../sql-reference/data-types/variant.md) and [Dynamic](../../sql-reference/data-types/dynamic.md) types in ORDER BY keys.
 )", 0) \
     DECLARE(Bool, compile_expressions, false, R"(
->>>>>>> 89ca45a2
 Compile some scalar functions and operators to native code. Due to a bug in the LLVM compiler infrastructure, on AArch64 machines, it is known to lead to a nullptr dereference and, consequently, server crash. Do not enable this setting.
 )", 0) \
     DECLARE(UInt64, min_count_to_compile_expression, 1, R"(
