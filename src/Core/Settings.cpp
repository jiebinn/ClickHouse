#include <Columns/ColumnArray.h>
#include <Columns/ColumnMap.h>
#include <Core/BaseSettings.h>
#include <Core/BaseSettingsFwdMacros.h>
#include <Core/BaseSettingsProgramOptions.h>
#include <Core/FormatFactorySettingsDeclaration.h>
#include <Core/Settings.h>
#include <Core/SettingsChangesHistory.h>
#include <Core/SettingsEnums.h>
#include <Core/SettingsFields.h>
#include <IO/ReadBufferFromString.h>
#include <IO/S3Defines.h>
#include <Storages/System/MutableColumnsAndConstraints.h>
#include <base/types.h>
#include <Common/NamePrompter.h>
#include <Common/typeid_cast.h>

#include <boost/program_options.hpp>
#include <Poco/Util/AbstractConfiguration.h>
#include <Poco/Util/Application.h>

#include <cstring>

namespace DB
{

namespace ErrorCodes
{
    extern const int THERE_IS_NO_PROFILE;
    extern const int NO_ELEMENTS_IN_CONFIG;
    extern const int UNKNOWN_ELEMENT_IN_CONFIG;
    extern const int BAD_ARGUMENTS;
}

/** List of settings: type, name, default value, description, flags
  *
  * This looks rather inconvenient. It is done that way to avoid repeating settings in different places.
  * Note: as an alternative, we could implement settings to be completely dynamic in the form of the map: String -> Field,
  *  but we are not going to do it, because settings are used everywhere as static struct fields.
  *
  * `flags` can be either 0 or IMPORTANT.
  * A setting is "IMPORTANT" if it affects the results of queries and can't be ignored by older versions.
  *
  * When adding new or changing existing settings add them to the settings changes history in SettingsChangesHistory.h
  * for tracking settings changes in different versions and for special `compatibility` settings to work correctly.
  */

// clang-format off
#if defined(__CLION_IDE__)
/// CLion freezes for a minute every time it processes this
#define COMMON_SETTINGS(M, ALIAS)
#define OBSOLETE_SETTINGS(M, ALIAS)
#else
#define COMMON_SETTINGS(M, ALIAS) \
<<<<<<< HEAD
    M(Dialect, dialect, Dialect::clickhouse, "Which dialect will be used to parse query", 0)\
    M(UInt64, min_compress_block_size, 65536, "The actual size of the block to compress, if the uncompressed data is less than max_compress_block_size, is no less than this value and no less than the volume of data for one mark.", 0) \
    M(UInt64, max_compress_block_size, 1048576, "The maximum size of blocks of uncompressed data before compressing for writing to a table.", 0) \
    M(UInt64, max_block_size, DEFAULT_BLOCK_SIZE, "Maximum block size in rows for reading", 0) \
    M(UInt64, max_insert_block_size, DEFAULT_INSERT_BLOCK_SIZE, "The maximum block size for insertion, if we control the creation of blocks for insertion.", 0) \
    M(UInt64, min_insert_block_size_rows, DEFAULT_INSERT_BLOCK_SIZE, "Squash blocks passed to INSERT query to specified size in rows, if blocks are not big enough.", 0) \
    M(UInt64, min_insert_block_size_bytes, (DEFAULT_INSERT_BLOCK_SIZE * 256), "Squash blocks passed to INSERT query to a specified size in bytes if blocks are not big enough.", 0) \
    M(UInt64, min_insert_block_size_rows_for_materialized_views, 0, "Like min_insert_block_size_rows, but applied only during pushing to MATERIALIZED VIEW (default: min_insert_block_size_rows)", 0) \
    M(UInt64, min_insert_block_size_bytes_for_materialized_views, 0, "Like min_insert_block_size_bytes, but applied only during pushing to MATERIALIZED VIEW (default: min_insert_block_size_bytes)", 0) \
    M(UInt64, min_external_table_block_size_rows, DEFAULT_INSERT_BLOCK_SIZE, "Squash blocks passed to external table to specified size in rows, if blocks are not big enough.", 0) \
    M(UInt64, min_external_table_block_size_bytes, (DEFAULT_INSERT_BLOCK_SIZE * 256), "Squash blocks passed to the external table to a specified size in bytes, if blocks are not big enough.", 0) \
    M(UInt64, max_joined_block_size_rows, DEFAULT_BLOCK_SIZE, "Maximum block size for JOIN result (if join algorithm supports it). 0 means unlimited.", 0) \
    M(UInt64, max_insert_threads, 0, "The maximum number of threads to execute the INSERT SELECT query. Values 0 or 1 mean that INSERT SELECT is not run in parallel. Higher values will lead to higher memory usage. Parallel INSERT SELECT has effect only if the SELECT part is run on parallel, see 'max_threads' setting.", 0) \
    M(UInt64, max_insert_delayed_streams_for_parallel_write, 0, "The maximum number of streams (columns) to delay final part flush. Default - auto (1000 in case of underlying storage supports parallel write, for example S3 and disabled otherwise)", 0) \
    M(MaxThreads, max_final_threads, 0, "The maximum number of threads to read from table with FINAL.", 0) \
    M(UInt64, max_threads_for_indexes, 0, "The maximum number of threads process indices.", 0) \
    M(MaxThreads, max_threads, 0, "The maximum number of threads to execute the request. By default, it is determined automatically.", 0) \
    M(Bool, use_concurrency_control, true, "Respect the server's concurrency control (see the `concurrent_threads_soft_limit_num` and `concurrent_threads_soft_limit_ratio_to_cores` global server settings). If disabled, it allows using a larger number of threads even if the server is overloaded (not recommended for normal usage, and needed mostly for tests).", 0) \
    M(MaxThreads, max_download_threads, 4, "The maximum number of threads to download data (e.g. for URL engine).", 0) \
    M(MaxThreads, max_parsing_threads, 0, "The maximum number of threads to parse data in input formats that support parallel parsing. By default, it is determined automatically", 0) \
    M(UInt64, max_download_buffer_size, 10*1024*1024, "The maximal size of buffer for parallel downloading (e.g. for URL engine) per each thread.", 0) \
    M(UInt64, max_read_buffer_size, DBMS_DEFAULT_BUFFER_SIZE, "The maximum size of the buffer to read from the filesystem.", 0) \
    M(UInt64, max_read_buffer_size_local_fs, 128*1024, "The maximum size of the buffer to read from local filesystem. If set to 0 then max_read_buffer_size will be used.", 0) \
    M(UInt64, max_read_buffer_size_remote_fs, 0, "The maximum size of the buffer to read from remote filesystem. If set to 0 then max_read_buffer_size will be used.", 0) \
    M(UInt64, max_distributed_connections, 1024, "The maximum number of connections for distributed processing of one query (should be greater than max_threads).", 0) \
    M(UInt64, max_query_size, DBMS_DEFAULT_MAX_QUERY_SIZE, "The maximum number of bytes of a query string parsed by the SQL parser. Data in the VALUES clause of INSERT queries is processed by a separate stream parser (that consumes O(1) RAM) and not affected by this restriction.", 0) \
    M(UInt64, interactive_delay, 100000, "The interval in microseconds to check if the request is cancelled, and to send progress info.", 0) \
    M(Seconds, connect_timeout, DBMS_DEFAULT_CONNECT_TIMEOUT_SEC, "Connection timeout if there are no replicas.", 0) \
    M(Milliseconds, handshake_timeout_ms, 10000, "Timeout for receiving HELLO packet from replicas.", 0) \
    M(Milliseconds, connect_timeout_with_failover_ms, 1000, "Connection timeout for selecting first healthy replica.", 0) \
    M(Milliseconds, connect_timeout_with_failover_secure_ms, 1000, "Connection timeout for selecting first healthy replica (for secure connections).", 0) \
    M(Seconds, receive_timeout, DBMS_DEFAULT_RECEIVE_TIMEOUT_SEC, "Timeout for receiving data from the network, in seconds. If no bytes were received in this interval, the exception is thrown. If you set this setting on the client, the 'send_timeout' for the socket will also be set on the corresponding connection end on the server.", 0) \
    M(Seconds, send_timeout, DBMS_DEFAULT_SEND_TIMEOUT_SEC, "Timeout for sending data to the network, in seconds. If a client needs to send some data but is not able to send any bytes in this interval, the exception is thrown. If you set this setting on the client, the 'receive_timeout' for the socket will also be set on the corresponding connection end on the server.", 0) \
    M(Seconds, tcp_keep_alive_timeout, DEFAULT_TCP_KEEP_ALIVE_TIMEOUT /* less than DBMS_DEFAULT_RECEIVE_TIMEOUT_SEC */, "The time in seconds the connection needs to remain idle before TCP starts sending keepalive probes", 0) \
    M(Milliseconds, hedged_connection_timeout_ms, 50, "Connection timeout for establishing connection with replica for Hedged requests", 0) \
    M(Milliseconds, receive_data_timeout_ms, 2000, "Connection timeout for receiving first packet of data or packet with positive progress from replica", 0) \
    M(Bool, use_hedged_requests, true, "Use hedged requests for distributed queries", 0) \
    M(Bool, allow_changing_replica_until_first_data_packet, false, "Allow HedgedConnections to change replica until receiving first data packet", 0) \
    M(Milliseconds, queue_max_wait_ms, 0, "The wait time in the request queue, if the number of concurrent requests exceeds the maximum.", 0) \
    M(Milliseconds, connection_pool_max_wait_ms, 0, "The wait time when the connection pool is full.", 0) \
    M(Milliseconds, replace_running_query_max_wait_ms, 5000, "The wait time for running query with the same query_id to finish when setting 'replace_running_query' is active.", 0) \
    M(Milliseconds, kafka_max_wait_ms, 5000, "The wait time for reading from Kafka before retry.", 0) \
    M(Milliseconds, rabbitmq_max_wait_ms, 5000, "The wait time for reading from RabbitMQ before retry.", 0) \
    M(UInt64, poll_interval, DBMS_DEFAULT_POLL_INTERVAL, "Block at the query wait loop on the server for the specified number of seconds.", 0) \
    M(UInt64, idle_connection_timeout, 3600, "Close idle TCP connections after specified number of seconds.", 0) \
    M(UInt64, distributed_connections_pool_size, 1024, "Maximum number of connections with one remote server in the pool.", 0) \
    M(UInt64, connections_with_failover_max_tries, 3, "The maximum number of attempts to connect to replicas.", 0) \
    M(UInt64, s3_strict_upload_part_size, S3::DEFAULT_STRICT_UPLOAD_PART_SIZE, "The exact size of part to upload during multipart upload to S3 (some implementations does not supports variable size parts).", 0) \
    M(UInt64, azure_strict_upload_part_size, 0, "The exact size of part to upload during multipart upload to Azure blob storage.", 0) \
    M(UInt64, azure_max_blocks_in_multipart_upload, 50000, "Maximum number of blocks in multipart upload for Azure.", 0) \
    M(UInt64, s3_min_upload_part_size, S3::DEFAULT_MIN_UPLOAD_PART_SIZE, "The minimum size of part to upload during multipart upload to S3.", 0) \
    M(UInt64, s3_max_upload_part_size, S3::DEFAULT_MAX_UPLOAD_PART_SIZE, "The maximum size of part to upload during multipart upload to S3.", 0) \
    M(UInt64, azure_min_upload_part_size, 16*1024*1024, "The minimum size of part to upload during multipart upload to Azure blob storage.", 0) \
    M(UInt64, azure_max_upload_part_size, 5ull*1024*1024*1024, "The maximum size of part to upload during multipart upload to Azure blob storage.", 0) \
    M(UInt64, s3_upload_part_size_multiply_factor, S3::DEFAULT_UPLOAD_PART_SIZE_MULTIPLY_FACTOR, "Multiply s3_min_upload_part_size by this factor each time s3_multiply_parts_count_threshold parts were uploaded from a single write to S3.", 0) \
    M(UInt64, s3_upload_part_size_multiply_parts_count_threshold, S3::DEFAULT_UPLOAD_PART_SIZE_MULTIPLY_PARTS_COUNT_THRESHOLD, "Each time this number of parts was uploaded to S3, s3_min_upload_part_size is multiplied by s3_upload_part_size_multiply_factor.", 0) \
    M(UInt64, s3_max_part_number, S3::DEFAULT_MAX_PART_NUMBER, "Maximum part number number for s3 upload part.", 0) \
    M(UInt64, s3_max_single_operation_copy_size, S3::DEFAULT_MAX_SINGLE_OPERATION_COPY_SIZE, "Maximum size for a single copy operation in s3", 0) \
    M(UInt64, azure_upload_part_size_multiply_factor, 2, "Multiply azure_min_upload_part_size by this factor each time azure_multiply_parts_count_threshold parts were uploaded from a single write to Azure blob storage.", 0) \
    M(UInt64, azure_upload_part_size_multiply_parts_count_threshold, 500, "Each time this number of parts was uploaded to Azure blob storage, azure_min_upload_part_size is multiplied by azure_upload_part_size_multiply_factor.", 0) \
    M(UInt64, s3_max_inflight_parts_for_one_file, S3::DEFAULT_MAX_INFLIGHT_PARTS_FOR_ONE_FILE, "The maximum number of a concurrent loaded parts in multipart upload request. 0 means unlimited.", 0) \
    M(UInt64, azure_max_inflight_parts_for_one_file, 20, "The maximum number of a concurrent loaded parts in multipart upload request. 0 means unlimited.", 0) \
    M(UInt64, s3_max_single_part_upload_size, S3::DEFAULT_MAX_SINGLE_PART_UPLOAD_SIZE, "The maximum size of object to upload using singlepart upload to S3.", 0) \
    M(UInt64, azure_max_single_part_upload_size, 100*1024*1024, "The maximum size of object to upload using singlepart upload to Azure blob storage.", 0)                                                                             \
    M(UInt64, azure_max_single_part_copy_size, 256*1024*1024, "The maximum size of object to copy using single part copy to Azure blob storage.", 0) \
    M(UInt64, s3_max_single_read_retries, S3::DEFAULT_MAX_SINGLE_READ_TRIES, "The maximum number of retries during single S3 read.", 0) \
    M(UInt64, azure_max_single_read_retries, 4, "The maximum number of retries during single Azure blob storage read.", 0) \
    M(UInt64, azure_max_unexpected_write_error_retries, 4, "The maximum number of retries in case of unexpected errors during Azure blob storage write", 0) \
    M(UInt64, s3_max_unexpected_write_error_retries, S3::DEFAULT_MAX_UNEXPECTED_WRITE_ERROR_RETRIES, "The maximum number of retries in case of unexpected errors during S3 write.", 0) \
    M(UInt64, s3_max_redirects, S3::DEFAULT_MAX_REDIRECTS, "Max number of S3 redirects hops allowed.", 0) \
    M(UInt64, s3_max_connections, S3::DEFAULT_MAX_CONNECTIONS, "The maximum number of connections per server.", 0) \
    M(UInt64, s3_max_get_rps, 0, "Limit on S3 GET request per second rate before throttling. Zero means unlimited.", 0) \
    M(UInt64, s3_max_get_burst, 0, "Max number of requests that can be issued simultaneously before hitting request per second limit. By default (0) equals to `s3_max_get_rps`", 0) \
    M(UInt64, s3_max_put_rps, 0, "Limit on S3 PUT request per second rate before throttling. Zero means unlimited.", 0) \
    M(UInt64, s3_max_put_burst, 0, "Max number of requests that can be issued simultaneously before hitting request per second limit. By default (0) equals to `s3_max_put_rps`", 0) \
    M(UInt64, s3_list_object_keys_size, S3::DEFAULT_LIST_OBJECT_KEYS_SIZE, "Maximum number of files that could be returned in batch by ListObject request", 0) \
    M(Bool, s3_use_adaptive_timeouts, S3::DEFAULT_USE_ADAPTIVE_TIMEOUTS, "When adaptive timeouts are enabled first two attempts are made with low receive and send timeout", 0) \
    M(UInt64, azure_list_object_keys_size, 1000, "Maximum number of files that could be returned in batch by ListObject request", 0) \
    M(Bool, s3_truncate_on_insert, false, "Enables or disables truncate before insert in s3 engine tables.", 0) \
    M(Bool, azure_truncate_on_insert, false, "Enables or disables truncate before insert in azure engine tables.", 0) \
    M(Bool, s3_create_new_file_on_insert, false, "Enables or disables creating a new file on each insert in s3 engine tables", 0) \
    M(Bool, s3_skip_empty_files, false, "Allow to skip empty files in s3 table engine", 0) \
    M(Bool, azure_create_new_file_on_insert, false, "Enables or disables creating a new file on each insert in azure engine tables", 0) \
    M(Bool, s3_check_objects_after_upload, false, "Check each uploaded object to s3 with head request to be sure that upload was successful", 0) \
    M(Bool, s3_allow_parallel_part_upload, true, "Use multiple threads for s3 multipart upload. It may lead to slightly higher memory usage", 0) \
    M(Bool, azure_allow_parallel_part_upload, true, "Use multiple threads for azure multipart upload.", 0) \
    M(Bool, s3_throw_on_zero_files_match, false, "Throw an error, when ListObjects request cannot match any files", 0) \
    M(Bool, hdfs_throw_on_zero_files_match, false, "Throw an error, when ListObjects request cannot match any files", 0) \
    M(Bool, azure_throw_on_zero_files_match, false, "Throw an error, when ListObjects request cannot match any files", 0) \
    M(Bool, s3_ignore_file_doesnt_exist, false, "Return 0 rows when the requested files don't exist, instead of throwing an exception in S3 table engine", 0) \
    M(Bool, hdfs_ignore_file_doesnt_exist, false, "Return 0 rows when the requested files don't exist, instead of throwing an exception in HDFS table engine", 0) \
    M(Bool, azure_ignore_file_doesnt_exist, false, "Return 0 rows when the requested files don't exist, instead of throwing an exception in AzureBlobStorage table engine", 0) \
    M(UInt64, azure_sdk_max_retries, 10, "Maximum number of retries in azure sdk", 0) \
    M(UInt64, azure_sdk_retry_initial_backoff_ms, 10, "Minimal backoff between retries in azure sdk", 0) \
    M(UInt64, azure_sdk_retry_max_backoff_ms, 1000, "Maximal backoff between retries in azure sdk", 0) \
    M(Bool, s3_validate_request_settings, true, "Validate S3 request settings", 0) \
    M(Bool, s3_disable_checksum, S3::DEFAULT_DISABLE_CHECKSUM, "Do not calculate a checksum when sending a file to S3. This speeds up writes by avoiding excessive processing passes on a file. It is mostly safe as the data of MergeTree tables is checksummed by ClickHouse anyway, and when S3 is accessed with HTTPS, the TLS layer already provides integrity while transferring through the network. While additional checksums on S3 give defense in depth.", 0) \
    M(UInt64, s3_retry_attempts, S3::DEFAULT_RETRY_ATTEMPTS, "Setting for Aws::Client::RetryStrategy, Aws::Client does retries itself, 0 means no retries", 0) \
    M(UInt64, s3_request_timeout_ms, S3::DEFAULT_REQUEST_TIMEOUT_MS, "Idleness timeout for sending and receiving data to/from S3. Fail if a single TCP read or write call blocks for this long.", 0) \
    M(UInt64, s3_connect_timeout_ms, S3::DEFAULT_CONNECT_TIMEOUT_MS, "Connection timeout for host from s3 disks.", 0) \
    M(Bool, enable_s3_requests_logging, false, "Enable very explicit logging of S3 requests. Makes sense for debug only.", 0) \
    M(String, s3queue_default_zookeeper_path, "/clickhouse/s3queue/", "Default zookeeper path prefix for S3Queue engine", 0) \
    M(Bool, s3queue_enable_logging_to_s3queue_log, false, "Enable writing to system.s3queue_log. The value can be overwritten per table with table settings", 0) \
    M(UInt64, hdfs_replication, 0, "The actual number of replications can be specified when the hdfs file is created.", 0) \
    M(Bool, hdfs_truncate_on_insert, false, "Enables or disables truncate before insert in s3 engine tables", 0) \
    M(Bool, hdfs_create_new_file_on_insert, false, "Enables or disables creating a new file on each insert in hdfs engine tables", 0) \
    M(Bool, hdfs_skip_empty_files, false, "Allow to skip empty files in hdfs table engine", 0) \
    M(Bool, azure_skip_empty_files, false, "Allow to skip empty files in azure table engine", 0) \
    M(UInt64, hsts_max_age, 0, "Expired time for HSTS. 0 means disable HSTS.", 0) \
    M(Bool, extremes, false, "Calculate minimums and maximums of the result columns. They can be output in JSON-formats.", IMPORTANT) \
    M(Bool, use_uncompressed_cache, false, "Whether to use the cache of uncompressed blocks.", 0) \
    M(Bool, replace_running_query, false, "Whether the running request should be canceled with the same id as the new one.", 0) \
    M(UInt64, max_remote_read_network_bandwidth, 0, "The maximum speed of data exchange over the network in bytes per second for read.", 0) \
    M(UInt64, max_remote_write_network_bandwidth, 0, "The maximum speed of data exchange over the network in bytes per second for write.", 0) \
    M(UInt64, max_local_read_bandwidth, 0, "The maximum speed of local reads in bytes per second.", 0) \
    M(UInt64, max_local_write_bandwidth, 0, "The maximum speed of local writes in bytes per second.", 0) \
    M(Bool, stream_like_engine_allow_direct_select, false, "Allow direct SELECT query for Kafka, RabbitMQ, FileLog, Redis Streams, and NATS engines. In case there are attached materialized views, SELECT query is not allowed even if this setting is enabled.", 0) \
    M(String, stream_like_engine_insert_queue, "", "When stream-like engine reads from multiple queues, the user will need to select one queue to insert into when writing. Used by Redis Streams and NATS.", 0) \
    M(Bool, dictionary_validate_primary_key_type, false, "Validate primary key type for dictionaries. By default id type for simple layouts will be implicitly converted to UInt64.", 0) \
    M(Bool, distributed_insert_skip_read_only_replicas, false, "If true, INSERT into Distributed will skip read-only replicas.", 0) \
    M(Bool, distributed_foreground_insert, false, "If the setting is enabled, insert query into distributed waits until data are sent to all nodes in a cluster. \n\nEnables or disables synchronous data insertion into a `Distributed` table.\n\nBy default, when inserting data into a Distributed table, the ClickHouse server sends data to cluster nodes in the background. When `distributed_foreground_insert` = 1, the data is processed synchronously, and the `INSERT` operation succeeds only after all the data is saved on all shards (at least one replica for each shard if `internal_replication` is true).", 0) ALIAS(insert_distributed_sync) \
    M(UInt64, distributed_background_insert_timeout, 0, "Timeout for insert query into distributed. Setting is used only with insert_distributed_sync enabled. Zero value means no timeout.", 0) ALIAS(insert_distributed_timeout) \
    M(Milliseconds, distributed_background_insert_sleep_time_ms, 100, "Sleep time for background INSERTs into Distributed, in case of any errors delay grows exponentially.", 0) ALIAS(distributed_directory_monitor_sleep_time_ms) \
    M(Milliseconds, distributed_background_insert_max_sleep_time_ms, 30000, "Maximum sleep time for background INSERTs into Distributed, it limits exponential growth too.", 0) ALIAS(distributed_directory_monitor_max_sleep_time_ms) \
    \
    M(Bool, distributed_background_insert_batch, false, "Should background INSERTs into Distributed be batched into bigger blocks.", 0) ALIAS(distributed_directory_monitor_batch_inserts) \
    M(Bool, distributed_background_insert_split_batch_on_failure, false, "Should batches of the background INSERT into Distributed be split into smaller batches in case of failures.", 0) ALIAS(distributed_directory_monitor_split_batch_on_failure) \
    \
    M(Bool, optimize_move_to_prewhere, true, "Allows disabling WHERE to PREWHERE optimization in SELECT queries from MergeTree.", 0) \
    M(Bool, optimize_move_to_prewhere_if_final, false, "If the query has `FINAL`, the optimization `move_to_prewhere` is not always correct and it is enabled only if both settings `optimize_move_to_prewhere` and `optimize_move_to_prewhere_if_final` are turned on", 0) \
    M(Bool, move_all_conditions_to_prewhere, true, "Move all viable conditions from WHERE to PREWHERE", 0) \
    M(Bool, enable_multiple_prewhere_read_steps, true, "Move more conditions from WHERE to PREWHERE and do reads from disk and filtering in multiple steps if there are multiple conditions combined with AND", 0) \
    M(Bool, move_primary_key_columns_to_end_of_prewhere, true, "Move PREWHERE conditions containing primary key columns to the end of AND chain. It is likely that these conditions are taken into account during primary key analysis and thus will not contribute a lot to PREWHERE filtering.", 0) \
    \
    M(UInt64, alter_sync, 1, "Wait for actions to manipulate the partitions. 0 - do not wait, 1 - wait for execution only of itself, 2 - wait for everyone.", 0) ALIAS(replication_alter_partitions_sync) \
    M(Int64, replication_wait_for_inactive_replica_timeout, 120, "Wait for inactive replica to execute ALTER/OPTIMIZE. Time in seconds, 0 - do not wait, negative - wait for unlimited time.", 0) \
    M(Bool, alter_move_to_space_execute_async, false, "Execute ALTER TABLE MOVE ... TO [DISK|VOLUME] asynchronously", 0) \
    \
    M(LoadBalancing, load_balancing, LoadBalancing::RANDOM, "Which replicas (among healthy replicas) to preferably send a query to (on the first attempt) for distributed processing.", 0) \
    M(UInt64, load_balancing_first_offset, 0, "Which replica to preferably send a query when FIRST_OR_RANDOM load balancing strategy is used.", 0) \
    \
    M(TotalsMode, totals_mode, TotalsMode::AFTER_HAVING_EXCLUSIVE, "How to calculate TOTALS when HAVING is present, as well as when max_rows_to_group_by and group_by_overflow_mode = ‘any’ are present.", IMPORTANT) \
    M(Float, totals_auto_threshold, 0.5, "The threshold for totals_mode = 'auto'.", 0) \
    \
    M(Bool, allow_suspicious_low_cardinality_types, false, "In CREATE TABLE statement allows specifying LowCardinality modifier for types of small fixed size (8 or less). Enabling this may increase merge times and memory consumption.", 0) \
    M(Bool, allow_suspicious_fixed_string_types, false, "In CREATE TABLE statement allows creating columns of type FixedString(n) with n > 256. FixedString with length >= 256 is suspicious and most likely indicates a misuse", 0) \
    M(Bool, allow_suspicious_indices, false, "Reject primary/secondary indexes and sorting keys with identical expressions", 0) \
    M(Bool, allow_suspicious_ttl_expressions, false, "Reject TTL expressions that don't depend on any of table's columns. It indicates a user error most of the time.", 0) \
    M(Bool, allow_suspicious_variant_types, false, "In CREATE TABLE statement allows specifying Variant type with similar variant types (for example, with different numeric or date types). Enabling this setting may introduce some ambiguity when working with values with similar types.", 0) \
    M(Bool, allow_suspicious_primary_key, false, "Forbid suspicious PRIMARY KEY/ORDER BY for MergeTree (i.e. SimpleAggregateFunction)", 0) \
    M(Bool, allow_suspicious_types_in_group_by, false, "Allow suspicious types like Variant/Dynamic in GROUP BY clause", 0) \
    M(Bool, allow_suspicious_types_in_order_by, false, "Allow suspicious types like Variant/Dynamic in ORDER BY clause", 0) \
    M(Bool, compile_expressions, false, "Compile some scalar functions and operators to native code. Due to a bug in the LLVM compiler infrastructure, on AArch64 machines, it is known to lead to a nullptr dereference and, consequently, server crash. Do not enable this setting.", 0) \
    M(UInt64, min_count_to_compile_expression, 3, "The number of identical expressions before they are JIT-compiled", 0) \
    M(Bool, compile_aggregate_expressions, true, "Compile aggregate functions to native code.", 0) \
    M(UInt64, min_count_to_compile_aggregate_expression, 3, "The number of identical aggregate expressions before they are JIT-compiled", 0) \
    M(Bool, compile_sort_description, true, "Compile sort description to native code.", 0) \
    M(UInt64, min_count_to_compile_sort_description, 3, "The number of identical sort descriptions before they are JIT-compiled", 0) \
    M(UInt64, group_by_two_level_threshold, 100000, "From what number of keys, a two-level aggregation starts. 0 - the threshold is not set.", 0) \
    M(UInt64, group_by_two_level_threshold_bytes, 50000000, "From what size of the aggregation state in bytes, a two-level aggregation begins to be used. 0 - the threshold is not set. Two-level aggregation is used when at least one of the thresholds is triggered.", 0) \
    M(Bool, distributed_aggregation_memory_efficient, true, "Is the memory-saving mode of distributed aggregation enabled.", 0) \
    M(UInt64, aggregation_memory_efficient_merge_threads, 0, "Number of threads to use for merge intermediate aggregation results in memory efficient mode. When bigger, then more memory is consumed. 0 means - same as 'max_threads'.", 0) \
    M(Bool, enable_memory_bound_merging_of_aggregation_results, true, "Enable memory bound merging strategy for aggregation.", 0) \
    M(Bool, enable_positional_arguments, true, "Enable positional arguments in ORDER BY, GROUP BY and LIMIT BY", 0) \
    M(Bool, enable_extended_results_for_datetime_functions, false, "Enable date functions like toLastDayOfMonth return Date32 results (instead of Date results) for Date32/DateTime64 arguments.", 0) \
    M(Bool, allow_nonconst_timezone_arguments, false, "Allow non-const timezone arguments in certain time-related functions like toTimeZone(), fromUnixTimestamp*(), snowflakeToDateTime*()", 0) \
    M(Bool, function_locate_has_mysql_compatible_argument_order, true, "Function locate() has arguments (needle, haystack[, start_pos]) like in MySQL instead of (haystack, needle[, start_pos]) like function position()", 0) \
    \
    M(Bool, group_by_use_nulls, false, "Treat columns mentioned in ROLLUP, CUBE or GROUPING SETS as Nullable", 0) \
    \
    M(Bool, skip_unavailable_shards, false, "If true, ClickHouse silently skips unavailable shards. Shard is marked as unavailable when: 1) The shard cannot be reached due to a connection failure. 2) Shard is unresolvable through DNS. 3) Table does not exist on the shard.", 0) \
    \
    M(UInt64, parallel_distributed_insert_select, 0, "Process distributed INSERT SELECT query in the same cluster on local tables on every shard; if set to 1 - SELECT is executed on each shard; if set to 2 - SELECT and INSERT are executed on each shard", 0) \
    M(UInt64, distributed_group_by_no_merge, 0, "If 1, Do not merge aggregation states from different servers for distributed queries (shards will process query up to the Complete stage, initiator just proxies the data from the shards). If 2 the initiator will apply ORDER BY and LIMIT stages (it is not in case when shard process query up to the Complete stage)", 0) \
    M(UInt64, distributed_push_down_limit, 1, "If 1, LIMIT will be applied on each shard separately. Usually you don't need to use it, since this will be done automatically if it is possible, i.e. for simple query SELECT FROM LIMIT.", 0) \
    M(Bool, optimize_distributed_group_by_sharding_key, true, "Optimize GROUP BY sharding_key queries (by avoiding costly aggregation on the initiator server).", 0) \
    M(UInt64, optimize_skip_unused_shards_limit, 1000, "Limit for number of sharding key values, turns off optimize_skip_unused_shards if the limit is reached", 0) \
    M(Bool, optimize_skip_unused_shards, false, "Assumes that data is distributed by sharding_key. Optimization to skip unused shards if SELECT query filters by sharding_key.", 0) \
    M(Bool, optimize_skip_unused_shards_rewrite_in, true, "Rewrite IN in query for remote shards to exclude values that does not belong to the shard (requires optimize_skip_unused_shards)", 0) \
    M(Bool, allow_nondeterministic_optimize_skip_unused_shards, false, "Allow non-deterministic functions (includes dictGet) in sharding_key for optimize_skip_unused_shards", 0) \
    M(UInt64, force_optimize_skip_unused_shards, 0, "Throw an exception if unused shards cannot be skipped (1 - throw only if the table has the sharding key, 2 - always throw.", 0) \
    M(UInt64, optimize_skip_unused_shards_nesting, 0, "Same as optimize_skip_unused_shards, but accept nesting level until which it will work.", 0) \
    M(UInt64, force_optimize_skip_unused_shards_nesting, 0, "Same as force_optimize_skip_unused_shards, but accept nesting level until which it will work.", 0) \
    \
    M(Bool, input_format_parallel_parsing, true, "Enable parallel parsing for some data formats.", 0) \
    M(UInt64, min_chunk_bytes_for_parallel_parsing, (10 * 1024 * 1024), "The minimum chunk size in bytes, which each thread will parse in parallel.", 0) \
    M(Bool, output_format_parallel_formatting, true, "Enable parallel formatting for some data formats.", 0) \
    M(UInt64, output_format_compression_level, 3, "Default compression level if query output is compressed. The setting is applied when `SELECT` query has `INTO OUTFILE` or when inserting to table function `file`, `url`, `hdfs`, `s3`, and `azureBlobStorage`.", 0) \
    M(UInt64, output_format_compression_zstd_window_log, 0, "Can be used when the output compression method is `zstd`. If greater than `0`, this setting explicitly sets compression window size (power of `2`) and enables a long-range mode for zstd compression.", 0) \
    M(Bool, enable_parsing_to_custom_serialization, true, "If true then data can be parsed directly to columns with custom serialization (e.g. Sparse) according to hints for serialization got from the table.", 0) \
    \
    M(UInt64, merge_tree_min_rows_for_concurrent_read, (20 * 8192), "If at least as many lines are read from one file, the reading can be parallelized.", 0) \
    M(UInt64, merge_tree_min_bytes_for_concurrent_read, (24 * 10 * 1024 * 1024), "If at least as many bytes are read from one file, the reading can be parallelized.", 0) \
    M(UInt64, merge_tree_min_rows_for_seek, 0, "You can skip reading more than that number of rows at the price of one seek per file.", 0) \
    M(UInt64, merge_tree_min_bytes_for_seek, 0, "You can skip reading more than that number of bytes at the price of one seek per file.", 0) \
    M(UInt64, merge_tree_coarse_index_granularity, 8, "If the index segment can contain the required keys, divide it into as many parts and recursively check them.", 0) \
    M(UInt64, merge_tree_max_rows_to_use_cache, (128 * 8192), "The maximum number of rows per request, to use the cache of uncompressed data. If the request is large, the cache is not used. (For large queries not to flush out the cache.)", 0) \
    M(UInt64, merge_tree_max_bytes_to_use_cache, (192 * 10 * 1024 * 1024), "The maximum number of bytes per request, to use the cache of uncompressed data. If the request is large, the cache is not used. (For large queries not to flush out the cache.)", 0) \
    M(Bool, do_not_merge_across_partitions_select_final, false, "Merge parts only in one partition in select final", 0) \
    M(Bool, split_parts_ranges_into_intersecting_and_non_intersecting_final, true, "Split parts ranges into intersecting and non intersecting during FINAL optimization", 0) \
    M(Bool, split_intersecting_parts_ranges_into_layers_final, true, "Split intersecting parts ranges into layers during FINAL optimization", 0) \
    \
    M(UInt64, mysql_max_rows_to_insert, 65536, "The maximum number of rows in MySQL batch insertion of the MySQL storage engine", 0) \
    M(Bool, mysql_map_string_to_text_in_show_columns, true, "If enabled, String type will be mapped to TEXT in SHOW [FULL] COLUMNS, BLOB otherwise. Has an effect only when the connection is made through the MySQL wire protocol.", 0) \
    M(Bool, mysql_map_fixed_string_to_text_in_show_columns, true, "If enabled, FixedString type will be mapped to TEXT in SHOW [FULL] COLUMNS, BLOB otherwise. Has an effect only when the connection is made through the MySQL wire protocol.", 0) \
    \
    M(UInt64, optimize_min_equality_disjunction_chain_length, 3, "The minimum length of the expression `expr = x1 OR ... expr = xN` for optimization ", 0) \
    M(UInt64, optimize_min_inequality_conjunction_chain_length, 3, "The minimum length of the expression `expr <> x1 AND ... expr <> xN` for optimization ", 0) \
    \
    M(UInt64, min_bytes_to_use_direct_io, 0, "The minimum number of bytes for reading the data with O_DIRECT option during SELECT queries execution. 0 - disabled.", 0) \
    M(UInt64, min_bytes_to_use_mmap_io, 0, "The minimum number of bytes for reading the data with mmap option during SELECT queries execution. 0 - disabled.", 0) \
    M(Bool, checksum_on_read, true, "Validate checksums on reading. It is enabled by default and should be always enabled in production. Please do not expect any benefits in disabling this setting. It may only be used for experiments and benchmarks. The setting is only applicable for tables of MergeTree family. Checksums are always validated for other table engines and when receiving data over the network.", 0) \
    \
    M(Bool, force_index_by_date, false, "Throw an exception if there is a partition key in a table, and it is not used.", 0) \
    M(Bool, force_primary_key, false, "Throw an exception if there is primary key in a table, and it is not used.", 0) \
    M(Bool, use_skip_indexes, true, "Use data skipping indexes during query execution.", 0) \
    M(Bool, use_skip_indexes_if_final, false, "If query has FINAL, then skipping data based on indexes may produce incorrect result, hence disabled by default.", 0) \
    M(Bool, materialize_skip_indexes_on_insert, true, "If true skip indexes are calculated on inserts, otherwise skip indexes will be calculated only during merges", 0) \
    M(Bool, materialize_statistics_on_insert, true, "If true statistics are calculated on inserts, otherwise statistics will be calculated only during merges", 0) \
    M(String, ignore_data_skipping_indices, "", "Comma separated list of strings or literals with the name of the data skipping indices that should be excluded during query execution.", 0) \
    \
    M(String, force_data_skipping_indices, "", "Comma separated list of strings or literals with the name of the data skipping indices that should be used during query execution, otherwise an exception will be thrown.", 0) \
    \
    M(Float, max_streams_to_max_threads_ratio, 1, "Allows you to use more sources than the number of threads - to more evenly distribute work across threads. It is assumed that this is a temporary solution since it will be possible in the future to make the number of sources equal to the number of threads, but for each source to dynamically select available work for itself.", 0) \
    M(Float, max_streams_multiplier_for_merge_tables, 5, "Ask more streams when reading from Merge table. Streams will be spread across tables that Merge table will use. This allows more even distribution of work across threads and is especially helpful when merged tables differ in size.", 0) \
    \
    M(String, network_compression_method, "LZ4", "Allows you to select the method of data compression when writing.", 0) \
    \
    M(Int64, network_zstd_compression_level, 1, "Allows you to select the level of ZSTD compression.", 0) \
    \
    M(Int64, zstd_window_log_max, 0, "Allows you to select the max window log of ZSTD (it will not be used for MergeTree family)", 0) \
    \
    M(UInt64, priority, 0, "Priority of the query. 1 - the highest, higher value - lower priority; 0 - do not use priorities.", 0) \
    M(Int64, os_thread_priority, 0, "If non zero - set corresponding 'nice' value for query processing threads. Can be used to adjust query priority for OS scheduler.", 0) \
    \
    M(Bool, log_queries, true, "Log requests and write the log to the system table.", 0) \
    M(Bool, log_formatted_queries, false, "Log formatted queries and write the log to the system table.", 0) \
    M(LogQueriesType, log_queries_min_type, QueryLogElementType::QUERY_START, "Minimal type in query_log to log, possible values (from low to high): QUERY_START, QUERY_FINISH, EXCEPTION_BEFORE_START, EXCEPTION_WHILE_PROCESSING.", 0) \
    M(Milliseconds, log_queries_min_query_duration_ms, 0, "Minimal time for the query to run, to get to the query_log/query_thread_log/query_views_log.", 0) \
    M(UInt64, log_queries_cut_to_length, 100000, "If query length is greater than a specified threshold (in bytes), then cut query when writing to query log. Also limit the length of printed query in ordinary text log.", 0) \
    M(Float, log_queries_probability, 1., "Log queries with the specified probability.", 0) \
    \
    M(Bool, log_processors_profiles, true, "Log Processors profile events.", 0) \
    M(DistributedProductMode, distributed_product_mode, DistributedProductMode::DENY, "How are distributed subqueries performed inside IN or JOIN sections?", IMPORTANT) \
    \
    M(UInt64, max_concurrent_queries_for_all_users, 0, "The maximum number of concurrent requests for all users.", 0) \
    M(UInt64, max_concurrent_queries_for_user, 0, "The maximum number of concurrent requests per user.", 0) \
    \
    M(Bool, insert_deduplicate, true, "For INSERT queries in the replicated table, specifies that deduplication of inserting blocks should be performed", 0) \
    M(Bool, async_insert_deduplicate, false, "For async INSERT queries in the replicated table, specifies that deduplication of inserting blocks should be performed", 0) \
    \
    M(UInt64Auto, insert_quorum, 0, "For INSERT queries in the replicated table, wait writing for the specified number of replicas and linearize the addition of the data. 0 - disabled, 'auto' - use majority", 0) \
    M(Milliseconds, insert_quorum_timeout, 600000, "If the quorum of replicas did not meet in a specified time (in milliseconds), an exception will be thrown and insertion is aborted.", 0) \
    M(Bool, insert_quorum_parallel, true, "For quorum INSERT queries - enable to make parallel inserts without linearizability", 0) \
    M(UInt64, select_sequential_consistency, 0, "For SELECT queries from the replicated table, throw an exception if the replica does not have a chunk written with the quorum; do not read the parts that have not yet been written with the quorum.", 0) \
    M(UInt64, table_function_remote_max_addresses, 1000, "The maximum number of different shards and the maximum number of replicas of one shard in the `remote` function.", 0) \
    M(Milliseconds, read_backoff_min_latency_ms, 1000, "Setting to reduce the number of threads in case of slow reads. Pay attention only to reads that took at least that much time.", 0) \
    M(UInt64, read_backoff_max_throughput, 1048576, "Settings to reduce the number of threads in case of slow reads. Count events when the read bandwidth is less than that many bytes per second.", 0) \
    M(Milliseconds, read_backoff_min_interval_between_events_ms, 1000, "Settings to reduce the number of threads in case of slow reads. Do not pay attention to the event, if the previous one has passed less than a certain amount of time.", 0) \
    M(UInt64, read_backoff_min_events, 2, "Settings to reduce the number of threads in case of slow reads. The number of events after which the number of threads will be reduced.", 0) \
=======
    M(Dialect, dialect, Dialect::clickhouse, R"(
Which dialect will be used to parse query
)", 0)\
    M(UInt64, min_compress_block_size, 65536, R"(
For [MergeTree](../../engines/table-engines/mergetree-family/mergetree.md) tables. In order to reduce latency when processing queries, a block is compressed when writing the next mark if its size is at least `min_compress_block_size`. By default, 65,536.

The actual size of the block, if the uncompressed data is less than `max_compress_block_size`, is no less than this value and no less than the volume of data for one mark.

Let’s look at an example. Assume that `index_granularity` was set to 8192 during table creation.

We are writing a UInt32-type column (4 bytes per value). When writing 8192 rows, the total will be 32 KB of data. Since min_compress_block_size = 65,536, a compressed block will be formed for every two marks.

We are writing a URL column with the String type (average size of 60 bytes per value). When writing 8192 rows, the average will be slightly less than 500 KB of data. Since this is more than 65,536, a compressed block will be formed for each mark. In this case, when reading data from the disk in the range of a single mark, extra data won’t be decompressed.

:::note
This is an expert-level setting, and you shouldn't change it if you're just getting started with ClickHouse.
:::
)", 0) \
    M(UInt64, max_compress_block_size, 1048576, R"(
The maximum size of blocks of uncompressed data before compressing for writing to a table. By default, 1,048,576 (1 MiB). Specifying a smaller block size generally leads to slightly reduced compression ratio, the compression and decompression speed increases slightly due to cache locality, and memory consumption is reduced.

:::note
This is an expert-level setting, and you shouldn't change it if you're just getting started with ClickHouse.
:::

Don’t confuse blocks for compression (a chunk of memory consisting of bytes) with blocks for query processing (a set of rows from a table).
)", 0) \
    M(UInt64, max_block_size, DEFAULT_BLOCK_SIZE, R"(
In ClickHouse, data is processed by blocks, which are sets of column parts. The internal processing cycles for a single block are efficient but there are noticeable costs when processing each block.

The `max_block_size` setting indicates the recommended maximum number of rows to include in a single block when loading data from tables. Blocks the size of `max_block_size` are not always loaded from the table: if ClickHouse determines that less data needs to be retrieved, a smaller block is processed.

The block size should not be too small to avoid noticeable costs when processing each block. It should also not be too large to ensure that queries with a LIMIT clause execute quickly after processing the first block. When setting `max_block_size`, the goal should be to avoid consuming too much memory when extracting a large number of columns in multiple threads and to preserve at least some cache locality.
)", 0) \
    M(UInt64, max_insert_block_size, DEFAULT_INSERT_BLOCK_SIZE, R"(
The size of blocks (in a count of rows) to form for insertion into a table.
This setting only applies in cases when the server forms the blocks.
For example, for an INSERT via the HTTP interface, the server parses the data format and forms blocks of the specified size.
But when using clickhouse-client, the client parses the data itself, and the ‘max_insert_block_size’ setting on the server does not affect the size of the inserted blocks.
The setting also does not have a purpose when using INSERT SELECT, since data is inserted using the same blocks that are formed after SELECT.

The default is slightly more than `max_block_size`. The reason for this is that certain table engines (`*MergeTree`) form a data part on the disk for each inserted block, which is a fairly large entity. Similarly, `*MergeTree` tables sort data during insertion, and a large enough block size allow sorting more data in RAM.
)", 0) \
    M(UInt64, min_insert_block_size_rows, DEFAULT_INSERT_BLOCK_SIZE, R"(
Sets the minimum number of rows in the block that can be inserted into a table by an `INSERT` query. Smaller-sized blocks are squashed into bigger ones.

Possible values:

- Positive integer.
- 0 — Squashing disabled.
)", 0) \
    M(UInt64, min_insert_block_size_bytes, (DEFAULT_INSERT_BLOCK_SIZE * 256), R"(
Sets the minimum number of bytes in the block which can be inserted into a table by an `INSERT` query. Smaller-sized blocks are squashed into bigger ones.

Possible values:

- Positive integer.
- 0 — Squashing disabled.
)", 0) \
    M(UInt64, min_insert_block_size_rows_for_materialized_views, 0, R"(
Sets the minimum number of rows in the block which can be inserted into a table by an `INSERT` query. Smaller-sized blocks are squashed into bigger ones. This setting is applied only for blocks inserted into [materialized view](../../sql-reference/statements/create/view.md). By adjusting this setting, you control blocks squashing while pushing to materialized view and avoid excessive memory usage.

Possible values:

- Any positive integer.
- 0 — Squashing disabled.

**See Also**

- [min_insert_block_size_rows](#min-insert-block-size-rows)
)", 0) \
    M(UInt64, min_insert_block_size_bytes_for_materialized_views, 0, R"(
Sets the minimum number of bytes in the block which can be inserted into a table by an `INSERT` query. Smaller-sized blocks are squashed into bigger ones. This setting is applied only for blocks inserted into [materialized view](../../sql-reference/statements/create/view.md). By adjusting this setting, you control blocks squashing while pushing to materialized view and avoid excessive memory usage.

Possible values:

- Any positive integer.
- 0 — Squashing disabled.

**See also**

- [min_insert_block_size_bytes](#min-insert-block-size-bytes)
)", 0) \
    M(UInt64, min_external_table_block_size_rows, DEFAULT_INSERT_BLOCK_SIZE, R"(
Squash blocks passed to external table to specified size in rows, if blocks are not big enough.
)", 0) \
    M(UInt64, min_external_table_block_size_bytes, (DEFAULT_INSERT_BLOCK_SIZE * 256), R"(
Squash blocks passed to the external table to a specified size in bytes, if blocks are not big enough.
)", 0) \
    M(UInt64, max_joined_block_size_rows, DEFAULT_BLOCK_SIZE, R"(
Maximum block size for JOIN result (if join algorithm supports it). 0 means unlimited.
)", 0) \
    M(UInt64, max_insert_threads, 0, R"(
The maximum number of threads to execute the `INSERT SELECT` query.

Possible values:

- 0 (or 1) — `INSERT SELECT` no parallel execution.
- Positive integer. Bigger than 1.

Cloud default value: from `2` to `4`, depending on the service size.

Parallel `INSERT SELECT` has effect only if the `SELECT` part is executed in parallel, see [max_threads](#max_threads) setting.
Higher values will lead to higher memory usage.
)", 0) \
    M(UInt64, max_insert_delayed_streams_for_parallel_write, 0, R"(
The maximum number of streams (columns) to delay final part flush. Default - auto (1000 in case of underlying storage supports parallel write, for example S3 and disabled otherwise)
)", 0) \
    M(MaxThreads, max_final_threads, 0, R"(
Sets the maximum number of parallel threads for the `SELECT` query data read phase with the [FINAL](../../sql-reference/statements/select/from.md#select-from-final) modifier.

Possible values:

- Positive integer.
- 0 or 1 — Disabled. `SELECT` queries are executed in a single thread.
)", 0) \
    M(UInt64, max_threads_for_indexes, 0, R"(
The maximum number of threads process indices.
)", 0) \
    M(MaxThreads, max_threads, 0, R"(
The maximum number of query processing threads, excluding threads for retrieving data from remote servers (see the ‘max_distributed_connections’ parameter).

This parameter applies to threads that perform the same stages of the query processing pipeline in parallel.
For example, when reading from a table, if it is possible to evaluate expressions with functions, filter with WHERE and pre-aggregate for GROUP BY in parallel using at least ‘max_threads’ number of threads, then ‘max_threads’ are used.

For queries that are completed quickly because of a LIMIT, you can set a lower ‘max_threads’. For example, if the necessary number of entries are located in every block and max_threads = 8, then 8 blocks are retrieved, although it would have been enough to read just one.

The smaller the `max_threads` value, the less memory is consumed.
)", 0) \
    M(Bool, use_concurrency_control, true, R"(
Respect the server's concurrency control (see the `concurrent_threads_soft_limit_num` and `concurrent_threads_soft_limit_ratio_to_cores` global server settings). If disabled, it allows using a larger number of threads even if the server is overloaded (not recommended for normal usage, and needed mostly for tests).
)", 0) \
    M(MaxThreads, max_download_threads, 4, R"(
The maximum number of threads to download data (e.g. for URL engine).
)", 0) \
    M(MaxThreads, max_parsing_threads, 0, R"(
The maximum number of threads to parse data in input formats that support parallel parsing. By default, it is determined automatically
)", 0) \
    M(UInt64, max_download_buffer_size, 10*1024*1024, R"(
The maximal size of buffer for parallel downloading (e.g. for URL engine) per each thread.
)", 0) \
    M(UInt64, max_read_buffer_size, DBMS_DEFAULT_BUFFER_SIZE, R"(
The maximum size of the buffer to read from the filesystem.
)", 0) \
    M(UInt64, max_read_buffer_size_local_fs, 128*1024, R"(
The maximum size of the buffer to read from local filesystem. If set to 0 then max_read_buffer_size will be used.
)", 0) \
    M(UInt64, max_read_buffer_size_remote_fs, 0, R"(
The maximum size of the buffer to read from remote filesystem. If set to 0 then max_read_buffer_size will be used.
)", 0) \
    M(UInt64, max_distributed_connections, 1024, R"(
The maximum number of simultaneous connections with remote servers for distributed processing of a single query to a single Distributed table. We recommend setting a value no less than the number of servers in the cluster.

The following parameters are only used when creating Distributed tables (and when launching a server), so there is no reason to change them at runtime.
)", 0) \
    M(UInt64, max_query_size, DBMS_DEFAULT_MAX_QUERY_SIZE, R"(
The maximum number of bytes of a query string parsed by the SQL parser.
Data in the VALUES clause of INSERT queries is processed by a separate stream parser (that consumes O(1) RAM) and not affected by this restriction.

:::note
`max_query_size` cannot be set within an SQL query (e.g., `SELECT now() SETTINGS max_query_size=10000`) because ClickHouse needs to allocate a buffer to parse the query, and this buffer size is determined by the `max_query_size` setting, which must be configured before the query is executed.
:::
)", 0) \
    M(UInt64, interactive_delay, 100000, R"(
The interval in microseconds for checking whether request execution has been canceled and sending the progress.
)", 0) \
    M(Seconds, connect_timeout, DBMS_DEFAULT_CONNECT_TIMEOUT_SEC, R"(
Connection timeout if there are no replicas.
)", 0) \
    M(Milliseconds, handshake_timeout_ms, 10000, R"(
Timeout in milliseconds for receiving Hello packet from replicas during handshake.
)", 0) \
    M(Milliseconds, connect_timeout_with_failover_ms, 1000, R"(
The timeout in milliseconds for connecting to a remote server for a Distributed table engine, if the ‘shard’ and ‘replica’ sections are used in the cluster definition.
If unsuccessful, several attempts are made to connect to various replicas.
)", 0) \
    M(Milliseconds, connect_timeout_with_failover_secure_ms, 1000, R"(
Connection timeout for selecting first healthy replica (for secure connections).
)", 0) \
    M(Seconds, receive_timeout, DBMS_DEFAULT_RECEIVE_TIMEOUT_SEC, R"(
Timeout for receiving data from the network, in seconds. If no bytes were received in this interval, the exception is thrown. If you set this setting on the client, the 'send_timeout' for the socket will also be set on the corresponding connection end on the server.
)", 0) \
    M(Seconds, send_timeout, DBMS_DEFAULT_SEND_TIMEOUT_SEC, R"(
Timeout for sending data to the network, in seconds. If a client needs to send some data but is not able to send any bytes in this interval, the exception is thrown. If you set this setting on the client, the 'receive_timeout' for the socket will also be set on the corresponding connection end on the server.
)", 0) \
    M(Seconds, tcp_keep_alive_timeout, DEFAULT_TCP_KEEP_ALIVE_TIMEOUT /* less than DBMS_DEFAULT_RECEIVE_TIMEOUT_SEC */, R"(
The time in seconds the connection needs to remain idle before TCP starts sending keepalive probes
)", 0) \
    M(Milliseconds, hedged_connection_timeout_ms, 50, R"(
Connection timeout for establishing connection with replica for Hedged requests
)", 0) \
    M(Milliseconds, receive_data_timeout_ms, 2000, R"(
Connection timeout for receiving first packet of data or packet with positive progress from replica
)", 0) \
    M(Bool, use_hedged_requests, true, R"(
Enables hedged requests logic for remote queries. It allows to establish many connections with different replicas for query.
New connection is enabled in case existent connection(s) with replica(s) were not established within `hedged_connection_timeout`
or no data was received within `receive_data_timeout`. Query uses the first connection which send non empty progress packet (or data packet, if `allow_changing_replica_until_first_data_packet`);
other connections are cancelled. Queries with `max_parallel_replicas > 1` are supported.

Enabled by default.

Disabled by default on Cloud.
)", 0) \
    M(Bool, allow_changing_replica_until_first_data_packet, false, R"(
If it's enabled, in hedged requests we can start new connection until receiving first data packet even if we have already made some progress
(but progress haven't updated for `receive_data_timeout` timeout), otherwise we disable changing replica after the first time we made progress.
)", 0) \
    M(Milliseconds, queue_max_wait_ms, 0, R"(
The wait time in the request queue, if the number of concurrent requests exceeds the maximum.
)", 0) \
    M(Milliseconds, connection_pool_max_wait_ms, 0, R"(
The wait time in milliseconds for a connection when the connection pool is full.

Possible values:

- Positive integer.
- 0 — Infinite timeout.
)", 0) \
    M(Milliseconds, replace_running_query_max_wait_ms, 5000, R"(
The wait time for running the query with the same `query_id` to finish, when the [replace_running_query](#replace-running-query) setting is active.

Possible values:

- Positive integer.
- 0 — Throwing an exception that does not allow to run a new query if the server already executes a query with the same `query_id`.
)", 0) \
    M(Milliseconds, kafka_max_wait_ms, 5000, R"(
The wait time in milliseconds for reading messages from [Kafka](../../engines/table-engines/integrations/kafka.md/#kafka) before retry.

Possible values:

- Positive integer.
- 0 — Infinite timeout.

See also:

- [Apache Kafka](https://kafka.apache.org/)
)", 0) \
    M(Milliseconds, rabbitmq_max_wait_ms, 5000, R"(
The wait time for reading from RabbitMQ before retry.
)", 0) \
    M(UInt64, poll_interval, DBMS_DEFAULT_POLL_INTERVAL, R"(
Block at the query wait loop on the server for the specified number of seconds.
)", 0) \
    M(UInt64, idle_connection_timeout, 3600, R"(
Timeout to close idle TCP connections after specified number of seconds.

Possible values:

- Positive integer (0 - close immediately, after 0 seconds).
)", 0) \
    M(UInt64, distributed_connections_pool_size, 1024, R"(
The maximum number of simultaneous connections with remote servers for distributed processing of all queries to a single Distributed table. We recommend setting a value no less than the number of servers in the cluster.
)", 0) \
    M(UInt64, connections_with_failover_max_tries, 3, R"(
The maximum number of connection attempts with each replica for the Distributed table engine.
)", 0) \
    M(UInt64, s3_strict_upload_part_size, S3::DEFAULT_STRICT_UPLOAD_PART_SIZE, R"(
The exact size of part to upload during multipart upload to S3 (some implementations does not supports variable size parts).
)", 0) \
    M(UInt64, azure_strict_upload_part_size, 0, R"(
The exact size of part to upload during multipart upload to Azure blob storage.
)", 0) \
    M(UInt64, azure_max_blocks_in_multipart_upload, 50000, R"(
Maximum number of blocks in multipart upload for Azure.
)", 0) \
    M(UInt64, s3_min_upload_part_size, S3::DEFAULT_MIN_UPLOAD_PART_SIZE, R"(
The minimum size of part to upload during multipart upload to S3.
)", 0) \
    M(UInt64, s3_max_upload_part_size, S3::DEFAULT_MAX_UPLOAD_PART_SIZE, R"(
The maximum size of part to upload during multipart upload to S3.
)", 0) \
    M(UInt64, azure_min_upload_part_size, 16*1024*1024, R"(
The minimum size of part to upload during multipart upload to Azure blob storage.
)", 0) \
    M(UInt64, azure_max_upload_part_size, 5ull*1024*1024*1024, R"(
The maximum size of part to upload during multipart upload to Azure blob storage.
)", 0) \
    M(UInt64, s3_upload_part_size_multiply_factor, S3::DEFAULT_UPLOAD_PART_SIZE_MULTIPLY_FACTOR, R"(
Multiply s3_min_upload_part_size by this factor each time s3_multiply_parts_count_threshold parts were uploaded from a single write to S3.
)", 0) \
    M(UInt64, s3_upload_part_size_multiply_parts_count_threshold, S3::DEFAULT_UPLOAD_PART_SIZE_MULTIPLY_PARTS_COUNT_THRESHOLD, R"(
Each time this number of parts was uploaded to S3, s3_min_upload_part_size is multiplied by s3_upload_part_size_multiply_factor.
)", 0) \
    M(UInt64, s3_max_part_number, S3::DEFAULT_MAX_PART_NUMBER, R"(
Maximum part number number for s3 upload part.
)", 0) \
    M(UInt64, s3_max_single_operation_copy_size, S3::DEFAULT_MAX_SINGLE_OPERATION_COPY_SIZE, R"(
Maximum size for a single copy operation in s3
)", 0) \
    M(UInt64, azure_upload_part_size_multiply_factor, 2, R"(
Multiply azure_min_upload_part_size by this factor each time azure_multiply_parts_count_threshold parts were uploaded from a single write to Azure blob storage.
)", 0) \
    M(UInt64, azure_upload_part_size_multiply_parts_count_threshold, 500, R"(
Each time this number of parts was uploaded to Azure blob storage, azure_min_upload_part_size is multiplied by azure_upload_part_size_multiply_factor.
)", 0) \
    M(UInt64, s3_max_inflight_parts_for_one_file, S3::DEFAULT_MAX_INFLIGHT_PARTS_FOR_ONE_FILE, R"(
The maximum number of a concurrent loaded parts in multipart upload request. 0 means unlimited.
)", 0) \
    M(UInt64, azure_max_inflight_parts_for_one_file, 20, R"(
The maximum number of a concurrent loaded parts in multipart upload request. 0 means unlimited.
)", 0) \
    M(UInt64, s3_max_single_part_upload_size, S3::DEFAULT_MAX_SINGLE_PART_UPLOAD_SIZE, R"(
The maximum size of object to upload using singlepart upload to S3.
)", 0) \
    M(UInt64, azure_max_single_part_upload_size, 100*1024*1024, R"(
The maximum size of object to upload using singlepart upload to Azure blob storage.
)", 0)                                                                             \
    M(UInt64, azure_max_single_part_copy_size, 256*1024*1024, R"(
The maximum size of object to copy using single part copy to Azure blob storage.
)", 0) \
    M(UInt64, s3_max_single_read_retries, S3::DEFAULT_MAX_SINGLE_READ_TRIES, R"(
The maximum number of retries during single S3 read.
)", 0) \
    M(UInt64, azure_max_single_read_retries, 4, R"(
The maximum number of retries during single Azure blob storage read.
)", 0) \
    M(UInt64, azure_max_unexpected_write_error_retries, 4, R"(
The maximum number of retries in case of unexpected errors during Azure blob storage write
)", 0) \
    M(UInt64, s3_max_unexpected_write_error_retries, S3::DEFAULT_MAX_UNEXPECTED_WRITE_ERROR_RETRIES, R"(
The maximum number of retries in case of unexpected errors during S3 write.
)", 0) \
    M(UInt64, s3_max_redirects, S3::DEFAULT_MAX_REDIRECTS, R"(
Max number of S3 redirects hops allowed.
)", 0) \
    M(UInt64, s3_max_connections, S3::DEFAULT_MAX_CONNECTIONS, R"(
The maximum number of connections per server.
)", 0) \
    M(UInt64, s3_max_get_rps, 0, R"(
Limit on S3 GET request per second rate before throttling. Zero means unlimited.
)", 0) \
    M(UInt64, s3_max_get_burst, 0, R"(
Max number of requests that can be issued simultaneously before hitting request per second limit. By default (0) equals to `s3_max_get_rps`
)", 0) \
    M(UInt64, s3_max_put_rps, 0, R"(
Limit on S3 PUT request per second rate before throttling. Zero means unlimited.
)", 0) \
    M(UInt64, s3_max_put_burst, 0, R"(
Max number of requests that can be issued simultaneously before hitting request per second limit. By default (0) equals to `s3_max_put_rps`
)", 0) \
    M(UInt64, s3_list_object_keys_size, S3::DEFAULT_LIST_OBJECT_KEYS_SIZE, R"(
Maximum number of files that could be returned in batch by ListObject request
)", 0) \
    M(Bool, s3_use_adaptive_timeouts, S3::DEFAULT_USE_ADAPTIVE_TIMEOUTS, R"(
When set to `true` than for all s3 requests first two attempts are made with low send and receive timeouts.
When set to `false` than all attempts are made with identical timeouts.
)", 0) \
    M(UInt64, azure_list_object_keys_size, 1000, R"(
Maximum number of files that could be returned in batch by ListObject request
)", 0) \
    M(Bool, s3_truncate_on_insert, false, R"(
Enables or disables truncate before inserts in s3 engine tables. If disabled, an exception will be thrown on insert attempts if an S3 object already exists.

Possible values:
- 0 — `INSERT` query appends new data to the end of the file.
- 1 — `INSERT` query replaces existing content of the file with the new data.
)", 0) \
    M(Bool, azure_truncate_on_insert, false, R"(
Enables or disables truncate before insert in azure engine tables.
)", 0) \
    M(Bool, s3_create_new_file_on_insert, false, R"(
Enables or disables creating a new file on each insert in s3 engine tables. If enabled, on each insert a new S3 object will be created with the key, similar to this pattern:

initial: `data.Parquet.gz` -> `data.1.Parquet.gz` -> `data.2.Parquet.gz`, etc.

Possible values:
- 0 — `INSERT` query appends new data to the end of the file.
- 1 — `INSERT` query creates a new file.
)", 0) \
    M(Bool, s3_skip_empty_files, false, R"(
Enables or disables skipping empty files in [S3](../../engines/table-engines/integrations/s3.md) engine tables.

Possible values:
- 0 — `SELECT` throws an exception if empty file is not compatible with requested format.
- 1 — `SELECT` returns empty result for empty file.
)", 0) \
    M(Bool, azure_create_new_file_on_insert, false, R"(
Enables or disables creating a new file on each insert in azure engine tables
)", 0) \
    M(Bool, s3_check_objects_after_upload, false, R"(
Check each uploaded object to s3 with head request to be sure that upload was successful
)", 0) \
    M(Bool, s3_allow_parallel_part_upload, true, R"(
Use multiple threads for s3 multipart upload. It may lead to slightly higher memory usage
)", 0) \
    M(Bool, azure_allow_parallel_part_upload, true, R"(
Use multiple threads for azure multipart upload.
)", 0) \
    M(Bool, s3_throw_on_zero_files_match, false, R"(
Throw an error, when ListObjects request cannot match any files
)", 0) \
    M(Bool, hdfs_throw_on_zero_files_match, false, R"(
Throw an error if matched zero files according to glob expansion rules.

Possible values:
- 1 — `SELECT` throws an exception.
- 0 — `SELECT` returns empty result.
)", 0) \
    M(Bool, azure_throw_on_zero_files_match, false, R"(
Throw an error if matched zero files according to glob expansion rules.

Possible values:
- 1 — `SELECT` throws an exception.
- 0 — `SELECT` returns empty result.
)", 0) \
    M(Bool, s3_ignore_file_doesnt_exist, false, R"(
Ignore absence of file if it does not exist when reading certain keys.

Possible values:
- 1 — `SELECT` returns empty result.
- 0 — `SELECT` throws an exception.
)", 0) \
    M(Bool, hdfs_ignore_file_doesnt_exist, false, R"(
Ignore absence of file if it does not exist when reading certain keys.

Possible values:
- 1 — `SELECT` returns empty result.
- 0 — `SELECT` throws an exception.
)", 0) \
    M(Bool, azure_ignore_file_doesnt_exist, false, R"(
Ignore absence of file if it does not exist when reading certain keys.

Possible values:
- 1 — `SELECT` returns empty result.
- 0 — `SELECT` throws an exception.
)", 0) \
    M(UInt64, azure_sdk_max_retries, 10, R"(
Maximum number of retries in azure sdk
)", 0) \
    M(UInt64, azure_sdk_retry_initial_backoff_ms, 10, R"(
Minimal backoff between retries in azure sdk
)", 0) \
    M(UInt64, azure_sdk_retry_max_backoff_ms, 1000, R"(
Maximal backoff between retries in azure sdk
)", 0) \
    M(Bool, s3_validate_request_settings, true, R"(
Enables s3 request settings validation.

Possible values:
- 1 — validate settings.
- 0 — do not validate settings.
)", 0) \
    M(Bool, s3_disable_checksum, S3::DEFAULT_DISABLE_CHECKSUM, R"(
Do not calculate a checksum when sending a file to S3. This speeds up writes by avoiding excessive processing passes on a file. It is mostly safe as the data of MergeTree tables is checksummed by ClickHouse anyway, and when S3 is accessed with HTTPS, the TLS layer already provides integrity while transferring through the network. While additional checksums on S3 give defense in depth.
)", 0) \
    M(UInt64, s3_retry_attempts, S3::DEFAULT_RETRY_ATTEMPTS, R"(
Setting for Aws::Client::RetryStrategy, Aws::Client does retries itself, 0 means no retries
)", 0) \
    M(UInt64, s3_request_timeout_ms, S3::DEFAULT_REQUEST_TIMEOUT_MS, R"(
Idleness timeout for sending and receiving data to/from S3. Fail if a single TCP read or write call blocks for this long.
)", 0) \
    M(UInt64, s3_connect_timeout_ms, S3::DEFAULT_CONNECT_TIMEOUT_MS, R"(
Connection timeout for host from s3 disks.
)", 0) \
    M(Bool, enable_s3_requests_logging, false, R"(
Enable very explicit logging of S3 requests. Makes sense for debug only.
)", 0) \
    M(String, s3queue_default_zookeeper_path, "/clickhouse/s3queue/", R"(
Default zookeeper path prefix for S3Queue engine
)", 0) \
    M(Bool, s3queue_enable_logging_to_s3queue_log, false, R"(
Enable writing to system.s3queue_log. The value can be overwritten per table with table settings
)", 0) \
    M(UInt64, hdfs_replication, 0, R"(
The actual number of replications can be specified when the hdfs file is created.
)", 0) \
    M(Bool, hdfs_truncate_on_insert, false, R"(
Enables or disables truncation before an insert in hdfs engine tables. If disabled, an exception will be thrown on an attempt to insert if a file in HDFS already exists.

Possible values:
- 0 — `INSERT` query appends new data to the end of the file.
- 1 — `INSERT` query replaces existing content of the file with the new data.
)", 0) \
    M(Bool, hdfs_create_new_file_on_insert, false, R"(
Enables or disables creating a new file on each insert in HDFS engine tables. If enabled, on each insert a new HDFS file will be created with the name, similar to this pattern:

initial: `data.Parquet.gz` -> `data.1.Parquet.gz` -> `data.2.Parquet.gz`, etc.

Possible values:
- 0 — `INSERT` query appends new data to the end of the file.
- 1 — `INSERT` query creates a new file.
)", 0) \
    M(Bool, hdfs_skip_empty_files, false, R"(
Enables or disables skipping empty files in [HDFS](../../engines/table-engines/integrations/hdfs.md) engine tables.

Possible values:
- 0 — `SELECT` throws an exception if empty file is not compatible with requested format.
- 1 — `SELECT` returns empty result for empty file.
)", 0) \
    M(Bool, azure_skip_empty_files, false, R"(
Enables or disables skipping empty files in S3 engine.

Possible values:
- 0 — `SELECT` throws an exception if empty file is not compatible with requested format.
- 1 — `SELECT` returns empty result for empty file.
)", 0) \
    M(UInt64, hsts_max_age, 0, R"(
Expired time for HSTS. 0 means disable HSTS.
)", 0) \
    M(Bool, extremes, false, R"(
Whether to count extreme values (the minimums and maximums in columns of a query result). Accepts 0 or 1. By default, 0 (disabled).
For more information, see the section “Extreme values”.
)", IMPORTANT) \
    M(Bool, use_uncompressed_cache, false, R"(
Whether to use a cache of uncompressed blocks. Accepts 0 or 1. By default, 0 (disabled).
Using the uncompressed cache (only for tables in the MergeTree family) can significantly reduce latency and increase throughput when working with a large number of short queries. Enable this setting for users who send frequent short requests. Also pay attention to the [uncompressed_cache_size](../../operations/server-configuration-parameters/settings.md/#server-settings-uncompressed_cache_size) configuration parameter (only set in the config file) – the size of uncompressed cache blocks. By default, it is 8 GiB. The uncompressed cache is filled in as needed and the least-used data is automatically deleted.

For queries that read at least a somewhat large volume of data (one million rows or more), the uncompressed cache is disabled automatically to save space for truly small queries. This means that you can keep the ‘use_uncompressed_cache’ setting always set to 1.
)", 0) \
    M(Bool, replace_running_query, false, R"(
When using the HTTP interface, the ‘query_id’ parameter can be passed. This is any string that serves as the query identifier.
If a query from the same user with the same ‘query_id’ already exists at this time, the behaviour depends on the ‘replace_running_query’ parameter.

`0` (default) – Throw an exception (do not allow the query to run if a query with the same ‘query_id’ is already running).

`1` – Cancel the old query and start running the new one.

Set this parameter to 1 for implementing suggestions for segmentation conditions. After entering the next character, if the old query hasn’t finished yet, it should be cancelled.
)", 0) \
    M(UInt64, max_remote_read_network_bandwidth, 0, R"(
The maximum speed of data exchange over the network in bytes per second for read.
)", 0) \
    M(UInt64, max_remote_write_network_bandwidth, 0, R"(
The maximum speed of data exchange over the network in bytes per second for write.
)", 0) \
    M(UInt64, max_local_read_bandwidth, 0, R"(
The maximum speed of local reads in bytes per second.
)", 0) \
    M(UInt64, max_local_write_bandwidth, 0, R"(
The maximum speed of local writes in bytes per second.
)", 0) \
    M(Bool, stream_like_engine_allow_direct_select, false, R"(
Allow direct SELECT query for Kafka, RabbitMQ, FileLog, Redis Streams, and NATS engines. In case there are attached materialized views, SELECT query is not allowed even if this setting is enabled.
)", 0) \
    M(String, stream_like_engine_insert_queue, "", R"(
When stream-like engine reads from multiple queues, the user will need to select one queue to insert into when writing. Used by Redis Streams and NATS.
)", 0) \
    M(Bool, dictionary_validate_primary_key_type, false, R"(
Validate primary key type for dictionaries. By default id type for simple layouts will be implicitly converted to UInt64.
)", 0) \
    M(Bool, distributed_insert_skip_read_only_replicas, false, R"(
Enables skipping read-only replicas for INSERT queries into Distributed.

Possible values:

- 0 — INSERT was as usual, if it will go to read-only replica it will fail
- 1 — Initiator will skip read-only replicas before sending data to shards.
)", 0) \
    M(Bool, distributed_foreground_insert, false, R"(
Enables or disables synchronous data insertion into a [Distributed](../../engines/table-engines/special/distributed.md/#distributed) table.

By default, when inserting data into a `Distributed` table, the ClickHouse server sends data to cluster nodes in background mode. When `distributed_foreground_insert=1`, the data is processed synchronously, and the `INSERT` operation succeeds only after all the data is saved on all shards (at least one replica for each shard if `internal_replication` is true).

Possible values:

- 0 — Data is inserted in background mode.
- 1 — Data is inserted in synchronous mode.

Cloud default value: `1`.

**See Also**

- [Distributed Table Engine](../../engines/table-engines/special/distributed.md/#distributed)
- [Managing Distributed Tables](../../sql-reference/statements/system.md/#query-language-system-distributed)
)", 0) ALIAS(insert_distributed_sync) \
    M(UInt64, distributed_background_insert_timeout, 0, R"(
Timeout for insert query into distributed. Setting is used only with insert_distributed_sync enabled. Zero value means no timeout.
)", 0) ALIAS(insert_distributed_timeout) \
    M(Milliseconds, distributed_background_insert_sleep_time_ms, 100, R"(
Base interval for the [Distributed](../../engines/table-engines/special/distributed.md) table engine to send data. The actual interval grows exponentially in the event of errors.

Possible values:

- A positive integer number of milliseconds.
)", 0) ALIAS(distributed_directory_monitor_sleep_time_ms) \
    M(Milliseconds, distributed_background_insert_max_sleep_time_ms, 30000, R"(
Maximum interval for the [Distributed](../../engines/table-engines/special/distributed.md) table engine to send data. Limits exponential growth of the interval set in the [distributed_background_insert_sleep_time_ms](#distributed_background_insert_sleep_time_ms) setting.

Possible values:

- A positive integer number of milliseconds.
)", 0) ALIAS(distributed_directory_monitor_max_sleep_time_ms) \
    \
    M(Bool, distributed_background_insert_batch, false, R"(
Enables/disables inserted data sending in batches.

When batch sending is enabled, the [Distributed](../../engines/table-engines/special/distributed.md) table engine tries to send multiple files of inserted data in one operation instead of sending them separately. Batch sending improves cluster performance by better-utilizing server and network resources.

Possible values:

- 1 — Enabled.
- 0 — Disabled.
)", 0) ALIAS(distributed_directory_monitor_batch_inserts) \
    M(Bool, distributed_background_insert_split_batch_on_failure, false, R"(
Enables/disables splitting batches on failures.

Sometimes sending particular batch to the remote shard may fail, because of some complex pipeline after (i.e. `MATERIALIZED VIEW` with `GROUP BY`) due to `Memory limit exceeded` or similar errors. In this case, retrying will not help (and this will stuck distributed sends for the table) but sending files from that batch one by one may succeed INSERT.

So installing this setting to `1` will disable batching for such batches (i.e. temporary disables `distributed_background_insert_batch` for failed batches).

Possible values:

- 1 — Enabled.
- 0 — Disabled.

:::note
This setting also affects broken batches (that may appears because of abnormal server (machine) termination and no `fsync_after_insert`/`fsync_directories` for [Distributed](../../engines/table-engines/special/distributed.md) table engine).
:::

:::note
You should not rely on automatic batch splitting, since this may hurt performance.
:::
)", 0) ALIAS(distributed_directory_monitor_split_batch_on_failure) \
    \
    M(Bool, optimize_move_to_prewhere, true, R"(
Enables or disables automatic [PREWHERE](../../sql-reference/statements/select/prewhere.md) optimization in [SELECT](../../sql-reference/statements/select/index.md) queries.

Works only for [*MergeTree](../../engines/table-engines/mergetree-family/index.md) tables.

Possible values:

- 0 — Automatic `PREWHERE` optimization is disabled.
- 1 — Automatic `PREWHERE` optimization is enabled.
)", 0) \
    M(Bool, optimize_move_to_prewhere_if_final, false, R"(
Enables or disables automatic [PREWHERE](../../sql-reference/statements/select/prewhere.md) optimization in [SELECT](../../sql-reference/statements/select/index.md) queries with [FINAL](../../sql-reference/statements/select/from.md#select-from-final) modifier.

Works only for [*MergeTree](../../engines/table-engines/mergetree-family/index.md) tables.

Possible values:

- 0 — Automatic `PREWHERE` optimization in `SELECT` queries with `FINAL` modifier is disabled.
- 1 — Automatic `PREWHERE` optimization in `SELECT` queries with `FINAL` modifier is enabled.

**See Also**

- [optimize_move_to_prewhere](#optimize_move_to_prewhere) setting
)", 0) \
    M(Bool, move_all_conditions_to_prewhere, true, R"(
Move all viable conditions from WHERE to PREWHERE
)", 0) \
    M(Bool, enable_multiple_prewhere_read_steps, true, R"(
Move more conditions from WHERE to PREWHERE and do reads from disk and filtering in multiple steps if there are multiple conditions combined with AND
)", 0) \
    M(Bool, move_primary_key_columns_to_end_of_prewhere, true, R"(
Move PREWHERE conditions containing primary key columns to the end of AND chain. It is likely that these conditions are taken into account during primary key analysis and thus will not contribute a lot to PREWHERE filtering.
)", 0) \
    \
    M(UInt64, alter_sync, 1, R"(
Allows to set up waiting for actions to be executed on replicas by [ALTER](../../sql-reference/statements/alter/index.md), [OPTIMIZE](../../sql-reference/statements/optimize.md) or [TRUNCATE](../../sql-reference/statements/truncate.md) queries.

Possible values:

- 0 — Do not wait.
- 1 — Wait for own execution.
- 2 — Wait for everyone.

Cloud default value: `0`.

:::note
`alter_sync` is applicable to `Replicated` tables only, it does nothing to alters of not `Replicated` tables.
:::
)", 0) ALIAS(replication_alter_partitions_sync) \
    M(Int64, replication_wait_for_inactive_replica_timeout, 120, R"(
Specifies how long (in seconds) to wait for inactive replicas to execute [ALTER](../../sql-reference/statements/alter/index.md), [OPTIMIZE](../../sql-reference/statements/optimize.md) or [TRUNCATE](../../sql-reference/statements/truncate.md) queries.

Possible values:

- 0 — Do not wait.
- Negative integer — Wait for unlimited time.
- Positive integer — The number of seconds to wait.
)", 0) \
    M(Bool, alter_move_to_space_execute_async, false, R"(
Execute ALTER TABLE MOVE ... TO [DISK|VOLUME] asynchronously
)", 0) \
    \
    M(LoadBalancing, load_balancing, LoadBalancing::RANDOM, R"(
Specifies the algorithm of replicas selection that is used for distributed query processing.

ClickHouse supports the following algorithms of choosing replicas:

- [Random](#load_balancing-random) (by default)
- [Nearest hostname](#load_balancing-nearest_hostname)
- [Hostname levenshtein distance](#load_balancing-hostname_levenshtein_distance)
- [In order](#load_balancing-in_order)
- [First or random](#load_balancing-first_or_random)
- [Round robin](#load_balancing-round_robin)

See also:

- [distributed_replica_max_ignored_errors](#distributed_replica_max_ignored_errors)

### Random (by Default) {#load_balancing-random}

``` sql
load_balancing = random
```

The number of errors is counted for each replica. The query is sent to the replica with the fewest errors, and if there are several of these, to anyone of them.
Disadvantages: Server proximity is not accounted for; if the replicas have different data, you will also get different data.

### Nearest Hostname {#load_balancing-nearest_hostname}

``` sql
load_balancing = nearest_hostname
```

The number of errors is counted for each replica. Every 5 minutes, the number of errors is integrally divided by 2. Thus, the number of errors is calculated for a recent time with exponential smoothing. If there is one replica with a minimal number of errors (i.e. errors occurred recently on the other replicas), the query is sent to it. If there are multiple replicas with the same minimal number of errors, the query is sent to the replica with a hostname that is most similar to the server’s hostname in the config file (for the number of different characters in identical positions, up to the minimum length of both hostnames).

For instance, example01-01-1 and example01-01-2 are different in one position, while example01-01-1 and example01-02-2 differ in two places.
This method might seem primitive, but it does not require external data about network topology, and it does not compare IP addresses, which would be complicated for our IPv6 addresses.

Thus, if there are equivalent replicas, the closest one by name is preferred.
We can also assume that when sending a query to the same server, in the absence of failures, a distributed query will also go to the same servers. So even if different data is placed on the replicas, the query will return mostly the same results.

### Hostname levenshtein distance {#load_balancing-hostname_levenshtein_distance}

``` sql
load_balancing = hostname_levenshtein_distance
```

Just like `nearest_hostname`, but it compares hostname in a [levenshtein distance](https://en.wikipedia.org/wiki/Levenshtein_distance) manner. For example:

``` text
example-clickhouse-0-0 ample-clickhouse-0-0
1

example-clickhouse-0-0 example-clickhouse-1-10
2

example-clickhouse-0-0 example-clickhouse-12-0
3
```

### In Order {#load_balancing-in_order}

``` sql
load_balancing = in_order
```

Replicas with the same number of errors are accessed in the same order as they are specified in the configuration.
This method is appropriate when you know exactly which replica is preferable.

### First or Random {#load_balancing-first_or_random}

``` sql
load_balancing = first_or_random
```

This algorithm chooses the first replica in the set or a random replica if the first is unavailable. It’s effective in cross-replication topology setups, but useless in other configurations.

The `first_or_random` algorithm solves the problem of the `in_order` algorithm. With `in_order`, if one replica goes down, the next one gets a double load while the remaining replicas handle the usual amount of traffic. When using the `first_or_random` algorithm, the load is evenly distributed among replicas that are still available.

It's possible to explicitly define what the first replica is by using the setting `load_balancing_first_offset`. This gives more control to rebalance query workloads among replicas.

### Round Robin {#load_balancing-round_robin}

``` sql
load_balancing = round_robin
```

This algorithm uses a round-robin policy across replicas with the same number of errors (only the queries with `round_robin` policy is accounted).
)", 0) \
    M(UInt64, load_balancing_first_offset, 0, R"(
Which replica to preferably send a query when FIRST_OR_RANDOM load balancing strategy is used.
)", 0) \
    \
    M(TotalsMode, totals_mode, TotalsMode::AFTER_HAVING_EXCLUSIVE, R"(
How to calculate TOTALS when HAVING is present, as well as when max_rows_to_group_by and group_by_overflow_mode = ‘any’ are present.
See the section “WITH TOTALS modifier”.
)", IMPORTANT) \
    M(Float, totals_auto_threshold, 0.5, R"(
The threshold for `totals_mode = 'auto'`.
See the section “WITH TOTALS modifier”.
)", 0) \
    \
    M(Bool, allow_suspicious_low_cardinality_types, false, R"(
Allows or restricts using [LowCardinality](../../sql-reference/data-types/lowcardinality.md) with data types with fixed size of 8 bytes or less: numeric data types and `FixedString(8_bytes_or_less)`.

For small fixed values using of `LowCardinality` is usually inefficient, because ClickHouse stores a numeric index for each row. As a result:

- Disk space usage can rise.
- RAM consumption can be higher, depending on a dictionary size.
- Some functions can work slower due to extra coding/encoding operations.

Merge times in [MergeTree](../../engines/table-engines/mergetree-family/mergetree.md)-engine tables can grow due to all the reasons described above.

Possible values:

- 1 — Usage of `LowCardinality` is not restricted.
- 0 — Usage of `LowCardinality` is restricted.
)", 0) \
    M(Bool, allow_suspicious_fixed_string_types, false, R"(
In CREATE TABLE statement allows creating columns of type FixedString(n) with n > 256. FixedString with length >= 256 is suspicious and most likely indicates a misuse
)", 0) \
    M(Bool, allow_suspicious_indices, false, R"(
Reject primary/secondary indexes and sorting keys with identical expressions
)", 0) \
    M(Bool, allow_suspicious_ttl_expressions, false, R"(
Reject TTL expressions that don't depend on any of table's columns. It indicates a user error most of the time.
)", 0) \
    M(Bool, allow_suspicious_variant_types, false, R"(
In CREATE TABLE statement allows specifying Variant type with similar variant types (for example, with different numeric or date types). Enabling this setting may introduce some ambiguity when working with values with similar types.
)", 0) \
    M(Bool, allow_suspicious_primary_key, false, R"(
Allow suspicious `PRIMARY KEY`/`ORDER BY` for MergeTree (i.e. SimpleAggregateFunction).
)", 0) \
    M(Bool, compile_expressions, false, R"(
Compile some scalar functions and operators to native code. Due to a bug in the LLVM compiler infrastructure, on AArch64 machines, it is known to lead to a nullptr dereference and, consequently, server crash. Do not enable this setting.
)", 0) \
    M(UInt64, min_count_to_compile_expression, 3, R"(
Minimum count of executing same expression before it is get compiled.
)", 0) \
    M(Bool, compile_aggregate_expressions, true, R"(
Enables or disables JIT-compilation of aggregate functions to native code. Enabling this setting can improve the performance.

Possible values:

- 0 — Aggregation is done without JIT compilation.
- 1 — Aggregation is done using JIT compilation.

**See Also**

- [min_count_to_compile_aggregate_expression](#min_count_to_compile_aggregate_expression)
)", 0) \
    M(UInt64, min_count_to_compile_aggregate_expression, 3, R"(
The minimum number of identical aggregate expressions to start JIT-compilation. Works only if the [compile_aggregate_expressions](#compile_aggregate_expressions) setting is enabled.

Possible values:

- Positive integer.
- 0 — Identical aggregate expressions are always JIT-compiled.
)", 0) \
    M(Bool, compile_sort_description, true, R"(
Compile sort description to native code.
)", 0) \
    M(UInt64, min_count_to_compile_sort_description, 3, R"(
The number of identical sort descriptions before they are JIT-compiled
)", 0) \
    M(UInt64, group_by_two_level_threshold, 100000, R"(
From what number of keys, a two-level aggregation starts. 0 - the threshold is not set.
)", 0) \
    M(UInt64, group_by_two_level_threshold_bytes, 50000000, R"(
From what size of the aggregation state in bytes, a two-level aggregation begins to be used. 0 - the threshold is not set. Two-level aggregation is used when at least one of the thresholds is triggered.
)", 0) \
    M(Bool, distributed_aggregation_memory_efficient, true, R"(
Is the memory-saving mode of distributed aggregation enabled.
)", 0) \
    M(UInt64, aggregation_memory_efficient_merge_threads, 0, R"(
Number of threads to use for merge intermediate aggregation results in memory efficient mode. When bigger, then more memory is consumed. 0 means - same as 'max_threads'.
)", 0) \
    M(Bool, enable_memory_bound_merging_of_aggregation_results, true, R"(
Enable memory bound merging strategy for aggregation.
)", 0) \
    M(Bool, enable_positional_arguments, true, R"(
Enables or disables supporting positional arguments for [GROUP BY](../../sql-reference/statements/select/group-by.md), [LIMIT BY](../../sql-reference/statements/select/limit-by.md), [ORDER BY](../../sql-reference/statements/select/order-by.md) statements.

Possible values:

- 0 — Positional arguments aren't supported.
- 1 — Positional arguments are supported: column numbers can use instead of column names.

**Example**

Query:

```sql
CREATE TABLE positional_arguments(one Int, two Int, three Int) ENGINE=Memory();

INSERT INTO positional_arguments VALUES (10, 20, 30), (20, 20, 10), (30, 10, 20);

SELECT * FROM positional_arguments ORDER BY 2,3;
```

Result:

```text
┌─one─┬─two─┬─three─┐
│  30 │  10 │   20  │
│  20 │  20 │   10  │
│  10 │  20 │   30  │
└─────┴─────┴───────┘
```
)", 0) \
    M(Bool, enable_extended_results_for_datetime_functions, false, R"(
Enables or disables returning results of type:
- `Date32` with extended range (compared to type `Date`) for functions [toStartOfYear](../../sql-reference/functions/date-time-functions.md#tostartofyear), [toStartOfISOYear](../../sql-reference/functions/date-time-functions.md#tostartofisoyear), [toStartOfQuarter](../../sql-reference/functions/date-time-functions.md#tostartofquarter), [toStartOfMonth](../../sql-reference/functions/date-time-functions.md#tostartofmonth), [toLastDayOfMonth](../../sql-reference/functions/date-time-functions.md#tolastdayofmonth), [toStartOfWeek](../../sql-reference/functions/date-time-functions.md#tostartofweek), [toLastDayOfWeek](../../sql-reference/functions/date-time-functions.md#tolastdayofweek) and [toMonday](../../sql-reference/functions/date-time-functions.md#tomonday).
- `DateTime64` with extended range (compared to type `DateTime`) for functions [toStartOfDay](../../sql-reference/functions/date-time-functions.md#tostartofday), [toStartOfHour](../../sql-reference/functions/date-time-functions.md#tostartofhour), [toStartOfMinute](../../sql-reference/functions/date-time-functions.md#tostartofminute), [toStartOfFiveMinutes](../../sql-reference/functions/date-time-functions.md#tostartoffiveminutes), [toStartOfTenMinutes](../../sql-reference/functions/date-time-functions.md#tostartoftenminutes), [toStartOfFifteenMinutes](../../sql-reference/functions/date-time-functions.md#tostartoffifteenminutes) and [timeSlot](../../sql-reference/functions/date-time-functions.md#timeslot).

Possible values:

- 0 — Functions return `Date` or `DateTime` for all types of arguments.
- 1 — Functions return `Date32` or `DateTime64` for `Date32` or `DateTime64` arguments and `Date` or `DateTime` otherwise.
)", 0) \
    M(Bool, allow_nonconst_timezone_arguments, false, R"(
Allow non-const timezone arguments in certain time-related functions like toTimeZone(), fromUnixTimestamp*(), snowflakeToDateTime*()
)", 0) \
    M(Bool, function_locate_has_mysql_compatible_argument_order, true, R"(
Controls the order of arguments in function [locate](../../sql-reference/functions/string-search-functions.md#locate).

Possible values:

- 0 — Function `locate` accepts arguments `(haystack, needle[, start_pos])`.
- 1 — Function `locate` accepts arguments `(needle, haystack, [, start_pos])` (MySQL-compatible behavior)
)", 0) \
    \
    M(Bool, group_by_use_nulls, false, R"(
Changes the way the [GROUP BY clause](/docs/en/sql-reference/statements/select/group-by.md) treats the types of aggregation keys.
When the `ROLLUP`, `CUBE`, or `GROUPING SETS` specifiers are used, some aggregation keys may not be used to produce some result rows.
Columns for these keys are filled with either default value or `NULL` in corresponding rows depending on this setting.

Possible values:

- 0 — The default value for the aggregation key type is used to produce missing values.
- 1 — ClickHouse executes `GROUP BY` the same way as the SQL standard says. The types of aggregation keys are converted to [Nullable](/docs/en/sql-reference/data-types/nullable.md/#data_type-nullable). Columns for corresponding aggregation keys are filled with [NULL](/docs/en/sql-reference/syntax.md) for rows that didn't use it.

See also:

- [GROUP BY clause](/docs/en/sql-reference/statements/select/group-by.md)
)", 0) \
    \
    M(Bool, skip_unavailable_shards, false, R"(
Enables or disables silently skipping of unavailable shards.

Shard is considered unavailable if all its replicas are unavailable. A replica is unavailable in the following cases:

- ClickHouse can’t connect to replica for any reason.

    When connecting to a replica, ClickHouse performs several attempts. If all these attempts fail, the replica is considered unavailable.

- Replica can’t be resolved through DNS.

    If replica’s hostname can’t be resolved through DNS, it can indicate the following situations:

    - Replica’s host has no DNS record. It can occur in systems with dynamic DNS, for example, [Kubernetes](https://kubernetes.io), where nodes can be unresolvable during downtime, and this is not an error.

    - Configuration error. ClickHouse configuration file contains a wrong hostname.

Possible values:

- 1 — skipping enabled.

    If a shard is unavailable, ClickHouse returns a result based on partial data and does not report node availability issues.

- 0 — skipping disabled.

    If a shard is unavailable, ClickHouse throws an exception.
)", 0) \
    \
    M(UInt64, parallel_distributed_insert_select, 0, R"(
Enables parallel distributed `INSERT ... SELECT` query.

If we execute `INSERT INTO distributed_table_a SELECT ... FROM distributed_table_b` queries and both tables use the same cluster, and both tables are either [replicated](../../engines/table-engines/mergetree-family/replication.md) or non-replicated, then this query is processed locally on every shard.

Possible values:

- 0 — Disabled.
- 1 — `SELECT` will be executed on each shard from the underlying table of the distributed engine.
- 2 — `SELECT` and `INSERT` will be executed on each shard from/to the underlying table of the distributed engine.
)", 0) \
    M(UInt64, distributed_group_by_no_merge, 0, R"(
Do not merge aggregation states from different servers for distributed query processing, you can use this in case it is for certain that there are different keys on different shards

Possible values:

- `0` — Disabled (final query processing is done on the initiator node).
- `1` - Do not merge aggregation states from different servers for distributed query processing (query completely processed on the shard, initiator only proxy the data), can be used in case it is for certain that there are different keys on different shards.
- `2` - Same as `1` but applies `ORDER BY` and `LIMIT` (it is not possible when the query processed completely on the remote node, like for `distributed_group_by_no_merge=1`) on the initiator (can be used for queries with `ORDER BY` and/or `LIMIT`).

**Example**

```sql
SELECT *
FROM remote('127.0.0.{2,3}', system.one)
GROUP BY dummy
LIMIT 1
SETTINGS distributed_group_by_no_merge = 1
FORMAT PrettyCompactMonoBlock

┌─dummy─┐
│     0 │
│     0 │
└───────┘
```

```sql
SELECT *
FROM remote('127.0.0.{2,3}', system.one)
GROUP BY dummy
LIMIT 1
SETTINGS distributed_group_by_no_merge = 2
FORMAT PrettyCompactMonoBlock

┌─dummy─┐
│     0 │
└───────┘
```
)", 0) \
    M(UInt64, distributed_push_down_limit, 1, R"(
Enables or disables [LIMIT](#limit) applying on each shard separately.

This will allow to avoid:
- Sending extra rows over network;
- Processing rows behind the limit on the initiator.

Starting from 21.9 version you cannot get inaccurate results anymore, since `distributed_push_down_limit` changes query execution only if at least one of the conditions met:
- [distributed_group_by_no_merge](#distributed-group-by-no-merge) > 0.
- Query **does not have** `GROUP BY`/`DISTINCT`/`LIMIT BY`, but it has `ORDER BY`/`LIMIT`.
- Query **has** `GROUP BY`/`DISTINCT`/`LIMIT BY` with `ORDER BY`/`LIMIT` and:
    - [optimize_skip_unused_shards](#optimize-skip-unused-shards) is enabled.
    - [optimize_distributed_group_by_sharding_key](#optimize-distributed-group-by-sharding-key) is enabled.

Possible values:

- 0 — Disabled.
- 1 — Enabled.

See also:

- [distributed_group_by_no_merge](#distributed-group-by-no-merge)
- [optimize_skip_unused_shards](#optimize-skip-unused-shards)
- [optimize_distributed_group_by_sharding_key](#optimize-distributed-group-by-sharding-key)
)", 0) \
    M(Bool, optimize_distributed_group_by_sharding_key, true, R"(
Optimize `GROUP BY sharding_key` queries, by avoiding costly aggregation on the initiator server (which will reduce memory usage for the query on the initiator server).

The following types of queries are supported (and all combinations of them):

- `SELECT DISTINCT [..., ]sharding_key[, ...] FROM dist`
- `SELECT ... FROM dist GROUP BY sharding_key[, ...]`
- `SELECT ... FROM dist GROUP BY sharding_key[, ...] ORDER BY x`
- `SELECT ... FROM dist GROUP BY sharding_key[, ...] LIMIT 1`
- `SELECT ... FROM dist GROUP BY sharding_key[, ...] LIMIT 1 BY x`

The following types of queries are not supported (support for some of them may be added later):

- `SELECT ... GROUP BY sharding_key[, ...] WITH TOTALS`
- `SELECT ... GROUP BY sharding_key[, ...] WITH ROLLUP`
- `SELECT ... GROUP BY sharding_key[, ...] WITH CUBE`
- `SELECT ... GROUP BY sharding_key[, ...] SETTINGS extremes=1`

Possible values:

- 0 — Disabled.
- 1 — Enabled.

See also:

- [distributed_group_by_no_merge](#distributed-group-by-no-merge)
- [distributed_push_down_limit](#distributed-push-down-limit)
- [optimize_skip_unused_shards](#optimize-skip-unused-shards)

:::note
Right now it requires `optimize_skip_unused_shards` (the reason behind this is that one day it may be enabled by default, and it will work correctly only if data was inserted via Distributed table, i.e. data is distributed according to sharding_key).
:::
)", 0) \
    M(UInt64, optimize_skip_unused_shards_limit, 1000, R"(
Limit for number of sharding key values, turns off `optimize_skip_unused_shards` if the limit is reached.

Too many values may require significant amount for processing, while the benefit is doubtful, since if you have huge number of values in `IN (...)`, then most likely the query will be sent to all shards anyway.
)", 0) \
    M(Bool, optimize_skip_unused_shards, false, R"(
Enables or disables skipping of unused shards for [SELECT](../../sql-reference/statements/select/index.md) queries that have sharding key condition in `WHERE/PREWHERE` (assuming that the data is distributed by sharding key, otherwise a query yields incorrect result).

Possible values:

- 0 — Disabled.
- 1 — Enabled.
)", 0) \
    M(Bool, optimize_skip_unused_shards_rewrite_in, true, R"(
Rewrite IN in query for remote shards to exclude values that does not belong to the shard (requires optimize_skip_unused_shards).

Possible values:

- 0 — Disabled.
- 1 — Enabled.
)", 0) \
    M(Bool, allow_nondeterministic_optimize_skip_unused_shards, false, R"(
Allow nondeterministic (like `rand` or `dictGet`, since later has some caveats with updates) functions in sharding key.

Possible values:

- 0 — Disallowed.
- 1 — Allowed.
)", 0) \
    M(UInt64, force_optimize_skip_unused_shards, 0, R"(
Enables or disables query execution if [optimize_skip_unused_shards](#optimize-skip-unused-shards) is enabled and skipping of unused shards is not possible. If the skipping is not possible and the setting is enabled, an exception will be thrown.

Possible values:

- 0 — Disabled. ClickHouse does not throw an exception.
- 1 — Enabled. Query execution is disabled only if the table has a sharding key.
- 2 — Enabled. Query execution is disabled regardless of whether a sharding key is defined for the table.
)", 0) \
    M(UInt64, optimize_skip_unused_shards_nesting, 0, R"(
Controls [`optimize_skip_unused_shards`](#optimize-skip-unused-shards) (hence still requires [`optimize_skip_unused_shards`](#optimize-skip-unused-shards)) depends on the nesting level of the distributed query (case when you have `Distributed` table that look into another `Distributed` table).

Possible values:

- 0 — Disabled, `optimize_skip_unused_shards` works always.
- 1 — Enables `optimize_skip_unused_shards` only for the first level.
- 2 — Enables `optimize_skip_unused_shards` up to the second level.
)", 0) \
    M(UInt64, force_optimize_skip_unused_shards_nesting, 0, R"(
Controls [`force_optimize_skip_unused_shards`](#force-optimize-skip-unused-shards) (hence still requires [`force_optimize_skip_unused_shards`](#force-optimize-skip-unused-shards)) depends on the nesting level of the distributed query (case when you have `Distributed` table that look into another `Distributed` table).

Possible values:

- 0 - Disabled, `force_optimize_skip_unused_shards` works always.
- 1 — Enables `force_optimize_skip_unused_shards` only for the first level.
- 2 — Enables `force_optimize_skip_unused_shards` up to the second level.
)", 0) \
    \
    M(Bool, input_format_parallel_parsing, true, R"(
Enables or disables order-preserving parallel parsing of data formats. Supported only for [TSV](../../interfaces/formats.md/#tabseparated), [TSKV](../../interfaces/formats.md/#tskv), [CSV](../../interfaces/formats.md/#csv) and [JSONEachRow](../../interfaces/formats.md/#jsoneachrow) formats.

Possible values:

- 1 — Enabled.
- 0 — Disabled.
)", 0) \
    M(UInt64, min_chunk_bytes_for_parallel_parsing, (10 * 1024 * 1024), R"(
- Type: unsigned int
- Default value: 1 MiB

The minimum chunk size in bytes, which each thread will parse in parallel.
)", 0) \
    M(Bool, output_format_parallel_formatting, true, R"(
Enables or disables parallel formatting of data formats. Supported only for [TSV](../../interfaces/formats.md/#tabseparated), [TSKV](../../interfaces/formats.md/#tskv), [CSV](../../interfaces/formats.md/#csv) and [JSONEachRow](../../interfaces/formats.md/#jsoneachrow) formats.

Possible values:

- 1 — Enabled.
- 0 — Disabled.
)", 0) \
    M(UInt64, output_format_compression_level, 3, R"(
Default compression level if query output is compressed. The setting is applied when `SELECT` query has `INTO OUTFILE` or when writing to table functions `file`, `url`, `hdfs`, `s3`, or `azureBlobStorage`.

Possible values: from `1` to `22`
)", 0) \
    M(UInt64, output_format_compression_zstd_window_log, 0, R"(
Can be used when the output compression method is `zstd`. If greater than `0`, this setting explicitly sets compression window size (power of `2`) and enables a long-range mode for zstd compression. This can help to achieve a better compression ratio.

Possible values: non-negative numbers. Note that if the value is too small or too big, `zstdlib` will throw an exception. Typical values are from `20` (window size = `1MB`) to `30` (window size = `1GB`).
)", 0) \
    M(Bool, enable_parsing_to_custom_serialization, true, R"(
If true then data can be parsed directly to columns with custom serialization (e.g. Sparse) according to hints for serialization got from the table.
)", 0) \
    \
    M(UInt64, merge_tree_min_rows_for_concurrent_read, (20 * 8192), R"(
If the number of rows to be read from a file of a [MergeTree](../../engines/table-engines/mergetree-family/mergetree.md) table exceeds `merge_tree_min_rows_for_concurrent_read` then ClickHouse tries to perform a concurrent reading from this file on several threads.

Possible values:

- Positive integer.
)", 0) \
    M(UInt64, merge_tree_min_bytes_for_concurrent_read, (24 * 10 * 1024 * 1024), R"(
If the number of bytes to read from one file of a [MergeTree](../../engines/table-engines/mergetree-family/mergetree.md)-engine table exceeds `merge_tree_min_bytes_for_concurrent_read`, then ClickHouse tries to concurrently read from this file in several threads.

Possible value:

- Positive integer.
)", 0) \
    M(UInt64, merge_tree_min_rows_for_seek, 0, R"(
If the distance between two data blocks to be read in one file is less than `merge_tree_min_rows_for_seek` rows, then ClickHouse does not seek through the file but reads the data sequentially.

Possible values:

- Any positive integer.
)", 0) \
    M(UInt64, merge_tree_min_bytes_for_seek, 0, R"(
If the distance between two data blocks to be read in one file is less than `merge_tree_min_bytes_for_seek` bytes, then ClickHouse sequentially reads a range of file that contains both blocks, thus avoiding extra seek.

Possible values:

- Any positive integer.
)", 0) \
    M(UInt64, merge_tree_coarse_index_granularity, 8, R"(
When searching for data, ClickHouse checks the data marks in the index file. If ClickHouse finds that required keys are in some range, it divides this range into `merge_tree_coarse_index_granularity` subranges and searches the required keys there recursively.

Possible values:

- Any positive even integer.
)", 0) \
    M(UInt64, merge_tree_max_rows_to_use_cache, (128 * 8192), R"(
If ClickHouse should read more than `merge_tree_max_rows_to_use_cache` rows in one query, it does not use the cache of uncompressed blocks.

The cache of uncompressed blocks stores data extracted for queries. ClickHouse uses this cache to speed up responses to repeated small queries. This setting protects the cache from trashing by queries that read a large amount of data. The [uncompressed_cache_size](../../operations/server-configuration-parameters/settings.md/#server-settings-uncompressed_cache_size) server setting defines the size of the cache of uncompressed blocks.

Possible values:

- Any positive integer.
)", 0) \
    M(UInt64, merge_tree_max_bytes_to_use_cache, (192 * 10 * 1024 * 1024), R"(
If ClickHouse should read more than `merge_tree_max_bytes_to_use_cache` bytes in one query, it does not use the cache of uncompressed blocks.

The cache of uncompressed blocks stores data extracted for queries. ClickHouse uses this cache to speed up responses to repeated small queries. This setting protects the cache from trashing by queries that read a large amount of data. The [uncompressed_cache_size](../../operations/server-configuration-parameters/settings.md/#server-settings-uncompressed_cache_size) server setting defines the size of the cache of uncompressed blocks.

Possible values:

- Any positive integer.
)", 0) \
    M(Bool, do_not_merge_across_partitions_select_final, false, R"(
Merge parts only in one partition in select final
)", 0) \
    M(Bool, split_parts_ranges_into_intersecting_and_non_intersecting_final, true, R"(
Split parts ranges into intersecting and non intersecting during FINAL optimization
)", 0) \
    M(Bool, split_intersecting_parts_ranges_into_layers_final, true, R"(
Split intersecting parts ranges into layers during FINAL optimization
)", 0) \
    \
    M(UInt64, mysql_max_rows_to_insert, 65536, R"(
The maximum number of rows in MySQL batch insertion of the MySQL storage engine
)", 0) \
    M(Bool, mysql_map_string_to_text_in_show_columns, true, R"(
When enabled, [String](../../sql-reference/data-types/string.md) ClickHouse data type will be displayed as `TEXT` in [SHOW COLUMNS](../../sql-reference/statements/show.md#show_columns).

Has an effect only when the connection is made through the MySQL wire protocol.

- 0 - Use `BLOB`.
- 1 - Use `TEXT`.
)", 0) \
    M(Bool, mysql_map_fixed_string_to_text_in_show_columns, true, R"(
When enabled, [FixedString](../../sql-reference/data-types/fixedstring.md) ClickHouse data type will be displayed as `TEXT` in [SHOW COLUMNS](../../sql-reference/statements/show.md#show_columns).

Has an effect only when the connection is made through the MySQL wire protocol.

- 0 - Use `BLOB`.
- 1 - Use `TEXT`.
)", 0) \
    \
    M(UInt64, optimize_min_equality_disjunction_chain_length, 3, R"(
The minimum length of the expression `expr = x1 OR ... expr = xN` for optimization
)", 0) \
    M(UInt64, optimize_min_inequality_conjunction_chain_length, 3, R"(
The minimum length of the expression `expr <> x1 AND ... expr <> xN` for optimization
)", 0) \
    \
    M(UInt64, min_bytes_to_use_direct_io, 0, R"(
The minimum data volume required for using direct I/O access to the storage disk.

ClickHouse uses this setting when reading data from tables. If the total storage volume of all the data to be read exceeds `min_bytes_to_use_direct_io` bytes, then ClickHouse reads the data from the storage disk with the `O_DIRECT` option.

Possible values:

- 0 — Direct I/O is disabled.
- Positive integer.
)", 0) \
    M(UInt64, min_bytes_to_use_mmap_io, 0, R"(
This is an experimental setting. Sets the minimum amount of memory for reading large files without copying data from the kernel to userspace. Recommended threshold is about 64 MB, because [mmap/munmap](https://en.wikipedia.org/wiki/Mmap) is slow. It makes sense only for large files and helps only if data reside in the page cache.

Possible values:

- Positive integer.
- 0 — Big files read with only copying data from kernel to userspace.
)", 0) \
    M(Bool, checksum_on_read, true, R"(
Validate checksums on reading. It is enabled by default and should be always enabled in production. Please do not expect any benefits in disabling this setting. It may only be used for experiments and benchmarks. The setting is only applicable for tables of MergeTree family. Checksums are always validated for other table engines and when receiving data over the network.
)", 0) \
    \
    M(Bool, force_index_by_date, false, R"(
Disables query execution if the index can’t be used by date.

Works with tables in the MergeTree family.

If `force_index_by_date=1`, ClickHouse checks whether the query has a date key condition that can be used for restricting data ranges. If there is no suitable condition, it throws an exception. However, it does not check whether the condition reduces the amount of data to read. For example, the condition `Date != ' 2000-01-01 '` is acceptable even when it matches all the data in the table (i.e., running the query requires a full scan). For more information about ranges of data in MergeTree tables, see [MergeTree](../../engines/table-engines/mergetree-family/mergetree.md).
)", 0) \
    M(Bool, force_primary_key, false, R"(
Disables query execution if indexing by the primary key is not possible.

Works with tables in the MergeTree family.

If `force_primary_key=1`, ClickHouse checks to see if the query has a primary key condition that can be used for restricting data ranges. If there is no suitable condition, it throws an exception. However, it does not check whether the condition reduces the amount of data to read. For more information about data ranges in MergeTree tables, see [MergeTree](../../engines/table-engines/mergetree-family/mergetree.md).
)", 0) \
    M(Bool, use_skip_indexes, true, R"(
Use data skipping indexes during query execution.

Possible values:

- 0 — Disabled.
- 1 — Enabled.
)", 0) \
    M(Bool, use_skip_indexes_if_final, false, R"(
Controls whether skipping indexes are used when executing a query with the FINAL modifier.

By default, this setting is disabled because skip indexes may exclude rows (granules) containing the latest data, which could lead to incorrect results. When enabled, skipping indexes are applied even with the FINAL modifier, potentially improving performance but with the risk of missing recent updates.

Possible values:

- 0 — Disabled.
- 1 — Enabled.
)", 0) \
    M(Bool, materialize_skip_indexes_on_insert, true, R"(
If true skip indexes are calculated on inserts, otherwise skip indexes will be calculated only during merges
)", 0) \
    M(Bool, materialize_statistics_on_insert, true, R"(
If true statistics are calculated on inserts, otherwise statistics will be calculated only during merges
)", 0) \
    M(String, ignore_data_skipping_indices, "", R"(
Ignores the skipping indexes specified if used by the query.

Consider the following example:

```sql
CREATE TABLE data
(
    key Int,
    x Int,
    y Int,
    INDEX x_idx x TYPE minmax GRANULARITY 1,
    INDEX y_idx y TYPE minmax GRANULARITY 1,
    INDEX xy_idx (x,y) TYPE minmax GRANULARITY 1
)
Engine=MergeTree()
ORDER BY key;

INSERT INTO data VALUES (1, 2, 3);

SELECT * FROM data;
SELECT * FROM data SETTINGS ignore_data_skipping_indices=''; -- query will produce CANNOT_PARSE_TEXT error.
SELECT * FROM data SETTINGS ignore_data_skipping_indices='x_idx'; -- Ok.
SELECT * FROM data SETTINGS ignore_data_skipping_indices='na_idx'; -- Ok.

SELECT * FROM data WHERE x = 1 AND y = 1 SETTINGS ignore_data_skipping_indices='xy_idx',force_data_skipping_indices='xy_idx' ; -- query will produce INDEX_NOT_USED error, since xy_idx is explicitly ignored.
SELECT * FROM data WHERE x = 1 AND y = 2 SETTINGS ignore_data_skipping_indices='xy_idx';
```

The query without ignoring any indexes:
```sql
EXPLAIN indexes = 1 SELECT * FROM data WHERE x = 1 AND y = 2;

Expression ((Projection + Before ORDER BY))
  Filter (WHERE)
    ReadFromMergeTree (default.data)
    Indexes:
      PrimaryKey
        Condition: true
        Parts: 1/1
        Granules: 1/1
      Skip
        Name: x_idx
        Description: minmax GRANULARITY 1
        Parts: 0/1
        Granules: 0/1
      Skip
        Name: y_idx
        Description: minmax GRANULARITY 1
        Parts: 0/0
        Granules: 0/0
      Skip
        Name: xy_idx
        Description: minmax GRANULARITY 1
        Parts: 0/0
        Granules: 0/0
```

Ignoring the `xy_idx` index:
```sql
EXPLAIN indexes = 1 SELECT * FROM data WHERE x = 1 AND y = 2 SETTINGS ignore_data_skipping_indices='xy_idx';

Expression ((Projection + Before ORDER BY))
  Filter (WHERE)
    ReadFromMergeTree (default.data)
    Indexes:
      PrimaryKey
        Condition: true
        Parts: 1/1
        Granules: 1/1
      Skip
        Name: x_idx
        Description: minmax GRANULARITY 1
        Parts: 0/1
        Granules: 0/1
      Skip
        Name: y_idx
        Description: minmax GRANULARITY 1
        Parts: 0/0
        Granules: 0/0
```

Works with tables in the MergeTree family.
)", 0) \
    \
    M(String, force_data_skipping_indices, "", R"(
Disables query execution if passed data skipping indices wasn't used.

Consider the following example:

```sql
CREATE TABLE data
(
    key Int,
    d1 Int,
    d1_null Nullable(Int),
    INDEX d1_idx d1 TYPE minmax GRANULARITY 1,
    INDEX d1_null_idx assumeNotNull(d1_null) TYPE minmax GRANULARITY 1
)
Engine=MergeTree()
ORDER BY key;

SELECT * FROM data_01515;
SELECT * FROM data_01515 SETTINGS force_data_skipping_indices=''; -- query will produce CANNOT_PARSE_TEXT error.
SELECT * FROM data_01515 SETTINGS force_data_skipping_indices='d1_idx'; -- query will produce INDEX_NOT_USED error.
SELECT * FROM data_01515 WHERE d1 = 0 SETTINGS force_data_skipping_indices='d1_idx'; -- Ok.
SELECT * FROM data_01515 WHERE d1 = 0 SETTINGS force_data_skipping_indices='`d1_idx`'; -- Ok (example of full featured parser).
SELECT * FROM data_01515 WHERE d1 = 0 SETTINGS force_data_skipping_indices='`d1_idx`, d1_null_idx'; -- query will produce INDEX_NOT_USED error, since d1_null_idx is not used.
SELECT * FROM data_01515 WHERE d1 = 0 AND assumeNotNull(d1_null) = 0 SETTINGS force_data_skipping_indices='`d1_idx`, d1_null_idx'; -- Ok.
```
)", 0) \
    \
    M(Float, max_streams_to_max_threads_ratio, 1, R"(
Allows you to use more sources than the number of threads - to more evenly distribute work across threads. It is assumed that this is a temporary solution since it will be possible in the future to make the number of sources equal to the number of threads, but for each source to dynamically select available work for itself.
)", 0) \
    M(Float, max_streams_multiplier_for_merge_tables, 5, R"(
Ask more streams when reading from Merge table. Streams will be spread across tables that Merge table will use. This allows more even distribution of work across threads and is especially helpful when merged tables differ in size.
)", 0) \
    \
    M(String, network_compression_method, "LZ4", R"(
Sets the method of data compression that is used for communication between servers and between server and [clickhouse-client](../../interfaces/cli.md).

Possible values:

- `LZ4` — sets LZ4 compression method.
- `ZSTD` — sets ZSTD compression method.

**See Also**

- [network_zstd_compression_level](#network_zstd_compression_level)
)", 0) \
    \
    M(Int64, network_zstd_compression_level, 1, R"(
Adjusts the level of ZSTD compression. Used only when [network_compression_method](#network_compression_method) is set to `ZSTD`.

Possible values:

- Positive integer from 1 to 15.
)", 0) \
    \
    M(Int64, zstd_window_log_max, 0, R"(
Allows you to select the max window log of ZSTD (it will not be used for MergeTree family)
)", 0) \
    \
    M(UInt64, priority, 0, R"(
Priority of the query. 1 - the highest, higher value - lower priority; 0 - do not use priorities.
)", 0) \
    M(Int64, os_thread_priority, 0, R"(
Sets the priority ([nice](https://en.wikipedia.org/wiki/Nice_(Unix))) for threads that execute queries. The OS scheduler considers this priority when choosing the next thread to run on each available CPU core.

:::note
To use this setting, you need to set the `CAP_SYS_NICE` capability. The `clickhouse-server` package sets it up during installation. Some virtual environments do not allow you to set the `CAP_SYS_NICE` capability. In this case, `clickhouse-server` shows a message about it at the start.
:::

Possible values:

- You can set values in the range `[-20, 19]`.

Lower values mean higher priority. Threads with low `nice` priority values are executed more frequently than threads with high values. High values are preferable for long-running non-interactive queries because it allows them to quickly give up resources in favour of short interactive queries when they arrive.
)", 0) \
    \
    M(Bool, log_queries, true, R"(
Setting up query logging.

Queries sent to ClickHouse with this setup are logged according to the rules in the [query_log](../../operations/server-configuration-parameters/settings.md/#query-log) server configuration parameter.

Example:

``` text
log_queries=1
```
)", 0) \
    M(Bool, log_formatted_queries, false, R"(
Allows to log formatted queries to the [system.query_log](../../operations/system-tables/query_log.md) system table (populates `formatted_query` column in the [system.query_log](../../operations/system-tables/query_log.md)).

Possible values:

- 0 — Formatted queries are not logged in the system table.
- 1 — Formatted queries are logged in the system table.
)", 0) \
    M(LogQueriesType, log_queries_min_type, QueryLogElementType::QUERY_START, R"(
`query_log` minimal type to log.

Possible values:
- `QUERY_START` (`=1`)
- `QUERY_FINISH` (`=2`)
- `EXCEPTION_BEFORE_START` (`=3`)
- `EXCEPTION_WHILE_PROCESSING` (`=4`)

Can be used to limit which entities will go to `query_log`, say you are interested only in errors, then you can use `EXCEPTION_WHILE_PROCESSING`:

``` text
log_queries_min_type='EXCEPTION_WHILE_PROCESSING'
```
)", 0) \
    M(Milliseconds, log_queries_min_query_duration_ms, 0, R"(
If enabled (non-zero), queries faster than the value of this setting will not be logged (you can think about this as a `long_query_time` for [MySQL Slow Query Log](https://dev.mysql.com/doc/refman/5.7/en/slow-query-log.html)), and this basically means that you will not find them in the following tables:

- `system.query_log`
- `system.query_thread_log`

Only the queries with the following type will get to the log:

- `QUERY_FINISH`
- `EXCEPTION_WHILE_PROCESSING`

- Type: milliseconds
- Default value: 0 (any query)
)", 0) \
    M(UInt64, log_queries_cut_to_length, 100000, R"(
If query length is greater than a specified threshold (in bytes), then cut query when writing to query log. Also limit the length of printed query in ordinary text log.
)", 0) \
    M(Float, log_queries_probability, 1., R"(
Allows a user to write to [query_log](../../operations/system-tables/query_log.md), [query_thread_log](../../operations/system-tables/query_thread_log.md), and [query_views_log](../../operations/system-tables/query_views_log.md) system tables only a sample of queries selected randomly with the specified probability. It helps to reduce the load with a large volume of queries in a second.

Possible values:

- 0 — Queries are not logged in the system tables.
- Positive floating-point number in the range [0..1]. For example, if the setting value is `0.5`, about half of the queries are logged in the system tables.
- 1 — All queries are logged in the system tables.
)", 0) \
    \
    M(Bool, log_processors_profiles, true, R"(
Write time that processor spent during execution/waiting for data to `system.processors_profile_log` table.

See also:

- [`system.processors_profile_log`](../../operations/system-tables/processors_profile_log.md)
- [`EXPLAIN PIPELINE`](../../sql-reference/statements/explain.md#explain-pipeline)
)", 0) \
    M(DistributedProductMode, distributed_product_mode, DistributedProductMode::DENY, R"(
Changes the behaviour of [distributed subqueries](../../sql-reference/operators/in.md).

ClickHouse applies this setting when the query contains the product of distributed tables, i.e. when the query for a distributed table contains a non-GLOBAL subquery for the distributed table.

Restrictions:

- Only applied for IN and JOIN subqueries.
- Only if the FROM section uses a distributed table containing more than one shard.
- If the subquery concerns a distributed table containing more than one shard.
- Not used for a table-valued [remote](../../sql-reference/table-functions/remote.md) function.

Possible values:

- `deny` — Default value. Prohibits using these types of subqueries (returns the “Double-distributed in/JOIN subqueries is denied” exception).
- `local` — Replaces the database and table in the subquery with local ones for the destination server (shard), leaving the normal `IN`/`JOIN.`
- `global` — Replaces the `IN`/`JOIN` query with `GLOBAL IN`/`GLOBAL JOIN.`
- `allow` — Allows the use of these types of subqueries.
)", IMPORTANT) \
    \
    M(UInt64, max_concurrent_queries_for_all_users, 0, R"(
Throw exception if the value of this setting is less or equal than the current number of simultaneously processed queries.

Example: `max_concurrent_queries_for_all_users` can be set to 99 for all users and database administrator can set it to 100 for itself to run queries for investigation even when the server is overloaded.

Modifying the setting for one query or user does not affect other queries.

Possible values:

- Positive integer.
- 0 — No limit.

**Example**

``` xml
<max_concurrent_queries_for_all_users>99</max_concurrent_queries_for_all_users>
```

**See Also**

- [max_concurrent_queries](/docs/en/operations/server-configuration-parameters/settings.md/#max_concurrent_queries)
)", 0) \
    M(UInt64, max_concurrent_queries_for_user, 0, R"(
The maximum number of simultaneously processed queries per user.

Possible values:

- Positive integer.
- 0 — No limit.

**Example**

``` xml
<max_concurrent_queries_for_user>5</max_concurrent_queries_for_user>
```
)", 0) \
    \
    M(Bool, insert_deduplicate, true, R"(
Enables or disables block deduplication of `INSERT` (for Replicated\* tables).

Possible values:

- 0 — Disabled.
- 1 — Enabled.

By default, blocks inserted into replicated tables by the `INSERT` statement are deduplicated (see [Data Replication](../../engines/table-engines/mergetree-family/replication.md)).
For the replicated tables by default the only 100 of the most recent blocks for each partition are deduplicated (see [replicated_deduplication_window](merge-tree-settings.md/#replicated-deduplication-window), [replicated_deduplication_window_seconds](merge-tree-settings.md/#replicated-deduplication-window-seconds)).
For not replicated tables see [non_replicated_deduplication_window](merge-tree-settings.md/#non-replicated-deduplication-window).
)", 0) \
    M(Bool, async_insert_deduplicate, false, R"(
For async INSERT queries in the replicated table, specifies that deduplication of inserting blocks should be performed
)", 0) \
    \
    M(UInt64Auto, insert_quorum, 0, R"(
:::note
This setting is not applicable to SharedMergeTree, see [SharedMergeTree consistency](/docs/en/cloud/reference/shared-merge-tree/#consistency) for more information.
:::

Enables the quorum writes.

- If `insert_quorum < 2`, the quorum writes are disabled.
- If `insert_quorum >= 2`, the quorum writes are enabled.
- If `insert_quorum = 'auto'`, use majority number (`number_of_replicas / 2 + 1`) as quorum number.

Quorum writes

`INSERT` succeeds only when ClickHouse manages to correctly write data to the `insert_quorum` of replicas during the `insert_quorum_timeout`. If for any reason the number of replicas with successful writes does not reach the `insert_quorum`, the write is considered failed and ClickHouse will delete the inserted block from all the replicas where data has already been written.

When `insert_quorum_parallel` is disabled, all replicas in the quorum are consistent, i.e. they contain data from all previous `INSERT` queries (the `INSERT` sequence is linearized). When reading data written using `insert_quorum` and `insert_quorum_parallel` is disabled, you can turn on sequential consistency for `SELECT` queries using [select_sequential_consistency](#select_sequential_consistency).

ClickHouse generates an exception:

- If the number of available replicas at the time of the query is less than the `insert_quorum`.
- When `insert_quorum_parallel` is disabled and an attempt to write data is made when the previous block has not yet been inserted in `insert_quorum` of replicas. This situation may occur if the user tries to perform another `INSERT` query to the same table before the previous one with `insert_quorum` is completed.

See also:

- [insert_quorum_timeout](#insert_quorum_timeout)
- [insert_quorum_parallel](#insert_quorum_parallel)
- [select_sequential_consistency](#select_sequential_consistency)
)", 0) \
    M(Milliseconds, insert_quorum_timeout, 600000, R"(
Write to a quorum timeout in milliseconds. If the timeout has passed and no write has taken place yet, ClickHouse will generate an exception and the client must repeat the query to write the same block to the same or any other replica.

See also:

- [insert_quorum](#insert_quorum)
- [insert_quorum_parallel](#insert_quorum_parallel)
- [select_sequential_consistency](#select_sequential_consistency)
)", 0) \
    M(Bool, insert_quorum_parallel, true, R"(
:::note
This setting is not applicable to SharedMergeTree, see [SharedMergeTree consistency](/docs/en/cloud/reference/shared-merge-tree/#consistency) for more information.
:::

Enables or disables parallelism for quorum `INSERT` queries. If enabled, additional `INSERT` queries can be sent while previous queries have not yet finished. If disabled, additional writes to the same table will be rejected.

Possible values:

- 0 — Disabled.
- 1 — Enabled.

See also:

- [insert_quorum](#insert_quorum)
- [insert_quorum_timeout](#insert_quorum_timeout)
- [select_sequential_consistency](#select_sequential_consistency)
)", 0) \
    M(UInt64, select_sequential_consistency, 0, R"(
:::note
This setting differ in behavior between SharedMergeTree and ReplicatedMergeTree, see [SharedMergeTree consistency](/docs/en/cloud/reference/shared-merge-tree/#consistency) for more information about the behavior of `select_sequential_consistency` in SharedMergeTree.
:::

Enables or disables sequential consistency for `SELECT` queries. Requires `insert_quorum_parallel` to be disabled (enabled by default).

Possible values:

- 0 — Disabled.
- 1 — Enabled.

Usage

When sequential consistency is enabled, ClickHouse allows the client to execute the `SELECT` query only for those replicas that contain data from all previous `INSERT` queries executed with `insert_quorum`. If the client refers to a partial replica, ClickHouse will generate an exception. The SELECT query will not include data that has not yet been written to the quorum of replicas.

When `insert_quorum_parallel` is enabled (the default), then `select_sequential_consistency` does not work. This is because parallel `INSERT` queries can be written to different sets of quorum replicas so there is no guarantee a single replica will have received all writes.

See also:

- [insert_quorum](#insert_quorum)
- [insert_quorum_timeout](#insert_quorum_timeout)
- [insert_quorum_parallel](#insert_quorum_parallel)
)", 0) \
    M(UInt64, table_function_remote_max_addresses, 1000, R"(
Sets the maximum number of addresses generated from patterns for the [remote](../../sql-reference/table-functions/remote.md) function.

Possible values:

- Positive integer.
)", 0) \
    M(Milliseconds, read_backoff_min_latency_ms, 1000, R"(
Setting to reduce the number of threads in case of slow reads. Pay attention only to reads that took at least that much time.
)", 0) \
    M(UInt64, read_backoff_max_throughput, 1048576, R"(
Settings to reduce the number of threads in case of slow reads. Count events when the read bandwidth is less than that many bytes per second.
)", 0) \
    M(Milliseconds, read_backoff_min_interval_between_events_ms, 1000, R"(
Settings to reduce the number of threads in case of slow reads. Do not pay attention to the event, if the previous one has passed less than a certain amount of time.
)", 0) \
    M(UInt64, read_backoff_min_events, 2, R"(
Settings to reduce the number of threads in case of slow reads. The number of events after which the number of threads will be reduced.
)", 0) \
    \
    M(UInt64, read_backoff_min_concurrency, 1, R"(
Settings to try keeping the minimal number of threads in case of slow reads.
)", 0) \
    \
    M(Float, memory_tracker_fault_probability, 0., R"(
For testing of `exception safety` - throw an exception every time you allocate memory with the specified probability.
)", 0) \
    M(Float, merge_tree_read_split_ranges_into_intersecting_and_non_intersecting_injection_probability, 0.0, R"(
For testing of `PartsSplitter` - split read ranges into intersecting and non intersecting every time you read from MergeTree with the specified probability.
)", 0) \
    \
    M(Bool, enable_http_compression, false, R"(
Enables or disables data compression in the response to an HTTP request.

For more information, read the [HTTP interface description](../../interfaces/http.md).

Possible values:

- 0 — Disabled.
- 1 — Enabled.
)", 0) \
    M(Int64, http_zlib_compression_level, 3, R"(
Sets the level of data compression in the response to an HTTP request if [enable_http_compression = 1](#enable_http_compression).

Possible values: Numbers from 1 to 9.
)", 0) \
    \
    M(Bool, http_native_compression_disable_checksumming_on_decompress, false, R"(
Enables or disables checksum verification when decompressing the HTTP POST data from the client. Used only for ClickHouse native compression format (not used with `gzip` or `deflate`).

For more information, read the [HTTP interface description](../../interfaces/http.md).

Possible values:

- 0 — Disabled.
- 1 — Enabled.
)", 0) \
    \
    M(String, count_distinct_implementation, "uniqExact", R"(
Specifies which of the `uniq*` functions should be used to perform the [COUNT(DISTINCT ...)](../../sql-reference/aggregate-functions/reference/count.md/#agg_function-count) construction.

Possible values:

- [uniq](../../sql-reference/aggregate-functions/reference/uniq.md/#agg_function-uniq)
- [uniqCombined](../../sql-reference/aggregate-functions/reference/uniqcombined.md/#agg_function-uniqcombined)
- [uniqCombined64](../../sql-reference/aggregate-functions/reference/uniqcombined64.md/#agg_function-uniqcombined64)
- [uniqHLL12](../../sql-reference/aggregate-functions/reference/uniqhll12.md/#agg_function-uniqhll12)
- [uniqExact](../../sql-reference/aggregate-functions/reference/uniqexact.md/#agg_function-uniqexact)
)", 0) \
    \
    M(Bool, add_http_cors_header, false, R"(
Write add http CORS header.
)", 0) \
    \
    M(UInt64, max_http_get_redirects, 0, R"(
Max number of HTTP GET redirects hops allowed. Ensures additional security measures are in place to prevent a malicious server from redirecting your requests to unexpected services.\n\nIt is the case when an external server redirects to another address, but that address appears to be internal to the company's infrastructure, and by sending an HTTP request to an internal server, you could request an internal API from the internal network, bypassing the auth, or even query other services, such as Redis or Memcached. When you don't have an internal infrastructure (including something running on your localhost), or you trust the server, it is safe to allow redirects. Although keep in mind, that if the URL uses HTTP instead of HTTPS, and you will have to trust not only the remote server but also your ISP and every network in the middle.
)", 0) \
    \
    M(Bool, use_client_time_zone, false, R"(
Use client timezone for interpreting DateTime string values, instead of adopting server timezone.
)", 0) \
    \
    M(Bool, send_progress_in_http_headers, false, R"(
Enables or disables `X-ClickHouse-Progress` HTTP response headers in `clickhouse-server` responses.

For more information, read the [HTTP interface description](../../interfaces/http.md).

Possible values:

- 0 — Disabled.
- 1 — Enabled.
)", 0) \
    \
    M(UInt64, http_headers_progress_interval_ms, 100, R"(
Do not send HTTP headers X-ClickHouse-Progress more frequently than at each specified interval.
)", 0) \
    M(Bool, http_wait_end_of_query, false, R"(
Enable HTTP response buffering on the server-side.
)", 0) \
    M(Bool, http_write_exception_in_output_format, true, R"(
Write exception in output format to produce valid output. Works with JSON and XML formats.
)", 0) \
    M(UInt64, http_response_buffer_size, 0, R"(
The number of bytes to buffer in the server memory before sending a HTTP response to the client or flushing to disk (when http_wait_end_of_query is enabled).
)", 0) \
    \
    M(Bool, fsync_metadata, true, R"(
Enables or disables [fsync](http://pubs.opengroup.org/onlinepubs/9699919799/functions/fsync.html) when writing `.sql` files. Enabled by default.

It makes sense to disable it if the server has millions of tiny tables that are constantly being created and destroyed.
)", 0)    \
    \
    M(Bool, join_use_nulls, false, R"(
Sets the type of [JOIN](../../sql-reference/statements/select/join.md) behaviour. When merging tables, empty cells may appear. ClickHouse fills them differently based on this setting.

Possible values:

- 0 — The empty cells are filled with the default value of the corresponding field type.
- 1 — `JOIN` behaves the same way as in standard SQL. The type of the corresponding field is converted to [Nullable](../../sql-reference/data-types/nullable.md/#data_type-nullable), and empty cells are filled with [NULL](../../sql-reference/syntax.md).
)", IMPORTANT) \
    \
    M(UInt64, join_output_by_rowlist_perkey_rows_threshold, 5, R"(
The lower limit of per-key average rows in the right table to determine whether to output by row list in hash join.
)", 0) \
    M(JoinStrictness, join_default_strictness, JoinStrictness::All, R"(
Sets default strictness for [JOIN clauses](../../sql-reference/statements/select/join.md/#select-join).

Possible values:

- `ALL` — If the right table has several matching rows, ClickHouse creates a [Cartesian product](https://en.wikipedia.org/wiki/Cartesian_product) from matching rows. This is the normal `JOIN` behaviour from standard SQL.
- `ANY` — If the right table has several matching rows, only the first one found is joined. If the right table has only one matching row, the results of `ANY` and `ALL` are the same.
- `ASOF` — For joining sequences with an uncertain match.
- `Empty string` — If `ALL` or `ANY` is not specified in the query, ClickHouse throws an exception.
)", 0) \
    M(Bool, any_join_distinct_right_table_keys, false, R"(
Enables legacy ClickHouse server behaviour in `ANY INNER|LEFT JOIN` operations.

:::note
Use this setting only for backward compatibility if your use cases depend on legacy `JOIN` behaviour.
:::

When the legacy behaviour is enabled:

- Results of `t1 ANY LEFT JOIN t2` and `t2 ANY RIGHT JOIN t1` operations are not equal because ClickHouse uses the logic with many-to-one left-to-right table keys mapping.
- Results of `ANY INNER JOIN` operations contain all rows from the left table like the `SEMI LEFT JOIN` operations do.

When the legacy behaviour is disabled:

- Results of `t1 ANY LEFT JOIN t2` and `t2 ANY RIGHT JOIN t1` operations are equal because ClickHouse uses the logic which provides one-to-many keys mapping in `ANY RIGHT JOIN` operations.
- Results of `ANY INNER JOIN` operations contain one row per key from both the left and right tables.

Possible values:

- 0 — Legacy behaviour is disabled.
- 1 — Legacy behaviour is enabled.

See also:

- [JOIN strictness](../../sql-reference/statements/select/join.md/#join-settings)
)", IMPORTANT) \
    M(Bool, single_join_prefer_left_table, true, R"(
For single JOIN in case of identifier ambiguity prefer left table
)", IMPORTANT) \
    \
    M(UInt64, preferred_block_size_bytes, 1000000, R"(
This setting adjusts the data block size for query processing and represents additional fine-tuning to the more rough 'max_block_size' setting. If the columns are large and with 'max_block_size' rows the block size is likely to be larger than the specified amount of bytes, its size will be lowered for better CPU cache locality.
)", 0) \
    \
    M(UInt64, max_replica_delay_for_distributed_queries, 300, R"(
Disables lagging replicas for distributed queries. See [Replication](../../engines/table-engines/mergetree-family/replication.md).

Sets the time in seconds. If a replica's lag is greater than or equal to the set value, this replica is not used.

Possible values:

- Positive integer.
- 0 — Replica lags are not checked.

To prevent the use of any replica with a non-zero lag, set this parameter to 1.

Used when performing `SELECT` from a distributed table that points to replicated tables.
)", 0) \
    M(Bool, fallback_to_stale_replicas_for_distributed_queries, true, R"(
Forces a query to an out-of-date replica if updated data is not available. See [Replication](../../engines/table-engines/mergetree-family/replication.md).

ClickHouse selects the most relevant from the outdated replicas of the table.

Used when performing `SELECT` from a distributed table that points to replicated tables.

By default, 1 (enabled).
)", 0) \
    M(UInt64, preferred_max_column_in_block_size_bytes, 0, R"(
Limit on max column size in block while reading. Helps to decrease cache misses count. Should be close to L2 cache size.
)", 0) \
    \
    M(UInt64, parts_to_delay_insert, 0, R"(
If the destination table contains at least that many active parts in a single partition, artificially slow down insert into table.
)", 0) \
    M(UInt64, parts_to_throw_insert, 0, R"(
If more than this number active parts in a single partition of the destination table, throw 'Too many parts ...' exception.
)", 0) \
    M(UInt64, number_of_mutations_to_delay, 0, R"(
If the mutated table contains at least that many unfinished mutations, artificially slow down mutations of table. 0 - disabled
)", 0) \
    M(UInt64, number_of_mutations_to_throw, 0, R"(
If the mutated table contains at least that many unfinished mutations, throw 'Too many mutations ...' exception. 0 - disabled
)", 0) \
    M(Int64, distributed_ddl_task_timeout, 180, R"(
Sets timeout for DDL query responses from all hosts in cluster. If a DDL request has not been performed on all hosts, a response will contain a timeout error and a request will be executed in an async mode. Negative value means infinite.

Possible values:

- Positive integer.
- 0 — Async mode.
- Negative integer — infinite timeout.
)", 0) \
    M(Milliseconds, stream_flush_interval_ms, 7500, R"(
Works for tables with streaming in the case of a timeout, or when a thread generates [max_insert_block_size](#max_insert_block_size) rows.

The default value is 7500.

The smaller the value, the more often data is flushed into the table. Setting the value too low leads to poor performance.
)", 0) \
    M(Milliseconds, stream_poll_timeout_ms, 500, R"(
Timeout for polling data from/to streaming storages.
)", 0) \
    M(UInt64, min_free_disk_bytes_to_perform_insert, 0, R"(
Minimum free disk space bytes to perform an insert.
)", 0) \
    M(Float, min_free_disk_ratio_to_perform_insert, 0.0, R"(
Minimum free disk space ratio to perform an insert.
)", 0) \
    \
    M(Bool, final, false, R"(
Automatically applies [FINAL](../../sql-reference/statements/select/from.md#final-modifier) modifier to all tables in a query, to tables where [FINAL](../../sql-reference/statements/select/from.md#final-modifier) is applicable, including joined tables and tables in sub-queries, and
distributed tables.

Possible values:

- 0 - disabled
- 1 - enabled

Example:

```sql
CREATE TABLE test
(
    key Int64,
    some String
)
ENGINE = ReplacingMergeTree
ORDER BY key;

INSERT INTO test FORMAT Values (1, 'first');
INSERT INTO test FORMAT Values (1, 'second');

SELECT * FROM test;
┌─key─┬─some───┐
│   1 │ second │
└─────┴────────┘
┌─key─┬─some──┐
│   1 │ first │
└─────┴───────┘

SELECT * FROM test SETTINGS final = 1;
┌─key─┬─some───┐
│   1 │ second │
└─────┴────────┘

SET final = 1;
SELECT * FROM test;
┌─key─┬─some───┐
│   1 │ second │
└─────┴────────┘
```
)", 0) \
    \
    M(Bool, partial_result_on_first_cancel, false, R"(
Allows query to return a partial result after cancel.
)", 0) \
    \
    M(Bool, ignore_on_cluster_for_replicated_udf_queries, false, R"(
Ignore ON CLUSTER clause for replicated UDF management queries.
)", 0) \
    M(Bool, ignore_on_cluster_for_replicated_access_entities_queries, false, R"(
Ignore ON CLUSTER clause for replicated access entities management queries.
)", 0) \
    M(Bool, ignore_on_cluster_for_replicated_named_collections_queries, false, R"(
Ignore ON CLUSTER clause for replicated named collections management queries.
)", 0) \
    /** Settings for testing hedged requests */ \
    M(Milliseconds, sleep_in_send_tables_status_ms, 0, R"(
Time to sleep in sending tables status response in TCPHandler
)", 0) \
    M(Milliseconds, sleep_in_send_data_ms, 0, R"(
Time to sleep in sending data in TCPHandler
)", 0) \
    M(Milliseconds, sleep_after_receiving_query_ms, 0, R"(
Time to sleep after receiving query in TCPHandler
)", 0) \
    M(UInt64, unknown_packet_in_send_data, 0, R"(
Send unknown packet instead of data Nth data packet
)", 0) \
    \
    M(Bool, insert_allow_materialized_columns, false, R"(
If setting is enabled, Allow materialized columns in INSERT.
)", 0) \
    M(Seconds, http_connection_timeout, DEFAULT_HTTP_READ_BUFFER_CONNECTION_TIMEOUT, R"(
HTTP connection timeout (in seconds).

Possible values:

- Any positive integer.
- 0 - Disabled (infinite timeout).
)", 0) \
    M(Seconds, http_send_timeout, DEFAULT_HTTP_READ_BUFFER_TIMEOUT, R"(
HTTP send timeout (in seconds).

Possible values:

- Any positive integer.
- 0 - Disabled (infinite timeout).

:::note
It's applicable only to the default profile. A server reboot is required for the changes to take effect.
:::
)", 0) \
    M(Seconds, http_receive_timeout, DEFAULT_HTTP_READ_BUFFER_TIMEOUT, R"(
HTTP receive timeout (in seconds).

Possible values:

- Any positive integer.
- 0 - Disabled (infinite timeout).
)", 0) \
    M(UInt64, http_max_uri_size, 1048576, R"(
Sets the maximum URI length of an HTTP request.

Possible values:

- Positive integer.
)", 0) \
    M(UInt64, http_max_fields, 1000000, R"(
Maximum number of fields in HTTP header
)", 0) \
    M(UInt64, http_max_field_name_size, 128 * 1024, R"(
Maximum length of field name in HTTP header
)", 0) \
    M(UInt64, http_max_field_value_size, 128 * 1024, R"(
Maximum length of field value in HTTP header
)", 0) \
    M(Bool, http_skip_not_found_url_for_globs, true, R"(
Skip URLs for globs with HTTP_NOT_FOUND error
)", 0) \
    M(Bool, http_make_head_request, true, R"(
The `http_make_head_request` setting allows the execution of a `HEAD` request while reading data from HTTP to retrieve information about the file to be read, such as its size. Since it's enabled by default, it may be desirable to disable this setting in cases where the server does not support `HEAD` requests.
)", 0) \
    M(Bool, optimize_throw_if_noop, false, R"(
Enables or disables throwing an exception if an [OPTIMIZE](../../sql-reference/statements/optimize.md) query didn’t perform a merge.

By default, `OPTIMIZE` returns successfully even if it didn’t do anything. This setting lets you differentiate these situations and get the reason in an exception message.

Possible values:

- 1 — Throwing an exception is enabled.
- 0 — Throwing an exception is disabled.
)", 0) \
    M(Bool, use_index_for_in_with_subqueries, true, R"(
Try using an index if there is a subquery or a table expression on the right side of the IN operator.
)", 0) \
    M(UInt64, use_index_for_in_with_subqueries_max_values, 0, R"(
The maximum size of the set in the right-hand side of the IN operator to use table index for filtering. It allows to avoid performance degradation and higher memory usage due to the preparation of additional data structures for large queries. Zero means no limit.
)", 0) \
    M(Bool, analyze_index_with_space_filling_curves, true, R"(
If a table has a space-filling curve in its index, e.g. `ORDER BY mortonEncode(x, y)` or `ORDER BY hilbertEncode(x, y)`, and the query has conditions on its arguments, e.g. `x >= 10 AND x <= 20 AND y >= 20 AND y <= 30`, use the space-filling curve for index analysis.
)", 0) \
    M(Bool, joined_subquery_requires_alias, true, R"(
Force joined subqueries and table functions to have aliases for correct name qualification.
)", 0) \
    M(Bool, empty_result_for_aggregation_by_empty_set, false, R"(
Return empty result when aggregating without keys on empty set.
)", 0) \
    M(Bool, empty_result_for_aggregation_by_constant_keys_on_empty_set, true, R"(
Return empty result when aggregating by constant keys on empty set.
)", 0) \
    M(Bool, allow_distributed_ddl, true, R"(
If it is set to true, then a user is allowed to executed distributed DDL queries.
)", 0) \
    M(Bool, allow_suspicious_codecs, false, R"(
If it is set to true, allow to specify meaningless compression codecs.
)", 0) \
    M(Bool, enable_deflate_qpl_codec, false, R"(
If turned on, the DEFLATE_QPL codec may be used to compress columns.

Possible values:

- 0 - Disabled
- 1 - Enabled
)", 0) \
    M(Bool, enable_zstd_qat_codec, false, R"(
If turned on, the ZSTD_QAT codec may be used to compress columns.

Possible values:

- 0 - Disabled
- 1 - Enabled
)", 0) \
    M(UInt64, query_profiler_real_time_period_ns, QUERY_PROFILER_DEFAULT_SAMPLE_RATE_NS, R"(
Sets the period for a real clock timer of the [query profiler](../../operations/optimizing-performance/sampling-query-profiler.md). Real clock timer counts wall-clock time.

Possible values:

- Positive integer number, in nanoseconds.

    Recommended values:

            - 10000000 (100 times a second) nanoseconds and less for single queries.
            - 1000000000 (once a second) for cluster-wide profiling.

- 0 for turning off the timer.

**Temporarily disabled in ClickHouse Cloud.**

See also:

- System table [trace_log](../../operations/system-tables/trace_log.md/#system_tables-trace_log)
)", 0) \
    M(UInt64, query_profiler_cpu_time_period_ns, QUERY_PROFILER_DEFAULT_SAMPLE_RATE_NS, R"(
Sets the period for a CPU clock timer of the [query profiler](../../operations/optimizing-performance/sampling-query-profiler.md). This timer counts only CPU time.

Possible values:

- A positive integer number of nanoseconds.

    Recommended values:

            - 10000000 (100 times a second) nanoseconds and more for single queries.
            - 1000000000 (once a second) for cluster-wide profiling.

- 0 for turning off the timer.

**Temporarily disabled in ClickHouse Cloud.**

See also:

- System table [trace_log](../../operations/system-tables/trace_log.md/#system_tables-trace_log)
)", 0) \
    M(Bool, metrics_perf_events_enabled, false, R"(
If enabled, some of the perf events will be measured throughout queries' execution.
)", 0) \
    M(String, metrics_perf_events_list, "", R"(
Comma separated list of perf metrics that will be measured throughout queries' execution. Empty means all events. See PerfEventInfo in sources for the available events.
)", 0) \
    M(Float, opentelemetry_start_trace_probability, 0., R"(
Sets the probability that the ClickHouse can start a trace for executed queries (if no parent [trace context](https://www.w3.org/TR/trace-context/) is supplied).

Possible values:

- 0 — The trace for all executed queries is disabled (if no parent trace context is supplied).
- Positive floating-point number in the range [0..1]. For example, if the setting value is `0,5`, ClickHouse can start a trace on average for half of the queries.
- 1 — The trace for all executed queries is enabled.
)", 0) \
    M(Bool, opentelemetry_trace_processors, false, R"(
Collect OpenTelemetry spans for processors.
)", 0) \
    M(Bool, prefer_column_name_to_alias, false, R"(
Enables or disables using the original column names instead of aliases in query expressions and clauses. It especially matters when alias is the same as the column name, see [Expression Aliases](../../sql-reference/syntax.md/#notes-on-usage). Enable this setting to make aliases syntax rules in ClickHouse more compatible with most other database engines.

Possible values:

- 0 — The column name is substituted with the alias.
- 1 — The column name is not substituted with the alias.

**Example**

The difference between enabled and disabled:

Query:

```sql
SET prefer_column_name_to_alias = 0;
SELECT avg(number) AS number, max(number) FROM numbers(10);
```

Result:

```text
Received exception from server (version 21.5.1):
Code: 184. DB::Exception: Received from localhost:9000. DB::Exception: Aggregate function avg(number) is found inside another aggregate function in query: While processing avg(number) AS number.
```

Query:

```sql
SET prefer_column_name_to_alias = 1;
SELECT avg(number) AS number, max(number) FROM numbers(10);
```

Result:

```text
┌─number─┬─max(number)─┐
│    4.5 │           9 │
└────────┴─────────────┘
```
)", 0) \
    \
    M(Bool, prefer_global_in_and_join, false, R"(
Enables the replacement of `IN`/`JOIN` operators with `GLOBAL IN`/`GLOBAL JOIN`.

Possible values:

- 0 — Disabled. `IN`/`JOIN` operators are not replaced with `GLOBAL IN`/`GLOBAL JOIN`.
- 1 — Enabled. `IN`/`JOIN` operators are replaced with `GLOBAL IN`/`GLOBAL JOIN`.

**Usage**

Although `SET distributed_product_mode=global` can change the queries behavior for the distributed tables, it's not suitable for local tables or tables from external resources. Here is when the `prefer_global_in_and_join` setting comes into play.

For example, we have query serving nodes that contain local tables, which are not suitable for distribution. We need to scatter their data on the fly during distributed processing with the `GLOBAL` keyword — `GLOBAL IN`/`GLOBAL JOIN`.

Another use case of `prefer_global_in_and_join` is accessing tables created by external engines. This setting helps to reduce the number of calls to external sources while joining such tables: only one call per query.

**See also:**

- [Distributed subqueries](../../sql-reference/operators/in.md/#select-distributed-subqueries) for more information on how to use `GLOBAL IN`/`GLOBAL JOIN`
)", 0) \
    M(Bool, enable_vertical_final, true, R"(
If enable, remove duplicated rows during FINAL by marking rows as deleted and filtering them later instead of merging rows
)", 0) \
    \
    \
    /** Limits during query execution are part of the settings. \
      * Used to provide a more safe execution of queries from the user interface. \
      * Basically, limits are checked for each block (not every row). That is, the limits can be slightly violated. \
      * Almost all limits apply only to SELECTs. \
      * Almost all limits apply to each stream individually. \
      */ \
    \
    M(UInt64, max_rows_to_read, 0, R"(
Limit on read rows from the most 'deep' sources. That is, only in the deepest subquery. When reading from a remote server, it is only checked on a remote server.
)", 0) \
    M(UInt64, max_bytes_to_read, 0, R"(
Limit on read bytes (after decompression) from the most 'deep' sources. That is, only in the deepest subquery. When reading from a remote server, it is only checked on a remote server.
)", 0) \
    M(OverflowMode, read_overflow_mode, OverflowMode::THROW, R"(
What to do when the limit is exceeded.
)", 0) \
    \
    M(UInt64, max_rows_to_read_leaf, 0, R"(
Limit on read rows on the leaf nodes for distributed queries. Limit is applied for local reads only, excluding the final merge stage on the root node. Note, the setting is unstable with prefer_localhost_replica=1.
)", 0) \
    M(UInt64, max_bytes_to_read_leaf, 0, R"(
Limit on read bytes (after decompression) on the leaf nodes for distributed queries. Limit is applied for local reads only, excluding the final merge stage on the root node. Note, the setting is unstable with prefer_localhost_replica=1.
)", 0) \
    M(OverflowMode, read_overflow_mode_leaf, OverflowMode::THROW, R"(
What to do when the leaf limit is exceeded.
)", 0) \
    \
    M(UInt64, max_rows_to_group_by, 0, R"(
If aggregation during GROUP BY is generating more than the specified number of rows (unique GROUP BY keys), the behavior will be determined by the 'group_by_overflow_mode' which by default is - throw an exception, but can be also switched to an approximate GROUP BY mode.
)", 0) \
    M(OverflowModeGroupBy, group_by_overflow_mode, OverflowMode::THROW, R"(
What to do when the limit is exceeded.
)", 0) \
    M(UInt64, max_bytes_before_external_group_by, 0, R"(
If memory usage during GROUP BY operation is exceeding this threshold in bytes, activate the 'external aggregation' mode (spill data to disk). Recommended value is half of the available system memory.
)", 0) \
    \
    M(UInt64, max_rows_to_sort, 0, R"(
If more than the specified amount of records have to be processed for ORDER BY operation, the behavior will be determined by the 'sort_overflow_mode' which by default is - throw an exception
)", 0) \
    M(UInt64, max_bytes_to_sort, 0, R"(
If more than the specified amount of (uncompressed) bytes have to be processed for ORDER BY operation, the behavior will be determined by the 'sort_overflow_mode' which by default is - throw an exception
)", 0) \
    M(OverflowMode, sort_overflow_mode, OverflowMode::THROW, R"(
What to do when the limit is exceeded.
)", 0) \
    M(UInt64, prefer_external_sort_block_bytes, DEFAULT_BLOCK_SIZE * 256, R"(
Prefer maximum block bytes for external sort, reduce the memory usage during merging.
)", 0) \
    M(UInt64, max_bytes_before_external_sort, 0, R"(
If memory usage during ORDER BY operation is exceeding this threshold in bytes, activate the 'external sorting' mode (spill data to disk). Recommended value is half of the available system memory.
)", 0) \
    M(UInt64, max_bytes_before_remerge_sort, 1000000000, R"(
In case of ORDER BY with LIMIT, when memory usage is higher than specified threshold, perform additional steps of merging blocks before final merge to keep just top LIMIT rows.
)", 0) \
    M(Float, remerge_sort_lowered_memory_bytes_ratio, 2., R"(
If memory usage after remerge does not reduced by this ratio, remerge will be disabled.
)", 0) \
    \
    M(UInt64, max_result_rows, 0, R"(
Limit on result size in rows. The query will stop after processing a block of data if the threshold is met, but it will not cut the last block of the result, therefore the result size can be larger than the threshold.
)", 0) \
    M(UInt64, max_result_bytes, 0, R"(
Limit on result size in bytes (uncompressed).  The query will stop after processing a block of data if the threshold is met, but it will not cut the last block of the result, therefore the result size can be larger than the threshold. Caveats: the result size in memory is taken into account for this threshold. Even if the result size is small, it can reference larger data structures in memory, representing dictionaries of LowCardinality columns, and Arenas of AggregateFunction columns, so the threshold can be exceeded despite the small result size. The setting is fairly low level and should be used with caution.
)", 0) \
    M(OverflowMode, result_overflow_mode, OverflowMode::THROW, R"(
What to do when the limit is exceeded.
)", 0) \
    \
    /* TODO: Check also when merging and finalizing aggregate functions. */ \
    M(Seconds, max_execution_time, 0, R"(
If query runtime exceeds the specified number of seconds, the behavior will be determined by the 'timeout_overflow_mode', which by default is - throw an exception. Note that the timeout is checked and the query can stop only in designated places during data processing. It currently cannot stop during merging of aggregation states or during query analysis, and the actual run time will be higher than the value of this setting.
)", 0) \
    M(OverflowMode, timeout_overflow_mode, OverflowMode::THROW, R"(
What to do when the limit is exceeded.
)", 0) \
    M(Seconds, max_execution_time_leaf, 0, R"(
Similar semantic to max_execution_time but only apply on leaf node for distributed queries, the time out behavior will be determined by 'timeout_overflow_mode_leaf' which by default is - throw an exception
)", 0) \
    M(OverflowMode, timeout_overflow_mode_leaf, OverflowMode::THROW, R"(
What to do when the leaf limit is exceeded.
)", 0) \
    \
    M(UInt64, min_execution_speed, 0, R"(
Minimum number of execution rows per second.
)", 0) \
    M(UInt64, max_execution_speed, 0, R"(
Maximum number of execution rows per second.
)", 0) \
    M(UInt64, min_execution_speed_bytes, 0, R"(
Minimum number of execution bytes per second.
)", 0) \
    M(UInt64, max_execution_speed_bytes, 0, R"(
Maximum number of execution bytes per second.
)", 0) \
    M(Seconds, timeout_before_checking_execution_speed, 10, R"(
Check that the speed is not too low after the specified time has elapsed.
)", 0) \
    M(Seconds, max_estimated_execution_time, 0, R"(
Maximum query estimate execution time in seconds.
)", 0) \
    \
    M(UInt64, max_columns_to_read, 0, R"(
If a query requires reading more than specified number of columns, exception is thrown. Zero value means unlimited. This setting is useful to prevent too complex queries.
)", 0) \
    M(UInt64, max_temporary_columns, 0, R"(
If a query generates more than the specified number of temporary columns in memory as a result of intermediate calculation, the exception is thrown. Zero value means unlimited. This setting is useful to prevent too complex queries.
)", 0) \
    M(UInt64, max_temporary_non_const_columns, 0, R"(
Similar to the 'max_temporary_columns' setting but applies only to non-constant columns. This makes sense because constant columns are cheap and it is reasonable to allow more of them.
)", 0) \
    \
    M(UInt64, max_sessions_for_user, 0, R"(
Maximum number of simultaneous sessions for a user.
)", 0) \
    \
    M(UInt64, max_subquery_depth, 100, R"(
If a query has more than the specified number of nested subqueries, throw an exception. This allows you to have a sanity check to protect the users of your cluster from going insane with their queries.
)", 0) \
    M(UInt64, max_analyze_depth, 5000, R"(
Maximum number of analyses performed by interpreter.
)", 0) \
    M(UInt64, max_ast_depth, 1000, R"(
Maximum depth of query syntax tree. Checked after parsing.
)", 0) \
    M(UInt64, max_ast_elements, 50000, R"(
Maximum size of query syntax tree in number of nodes. Checked after parsing.
)", 0) \
    M(UInt64, max_expanded_ast_elements, 500000, R"(
Maximum size of query syntax tree in number of nodes after expansion of aliases and the asterisk.
)", 0) \
    \
    M(UInt64, readonly, 0, R"(
0 - no read-only restrictions. 1 - only read requests, as well as changing explicitly allowed settings. 2 - only read requests, as well as changing settings, except for the 'readonly' setting.
)", 0) \
    \
    M(UInt64, max_rows_in_set, 0, R"(
Maximum size of the set (in number of elements) resulting from the execution of the IN section.
)", 0) \
    M(UInt64, max_bytes_in_set, 0, R"(
Maximum size of the set (in bytes in memory) resulting from the execution of the IN section.
)", 0) \
    M(OverflowMode, set_overflow_mode, OverflowMode::THROW, R"(
What to do when the limit is exceeded.
)", 0) \
    \
    M(UInt64, max_rows_in_join, 0, R"(
Maximum size of the hash table for JOIN (in number of rows).
)", 0) \
    M(UInt64, max_bytes_in_join, 0, R"(
Maximum size of the hash table for JOIN (in number of bytes in memory).
)", 0) \
    M(OverflowMode, join_overflow_mode, OverflowMode::THROW, R"(
What to do when the limit is exceeded.
)", 0) \
    M(Bool, join_any_take_last_row, false, R"(
Changes the behaviour of join operations with `ANY` strictness.

:::note
This setting applies only for `JOIN` operations with [Join](../../engines/table-engines/special/join.md) engine tables.
:::

Possible values:

- 0 — If the right table has more than one matching row, only the first one found is joined.
- 1 — If the right table has more than one matching row, only the last one found is joined.

See also:

- [JOIN clause](../../sql-reference/statements/select/join.md/#select-join)
- [Join table engine](../../engines/table-engines/special/join.md)
- [join_default_strictness](#join_default_strictness)
)", IMPORTANT) \
    M(JoinAlgorithm, join_algorithm, JoinAlgorithm::DEFAULT, R"(
Specifies which [JOIN](../../sql-reference/statements/select/join.md) algorithm is used.

Several algorithms can be specified, and an available one would be chosen for a particular query based on kind/strictness and table engine.

Possible values:

- default

 This is the equivalent of `hash` or `direct`, if possible (same as `direct,hash`)

- grace_hash

 [Grace hash join](https://en.wikipedia.org/wiki/Hash_join#Grace_hash_join) is used.  Grace hash provides an algorithm option that provides performant complex joins while limiting memory use.

 The first phase of a grace join reads the right table and splits it into N buckets depending on the hash value of key columns (initially, N is `grace_hash_join_initial_buckets`). This is done in a way to ensure that each bucket can be processed independently. Rows from the first bucket are added to an in-memory hash table while the others are saved to disk. If the hash table grows beyond the memory limit (e.g., as set by [`max_bytes_in_join`](/docs/en/operations/settings/query-complexity.md/#max_bytes_in_join)), the number of buckets is increased and the assigned bucket for each row. Any rows which don’t belong to the current bucket are flushed and reassigned.

 Supports `INNER/LEFT/RIGHT/FULL ALL/ANY JOIN`.

- hash

 [Hash join algorithm](https://en.wikipedia.org/wiki/Hash_join) is used. The most generic implementation that supports all combinations of kind and strictness and multiple join keys that are combined with `OR` in the `JOIN ON` section.

- parallel_hash

 A variation of `hash` join that splits the data into buckets and builds several hashtables instead of one concurrently to speed up this process.

 When using the `hash` algorithm, the right part of `JOIN` is uploaded into RAM.

- partial_merge

 A variation of the [sort-merge algorithm](https://en.wikipedia.org/wiki/Sort-merge_join), where only the right table is fully sorted.

 The `RIGHT JOIN` and `FULL JOIN` are supported only with `ALL` strictness (`SEMI`, `ANTI`, `ANY`, and `ASOF` are not supported).

 When using the `partial_merge` algorithm, ClickHouse sorts the data and dumps it to the disk. The `partial_merge` algorithm in ClickHouse differs slightly from the classic realization. First, ClickHouse sorts the right table by joining keys in blocks and creates a min-max index for sorted blocks. Then it sorts parts of the left table by the `join key` and joins them over the right table. The min-max index is also used to skip unneeded right table blocks.

- direct

 This algorithm can be applied when the storage for the right table supports key-value requests.

 The `direct` algorithm performs a lookup in the right table using rows from the left table as keys. It's supported only by special storage such as [Dictionary](../../engines/table-engines/special/dictionary.md/#dictionary) or [EmbeddedRocksDB](../../engines/table-engines/integrations/embedded-rocksdb.md) and only the `LEFT` and `INNER` JOINs.

- auto

 When set to `auto`, `hash` join is tried first, and the algorithm is switched on the fly to another algorithm if the memory limit is violated.

- full_sorting_merge

 [Sort-merge algorithm](https://en.wikipedia.org/wiki/Sort-merge_join) with full sorting joined tables before joining.

- prefer_partial_merge

 ClickHouse always tries to use `partial_merge` join if possible, otherwise, it uses `hash`. *Deprecated*, same as `partial_merge,hash`.
)", 0) \
    M(UInt64, cross_join_min_rows_to_compress, 10000000, R"(
Minimal count of rows to compress block in CROSS JOIN. Zero value means - disable this threshold. This block is compressed when any of the two thresholds (by rows or by bytes) are reached.
)", 0) \
    M(UInt64, cross_join_min_bytes_to_compress, 1_GiB, R"(
Minimal size of block to compress in CROSS JOIN. Zero value means - disable this threshold. This block is compressed when any of the two thresholds (by rows or by bytes) are reached.
)", 0) \
    M(UInt64, default_max_bytes_in_join, 1000000000, R"(
Maximum size of right-side table if limit is required but max_bytes_in_join is not set.
)", 0) \
    M(UInt64, partial_merge_join_left_table_buffer_bytes, 0, R"(
If not 0 group left table blocks in bigger ones for left-side table in partial merge join. It uses up to 2x of specified memory per joining thread.
)", 0) \
    M(UInt64, partial_merge_join_rows_in_right_blocks, 65536, R"(
Limits sizes of right-hand join data blocks in partial merge join algorithm for [JOIN](../../sql-reference/statements/select/join.md) queries.

ClickHouse server:

1.  Splits right-hand join data into blocks with up to the specified number of rows.
2.  Indexes each block with its minimum and maximum values.
3.  Unloads prepared blocks to disk if it is possible.

Possible values:

- Any positive integer. Recommended range of values: \[1000, 100000\].
)", 0) \
    M(UInt64, join_on_disk_max_files_to_merge, 64, R"(
Limits the number of files allowed for parallel sorting in MergeJoin operations when they are executed on disk.

The bigger the value of the setting, the more RAM is used and the less disk I/O is needed.

Possible values:

- Any positive integer, starting from 2.
)", 0) \
    M(UInt64, max_rows_in_set_to_optimize_join, 0, R"(
Maximal size of the set to filter joined tables by each other's row sets before joining.

Possible values:

- 0 — Disable.
- Any positive integer.
)", 0) \
    \
    M(Bool, compatibility_ignore_collation_in_create_table, true, R"(
Compatibility ignore collation in create table
)", 0) \
    \
    M(String, temporary_files_codec, "LZ4", R"(
Sets compression codec for temporary files used in sorting and joining operations on disk.

Possible values:

- LZ4 — [LZ4](https://en.wikipedia.org/wiki/LZ4_(compression_algorithm)) compression is applied.
- NONE — No compression is applied.
)", 0) \
    \
    M(UInt64, max_rows_to_transfer, 0, R"(
Maximum size (in rows) of the transmitted external table obtained when the GLOBAL IN/JOIN section is executed.
)", 0) \
    M(UInt64, max_bytes_to_transfer, 0, R"(
Maximum size (in uncompressed bytes) of the transmitted external table obtained when the GLOBAL IN/JOIN section is executed.
)", 0) \
    M(OverflowMode, transfer_overflow_mode, OverflowMode::THROW, R"(
What to do when the limit is exceeded.
)", 0) \
    \
    M(UInt64, max_rows_in_distinct, 0, R"(
Maximum number of elements during execution of DISTINCT.
)", 0) \
    M(UInt64, max_bytes_in_distinct, 0, R"(
Maximum total size of the state (in uncompressed bytes) in memory for the execution of DISTINCT.
)", 0) \
    M(OverflowMode, distinct_overflow_mode, OverflowMode::THROW, R"(
What to do when the limit is exceeded.
)", 0) \
    \
    M(UInt64, max_memory_usage, 0, R"(
Maximum memory usage for processing of single query. Zero means unlimited.
)", 0) \
    M(UInt64, memory_overcommit_ratio_denominator, 1_GiB, R"(
It represents the soft memory limit when the hard limit is reached on the global level.
This value is used to compute the overcommit ratio for the query.
Zero means skip the query.
Read more about [memory overcommit](memory-overcommit.md).
)", 0) \
    M(UInt64, max_memory_usage_for_user, 0, R"(
Maximum memory usage for processing all concurrently running queries for the user. Zero means unlimited.
)", 0) \
    M(UInt64, memory_overcommit_ratio_denominator_for_user, 1_GiB, R"(
It represents the soft memory limit when the hard limit is reached on the user level.
This value is used to compute the overcommit ratio for the query.
Zero means skip the query.
Read more about [memory overcommit](memory-overcommit.md).
)", 0) \
    M(UInt64, max_untracked_memory, (4 * 1024 * 1024), R"(
Small allocations and deallocations are grouped in thread local variable and tracked or profiled only when an amount (in absolute value) becomes larger than the specified value. If the value is higher than 'memory_profiler_step' it will be effectively lowered to 'memory_profiler_step'.
)", 0) \
    M(UInt64, memory_profiler_step, (4 * 1024 * 1024), R"(
Sets the step of memory profiler. Whenever query memory usage becomes larger than every next step in number of bytes the memory profiler will collect the allocating stacktrace and will write it into [trace_log](../../operations/system-tables/trace_log.md#system_tables-trace_log).

Possible values:

- A positive integer number of bytes.

- 0 for turning off the memory profiler.
)", 0) \
    M(Float, memory_profiler_sample_probability, 0., R"(
Collect random allocations and deallocations and write them into system.trace_log with 'MemorySample' trace_type. The probability is for every alloc/free regardless of the size of the allocation (can be changed with `memory_profiler_sample_min_allocation_size` and `memory_profiler_sample_max_allocation_size`). Note that sampling happens only when the amount of untracked memory exceeds 'max_untracked_memory'. You may want to set 'max_untracked_memory' to 0 for extra fine-grained sampling.
)", 0) \
    M(UInt64, memory_profiler_sample_min_allocation_size, 0, R"(
Collect random allocations of size greater or equal than the specified value with probability equal to `memory_profiler_sample_probability`. 0 means disabled. You may want to set 'max_untracked_memory' to 0 to make this threshold work as expected.
)", 0) \
    M(UInt64, memory_profiler_sample_max_allocation_size, 0, R"(
Collect random allocations of size less or equal than the specified value with probability equal to `memory_profiler_sample_probability`. 0 means disabled. You may want to set 'max_untracked_memory' to 0 to make this threshold work as expected.
)", 0) \
    M(Bool, trace_profile_events, false, R"(
Enables or disables collecting stacktraces on each update of profile events along with the name of profile event and the value of increment and sending them into [trace_log](../../operations/system-tables/trace_log.md#system_tables-trace_log).

Possible values:

- 1 — Tracing of profile events enabled.
- 0 — Tracing of profile events disabled.
)", 0) \
    \
    M(UInt64, memory_usage_overcommit_max_wait_microseconds, 5'000'000, R"(
Maximum time thread will wait for memory to be freed in the case of memory overcommit on a user level.
If the timeout is reached and memory is not freed, an exception is thrown.
Read more about [memory overcommit](memory-overcommit.md).
)", 0) \
    \
    M(UInt64, max_network_bandwidth, 0, R"(
Limits the speed of the data exchange over the network in bytes per second. This setting applies to every query.

Possible values:

- Positive integer.
- 0 — Bandwidth control is disabled.
)", 0) \
    M(UInt64, max_network_bytes, 0, R"(
Limits the data volume (in bytes) that is received or transmitted over the network when executing a query. This setting applies to every individual query.

Possible values:

- Positive integer.
- 0 — Data volume control is disabled.
)", 0) \
    M(UInt64, max_network_bandwidth_for_user, 0, R"(
Limits the speed of the data exchange over the network in bytes per second. This setting applies to all concurrently running queries performed by a single user.

Possible values:

- Positive integer.
- 0 — Control of the data speed is disabled.
)", 0)\
    M(UInt64, max_network_bandwidth_for_all_users, 0, R"(
Limits the speed that data is exchanged at over the network in bytes per second. This setting applies to all concurrently running queries on the server.

Possible values:

- Positive integer.
- 0 — Control of the data speed is disabled.
)", 0) \
    \
    M(UInt64, max_temporary_data_on_disk_size_for_user, 0, R"(
The maximum amount of data consumed by temporary files on disk in bytes for all concurrently running user queries. Zero means unlimited.
)", 0)\
    M(UInt64, max_temporary_data_on_disk_size_for_query, 0, R"(
The maximum amount of data consumed by temporary files on disk in bytes for all concurrently running queries. Zero means unlimited.
)", 0)\
    \
    M(UInt64, backup_restore_keeper_max_retries, 20, R"(
Max retries for keeper operations during backup or restore
)", 0) \
    M(UInt64, backup_restore_keeper_retry_initial_backoff_ms, 100, R"(
Initial backoff timeout for [Zoo]Keeper operations during backup or restore
)", 0) \
    M(UInt64, backup_restore_keeper_retry_max_backoff_ms, 5000, R"(
Max backoff timeout for [Zoo]Keeper operations during backup or restore
)", 0) \
    M(Float, backup_restore_keeper_fault_injection_probability, 0.0f, R"(
Approximate probability of failure for a keeper request during backup or restore. Valid value is in interval [0.0f, 1.0f]
)", 0) \
    M(UInt64, backup_restore_keeper_fault_injection_seed, 0, R"(
0 - random seed, otherwise the setting value
)", 0) \
    M(UInt64, backup_restore_keeper_value_max_size, 1048576, R"(
Maximum size of data of a [Zoo]Keeper's node during backup
)", 0) \
    M(UInt64, backup_restore_batch_size_for_keeper_multiread, 10000, R"(
Maximum size of batch for multiread request to [Zoo]Keeper during backup or restore
)", 0) \
    M(UInt64, backup_restore_batch_size_for_keeper_multi, 1000, R"(
Maximum size of batch for multi request to [Zoo]Keeper during backup or restore
)", 0) \
    M(UInt64, backup_restore_s3_retry_attempts, 1000, R"(
Setting for Aws::Client::RetryStrategy, Aws::Client does retries itself, 0 means no retries. It takes place only for backup/restore.
)", 0) \
    M(UInt64, max_backup_bandwidth, 0, R"(
The maximum read speed in bytes per second for particular backup on server. Zero means unlimited.
)", 0) \
    \
    M(Bool, log_profile_events, true, R"(
Log query performance statistics into the query_log, query_thread_log and query_views_log.
)", 0) \
    M(Bool, log_query_settings, true, R"(
Log query settings into the query_log.
)", 0) \
    M(Bool, log_query_threads, false, R"(
Setting up query threads logging.

Query threads log into the [system.query_thread_log](../../operations/system-tables/query_thread_log.md) table. This setting has effect only when [log_queries](#log-queries) is true. Queries’ threads run by ClickHouse with this setup are logged according to the rules in the [query_thread_log](../../operations/server-configuration-parameters/settings.md/#query_thread_log) server configuration parameter.

Possible values:

- 0 — Disabled.
- 1 — Enabled.

**Example**

``` text
log_query_threads=1
```
)", 0) \
    M(Bool, log_query_views, true, R"(
Setting up query views logging.

When a query run by ClickHouse with this setting enabled has associated views (materialized or live views), they are logged in the [query_views_log](../../operations/server-configuration-parameters/settings.md/#query_views_log) server configuration parameter.

Example:

``` text
log_query_views=1
```
)", 0) \
    M(String, log_comment, "", R"(
Specifies the value for the `log_comment` field of the [system.query_log](../system-tables/query_log.md) table and comment text for the server log.

It can be used to improve the readability of server logs. Additionally, it helps to select queries related to the test from the `system.query_log` after running [clickhouse-test](../../development/tests.md).

Possible values:

- Any string no longer than [max_query_size](#max_query_size). If the max_query_size is exceeded, the server throws an exception.

**Example**

Query:

``` sql
SET log_comment = 'log_comment test', log_queries = 1;
SELECT 1;
SYSTEM FLUSH LOGS;
SELECT type, query FROM system.query_log WHERE log_comment = 'log_comment test' AND event_date >= yesterday() ORDER BY event_time DESC LIMIT 2;
```

Result:

``` text
┌─type────────┬─query─────┐
│ QueryStart  │ SELECT 1; │
│ QueryFinish │ SELECT 1; │
└─────────────┴───────────┘
```
)", 0) \
    M(LogsLevel, send_logs_level, LogsLevel::fatal, R"(
Send server text logs with specified minimum level to client. Valid values: 'trace', 'debug', 'information', 'warning', 'error', 'fatal', 'none'
)", 0) \
    M(String, send_logs_source_regexp, "", R"(
Send server text logs with specified regexp to match log source name. Empty means all sources.
)", 0) \
    M(Bool, enable_optimize_predicate_expression, true, R"(
Turns on predicate pushdown in `SELECT` queries.

Predicate pushdown may significantly reduce network traffic for distributed queries.

Possible values:

- 0 — Disabled.
- 1 — Enabled.

Usage

Consider the following queries:

1.  `SELECT count() FROM test_table WHERE date = '2018-10-10'`
2.  `SELECT count() FROM (SELECT * FROM test_table) WHERE date = '2018-10-10'`

If `enable_optimize_predicate_expression = 1`, then the execution time of these queries is equal because ClickHouse applies `WHERE` to the subquery when processing it.

If `enable_optimize_predicate_expression = 0`, then the execution time of the second query is much longer because the `WHERE` clause applies to all the data after the subquery finishes.
)", 0) \
    M(Bool, enable_optimize_predicate_expression_to_final_subquery, true, R"(
Allow push predicate to final subquery.
)", 0) \
    M(Bool, allow_push_predicate_when_subquery_contains_with, true, R"(
Allows push predicate when subquery contains WITH clause
)", 0) \
    \
    M(UInt64, low_cardinality_max_dictionary_size, 8192, R"(
Sets a maximum size in rows of a shared global dictionary for the [LowCardinality](../../sql-reference/data-types/lowcardinality.md) data type that can be written to a storage file system. This setting prevents issues with RAM in case of unlimited dictionary growth. All the data that can’t be encoded due to maximum dictionary size limitation ClickHouse writes in an ordinary method.

Possible values:

- Any positive integer.
)", 0) \
    M(Bool, low_cardinality_use_single_dictionary_for_part, false, R"(
Turns on or turns off using of single dictionary for the data part.

By default, the ClickHouse server monitors the size of dictionaries and if a dictionary overflows then the server starts to write the next one. To prohibit creating several dictionaries set `low_cardinality_use_single_dictionary_for_part = 1`.

Possible values:

- 1 — Creating several dictionaries for the data part is prohibited.
- 0 — Creating several dictionaries for the data part is not prohibited.
)", 0) \
    M(Bool, decimal_check_overflow, true, R"(
Check overflow of decimal arithmetic/comparison operations
)", 0) \
    M(Bool, allow_custom_error_code_in_throwif, false, R"(
Enable custom error code in function throwIf(). If true, thrown exceptions may have unexpected error codes.
)", 0) \
    \
    M(Bool, prefer_localhost_replica, true, R"(
Enables/disables preferable using the localhost replica when processing distributed queries.

Possible values:

- 1 — ClickHouse always sends a query to the localhost replica if it exists.
- 0 — ClickHouse uses the balancing strategy specified by the [load_balancing](#load_balancing) setting.

:::note
Disable this setting if you use [max_parallel_replicas](#max_parallel_replicas) without [parallel_replicas_custom_key](#parallel_replicas_custom_key).
If [parallel_replicas_custom_key](#parallel_replicas_custom_key) is set, disable this setting only if it's used on a cluster with multiple shards containing multiple replicas.
If it's used on a cluster with a single shard and multiple replicas, disabling this setting will have negative effects.
:::
)", 0) \
    M(UInt64, max_fetch_partition_retries_count, 5, R"(
Amount of retries while fetching partition from another host.
)", 0) \
    M(UInt64, http_max_multipart_form_data_size, 1024 * 1024 * 1024, R"(
Limit on size of multipart/form-data content. This setting cannot be parsed from URL parameters and should be set in a user profile. Note that content is parsed and external tables are created in memory before the start of query execution. And this is the only limit that has an effect on that stage (limits on max memory usage and max execution time have no effect while reading HTTP form data).
)", 0) \
    M(Bool, calculate_text_stack_trace, true, R"(
Calculate text stack trace in case of exceptions during query execution. This is the default. It requires symbol lookups that may slow down fuzzing tests when a huge amount of wrong queries are executed. In normal cases, you should not disable this option.
)", 0) \
    M(Bool, enable_job_stack_trace, false, R"(
Output stack trace of a job creator when job results in exception
)", 0) \
    M(Bool, allow_ddl, true, R"(
If it is set to true, then a user is allowed to executed DDL queries.
)", 0) \
    M(Bool, parallel_view_processing, false, R"(
Enables pushing to attached views concurrently instead of sequentially.
)", 0) \
    M(Bool, enable_unaligned_array_join, false, R"(
Allow ARRAY JOIN with multiple arrays that have different sizes. When this settings is enabled, arrays will be resized to the longest one.
)", 0) \
    M(Bool, optimize_read_in_order, true, R"(
Enables [ORDER BY](../../sql-reference/statements/select/order-by.md/#optimize_read_in_order) optimization in [SELECT](../../sql-reference/statements/select/index.md) queries for reading data from [MergeTree](../../engines/table-engines/mergetree-family/mergetree.md) tables.

Possible values:

- 0 — `ORDER BY` optimization is disabled.
- 1 — `ORDER BY` optimization is enabled.

**See Also**

- [ORDER BY Clause](../../sql-reference/statements/select/order-by.md/#optimize_read_in_order)
)", 0) \
    M(Bool, optimize_read_in_window_order, true, R"(
Enable ORDER BY optimization in window clause for reading data in corresponding order in MergeTree tables.
)", 0) \
    M(Bool, optimize_aggregation_in_order, false, R"(
Enables [GROUP BY](../../sql-reference/statements/select/group-by.md) optimization in [SELECT](../../sql-reference/statements/select/index.md) queries for aggregating data in corresponding order in [MergeTree](../../engines/table-engines/mergetree-family/mergetree.md) tables.

Possible values:

- 0 — `GROUP BY` optimization is disabled.
- 1 — `GROUP BY` optimization is enabled.

**See Also**

- [GROUP BY optimization](../../sql-reference/statements/select/group-by.md/#aggregation-in-order)
)", 0) \
    M(Bool, read_in_order_use_buffering, true, R"(
Use buffering before merging while reading in order of primary key. It increases the parallelism of query execution
)", 0) \
    M(UInt64, aggregation_in_order_max_block_bytes, 50000000, R"(
Maximal size of block in bytes accumulated during aggregation in order of primary key. Lower block size allows to parallelize more final merge stage of aggregation.
)", 0) \
    M(UInt64, read_in_order_two_level_merge_threshold, 100, R"(
Minimal number of parts to read to run preliminary merge step during multithread reading in order of primary key.
)", 0) \
    M(Bool, low_cardinality_allow_in_native_format, true, R"(
Allows or restricts using the [LowCardinality](../../sql-reference/data-types/lowcardinality.md) data type with the [Native](../../interfaces/formats.md/#native) format.

If usage of `LowCardinality` is restricted, ClickHouse server converts `LowCardinality`-columns to ordinary ones for `SELECT` queries, and convert ordinary columns to `LowCardinality`-columns for `INSERT` queries.

This setting is required mainly for third-party clients which do not support `LowCardinality` data type.

Possible values:

- 1 — Usage of `LowCardinality` is not restricted.
- 0 — Usage of `LowCardinality` is restricted.
)", 0) \
    M(Bool, cancel_http_readonly_queries_on_client_close, false, R"(
Cancels HTTP read-only queries (e.g. SELECT) when a client closes the connection without waiting for the response.

Cloud default value: `1`.
)", 0) \
    M(Bool, external_table_functions_use_nulls, true, R"(
Defines how [mysql](../../sql-reference/table-functions/mysql.md), [postgresql](../../sql-reference/table-functions/postgresql.md) and [odbc](../../sql-reference/table-functions/odbc.md) table functions use Nullable columns.

Possible values:

- 0 — The table function explicitly uses Nullable columns.
- 1 — The table function implicitly uses Nullable columns.

**Usage**

If the setting is set to `0`, the table function does not make Nullable columns and inserts default values instead of NULL. This is also applicable for NULL values inside arrays.
)", 0) \
    M(Bool, external_table_strict_query, false, R"(
If it is set to true, transforming expression to local filter is forbidden for queries to external tables.
)", 0) \
    \
    M(Bool, allow_hyperscan, true, R"(
Allow functions that use Hyperscan library. Disable to avoid potentially long compilation times and excessive resource usage.
)", 0) \
    M(UInt64, max_hyperscan_regexp_length, 0, R"(
Defines the maximum length for each regular expression in the [hyperscan multi-match functions](../../sql-reference/functions/string-search-functions.md/#multimatchanyhaystack-pattern1-pattern2-patternn).

Possible values:

- Positive integer.
- 0 - The length is not limited.

**Example**

Query:

```sql
SELECT multiMatchAny('abcd', ['ab','bcd','c','d']) SETTINGS max_hyperscan_regexp_length = 3;
```

Result:

```text
┌─multiMatchAny('abcd', ['ab', 'bcd', 'c', 'd'])─┐
│                                              1 │
└────────────────────────────────────────────────┘
```

Query:

```sql
SELECT multiMatchAny('abcd', ['ab','bcd','c','d']) SETTINGS max_hyperscan_regexp_length = 2;
```

Result:

```text
Exception: Regexp length too large.
```

**See Also**

- [max_hyperscan_regexp_total_length](#max-hyperscan-regexp-total-length)
)", 0) \
    M(UInt64, max_hyperscan_regexp_total_length, 0, R"(
Sets the maximum length total of all regular expressions in each [hyperscan multi-match function](../../sql-reference/functions/string-search-functions.md/#multimatchanyhaystack-pattern1-pattern2-patternn).

Possible values:

- Positive integer.
- 0 - The length is not limited.

**Example**

Query:

```sql
SELECT multiMatchAny('abcd', ['a','b','c','d']) SETTINGS max_hyperscan_regexp_total_length = 5;
```

Result:

```text
┌─multiMatchAny('abcd', ['a', 'b', 'c', 'd'])─┐
│                                           1 │
└─────────────────────────────────────────────┘
```

Query:

```sql
SELECT multiMatchAny('abcd', ['ab','bc','c','d']) SETTINGS max_hyperscan_regexp_total_length = 5;
```

Result:

```text
Exception: Total regexp lengths too large.
```

**See Also**

- [max_hyperscan_regexp_length](#max-hyperscan-regexp-length)
)", 0) \
    M(Bool, reject_expensive_hyperscan_regexps, true, R"(
Reject patterns which will likely be expensive to evaluate with hyperscan (due to NFA state explosion)
)", 0) \
    M(Bool, allow_simdjson, true, R"(
Allow using simdjson library in 'JSON*' functions if AVX2 instructions are available. If disabled rapidjson will be used.
)", 0) \
    M(Bool, allow_introspection_functions, false, R"(
Enables or disables [introspection functions](../../sql-reference/functions/introspection.md) for query profiling.

Possible values:

- 1 — Introspection functions enabled.
- 0 — Introspection functions disabled.

**See Also**

- [Sampling Query Profiler](../../operations/optimizing-performance/sampling-query-profiler.md)
- System table [trace_log](../../operations/system-tables/trace_log.md/#system_tables-trace_log)
)", 0) \
    M(Bool, splitby_max_substrings_includes_remaining_string, false, R"(
Controls whether function [splitBy*()](../../sql-reference/functions/splitting-merging-functions.md) with argument `max_substrings` > 0 will include the remaining string in the last element of the result array.

Possible values:

- `0` - The remaining string will not be included in the last element of the result array.
- `1` - The remaining string will be included in the last element of the result array. This is the behavior of Spark's [`split()`](https://spark.apache.org/docs/3.1.2/api/python/reference/api/pyspark.sql.functions.split.html) function and Python's ['string.split()'](https://docs.python.org/3/library/stdtypes.html#str.split) method.
)", 0) \
    \
    M(Bool, allow_execute_multiif_columnar, true, R"(
Allow execute multiIf function columnar
)", 0) \
    M(Bool, formatdatetime_f_prints_single_zero, false, R"(
Formatter '%f' in function 'formatDateTime()' prints a single zero instead of six zeros if the formatted value has no fractional seconds.
)", 0) \
    M(Bool, formatdatetime_parsedatetime_m_is_month_name, true, R"(
Formatter '%M' in functions 'formatDateTime()' and 'parseDateTime()' print/parse the month name instead of minutes.
)", 0) \
    M(Bool, parsedatetime_parse_without_leading_zeros, true, R"(
Formatters '%c', '%l' and '%k' in function 'parseDateTime()' parse months and hours without leading zeros.
)", 0) \
    M(Bool, formatdatetime_format_without_leading_zeros, false, R"(
Formatters '%c', '%l' and '%k' in function 'formatDateTime()' print months and hours without leading zeros.
)", 0) \
    \
    M(UInt64, max_partitions_per_insert_block, 100, R"(
Limit maximum number of partitions in the single INSERTed block. Zero means unlimited. Throw an exception if the block contains too many partitions. This setting is a safety threshold because using a large number of partitions is a common misconception.
)", 0) \
    M(Bool, throw_on_max_partitions_per_insert_block, true, R"(
Used with max_partitions_per_insert_block. If true (default), an exception will be thrown when max_partitions_per_insert_block is reached. If false, details of the insert query reaching this limit with the number of partitions will be logged. This can be useful if you're trying to understand the impact on users when changing max_partitions_per_insert_block.
)", 0) \
    M(Int64, max_partitions_to_read, -1, R"(
Limit the max number of partitions that can be accessed in one query. <= 0 means unlimited.
)", 0) \
    M(Bool, check_query_single_value_result, true, R"(
Defines the level of detail for the [CHECK TABLE](../../sql-reference/statements/check-table.md/#checking-mergetree-tables) query result for `MergeTree` family engines .

Possible values:

- 0 — the query shows a check status for every individual data part of a table.
- 1 — the query shows the general table check status.
)", 0) \
    M(Bool, allow_drop_detached, false, R"(
Allow ALTER TABLE ... DROP DETACHED PART[ITION] ... queries
)", 0) \
    \
    M(UInt64, max_table_size_to_drop, 50000000000lu, R"(
Restriction on deleting tables in query time. The value 0 means that you can delete all tables without any restrictions.

Cloud default value: 1 TB.

:::note
This query setting overwrites its server setting equivalent, see [max_table_size_to_drop](/docs/en/operations/server-configuration-parameters/settings.md/#max-table-size-to-drop)
:::
)", 0) \
    M(UInt64, max_partition_size_to_drop, 50000000000lu, R"(
Restriction on dropping partitions in query time. The value 0 means that you can drop partitions without any restrictions.

Cloud default value: 1 TB.

:::note
This query setting overwrites its server setting equivalent, see [max_partition_size_to_drop](/docs/en/operations/server-configuration-parameters/settings.md/#max-partition-size-to-drop)
:::
)", 0) \
    \
    M(UInt64, postgresql_connection_pool_size, 16, R"(
Connection pool size for PostgreSQL table engine and database engine.
)", 0) \
    M(UInt64, postgresql_connection_attempt_timeout, 2, R"(
Connection timeout in seconds of a single attempt to connect PostgreSQL end-point.
The value is passed as a `connect_timeout` parameter of the connection URL.
)", 0) \
    M(UInt64, postgresql_connection_pool_wait_timeout, 5000, R"(
Connection pool push/pop timeout on empty pool for PostgreSQL table engine and database engine. By default it will block on empty pool.
)", 0) \
    M(UInt64, postgresql_connection_pool_retries, 2, R"(
Connection pool push/pop retries number for PostgreSQL table engine and database engine.
)", 0) \
    M(Bool, postgresql_connection_pool_auto_close_connection, false, R"(
Close connection before returning connection to the pool.
)", 0) \
    M(UInt64, glob_expansion_max_elements, 1000, R"(
Maximum number of allowed addresses (For external storages, table functions, etc).
)", 0) \
    M(UInt64, odbc_bridge_connection_pool_size, 16, R"(
Connection pool size for each connection settings string in ODBC bridge.
)", 0) \
    M(Bool, odbc_bridge_use_connection_pooling, true, R"(
Use connection pooling in ODBC bridge. If set to false, a new connection is created every time.
)", 0) \
    \
    M(Seconds, distributed_replica_error_half_life, DBMS_CONNECTION_POOL_WITH_FAILOVER_DEFAULT_DECREASE_ERROR_PERIOD, R"(
- Type: seconds
- Default value: 60 seconds

Controls how fast errors in distributed tables are zeroed. If a replica is unavailable for some time, accumulates 5 errors, and distributed_replica_error_half_life is set to 1 second, then the replica is considered normal 3 seconds after the last error.

See also:

- [load_balancing](#load_balancing-round_robin)
- [Table engine Distributed](../../engines/table-engines/special/distributed.md)
- [distributed_replica_error_cap](#distributed_replica_error_cap)
- [distributed_replica_max_ignored_errors](#distributed_replica_max_ignored_errors)
)", 0) \
    M(UInt64, distributed_replica_error_cap, DBMS_CONNECTION_POOL_WITH_FAILOVER_MAX_ERROR_COUNT, R"(
- Type: unsigned int
- Default value: 1000

The error count of each replica is capped at this value, preventing a single replica from accumulating too many errors.

See also:

- [load_balancing](#load_balancing-round_robin)
- [Table engine Distributed](../../engines/table-engines/special/distributed.md)
- [distributed_replica_error_half_life](#distributed_replica_error_half_life)
- [distributed_replica_max_ignored_errors](#distributed_replica_max_ignored_errors)
)", 0) \
    M(UInt64, distributed_replica_max_ignored_errors, 0, R"(
- Type: unsigned int
- Default value: 0

The number of errors that will be ignored while choosing replicas (according to `load_balancing` algorithm).

See also:

- [load_balancing](#load_balancing-round_robin)
- [Table engine Distributed](../../engines/table-engines/special/distributed.md)
- [distributed_replica_error_cap](#distributed_replica_error_cap)
- [distributed_replica_error_half_life](#distributed_replica_error_half_life)
)", 0) \
    \
    M(UInt64, min_free_disk_space_for_temporary_data, 0, R"(
The minimum disk space to keep while writing temporary data used in external sorting and aggregation.
)", 0) \
    \
    M(DefaultTableEngine, default_temporary_table_engine, DefaultTableEngine::Memory, R"(
Same as [default_table_engine](#default_table_engine) but for temporary tables.

In this example, any new temporary table that does not specify an `Engine` will use the `Log` table engine:

Query:

```sql
SET default_temporary_table_engine = 'Log';

CREATE TEMPORARY TABLE my_table (
    x UInt32,
    y UInt32
);

SHOW CREATE TEMPORARY TABLE my_table;
```

Result:

```response
┌─statement────────────────────────────────────────────────────────────────┐
│ CREATE TEMPORARY TABLE default.my_table
(
    `x` UInt32,
    `y` UInt32
)
ENGINE = Log
└──────────────────────────────────────────────────────────────────────────┘
```
)", 0) \
    M(DefaultTableEngine, default_table_engine, DefaultTableEngine::MergeTree, R"(
Default table engine to use when `ENGINE` is not set in a `CREATE` statement.

Possible values:

- a string representing any valid table engine name

Cloud default value: `SharedMergeTree`.

**Example**

Query:

```sql
SET default_table_engine = 'Log';

SELECT name, value, changed FROM system.settings WHERE name = 'default_table_engine';
```

Result:

```response
┌─name─────────────────┬─value─┬─changed─┐
│ default_table_engine │ Log   │       1 │
└──────────────────────┴───────┴─────────┘
```

In this example, any new table that does not specify an `Engine` will use the `Log` table engine:

Query:

```sql
CREATE TABLE my_table (
    x UInt32,
    y UInt32
);

SHOW CREATE TABLE my_table;
```

Result:

```response
┌─statement────────────────────────────────────────────────────────────────┐
│ CREATE TABLE default.my_table
(
    `x` UInt32,
    `y` UInt32
)
ENGINE = Log
└──────────────────────────────────────────────────────────────────────────┘
```
)", 0) \
    M(Bool, show_table_uuid_in_table_create_query_if_not_nil, false, R"(
Sets the `SHOW TABLE` query display.

Possible values:

- 0 — The query will be displayed without table UUID.
- 1 — The query will be displayed with table UUID.
)", 0) \
    M(Bool, database_atomic_wait_for_drop_and_detach_synchronously, false, R"(
Adds a modifier `SYNC` to all `DROP` and `DETACH` queries.

Possible values:

- 0 — Queries will be executed with delay.
- 1 — Queries will be executed without delay.
)", 0) \
    M(Bool, enable_scalar_subquery_optimization, true, R"(
If it is set to true, prevent scalar subqueries from (de)serializing large scalar values and possibly avoid running the same subquery more than once.
)", 0) \
    M(Bool, optimize_trivial_count_query, true, R"(
Enables or disables the optimization to trivial query `SELECT count() FROM table` using metadata from MergeTree. If you need to use row-level security, disable this setting.

Possible values:

   - 0 — Optimization disabled.
   - 1 — Optimization enabled.

See also:

- [optimize_functions_to_subcolumns](#optimize-functions-to-subcolumns)
)", 0) \
    M(Bool, optimize_trivial_approximate_count_query, false, R"(
Use an approximate value for trivial count optimization of storages that support such estimation, for example, EmbeddedRocksDB.

Possible values:

   - 0 — Optimization disabled.
   - 1 — Optimization enabled.
)", 0) \
    M(Bool, optimize_count_from_files, true, R"(
Enables or disables the optimization of counting number of rows from files in different input formats. It applies to table functions/engines `file`/`s3`/`url`/`hdfs`/`azureBlobStorage`.

Possible values:

- 0 — Optimization disabled.
- 1 — Optimization enabled.
)", 0) \
    M(Bool, use_cache_for_count_from_files, true, R"(
Enables caching of rows number during count from files in table functions `file`/`s3`/`url`/`hdfs`/`azureBlobStorage`.

Enabled by default.
)", 0) \
    M(Bool, optimize_respect_aliases, true, R"(
If it is set to true, it will respect aliases in WHERE/GROUP BY/ORDER BY, that will help with partition pruning/secondary indexes/optimize_aggregation_in_order/optimize_read_in_order/optimize_trivial_count
)", 0) \
    M(UInt64, mutations_sync, 0, R"(
Allows to execute `ALTER TABLE ... UPDATE|DELETE|MATERIALIZE INDEX|MATERIALIZE PROJECTION|MATERIALIZE COLUMN` queries ([mutations](../../sql-reference/statements/alter/index.md#mutations)) synchronously.

Possible values:

- 0 - Mutations execute asynchronously.
- 1 - The query waits for all mutations to complete on the current server.
- 2 - The query waits for all mutations to complete on all replicas (if they exist).
)", 0) \
    M(Bool, enable_lightweight_delete, true, R"(
Enable lightweight DELETE mutations for mergetree tables.
)", 0) ALIAS(allow_experimental_lightweight_delete) \
    M(UInt64, lightweight_deletes_sync, 2, R"(
The same as [`mutations_sync`](#mutations_sync), but controls only execution of lightweight deletes.

Possible values:

- 0 - Mutations execute asynchronously.
- 1 - The query waits for the lightweight deletes to complete on the current server.
- 2 - The query waits for the lightweight deletes to complete on all replicas (if they exist).

**See Also**

- [Synchronicity of ALTER Queries](../../sql-reference/statements/alter/index.md#synchronicity-of-alter-queries)
- [Mutations](../../sql-reference/statements/alter/index.md#mutations)
)", 0) \
    M(Bool, apply_deleted_mask, true, R"(
Enables filtering out rows deleted with lightweight DELETE. If disabled, a query will be able to read those rows. This is useful for debugging and \"undelete\" scenarios
)", 0) \
    M(Bool, optimize_normalize_count_variants, true, R"(
Rewrite aggregate functions that semantically equals to count() as count().
)", 0) \
    M(Bool, optimize_injective_functions_inside_uniq, true, R"(
Delete injective functions of one argument inside uniq*() functions.
)", 0) \
    M(Bool, rewrite_count_distinct_if_with_count_distinct_implementation, false, R"(
Allows you to rewrite `countDistcintIf` with [count_distinct_implementation](#count_distinct_implementation) setting.

Possible values:

- true — Allow.
- false — Disallow.
)", 0) \
    M(Bool, convert_query_to_cnf, false, R"(
When set to `true`, a `SELECT` query will be converted to conjuctive normal form (CNF). There are scenarios where rewriting a query in CNF may execute faster (view this [Github issue](https://github.com/ClickHouse/ClickHouse/issues/11749) for an explanation).

For example, notice how the following `SELECT` query is not modified (the default behavior):

```sql
EXPLAIN SYNTAX
SELECT *
FROM
(
    SELECT number AS x
    FROM numbers(20)
) AS a
WHERE ((x >= 1) AND (x <= 5)) OR ((x >= 10) AND (x <= 15))
SETTINGS convert_query_to_cnf = false;
```

The result is:

```response
┌─explain────────────────────────────────────────────────────────┐
│ SELECT x                                                       │
│ FROM                                                           │
│ (                                                              │
│     SELECT number AS x                                         │
│     FROM numbers(20)                                           │
│     WHERE ((x >= 1) AND (x <= 5)) OR ((x >= 10) AND (x <= 15)) │
│ ) AS a                                                         │
│ WHERE ((x >= 1) AND (x <= 5)) OR ((x >= 10) AND (x <= 15))     │
│ SETTINGS convert_query_to_cnf = 0                              │
└────────────────────────────────────────────────────────────────┘
```

Let's set `convert_query_to_cnf` to `true` and see what changes:

```sql
EXPLAIN SYNTAX
SELECT *
FROM
(
    SELECT number AS x
    FROM numbers(20)
) AS a
WHERE ((x >= 1) AND (x <= 5)) OR ((x >= 10) AND (x <= 15))
SETTINGS convert_query_to_cnf = true;
```

Notice the `WHERE` clause is rewritten in CNF, but the result set is the identical - the Boolean logic is unchanged:

```response
┌─explain───────────────────────────────────────────────────────────────────────────────────────────────────────────────┐
│ SELECT x                                                                                                              │
│ FROM                                                                                                                  │
│ (                                                                                                                     │
│     SELECT number AS x                                                                                                │
│     FROM numbers(20)                                                                                                  │
│     WHERE ((x <= 15) OR (x <= 5)) AND ((x <= 15) OR (x >= 1)) AND ((x >= 10) OR (x <= 5)) AND ((x >= 10) OR (x >= 1)) │
│ ) AS a                                                                                                                │
│ WHERE ((x >= 10) OR (x >= 1)) AND ((x >= 10) OR (x <= 5)) AND ((x <= 15) OR (x >= 1)) AND ((x <= 15) OR (x <= 5))     │
│ SETTINGS convert_query_to_cnf = 1                                                                                     │
└───────────────────────────────────────────────────────────────────────────────────────────────────────────────────────┘
```

Possible values: true, false
)", 0) \
    M(Bool, optimize_or_like_chain, false, R"(
Optimize multiple OR LIKE into multiMatchAny. This optimization should not be enabled by default, because it defies index analysis in some cases.
)", 0) \
    M(Bool, optimize_arithmetic_operations_in_aggregate_functions, true, R"(
Move arithmetic operations out of aggregation functions
)", 0) \
    M(Bool, optimize_redundant_functions_in_order_by, true, R"(
Remove functions from ORDER BY if its argument is also in ORDER BY
)", 0) \
    M(Bool, optimize_if_chain_to_multiif, false, R"(
Replace if(cond1, then1, if(cond2, ...)) chains to multiIf. Currently it's not beneficial for numeric types.
)", 0) \
    M(Bool, optimize_multiif_to_if, true, R"(
Replace 'multiIf' with only one condition to 'if'.
)", 0) \
    M(Bool, optimize_if_transform_strings_to_enum, false, R"(
Replaces string-type arguments in If and Transform to enum. Disabled by default cause it could make inconsistent change in distributed query that would lead to its fail.
)", 0) \
    M(Bool, optimize_functions_to_subcolumns, true, R"(
Enables or disables optimization by transforming some functions to reading subcolumns. This reduces the amount of data to read.

These functions can be transformed:

- [length](../../sql-reference/functions/array-functions.md/#array_functions-length) to read the [size0](../../sql-reference/data-types/array.md/#array-size) subcolumn.
- [empty](../../sql-reference/functions/array-functions.md/#function-empty) to read the [size0](../../sql-reference/data-types/array.md/#array-size) subcolumn.
- [notEmpty](../../sql-reference/functions/array-functions.md/#function-notempty) to read the [size0](../../sql-reference/data-types/array.md/#array-size) subcolumn.
- [isNull](../../sql-reference/operators/index.md#operator-is-null) to read the [null](../../sql-reference/data-types/nullable.md/#finding-null) subcolumn.
- [isNotNull](../../sql-reference/operators/index.md#is-not-null) to read the [null](../../sql-reference/data-types/nullable.md/#finding-null) subcolumn.
- [count](../../sql-reference/aggregate-functions/reference/count.md) to read the [null](../../sql-reference/data-types/nullable.md/#finding-null) subcolumn.
- [mapKeys](../../sql-reference/functions/tuple-map-functions.md/#mapkeys) to read the [keys](../../sql-reference/data-types/map.md/#map-subcolumns) subcolumn.
- [mapValues](../../sql-reference/functions/tuple-map-functions.md/#mapvalues) to read the [values](../../sql-reference/data-types/map.md/#map-subcolumns) subcolumn.

Possible values:

- 0 — Optimization disabled.
- 1 — Optimization enabled.
)", 0) \
    M(Bool, optimize_using_constraints, false, R"(
Use [constraints](../../sql-reference/statements/create/table.md#constraints) for query optimization. The default is `false`.

Possible values:

- true, false
)", 0)                                                                                                                                           \
    M(Bool, optimize_substitute_columns, false, R"(
Use [constraints](../../sql-reference/statements/create/table.md#constraints) for column substitution. The default is `false`.

Possible values:

- true, false
)", 0)                                                                                                                                         \
    M(Bool, optimize_append_index, false, R"(
Use [constraints](../../sql-reference/statements/create/table.md#constraints) in order to append index condition. The default is `false`.

Possible values:

- true, false
)", 0) \
    M(Bool, optimize_time_filter_with_preimage, true, R"(
Optimize Date and DateTime predicates by converting functions into equivalent comparisons without conversions (e.g. toYear(col) = 2023 -> col >= '2023-01-01' AND col <= '2023-12-31')
)", 0) \
    M(Bool, normalize_function_names, true, R"(
Normalize function names to their canonical names
)", 0) \
    M(Bool, enable_early_constant_folding, true, R"(
Enable query optimization where we analyze function and subqueries results and rewrite query if there are constants there
)", 0) \
    M(Bool, deduplicate_blocks_in_dependent_materialized_views, false, R"(
Enables or disables the deduplication check for materialized views that receive data from Replicated\* tables.

Possible values:

      0 — Disabled.
      1 — Enabled.

Usage

By default, deduplication is not performed for materialized views but is done upstream, in the source table.
If an INSERTed block is skipped due to deduplication in the source table, there will be no insertion into attached materialized views. This behaviour exists to enable the insertion of highly aggregated data into materialized views, for cases where inserted blocks are the same after materialized view aggregation but derived from different INSERTs into the source table.
At the same time, this behaviour “breaks” `INSERT` idempotency. If an `INSERT` into the main table was successful and `INSERT` into a materialized view failed (e.g. because of communication failure with ClickHouse Keeper) a client will get an error and can retry the operation. However, the materialized view won’t receive the second insert because it will be discarded by deduplication in the main (source) table. The setting `deduplicate_blocks_in_dependent_materialized_views` allows for changing this behaviour. On retry, a materialized view will receive the repeat insert and will perform a deduplication check by itself,
ignoring check result for the source table, and will insert rows lost because of the first failure.
)", 0) \
    M(Bool, throw_if_deduplication_in_dependent_materialized_views_enabled_with_async_insert, true, R"(
Throw exception on INSERT query when the setting `deduplicate_blocks_in_dependent_materialized_views` is enabled along with `async_insert`. It guarantees correctness, because these features can't work together.
)", 0) \
    M(Bool, materialized_views_ignore_errors, false, R"(
Allows to ignore errors for MATERIALIZED VIEW, and deliver original block to the table regardless of MVs
)", 0) \
    M(Bool, ignore_materialized_views_with_dropped_target_table, false, R"(
Ignore MVs with dropped target table during pushing to views
)", 0) \
    M(Bool, allow_materialized_view_with_bad_select, true, R"(
Allow CREATE MATERIALIZED VIEW with SELECT query that references nonexistent tables or columns. It must still be syntactically valid. Doesn't apply to refreshable MVs. Doesn't apply if the MV schema needs to be inferred from the SELECT query (i.e. if the CREATE has no column list and no TO table). Can be used for creating MV before its source table.
)", 0) \
    M(Bool, use_compact_format_in_distributed_parts_names, true, R"(
Uses compact format for storing blocks for background (`distributed_foreground_insert`) INSERT into tables with `Distributed` engine.

Possible values:

- 0 — Uses `user[:password]@host:port#default_database` directory format.
- 1 — Uses `[shard{shard_index}[_replica{replica_index}]]` directory format.

:::note
- with `use_compact_format_in_distributed_parts_names=0` changes from cluster definition will not be applied for background INSERT.
- with `use_compact_format_in_distributed_parts_names=1` changing the order of the nodes in the cluster definition, will change the `shard_index`/`replica_index` so be aware.
:::
)", 0) \
    M(Bool, validate_polygons, true, R"(
Enables or disables throwing an exception in the [pointInPolygon](../../sql-reference/functions/geo/index.md#pointinpolygon) function, if the polygon is self-intersecting or self-tangent.

Possible values:

- 0 — Throwing an exception is disabled. `pointInPolygon` accepts invalid polygons and returns possibly incorrect results for them.
- 1 — Throwing an exception is enabled.
)", 0) \
    M(UInt64, max_parser_depth, DBMS_DEFAULT_MAX_PARSER_DEPTH, R"(
Limits maximum recursion depth in the recursive descent parser. Allows controlling the stack size.

Possible values:

- Positive integer.
- 0 — Recursion depth is unlimited.
)", 0) \
    M(UInt64, max_parser_backtracks, DBMS_DEFAULT_MAX_PARSER_BACKTRACKS, R"(
Maximum parser backtracking (how many times it tries different alternatives in the recursive descend parsing process).
)", 0) \
    M(UInt64, max_recursive_cte_evaluation_depth, DBMS_RECURSIVE_CTE_MAX_EVALUATION_DEPTH, R"(
Maximum limit on recursive CTE evaluation depth
)", 0) \
    M(Bool, allow_settings_after_format_in_insert, false, R"(
Control whether `SETTINGS` after `FORMAT` in `INSERT` queries is allowed or not. It is not recommended to use this, since this may interpret part of `SETTINGS` as values.

Example:

```sql
INSERT INTO FUNCTION null('foo String') SETTINGS max_threads=1 VALUES ('bar');
```

But the following query will work only with `allow_settings_after_format_in_insert`:

```sql
SET allow_settings_after_format_in_insert=1;
INSERT INTO FUNCTION null('foo String') VALUES ('bar') SETTINGS max_threads=1;
```

Possible values:

- 0 — Disallow.
- 1 — Allow.

:::note
Use this setting only for backward compatibility if your use cases depend on old syntax.
:::
)", 0) \
    M(Seconds, periodic_live_view_refresh, 60, R"(
Interval after which periodically refreshed live view is forced to refresh.
)", 0) \
    M(Bool, transform_null_in, false, R"(
Enables equality of [NULL](../../sql-reference/syntax.md/#null-literal) values for [IN](../../sql-reference/operators/in.md) operator.

By default, `NULL` values can’t be compared because `NULL` means undefined value. Thus, comparison `expr = NULL` must always return `false`. With this setting `NULL = NULL` returns `true` for `IN` operator.

Possible values:

- 0 — Comparison of `NULL` values in `IN` operator returns `false`.
- 1 — Comparison of `NULL` values in `IN` operator returns `true`.

**Example**

Consider the `null_in` table:

``` text
┌──idx─┬─────i─┐
│    1 │     1 │
│    2 │  NULL │
│    3 │     3 │
└──────┴───────┘
```

Query:

``` sql
SELECT idx, i FROM null_in WHERE i IN (1, NULL) SETTINGS transform_null_in = 0;
```

Result:

``` text
┌──idx─┬────i─┐
│    1 │    1 │
└──────┴──────┘
```

Query:

``` sql
SELECT idx, i FROM null_in WHERE i IN (1, NULL) SETTINGS transform_null_in = 1;
```

Result:

``` text
┌──idx─┬─────i─┐
│    1 │     1 │
│    2 │  NULL │
└──────┴───────┘
```

**See Also**

- [NULL Processing in IN Operators](../../sql-reference/operators/in.md/#in-null-processing)
)", 0) \
    M(Bool, allow_nondeterministic_mutations, false, R"(
User-level setting that allows mutations on replicated tables to make use of non-deterministic functions such as `dictGet`.

Given that, for example, dictionaries, can be out of sync across nodes, mutations that pull values from them are disallowed on replicated tables by default. Enabling this setting allows this behavior, making it the user's responsibility to ensure that the data used is in sync across all nodes.

**Example**

``` xml
<profiles>
    <default>
        <allow_nondeterministic_mutations>1</allow_nondeterministic_mutations>

        <!-- ... -->
    </default>

    <!-- ... -->

</profiles>
```
)", 0) \
    M(Seconds, lock_acquire_timeout, DBMS_DEFAULT_LOCK_ACQUIRE_TIMEOUT_SEC, R"(
Defines how many seconds a locking request waits before failing.

Locking timeout is used to protect from deadlocks while executing read/write operations with tables. When the timeout expires and the locking request fails, the ClickHouse server throws an exception "Locking attempt timed out! Possible deadlock avoided. Client should retry." with error code `DEADLOCK_AVOIDED`.

Possible values:

- Positive integer (in seconds).
- 0 — No locking timeout.
)", 0) \
    M(Bool, materialize_ttl_after_modify, true, R"(
Apply TTL for old data, after ALTER MODIFY TTL query
)", 0) \
    M(String, function_implementation, "", R"(
Choose function implementation for specific target or variant (experimental). If empty enable all of them.
)", 0) \
    M(Bool, data_type_default_nullable, false, R"(
Allows data types without explicit modifiers [NULL or NOT NULL](../../sql-reference/statements/create/table.md/#null-modifiers) in column definition will be [Nullable](../../sql-reference/data-types/nullable.md/#data_type-nullable).

Possible values:

- 1 — The data types in column definitions are set to `Nullable` by default.
- 0 — The data types in column definitions are set to not `Nullable` by default.
)", 0) \
    M(Bool, cast_keep_nullable, false, R"(
Enables or disables keeping of the `Nullable` data type in [CAST](../../sql-reference/functions/type-conversion-functions.md/#castx-t) operations.

When the setting is enabled and the argument of `CAST` function is `Nullable`, the result is also transformed to `Nullable` type. When the setting is disabled, the result always has the destination type exactly.

Possible values:

- 0 — The `CAST` result has exactly the destination type specified.
- 1 — If the argument type is `Nullable`, the `CAST` result is transformed to `Nullable(DestinationDataType)`.

**Examples**

The following query results in the destination data type exactly:

```sql
SET cast_keep_nullable = 0;
SELECT CAST(toNullable(toInt32(0)) AS Int32) as x, toTypeName(x);
```

Result:

```text
┌─x─┬─toTypeName(CAST(toNullable(toInt32(0)), 'Int32'))─┐
│ 0 │ Int32                                             │
└───┴───────────────────────────────────────────────────┘
```

The following query results in the `Nullable` modification on the destination data type:

```sql
SET cast_keep_nullable = 1;
SELECT CAST(toNullable(toInt32(0)) AS Int32) as x, toTypeName(x);
```

Result:

```text
┌─x─┬─toTypeName(CAST(toNullable(toInt32(0)), 'Int32'))─┐
│ 0 │ Nullable(Int32)                                   │
└───┴───────────────────────────────────────────────────┘
```

**See Also**

- [CAST](../../sql-reference/functions/type-conversion-functions.md/#type_conversion_function-cast) function
)", 0) \
    M(Bool, cast_ipv4_ipv6_default_on_conversion_error, false, R"(
CAST operator into IPv4, CAST operator into IPV6 type, toIPv4, toIPv6 functions will return default value instead of throwing exception on conversion error.
)", 0) \
    M(Bool, alter_partition_verbose_result, false, R"(
Enables or disables the display of information about the parts to which the manipulation operations with partitions and parts have been successfully applied.
Applicable to [ATTACH PARTITION|PART](../../sql-reference/statements/alter/partition.md/#alter_attach-partition) and to [FREEZE PARTITION](../../sql-reference/statements/alter/partition.md/#alter_freeze-partition).

Possible values:

- 0 — disable verbosity.
- 1 — enable verbosity.

**Example**

```sql
CREATE TABLE test(a Int64, d Date, s String) ENGINE = MergeTree PARTITION BY toYYYYMM(d) ORDER BY a;
INSERT INTO test VALUES(1, '2021-01-01', '');
INSERT INTO test VALUES(1, '2021-01-01', '');
ALTER TABLE test DETACH PARTITION ID '202101';

ALTER TABLE test ATTACH PARTITION ID '202101' SETTINGS alter_partition_verbose_result = 1;

┌─command_type─────┬─partition_id─┬─part_name────┬─old_part_name─┐
│ ATTACH PARTITION │ 202101       │ 202101_7_7_0 │ 202101_5_5_0  │
│ ATTACH PARTITION │ 202101       │ 202101_8_8_0 │ 202101_6_6_0  │
└──────────────────┴──────────────┴──────────────┴───────────────┘

ALTER TABLE test FREEZE SETTINGS alter_partition_verbose_result = 1;

┌─command_type─┬─partition_id─┬─part_name────┬─backup_name─┬─backup_path───────────────────┬─part_backup_path────────────────────────────────────────────┐
│ FREEZE ALL   │ 202101       │ 202101_7_7_0 │ 8           │ /var/lib/clickhouse/shadow/8/ │ /var/lib/clickhouse/shadow/8/data/default/test/202101_7_7_0 │
│ FREEZE ALL   │ 202101       │ 202101_8_8_0 │ 8           │ /var/lib/clickhouse/shadow/8/ │ /var/lib/clickhouse/shadow/8/data/default/test/202101_8_8_0 │
└──────────────┴──────────────┴──────────────┴─────────────┴───────────────────────────────┴─────────────────────────────────────────────────────────────┘
```
)", 0) \
    M(Bool, system_events_show_zero_values, false, R"(
Allows to select zero-valued events from [`system.events`](../../operations/system-tables/events.md).

Some monitoring systems require passing all the metrics values to them for each checkpoint, even if the metric value is zero.

Possible values:

- 0 — Disabled.
- 1 — Enabled.

**Examples**

Query

```sql
SELECT * FROM system.events WHERE event='QueryMemoryLimitExceeded';
```

Result

```text
Ok.
```

Query
```sql
SET system_events_show_zero_values = 1;
SELECT * FROM system.events WHERE event='QueryMemoryLimitExceeded';
```

Result

```text
┌─event────────────────────┬─value─┬─description───────────────────────────────────────────┐
│ QueryMemoryLimitExceeded │     0 │ Number of times when memory limit exceeded for query. │
└──────────────────────────┴───────┴───────────────────────────────────────────────────────┘
```
)", 0) \
    M(MySQLDataTypesSupport, mysql_datatypes_support_level, MySQLDataTypesSupportList{}, R"(
Defines how MySQL types are converted to corresponding ClickHouse types. A comma separated list in any combination of `decimal`, `datetime64`, `date2Date32` or `date2String`.
- `decimal`: convert `NUMERIC` and `DECIMAL` types to `Decimal` when precision allows it.
- `datetime64`: convert `DATETIME` and `TIMESTAMP` types to `DateTime64` instead of `DateTime` when precision is not `0`.
- `date2Date32`: convert `DATE` to `Date32` instead of `Date`. Takes precedence over `date2String`.
- `date2String`: convert `DATE` to `String` instead of `Date`. Overridden by `datetime64`.
)", 0) \
    M(Bool, optimize_trivial_insert_select, false, R"(
Optimize trivial 'INSERT INTO table SELECT ... FROM TABLES' query
)", 0) \
    M(Bool, allow_non_metadata_alters, true, R"(
Allow to execute alters which affects not only tables metadata, but also data on disk
)", 0) \
    M(Bool, enable_global_with_statement, true, R"(
Propagate WITH statements to UNION queries and all subqueries
)", 0) \
    M(Bool, aggregate_functions_null_for_empty, false, R"(
Enables or disables rewriting all aggregate functions in a query, adding [-OrNull](../../sql-reference/aggregate-functions/combinators.md/#agg-functions-combinator-ornull) suffix to them. Enable it for SQL standard compatibility.
It is implemented via query rewrite (similar to [count_distinct_implementation](#count_distinct_implementation) setting) to get consistent results for distributed queries.

Possible values:

- 0 — Disabled.
- 1 — Enabled.

**Example**

Consider the following query with aggregate functions:
```sql
SELECT SUM(-1), MAX(0) FROM system.one WHERE 0;
```

With `aggregate_functions_null_for_empty = 0` it would produce:
```text
┌─SUM(-1)─┬─MAX(0)─┐
│       0 │      0 │
└─────────┴────────┘
```

With `aggregate_functions_null_for_empty = 1` the result would be:
```text
┌─SUMOrNull(-1)─┬─MAXOrNull(0)─┐
│          NULL │         NULL │
└───────────────┴──────────────┘
```
)", 0) \
    M(Bool, optimize_syntax_fuse_functions, false, R"(
Enables to fuse aggregate functions with identical argument. It rewrites query contains at least two aggregate functions from [sum](../../sql-reference/aggregate-functions/reference/sum.md/#agg_function-sum), [count](../../sql-reference/aggregate-functions/reference/count.md/#agg_function-count) or [avg](../../sql-reference/aggregate-functions/reference/avg.md/#agg_function-avg) with identical argument to [sumCount](../../sql-reference/aggregate-functions/reference/sumcount.md/#agg_function-sumCount).

Possible values:

- 0 — Functions with identical argument are not fused.
- 1 — Functions with identical argument are fused.

**Example**

Query:

``` sql
CREATE TABLE fuse_tbl(a Int8, b Int8) Engine = Log;
SET optimize_syntax_fuse_functions = 1;
EXPLAIN SYNTAX SELECT sum(a), sum(b), count(b), avg(b) from fuse_tbl FORMAT TSV;
```

Result:

``` text
SELECT
    sum(a),
    sumCount(b).1,
    sumCount(b).2,
    (sumCount(b).1) / (sumCount(b).2)
FROM fuse_tbl
```
)", 0) \
    M(Bool, flatten_nested, true, R"(
Sets the data format of a [nested](../../sql-reference/data-types/nested-data-structures/index.md) columns.

Possible values:

- 1 — Nested column is flattened to separate arrays.
- 0 — Nested column stays a single array of tuples.

**Usage**

If the setting is set to `0`, it is possible to use an arbitrary level of nesting.

**Examples**

Query:

``` sql
SET flatten_nested = 1;
CREATE TABLE t_nest (`n` Nested(a UInt32, b UInt32)) ENGINE = MergeTree ORDER BY tuple();

SHOW CREATE TABLE t_nest;
```

Result:

``` text
┌─statement───────────────────────────────────────────────────────────────────────────────────────────────────────────────────────────────────────┐
│ CREATE TABLE default.t_nest
(
    `n.a` Array(UInt32),
    `n.b` Array(UInt32)
)
ENGINE = MergeTree
ORDER BY tuple()
SETTINGS index_granularity = 8192 │
└─────────────────────────────────────────────────────────────────────────────────────────────────────────────────────────────────────────────────┘
```

Query:

``` sql
SET flatten_nested = 0;

CREATE TABLE t_nest (`n` Nested(a UInt32, b UInt32)) ENGINE = MergeTree ORDER BY tuple();

SHOW CREATE TABLE t_nest;
```

Result:

``` text
┌─statement──────────────────────────────────────────────────────────────────────────────────────────────────────────────────────────┐
│ CREATE TABLE default.t_nest
(
    `n` Nested(a UInt32, b UInt32)
)
ENGINE = MergeTree
ORDER BY tuple()
SETTINGS index_granularity = 8192 │
└────────────────────────────────────────────────────────────────────────────────────────────────────────────────────────────────────┘
```
)", 0) \
    M(Bool, asterisk_include_materialized_columns, false, R"(
Include [MATERIALIZED](../../sql-reference/statements/create/table.md#materialized) columns for wildcard query (`SELECT *`).

Possible values:

- 0 - disabled
- 1 - enabled
)", 0) \
    M(Bool, asterisk_include_alias_columns, false, R"(
Include [ALIAS](../../sql-reference/statements/create/table.md#alias) columns for wildcard query (`SELECT *`).

Possible values:

- 0 - disabled
- 1 - enabled
)", 0) \
    M(Bool, optimize_skip_merged_partitions, false, R"(
Enables or disables optimization for [OPTIMIZE TABLE ... FINAL](../../sql-reference/statements/optimize.md) query if there is only one part with level > 0 and it doesn't have expired TTL.

- `OPTIMIZE TABLE ... FINAL SETTINGS optimize_skip_merged_partitions=1`

By default, `OPTIMIZE TABLE ... FINAL` query rewrites the one part even if there is only a single part.

Possible values:

- 1 - Enable optimization.
- 0 - Disable optimization.
)", 0) \
    M(Bool, optimize_on_insert, true, R"(
Enables or disables data transformation before the insertion, as if merge was done on this block (according to table engine).

Possible values:

- 0 — Disabled.
- 1 — Enabled.

**Example**

The difference between enabled and disabled:

Query:

```sql
SET optimize_on_insert = 1;

CREATE TABLE test1 (`FirstTable` UInt32) ENGINE = ReplacingMergeTree ORDER BY FirstTable;

INSERT INTO test1 SELECT number % 2 FROM numbers(5);

SELECT * FROM test1;

SET optimize_on_insert = 0;

CREATE TABLE test2 (`SecondTable` UInt32) ENGINE = ReplacingMergeTree ORDER BY SecondTable;

INSERT INTO test2 SELECT number % 2 FROM numbers(5);

SELECT * FROM test2;
```

Result:

``` text
┌─FirstTable─┐
│          0 │
│          1 │
└────────────┘

┌─SecondTable─┐
│           0 │
│           0 │
│           0 │
│           1 │
│           1 │
└─────────────┘
```

Note that this setting influences [Materialized view](../../sql-reference/statements/create/view.md/#materialized) and [MaterializedMySQL](../../engines/database-engines/materialized-mysql.md) behaviour.
)", 0) \
    M(Bool, optimize_use_projections, true, R"(
Enables or disables [projection](../../engines/table-engines/mergetree-family/mergetree.md/#projections) optimization when processing `SELECT` queries.

Possible values:

- 0 — Projection optimization disabled.
- 1 — Projection optimization enabled.
)", 0) ALIAS(allow_experimental_projection_optimization) \
    M(Bool, optimize_use_implicit_projections, true, R"(
Automatically choose implicit projections to perform SELECT query
)", 0) \
    M(Bool, force_optimize_projection, false, R"(
Enables or disables the obligatory use of [projections](../../engines/table-engines/mergetree-family/mergetree.md/#projections) in `SELECT` queries, when projection optimization is enabled (see [optimize_use_projections](#optimize_use_projections) setting).

Possible values:

- 0 — Projection optimization is not obligatory.
- 1 — Projection optimization is obligatory.
)", 0) \
    M(String, force_optimize_projection_name, "", R"(
If it is set to a non-empty string, check that this projection is used in the query at least once.

Possible values:

- string: name of projection that used in a query
)", 0) \
    M(String, preferred_optimize_projection_name, "", R"(
If it is set to a non-empty string, ClickHouse will try to apply specified projection in query.


Possible values:

- string: name of preferred projection
)", 0) \
    M(Bool, async_socket_for_remote, true, R"(
Enables asynchronous read from socket while executing remote query.

Enabled by default.
)", 0) \
    M(Bool, async_query_sending_for_remote, true, R"(
Enables asynchronous connection creation and query sending while executing remote query.

Enabled by default.
)", 0) \
    M(Bool, insert_null_as_default, true, R"(
Enables or disables the insertion of [default values](../../sql-reference/statements/create/table.md/#create-default-values) instead of [NULL](../../sql-reference/syntax.md/#null-literal) into columns with not [nullable](../../sql-reference/data-types/nullable.md/#data_type-nullable) data type.
If column type is not nullable and this setting is disabled, then inserting `NULL` causes an exception. If column type is nullable, then `NULL` values are inserted as is, regardless of this setting.

This setting is applicable to [INSERT ... SELECT](../../sql-reference/statements/insert-into.md/#inserting-the-results-of-select) queries. Note that `SELECT` subqueries may be concatenated with `UNION ALL` clause.

Possible values:

- 0 — Inserting `NULL` into a not nullable column causes an exception.
- 1 — Default column value is inserted instead of `NULL`.
)", 0) \
    M(Bool, describe_extend_object_types, false, R"(
Deduce concrete type of columns of type Object in DESCRIBE query
)", 0) \
    M(Bool, describe_include_subcolumns, false, R"(
Enables describing subcolumns for a [DESCRIBE](../../sql-reference/statements/describe-table.md) query. For example, members of a [Tuple](../../sql-reference/data-types/tuple.md) or subcolumns of a [Map](../../sql-reference/data-types/map.md/#map-subcolumns), [Nullable](../../sql-reference/data-types/nullable.md/#finding-null) or an [Array](../../sql-reference/data-types/array.md/#array-size) data type.

Possible values:

- 0 — Subcolumns are not included in `DESCRIBE` queries.
- 1 — Subcolumns are included in `DESCRIBE` queries.

**Example**

See an example for the [DESCRIBE](../../sql-reference/statements/describe-table.md) statement.
)", 0) \
    M(Bool, describe_include_virtual_columns, false, R"(
If true, virtual columns of table will be included into result of DESCRIBE query
)", 0) \
    M(Bool, describe_compact_output, false, R"(
If true, include only column names and types into result of DESCRIBE query
)", 0) \
    M(Bool, apply_mutations_on_fly, false, R"(
If true, mutations (UPDATEs and DELETEs) which are not materialized in data part will be applied on SELECTs. Only available in ClickHouse Cloud.
)", 0) \
    M(Bool, mutations_execute_nondeterministic_on_initiator, false, R"(
If true constant nondeterministic functions (e.g. function `now()`) are executed on initiator and replaced to literals in `UPDATE` and `DELETE` queries. It helps to keep data in sync on replicas while executing mutations with constant nondeterministic functions. Default value: `false`.
)", 0) \
    M(Bool, mutations_execute_subqueries_on_initiator, false, R"(
If true scalar subqueries are executed on initiator and replaced to literals in `UPDATE` and `DELETE` queries. Default value: `false`.
)", 0) \
    M(UInt64, mutations_max_literal_size_to_replace, 16384, R"(
The maximum size of serialized literal in bytes to replace in `UPDATE` and `DELETE` queries. Takes effect only if at least one the two settings above is enabled. Default value: 16384 (16 KiB).
)", 0) \
    \
    M(Float, create_replicated_merge_tree_fault_injection_probability, 0.0f, R"(
The probability of a fault injection during table creation after creating metadata in ZooKeeper
)", 0) \
>>>>>>> e402f1ae
    \
    M(Bool, use_query_cache, false, R"(
If turned on, `SELECT` queries may utilize the [query cache](../query-cache.md). Parameters [enable_reads_from_query_cache](#enable-reads-from-query-cache)
and [enable_writes_to_query_cache](#enable-writes-to-query-cache) control in more detail how the cache is used.

Possible values:

- 0 - Disabled
- 1 - Enabled
)", 0) \
    M(Bool, enable_writes_to_query_cache, true, R"(
If turned on, results of `SELECT` queries are stored in the [query cache](../query-cache.md).

Possible values:

- 0 - Disabled
- 1 - Enabled
)", 0) \
    M(Bool, enable_reads_from_query_cache, true, R"(
If turned on, results of `SELECT` queries are retrieved from the [query cache](../query-cache.md).

Possible values:

- 0 - Disabled
- 1 - Enabled
)", 0) \
    M(QueryCacheNondeterministicFunctionHandling, query_cache_nondeterministic_function_handling, QueryCacheNondeterministicFunctionHandling::Throw, R"(
Controls how the [query cache](../query-cache.md) handles `SELECT` queries with non-deterministic functions like `rand()` or `now()`.

Possible values:

- `'throw'` - Throw an exception and don't cache the query result.
- `'save'` - Cache the query result.
- `'ignore'` - Don't cache the query result and don't throw an exception.
)", 0) \
    M(QueryCacheSystemTableHandling, query_cache_system_table_handling, QueryCacheSystemTableHandling::Throw, R"(
Controls how the [query cache](../query-cache.md) handles `SELECT` queries against system tables, i.e. tables in databases `system.*` and `information_schema.*`.

Possible values:

- `'throw'` - Throw an exception and don't cache the query result.
- `'save'` - Cache the query result.
- `'ignore'` - Don't cache the query result and don't throw an exception.
)", 0) \
    M(UInt64, query_cache_max_size_in_bytes, 0, R"(
The maximum amount of memory (in bytes) the current user may allocate in the [query cache](../query-cache.md). 0 means unlimited.

Possible values:

- Positive integer >= 0.
)", 0) \
    M(UInt64, query_cache_max_entries, 0, R"(
The maximum number of query results the current user may store in the [query cache](../query-cache.md). 0 means unlimited.

Possible values:

- Positive integer >= 0.
)", 0) \
    M(UInt64, query_cache_min_query_runs, 0, R"(
Minimum number of times a `SELECT` query must run before its result is stored in the [query cache](../query-cache.md).

Possible values:

- Positive integer >= 0.
)", 0) \
    M(Milliseconds, query_cache_min_query_duration, 0, R"(
Minimum duration in milliseconds a query needs to run for its result to be stored in the [query cache](../query-cache.md).

Possible values:

- Positive integer >= 0.
)", 0) \
    M(Bool, query_cache_compress_entries, true, R"(
Compress entries in the [query cache](../query-cache.md). Lessens the memory consumption of the query cache at the cost of slower inserts into / reads from it.

Possible values:

- 0 - Disabled
- 1 - Enabled
)", 0) \
    M(Bool, query_cache_squash_partial_results, true, R"(
Squash partial result blocks to blocks of size [max_block_size](#setting-max_block_size). Reduces performance of inserts into the [query cache](../query-cache.md) but improves the compressability of cache entries (see [query_cache_compress-entries](#query-cache-compress-entries)).

Possible values:

- 0 - Disabled
- 1 - Enabled
)", 0) \
    M(Seconds, query_cache_ttl, 60, R"(
After this time in seconds entries in the [query cache](../query-cache.md) become stale.

Possible values:

- Positive integer >= 0.
)", 0) \
    M(Bool, query_cache_share_between_users, false, R"(
If turned on, the result of `SELECT` queries cached in the [query cache](../query-cache.md) can be read by other users.
It is not recommended to enable this setting due to security reasons.

Possible values:

- 0 - Disabled
- 1 - Enabled
)", 0) \
    M(String, query_cache_tag, "", R"(
A string which acts as a label for [query cache](../query-cache.md) entries.
The same queries with different tags are considered different by the query cache.

Possible values:

- Any string
)", 0) \
    M(Bool, enable_sharing_sets_for_mutations, true, R"(
Allow sharing set objects build for IN subqueries between different tasks of the same mutation. This reduces memory usage and CPU consumption
)", 0) \
    \
    M(Bool, optimize_rewrite_sum_if_to_count_if, true, R"(
Rewrite sumIf() and sum(if()) function countIf() function when logically equivalent
)", 0) \
    M(Bool, optimize_rewrite_aggregate_function_with_if, true, R"(
Rewrite aggregate functions with if expression as argument when logically equivalent.
For example, `avg(if(cond, col, null))` can be rewritten to `avgOrNullIf(cond, col)`. It may improve performance.

:::note
Supported only with experimental analyzer (`enable_analyzer = 1`).
:::
)", 0) \
    M(Bool, optimize_rewrite_array_exists_to_has, false, R"(
Rewrite arrayExists() functions to has() when logically equivalent. For example, arrayExists(x -> x = 1, arr) can be rewritten to has(arr, 1)
)", 0) \
    M(UInt64, insert_shard_id, 0, R"(
If not `0`, specifies the shard of [Distributed](../../engines/table-engines/special/distributed.md/#distributed) table into which the data will be inserted synchronously.

If `insert_shard_id` value is incorrect, the server will throw an exception.

To get the number of shards on `requested_cluster`, you can check server config or use this query:

``` sql
SELECT uniq(shard_num) FROM system.clusters WHERE cluster = 'requested_cluster';
```

Possible values:

- 0 — Disabled.
- Any number from `1` to `shards_num` of corresponding [Distributed](../../engines/table-engines/special/distributed.md/#distributed) table.

**Example**

Query:

```sql
CREATE TABLE x AS system.numbers ENGINE = MergeTree ORDER BY number;
CREATE TABLE x_dist AS x ENGINE = Distributed('test_cluster_two_shards_localhost', currentDatabase(), x);
INSERT INTO x_dist SELECT * FROM numbers(5) SETTINGS insert_shard_id = 1;
SELECT * FROM x_dist ORDER BY number ASC;
```

Result:

``` text
┌─number─┐
│      0 │
│      0 │
│      1 │
│      1 │
│      2 │
│      2 │
│      3 │
│      3 │
│      4 │
│      4 │
└────────┘
```
)", 0) \
    \
    M(Bool, collect_hash_table_stats_during_aggregation, true, R"(
Enable collecting hash table statistics to optimize memory allocation
)", 0) \
    M(UInt64, max_size_to_preallocate_for_aggregation, 100'000'000, R"(
For how many elements it is allowed to preallocate space in all hash tables in total before aggregation
)", 0) \
    \
    M(Bool, collect_hash_table_stats_during_joins, true, R"(
Enable collecting hash table statistics to optimize memory allocation
)", 0) \
    M(UInt64, max_size_to_preallocate_for_joins, 100'000'000, R"(
For how many elements it is allowed to preallocate space in all hash tables in total before join
)", 0) \
    \
    M(Bool, kafka_disable_num_consumers_limit, false, R"(
Disable limit on kafka_num_consumers that depends on the number of available CPU cores.
)", 0) \
    M(Bool, allow_experimental_kafka_offsets_storage_in_keeper, false, R"(
Allow experimental feature to store Kafka related offsets in ClickHouse Keeper. When enabled a ClickHouse Keeper path and replica name can be specified to the Kafka table engine. As a result instead of the regular Kafka engine, a new type of storage engine will be used that stores the committed offsets primarily in ClickHouse Keeper
)", 0) \
    M(Bool, enable_software_prefetch_in_aggregation, true, R"(
Enable use of software prefetch in aggregation
)", 0) \
    M(Bool, allow_aggregate_partitions_independently, false, R"(
Enable independent aggregation of partitions on separate threads when partition key suits group by key. Beneficial when number of partitions close to number of cores and partitions have roughly the same size
)", 0) \
    M(Bool, force_aggregate_partitions_independently, false, R"(
Force the use of optimization when it is applicable, but heuristics decided not to use it
)", 0) \
    M(UInt64, max_number_of_partitions_for_independent_aggregation, 128, R"(
Maximal number of partitions in table to apply optimization
)", 0) \
    M(Float, min_hit_rate_to_use_consecutive_keys_optimization, 0.5, R"(
Minimal hit rate of a cache which is used for consecutive keys optimization in aggregation to keep it enabled
)", 0) \
    \
    M(Bool, engine_file_empty_if_not_exists, false, R"(
Allows to select data from a file engine table without file.

Possible values:
- 0 — `SELECT` throws exception.
- 1 — `SELECT` returns empty result.
)", 0) \
    M(Bool, engine_file_truncate_on_insert, false, R"(
Enables or disables truncate before insert in [File](../../engines/table-engines/special/file.md) engine tables.

Possible values:
- 0 — `INSERT` query appends new data to the end of the file.
- 1 — `INSERT` query replaces existing content of the file with the new data.
)", 0) \
    M(Bool, engine_file_allow_create_multiple_files, false, R"(
Enables or disables creating a new file on each insert in file engine tables if the format has the suffix (`JSON`, `ORC`, `Parquet`, etc.). If enabled, on each insert a new file will be created with a name following this pattern:

`data.Parquet` -> `data.1.Parquet` -> `data.2.Parquet`, etc.

Possible values:
- 0 — `INSERT` query appends new data to the end of the file.
- 1 — `INSERT` query creates a new file.
)", 0) \
    M(Bool, engine_file_skip_empty_files, false, R"(
Enables or disables skipping empty files in [File](../../engines/table-engines/special/file.md) engine tables.

Possible values:
- 0 — `SELECT` throws an exception if empty file is not compatible with requested format.
- 1 — `SELECT` returns empty result for empty file.
)", 0) \
    M(Bool, engine_url_skip_empty_files, false, R"(
Enables or disables skipping empty files in [URL](../../engines/table-engines/special/url.md) engine tables.

Possible values:
- 0 — `SELECT` throws an exception if empty file is not compatible with requested format.
- 1 — `SELECT` returns empty result for empty file.
)", 0) \
    M(Bool, enable_url_encoding, true, R"(
Allows to enable/disable decoding/encoding path in uri in [URL](../../engines/table-engines/special/url.md) engine tables.

Enabled by default.
)", 0) \
    M(UInt64, database_replicated_initial_query_timeout_sec, 300, R"(
Sets how long initial DDL query should wait for Replicated database to process previous DDL queue entries in seconds.

Possible values:

- Positive integer.
- 0 — Unlimited.
)", 0) \
    M(Bool, database_replicated_enforce_synchronous_settings, false, R"(
Enforces synchronous waiting for some queries (see also database_atomic_wait_for_drop_and_detach_synchronously, mutation_sync, alter_sync). Not recommended to enable these settings.
)", 0) \
    M(UInt64, max_distributed_depth, 5, R"(
Limits the maximum depth of recursive queries for [Distributed](../../engines/table-engines/special/distributed.md) tables.

If the value is exceeded, the server throws an exception.

Possible values:

- Positive integer.
- 0 — Unlimited depth.
)", 0) \
    M(Bool, database_replicated_always_detach_permanently, false, R"(
Execute DETACH TABLE as DETACH TABLE PERMANENTLY if database engine is Replicated
)", 0) \
    M(Bool, database_replicated_allow_only_replicated_engine, false, R"(
Allow to create only Replicated tables in database with engine Replicated
)", 0) \
    M(UInt64, database_replicated_allow_replicated_engine_arguments, 0, R"(
0 - Don't allow to explicitly specify ZooKeeper path and replica name for *MergeTree tables in Replicated databases. 1 - Allow. 2 - Allow, but ignore the specified path and use default one instead. 3 - Allow and don't log a warning.
)", 0) \
    M(UInt64, database_replicated_allow_explicit_uuid, 0, R"(
0 - Don't allow to explicitly specify UUIDs for tables in Replicated databases. 1 - Allow. 2 - Allow, but ignore the specified UUID and generate a random one instead.
)", 0) \
    M(Bool, database_replicated_allow_heavy_create, false, R"(
Allow long-running DDL queries (CREATE AS SELECT and POPULATE) in Replicated database engine. Note that it can block DDL queue for a long time.
)", 0) \
    M(Bool, cloud_mode, false, R"(
Cloud mode
)", 0) \
    M(UInt64, cloud_mode_engine, 1, R"(
The engine family allowed in Cloud. 0 - allow everything, 1 - rewrite DDLs to use *ReplicatedMergeTree, 2 - rewrite DDLs to use SharedMergeTree. UInt64 to minimize public part
)", 0) \
    M(UInt64, cloud_mode_database_engine, 1, R"(
The database engine allowed in Cloud. 1 - rewrite DDLs to use Replicated database, 2 - rewrite DDLs to use Shared database
)", 0) \
    M(DistributedDDLOutputMode, distributed_ddl_output_mode, DistributedDDLOutputMode::THROW, R"(
Sets format of distributed DDL query result.

Possible values:

- `throw` — Returns result set with query execution status for all hosts where query is finished. If query has failed on some hosts, then it will rethrow the first exception. If query is not finished yet on some hosts and [distributed_ddl_task_timeout](#distributed_ddl_task_timeout) exceeded, then it throws `TIMEOUT_EXCEEDED` exception.
- `none` — Is similar to throw, but distributed DDL query returns no result set.
- `null_status_on_timeout` — Returns `NULL` as execution status in some rows of result set instead of throwing `TIMEOUT_EXCEEDED` if query is not finished on the corresponding hosts.
- `never_throw` — Do not throw `TIMEOUT_EXCEEDED` and do not rethrow exceptions if query has failed on some hosts.
- `none_only_active` - similar to `none`, but doesn't wait for inactive replicas of the `Replicated` database. Note: with this mode it's impossible to figure out that the query was not executed on some replica and will be executed in background.
- `null_status_on_timeout_only_active` — similar to `null_status_on_timeout`, but doesn't wait for inactive replicas of the `Replicated` database
- `throw_only_active` — similar to `throw`, but doesn't wait for inactive replicas of the `Replicated` database

Cloud default value: `none`.
)", 0) \
    M(UInt64, distributed_ddl_entry_format_version, 5, R"(
Compatibility version of distributed DDL (ON CLUSTER) queries
)", 0) \
    \
    M(UInt64, external_storage_max_read_rows, 0, R"(
Limit maximum number of rows when table with external engine should flush history data. Now supported only for MySQL table engine, database engine, dictionary and MaterializedMySQL. If equal to 0, this setting is disabled
)", 0) \
    M(UInt64, external_storage_max_read_bytes, 0, R"(
Limit maximum number of bytes when table with external engine should flush history data. Now supported only for MySQL table engine, database engine, dictionary and MaterializedMySQL. If equal to 0, this setting is disabled
)", 0)  \
    M(UInt64, external_storage_connect_timeout_sec, DBMS_DEFAULT_CONNECT_TIMEOUT_SEC, R"(
Connect timeout in seconds. Now supported only for MySQL
)", 0)  \
    M(UInt64, external_storage_rw_timeout_sec, DBMS_DEFAULT_RECEIVE_TIMEOUT_SEC, R"(
Read/write timeout in seconds. Now supported only for MySQL
)", 0)  \
    \
    M(SetOperationMode, union_default_mode, SetOperationMode::Unspecified, R"(
Sets a mode for combining `SELECT` query results. The setting is only used when shared with [UNION](../../sql-reference/statements/select/union.md) without explicitly specifying the `UNION ALL` or `UNION DISTINCT`.

Possible values:

- `'DISTINCT'` — ClickHouse outputs rows as a result of combining queries removing duplicate rows.
- `'ALL'` — ClickHouse outputs all rows as a result of combining queries including duplicate rows.
- `''` — ClickHouse generates an exception when used with `UNION`.

See examples in [UNION](../../sql-reference/statements/select/union.md).
)", 0) \
    M(SetOperationMode, intersect_default_mode, SetOperationMode::ALL, R"(
Set default mode in INTERSECT query. Possible values: empty string, 'ALL', 'DISTINCT'. If empty, query without mode will throw exception.
)", 0) \
    M(SetOperationMode, except_default_mode, SetOperationMode::ALL, R"(
Set default mode in EXCEPT query. Possible values: empty string, 'ALL', 'DISTINCT'. If empty, query without mode will throw exception.
)", 0) \
    M(Bool, optimize_aggregators_of_group_by_keys, true, R"(
Eliminates min/max/any/anyLast aggregators of GROUP BY keys in SELECT section
)", 0) \
    M(Bool, optimize_injective_functions_in_group_by, true, R"(
Replaces injective functions by it's arguments in GROUP BY section
)", 0) \
    M(Bool, optimize_group_by_function_keys, true, R"(
Eliminates functions of other keys in GROUP BY section
)", 0) \
    M(Bool, optimize_group_by_constant_keys, true, R"(
Optimize GROUP BY when all keys in block are constant
)", 0) \
    M(Bool, legacy_column_name_of_tuple_literal, false, R"(
List all names of element of large tuple literals in their column names instead of hash. This settings exists only for compatibility reasons. It makes sense to set to 'true', while doing rolling update of cluster from version lower than 21.7 to higher.
)", 0) \
    M(Bool, enable_named_columns_in_function_tuple, true, R"(
Generate named tuples in function tuple() when all names are unique and can be treated as unquoted identifiers.
)", 0) \
    \
    M(Bool, query_plan_enable_optimizations, true, R"(
Toggles query optimization at the query plan level.

:::note
This is an expert-level setting which should only be used for debugging by developers. The setting may change in future in backward-incompatible ways or be removed.
:::

Possible values:

- 0 - Disable all optimizations at the query plan level
- 1 - Enable optimizations at the query plan level (but individual optimizations may still be disabled via their individual settings)
)", 0) \
    M(UInt64, query_plan_max_optimizations_to_apply, 10000, R"(
Limits the total number of optimizations applied to query plan, see setting [query_plan_enable_optimizations](#query_plan_enable_optimizations).
Useful to avoid long optimization times for complex queries.
If the actual number of optimizations exceeds this setting, an exception is thrown.

:::note
This is an expert-level setting which should only be used for debugging by developers. The setting may change in future in backward-incompatible ways or be removed.
:::
)", 0) \
    M(Bool, query_plan_lift_up_array_join, true, R"(
Toggles a query-plan-level optimization which moves ARRAY JOINs up in the execution plan.
Only takes effect if setting [query_plan_enable_optimizations](#query_plan_enable_optimizations) is 1.

:::note
This is an expert-level setting which should only be used for debugging by developers. The setting may change in future in backward-incompatible ways or be removed.
:::

Possible values:

- 0 - Disable
- 1 - Enable
)", 0) \
    M(Bool, query_plan_push_down_limit, true, R"(
Toggles a query-plan-level optimization which moves LIMITs down in the execution plan.
Only takes effect if setting [query_plan_enable_optimizations](#query_plan_enable_optimizations) is 1.

:::note
This is an expert-level setting which should only be used for debugging by developers. The setting may change in future in backward-incompatible ways or be removed.
:::

Possible values:

- 0 - Disable
- 1 - Enable
)", 0) \
    M(Bool, query_plan_split_filter, true, R"(
:::note
This is an expert-level setting which should only be used for debugging by developers. The setting may change in future in backward-incompatible ways or be removed.
:::

Toggles a query-plan-level optimization which splits filters into expressions.
Only takes effect if setting [query_plan_enable_optimizations](#query_plan_enable_optimizations) is 1.

Possible values:

- 0 - Disable
- 1 - Enable
)", 0) \
    M(Bool, query_plan_merge_expressions, true, R"(
Toggles a query-plan-level optimization which merges consecutive filters.
Only takes effect if setting [query_plan_enable_optimizations](#query_plan_enable_optimizations) is 1.

:::note
This is an expert-level setting which should only be used for debugging by developers. The setting may change in future in backward-incompatible ways or be removed.
:::

Possible values:

- 0 - Disable
- 1 - Enable
)", 0) \
    M(Bool, query_plan_merge_filters, false, R"(
Allow to merge filters in the query plan
)", 0) \
    M(Bool, query_plan_filter_push_down, true, R"(
Toggles a query-plan-level optimization which moves filters down in the execution plan.
Only takes effect if setting [query_plan_enable_optimizations](#query_plan_enable_optimizations) is 1.

:::note
This is an expert-level setting which should only be used for debugging by developers. The setting may change in future in backward-incompatible ways or be removed.
:::

Possible values:

- 0 - Disable
- 1 - Enable
)", 0) \
    M(Bool, query_plan_convert_outer_join_to_inner_join, true, R"(
Allow to convert OUTER JOIN to INNER JOIN if filter after JOIN always filters default values
)", 0) \
    M(Bool, query_plan_optimize_prewhere, true, R"(
Allow to push down filter to PREWHERE expression for supported storages
)", 0) \
    M(Bool, query_plan_execute_functions_after_sorting, true, R"(
Toggles a query-plan-level optimization which moves expressions after sorting steps.
Only takes effect if setting [query_plan_enable_optimizations](#query_plan_enable_optimizations) is 1.

:::note
This is an expert-level setting which should only be used for debugging by developers. The setting may change in future in backward-incompatible ways or be removed.
:::

Possible values:

- 0 - Disable
- 1 - Enable
)", 0) \
    M(Bool, query_plan_reuse_storage_ordering_for_window_functions, true, R"(
Toggles a query-plan-level optimization which uses storage sorting when sorting for window functions.
Only takes effect if setting [query_plan_enable_optimizations](#query_plan_enable_optimizations) is 1.

:::note
This is an expert-level setting which should only be used for debugging by developers. The setting may change in future in backward-incompatible ways or be removed.
:::

Possible values:

- 0 - Disable
- 1 - Enable
)", 0) \
    M(Bool, query_plan_lift_up_union, true, R"(
Toggles a query-plan-level optimization which moves larger subtrees of the query plan into union to enable further optimizations.
Only takes effect if setting [query_plan_enable_optimizations](#query_plan_enable_optimizations) is 1.

:::note
This is an expert-level setting which should only be used for debugging by developers. The setting may change in future in backward-incompatible ways or be removed.
:::

Possible values:

- 0 - Disable
- 1 - Enable
)", 0) \
    M(Bool, query_plan_read_in_order, true, R"(
Toggles the read in-order optimization query-plan-level optimization.
Only takes effect if setting [query_plan_enable_optimizations](#query_plan_enable_optimizations) is 1.

:::note
This is an expert-level setting which should only be used for debugging by developers. The setting may change in future in backward-incompatible ways or be removed.
:::

Possible values:

- 0 - Disable
- 1 - Enable
)", 0) \
    M(Bool, query_plan_aggregation_in_order, true, R"(
Toggles the aggregation in-order query-plan-level optimization.
Only takes effect if setting [query_plan_enable_optimizations](#query_plan_enable_optimizations) is 1.

:::note
This is an expert-level setting which should only be used for debugging by developers. The setting may change in future in backward-incompatible ways or be removed.
:::

Possible values:

- 0 - Disable
- 1 - Enable
)", 0) \
    M(Bool, query_plan_remove_redundant_sorting, true, R"(
Toggles a query-plan-level optimization which removes redundant sorting steps, e.g. in subqueries.
Only takes effect if setting [query_plan_enable_optimizations](#query_plan_enable_optimizations) is 1.

:::note
This is an expert-level setting which should only be used for debugging by developers. The setting may change in future in backward-incompatible ways or be removed.
:::

Possible values:

- 0 - Disable
- 1 - Enable
)", 0) \
    M(Bool, query_plan_remove_redundant_distinct, true, R"(
Toggles a query-plan-level optimization which removes redundant DISTINCT steps.
Only takes effect if setting [query_plan_enable_optimizations](#query_plan_enable_optimizations) is 1.

:::note
This is an expert-level setting which should only be used for debugging by developers. The setting may change in future in backward-incompatible ways or be removed.
:::

Possible values:

- 0 - Disable
- 1 - Enable
)", 0) \
    M(Bool, query_plan_enable_multithreading_after_window_functions, true, R"(
Enable multithreading after evaluating window functions to allow parallel stream processing
)", 0) \
    M(UInt64, regexp_max_matches_per_row, 1000, R"(
Sets the maximum number of matches for a single regular expression per row. Use it to protect against memory overload when using greedy regular expression in the [extractAllGroupsHorizontal](../../sql-reference/functions/string-search-functions.md/#extractallgroups-horizontal) function.

Possible values:

- Positive integer.
)", 0) \
    \
    M(UInt64, limit, 0, R"(
Sets the maximum number of rows to get from the query result. It adjusts the value set by the [LIMIT](../../sql-reference/statements/select/limit.md/#limit-clause) clause, so that the limit, specified in the query, cannot exceed the limit, set by this setting.

Possible values:

- 0 — The number of rows is not limited.
- Positive integer.
)", 0) \
    M(UInt64, offset, 0, R"(
Sets the number of rows to skip before starting to return rows from the query. It adjusts the offset set by the [OFFSET](../../sql-reference/statements/select/offset.md/#offset-fetch) clause, so that these two values are summarized.

Possible values:

- 0 — No rows are skipped .
- Positive integer.

**Example**

Input table:

``` sql
CREATE TABLE test (i UInt64) ENGINE = MergeTree() ORDER BY i;
INSERT INTO test SELECT number FROM numbers(500);
```

Query:

``` sql
SET limit = 5;
SET offset = 7;
SELECT * FROM test LIMIT 10 OFFSET 100;
```
Result:

``` text
┌───i─┐
│ 107 │
│ 108 │
│ 109 │
└─────┘
```
)", 0) \
    \
    M(UInt64, function_range_max_elements_in_block, 500000000, R"(
Sets the safety threshold for data volume generated by function [range](../../sql-reference/functions/array-functions.md/#range). Defines the maximum number of values generated by function per block of data (sum of array sizes for every row in a block).

Possible values:

- Positive integer.

**See Also**

- [max_block_size](#setting-max_block_size)
- [min_insert_block_size_rows](#min-insert-block-size-rows)
)", 0) \
    M(UInt64, function_sleep_max_microseconds_per_block, 3000000, R"(
Maximum number of microseconds the function `sleep` is allowed to sleep for each block. If a user called it with a larger value, it throws an exception. It is a safety threshold.
)", 0) \
    M(UInt64, function_visible_width_behavior, 1, R"(
The version of `visibleWidth` behavior. 0 - only count the number of code points; 1 - correctly count zero-width and combining characters, count full-width characters as two, estimate the tab width, count delete characters.
)", 0) \
    M(ShortCircuitFunctionEvaluation, short_circuit_function_evaluation, ShortCircuitFunctionEvaluation::ENABLE, R"(
Allows calculating the [if](../../sql-reference/functions/conditional-functions.md/#if), [multiIf](../../sql-reference/functions/conditional-functions.md/#multiif), [and](../../sql-reference/functions/logical-functions.md/#logical-and-function), and [or](../../sql-reference/functions/logical-functions.md/#logical-or-function) functions according to a [short scheme](https://en.wikipedia.org/wiki/Short-circuit_evaluation). This helps optimize the execution of complex expressions in these functions and prevent possible exceptions (such as division by zero when it is not expected).

Possible values:

- `enable` — Enables short-circuit function evaluation for functions that are suitable for it (can throw an exception or computationally heavy).
- `force_enable` — Enables short-circuit function evaluation for all functions.
- `disable` — Disables short-circuit function evaluation.
)", 0) \
    \
    M(LocalFSReadMethod, storage_file_read_method, LocalFSReadMethod::pread, R"(
Method of reading data from storage file, one of: `read`, `pread`, `mmap`. The mmap method does not apply to clickhouse-server (it's intended for clickhouse-local).
)", 0) \
    M(String, local_filesystem_read_method, "pread_threadpool", R"(
Method of reading data from local filesystem, one of: read, pread, mmap, io_uring, pread_threadpool. The 'io_uring' method is experimental and does not work for Log, TinyLog, StripeLog, File, Set and Join, and other tables with append-able files in presence of concurrent reads and writes.
)", 0) \
    M(String, remote_filesystem_read_method, "threadpool", R"(
Method of reading data from remote filesystem, one of: read, threadpool.
)", 0) \
    M(Bool, local_filesystem_read_prefetch, false, R"(
Should use prefetching when reading data from local filesystem.
)", 0) \
    M(Bool, remote_filesystem_read_prefetch, true, R"(
Should use prefetching when reading data from remote filesystem.
)", 0) \
    M(Int64, read_priority, 0, R"(
Priority to read data from local filesystem or remote filesystem. Only supported for 'pread_threadpool' method for local filesystem and for `threadpool` method for remote filesystem.
)", 0) \
    M(UInt64, merge_tree_min_rows_for_concurrent_read_for_remote_filesystem, (20 * 8192), R"(
The minimum number of lines to read from one file before the [MergeTree](../../engines/table-engines/mergetree-family/mergetree.md) engine can parallelize reading, when reading from remote filesystem.

Possible values:

- Positive integer.
)", 0) \
    M(UInt64, merge_tree_min_bytes_for_concurrent_read_for_remote_filesystem, (24 * 10 * 1024 * 1024), R"(
The minimum number of bytes to read from one file before [MergeTree](../../engines/table-engines/mergetree-family/mergetree.md) engine can parallelize reading, when reading from remote filesystem.

Possible values:

- Positive integer.
)", 0) \
    M(UInt64, remote_read_min_bytes_for_seek, 4 * DBMS_DEFAULT_BUFFER_SIZE, R"(
Min bytes required for remote read (url, s3) to do seek, instead of read with ignore.
)", 0) \
    M(UInt64, merge_tree_min_bytes_per_task_for_remote_reading, 2 * DBMS_DEFAULT_BUFFER_SIZE, R"(
Min bytes to read per task.
)", 0) ALIAS(filesystem_prefetch_min_bytes_for_single_read_task) \
    M(Bool, merge_tree_use_const_size_tasks_for_remote_reading, true, R"(
Whether to use constant size tasks for reading from a remote table.
)", 0) \
    M(Bool, merge_tree_determine_task_size_by_prewhere_columns, true, R"(
Whether to use only prewhere columns size to determine reading task size.
)", 0) \
    M(UInt64, merge_tree_compact_parts_min_granules_to_multibuffer_read, 16, R"(
Only available in ClickHouse Cloud. Number of granules in stripe of compact part of MergeTree tables to use multibuffer reader, which supports parallel reading and prefetch. In case of reading from remote fs using of multibuffer reader increases number of read request.
)", 0) \
    \
    M(Bool, async_insert, false, R"(
If true, data from INSERT query is stored in queue and later flushed to table in background. If wait_for_async_insert is false, INSERT query is processed almost instantly, otherwise client will wait until data will be flushed to table
)", 0) \
    M(Bool, wait_for_async_insert, true, R"(
If true wait for processing of asynchronous insertion
)", 0) \
    M(Seconds, wait_for_async_insert_timeout, DBMS_DEFAULT_LOCK_ACQUIRE_TIMEOUT_SEC, R"(
Timeout for waiting for processing asynchronous insertion
)", 0) \
    M(UInt64, async_insert_max_data_size, 10485760, R"(
Maximum size in bytes of unparsed data collected per query before being inserted
)", 0) \
    M(UInt64, async_insert_max_query_number, 450, R"(
Maximum number of insert queries before being inserted
)", 0) \
    M(Milliseconds, async_insert_poll_timeout_ms, 10, R"(
Timeout for polling data from asynchronous insert queue
)", 0) \
    M(Bool, async_insert_use_adaptive_busy_timeout, true, R"(
If it is set to true, use adaptive busy timeout for asynchronous inserts
)", 0) \
    M(Milliseconds, async_insert_busy_timeout_min_ms, 50, R"(
If auto-adjusting is enabled through async_insert_use_adaptive_busy_timeout, minimum time to wait before dumping collected data per query since the first data appeared. It also serves as the initial value for the adaptive algorithm
)", 0) \
    M(Milliseconds, async_insert_busy_timeout_max_ms, 200, R"(
Maximum time to wait before dumping collected data per query since the first data appeared.
)", 0) ALIAS(async_insert_busy_timeout_ms) \
    M(Double, async_insert_busy_timeout_increase_rate, 0.2, R"(
The exponential growth rate at which the adaptive asynchronous insert timeout increases
)", 0) \
    M(Double, async_insert_busy_timeout_decrease_rate, 0.2, R"(
The exponential growth rate at which the adaptive asynchronous insert timeout decreases
)", 0) \
    \
    M(UInt64, remote_fs_read_max_backoff_ms, 10000, R"(
Max wait time when trying to read data for remote disk
)", 0) \
    M(UInt64, remote_fs_read_backoff_max_tries, 5, R"(
Max attempts to read with backoff
)", 0) \
    M(Bool, enable_filesystem_cache, true, R"(
Use cache for remote filesystem. This setting does not turn on/off cache for disks (must be done via disk config), but allows to bypass cache for some queries if intended
)", 0) \
    M(Bool, enable_filesystem_cache_on_write_operations, false, R"(
Write into cache on write operations. To actually work this setting requires be added to disk config too
)", 0) \
    M(Bool, enable_filesystem_cache_log, false, R"(
Allows to record the filesystem caching log for each query
)", 0) \
    M(Bool, read_from_filesystem_cache_if_exists_otherwise_bypass_cache, false, R"(
Allow to use the filesystem cache in passive mode - benefit from the existing cache entries, but don't put more entries into the cache. If you set this setting for heavy ad-hoc queries and leave it disabled for short real-time queries, this will allows to avoid cache threshing by too heavy queries and to improve the overall system efficiency.
)", 0) \
    M(Bool, skip_download_if_exceeds_query_cache, true, R"(
Skip download from remote filesystem if exceeds query cache size
)", 0) \
    M(UInt64, filesystem_cache_max_download_size, (128UL * 1024 * 1024 * 1024), R"(
Max remote filesystem cache size that can be downloaded by a single query
)", 0) \
    M(Bool, throw_on_error_from_cache_on_write_operations, false, R"(
Ignore error from cache when caching on write operations (INSERT, merges)
)", 0) \
    M(UInt64, filesystem_cache_segments_batch_size, 20, R"(
Limit on size of a single batch of file segments that a read buffer can request from cache. Too low value will lead to excessive requests to cache, too large may slow down eviction from cache
)", 0) \
    M(UInt64, filesystem_cache_reserve_space_wait_lock_timeout_milliseconds, 1000, R"(
Wait time to lock cache for space reservation in filesystem cache
)", 0) \
    M(UInt64, temporary_data_in_cache_reserve_space_wait_lock_timeout_milliseconds, (10 * 60 * 1000), R"(
Wait time to lock cache for space reservation for temporary data in filesystem cache
)", 0) \
    \
    M(Bool, use_page_cache_for_disks_without_file_cache, false, R"(
Use userspace page cache for remote disks that don't have filesystem cache enabled.
)", 0) \
    M(Bool, read_from_page_cache_if_exists_otherwise_bypass_cache, false, R"(
Use userspace page cache in passive mode, similar to read_from_filesystem_cache_if_exists_otherwise_bypass_cache.
)", 0) \
    M(Bool, page_cache_inject_eviction, false, R"(
Userspace page cache will sometimes invalidate some pages at random. Intended for testing.
)", 0) \
    \
    M(Bool, load_marks_asynchronously, false, R"(
Load MergeTree marks asynchronously
)", 0) \
    M(Bool, enable_filesystem_read_prefetches_log, false, R"(
Log to system.filesystem prefetch_log during query. Should be used only for testing or debugging, not recommended to be turned on by default
)", 0) \
    M(Bool, allow_prefetched_read_pool_for_remote_filesystem, true, R"(
Prefer prefetched threadpool if all parts are on remote filesystem
)", 0) \
    M(Bool, allow_prefetched_read_pool_for_local_filesystem, false, R"(
Prefer prefetched threadpool if all parts are on local filesystem
)", 0) \
    \
    M(UInt64, prefetch_buffer_size, DBMS_DEFAULT_BUFFER_SIZE, R"(
The maximum size of the prefetch buffer to read from the filesystem.
)", 0) \
    M(UInt64, filesystem_prefetch_step_bytes, 0, R"(
Prefetch step in bytes. Zero means `auto` - approximately the best prefetch step will be auto deduced, but might not be 100% the best. The actual value might be different because of setting filesystem_prefetch_min_bytes_for_single_read_task
)", 0) \
    M(UInt64, filesystem_prefetch_step_marks, 0, R"(
Prefetch step in marks. Zero means `auto` - approximately the best prefetch step will be auto deduced, but might not be 100% the best. The actual value might be different because of setting filesystem_prefetch_min_bytes_for_single_read_task
)", 0) \
    M(UInt64, filesystem_prefetch_max_memory_usage, "1Gi", R"(
Maximum memory usage for prefetches.
)", 0) \
    M(UInt64, filesystem_prefetches_limit, 200, R"(
Maximum number of prefetches. Zero means unlimited. A setting `filesystem_prefetches_max_memory_usage` is more recommended if you want to limit the number of prefetches
)", 0) \
    \
    M(UInt64, use_structure_from_insertion_table_in_table_functions, 2, R"(
Use structure from insertion table instead of schema inference from data. Possible values: 0 - disabled, 1 - enabled, 2 - auto
)", 0) \
    \
    M(UInt64, http_max_tries, 10, R"(
Max attempts to read via http.
)", 0) \
    M(UInt64, http_retry_initial_backoff_ms, 100, R"(
Min milliseconds for backoff, when retrying read via http
)", 0) \
    M(UInt64, http_retry_max_backoff_ms, 10000, R"(
Max milliseconds for backoff, when retrying read via http
)", 0) \
    \
    M(Bool, force_remove_data_recursively_on_drop, false, R"(
Recursively remove data on DROP query. Avoids 'Directory not empty' error, but may silently remove detached data
)", 0) \
    M(Bool, check_table_dependencies, true, R"(
Check that DDL query (such as DROP TABLE or RENAME) will not break dependencies
)", 0) \
    M(Bool, check_referential_table_dependencies, false, R"(
Check that DDL query (such as DROP TABLE or RENAME) will not break referential dependencies
)", 0) \
    M(Bool, use_local_cache_for_remote_storage, true, R"(
Use local cache for remote storage like HDFS or S3, it's used for remote table engine only
)", 0) \
    \
    M(Bool, allow_unrestricted_reads_from_keeper, false, R"(
Allow unrestricted (without condition on path) reads from system.zookeeper table, can be handy, but is not safe for zookeeper
)", 0) \
    M(Bool, allow_deprecated_database_ordinary, false, R"(
Allow to create databases with deprecated Ordinary engine
)", 0) \
    M(Bool, allow_deprecated_syntax_for_merge_tree, false, R"(
Allow to create *MergeTree tables with deprecated engine definition syntax
)", 0) \
    M(Bool, allow_asynchronous_read_from_io_pool_for_merge_tree, false, R"(
Use background I/O pool to read from MergeTree tables. This setting may increase performance for I/O bound queries
)", 0) \
    M(UInt64, max_streams_for_merge_tree_reading, 0, R"(
If is not zero, limit the number of reading streams for MergeTree table.
)", 0) \
    \
    M(Bool, force_grouping_standard_compatibility, true, R"(
Make GROUPING function to return 1 when argument is not used as an aggregation key
)", 0) \
    \
    M(Bool, schema_inference_use_cache_for_file, true, R"(
Use cache in schema inference while using file table function
)", 0) \
    M(Bool, schema_inference_use_cache_for_s3, true, R"(
Use cache in schema inference while using s3 table function
)", 0) \
    M(Bool, schema_inference_use_cache_for_azure, true, R"(
Use cache in schema inference while using azure table function
)", 0) \
    M(Bool, schema_inference_use_cache_for_hdfs, true, R"(
Use cache in schema inference while using hdfs table function
)", 0) \
    M(Bool, schema_inference_use_cache_for_url, true, R"(
Use cache in schema inference while using url table function
)", 0) \
    M(Bool, schema_inference_cache_require_modification_time_for_url, true, R"(
Use schema from cache for URL with last modification time validation (for URLs with Last-Modified header)
)", 0) \
    \
    M(String, compatibility, "", R"(
The `compatibility` setting causes ClickHouse to use the default settings of a previous version of ClickHouse, where the previous version is provided as the setting.

If settings are set to non-default values, then those settings are honored (only settings that have not been modified are affected by the `compatibility` setting).

This setting takes a ClickHouse version number as a string, like `22.3`, `22.8`. An empty value means that this setting is disabled.

Disabled by default.

:::note
In ClickHouse Cloud the compatibility setting must be set by ClickHouse Cloud support.  Please [open a case](https://clickhouse.cloud/support) to have it set.
:::
)", 0) \
    \
    M(Map, additional_table_filters, "", R"(
An additional filter expression that is applied after reading
from the specified table.

**Example**

``` sql
INSERT INTO table_1 VALUES (1, 'a'), (2, 'bb'), (3, 'ccc'), (4, 'dddd');
SELECT * FROM table_1;
```
```response
┌─x─┬─y────┐
│ 1 │ a    │
│ 2 │ bb   │
│ 3 │ ccc  │
│ 4 │ dddd │
└───┴──────┘
```
```sql
SELECT *
FROM table_1
SETTINGS additional_table_filters = {'table_1': 'x != 2'}
```
```response
┌─x─┬─y────┐
│ 1 │ a    │
│ 3 │ ccc  │
│ 4 │ dddd │
└───┴──────┘
```
)", 0) \
    M(String, additional_result_filter, "", R"(
An additional filter expression to apply to the result of `SELECT` query.
This setting is not applied to any subquery.

**Example**

``` sql
INSERT INTO table_1 VALUES (1, 'a'), (2, 'bb'), (3, 'ccc'), (4, 'dddd');
SElECT * FROM table_1;
```
```response
┌─x─┬─y────┐
│ 1 │ a    │
│ 2 │ bb   │
│ 3 │ ccc  │
│ 4 │ dddd │
└───┴──────┘
```
```sql
SELECT *
FROM table_1
SETTINGS additional_result_filter = 'x != 2'
```
```response
┌─x─┬─y────┐
│ 1 │ a    │
│ 3 │ ccc  │
│ 4 │ dddd │
└───┴──────┘
```
)", 0) \
    \
    M(String, workload, "default", R"(
Name of workload to be used to access resources
)", 0) \
    M(Milliseconds, storage_system_stack_trace_pipe_read_timeout_ms, 100, R"(
Maximum time to read from a pipe for receiving information from the threads when querying the `system.stack_trace` table. This setting is used for testing purposes and not meant to be changed by users.
)", 0) \
    \
    M(String, rename_files_after_processing, "", R"(
- **Type:** String

- **Default value:** Empty string

This setting allows to specify renaming pattern for files processed by `file` table function. When option is set, all files read by `file` table function will be renamed according to specified pattern with placeholders, only if files processing was successful.

### Placeholders

- `%a` — Full original filename (e.g., "sample.csv").
- `%f` — Original filename without extension (e.g., "sample").
- `%e` — Original file extension with dot (e.g., ".csv").
- `%t` — Timestamp (in microseconds).
- `%%` — Percentage sign ("%").

### Example
- Option: `--rename_files_after_processing="processed_%f_%t%e"`

- Query: `SELECT * FROM file('sample.csv')`


If reading `sample.csv` is successful, file will be renamed to `processed_sample_1683473210851438.csv`
)", 0) \
    \
    /* CLOUD ONLY */ \
    M(Bool, read_through_distributed_cache, false, R"(
Only in ClickHouse Cloud. Allow reading from distributed cache
)", 0) \
    M(Bool, write_through_distributed_cache, false, R"(
Only in ClickHouse Cloud. Allow writing to distributed cache (writing to s3 will also be done by distributed cache)
)", 0) \
    M(Bool, distributed_cache_throw_on_error, false, R"(
Only in ClickHouse Cloud. Rethrow exception happened during communication with distributed cache or exception received from distributed cache. Otherwise fallback to skipping distributed cache on error
)", 0) \
    M(DistributedCacheLogMode, distributed_cache_log_mode, DistributedCacheLogMode::LOG_ON_ERROR, R"(
Only in ClickHouse Cloud. Mode for writing to system.distributed_cache_log
)", 0) \
    M(Bool, distributed_cache_fetch_metrics_only_from_current_az, true, R"(
Only in ClickHouse Cloud. Fetch metrics only from current availability zone in system.distributed_cache_metrics, system.distributed_cache_events
)", 0) \
    M(UInt64, distributed_cache_connect_max_tries, 100, R"(
Only in ClickHouse Cloud. Number of tries to connect to distributed cache if unsuccessful
)", 0) \
    M(UInt64, distributed_cache_receive_response_wait_milliseconds, 60000, R"(
Only in ClickHouse Cloud. Wait time in milliseconds to receive data for request from distributed cache
)", 0) \
    M(UInt64, distributed_cache_receive_timeout_milliseconds, 10000, R"(
Only in ClickHouse Cloud. Wait time in milliseconds to receive any kind of response from distributed cache
)", 0) \
    M(UInt64, distributed_cache_wait_connection_from_pool_milliseconds, 100, R"(
Only in ClickHouse Cloud. Wait time in milliseconds to receive connection from connection pool if distributed_cache_pool_behaviour_on_limit is wait
)", 0) \
    M(Bool, distributed_cache_bypass_connection_pool, false, R"(
Only in ClickHouse Cloud. Allow to bypass distributed cache connection pool
)", 0) \
    M(DistributedCachePoolBehaviourOnLimit, distributed_cache_pool_behaviour_on_limit, DistributedCachePoolBehaviourOnLimit::ALLOCATE_NEW_BYPASSING_POOL, R"(
Only in ClickHouse Cloud. Identifies behaviour of distributed cache connection on pool limit reached
)", 0) \
    M(UInt64, distributed_cache_read_alignment, 0, R"(
Only in ClickHouse Cloud. A setting for testing purposes, do not change it
)", 0) \
    M(UInt64, distributed_cache_max_unacked_inflight_packets, DistributedCache::MAX_UNACKED_INFLIGHT_PACKETS, R"(
Only in ClickHouse Cloud. A maximum number of unacknowledged in-flight packets in a single distributed cache read request
)", 0) \
    M(UInt64, distributed_cache_data_packet_ack_window, DistributedCache::ACK_DATA_PACKET_WINDOW, R"(
Only in ClickHouse Cloud. A window for sending ACK for DataPacket sequence in a single distributed cache read request
)", 0) \
    \
    M(Bool, parallelize_output_from_storages, true, R"(
Parallelize output for reading step from storage. It allows parallelization of  query processing right after reading from storage if possible
)", 0) \
    M(String, insert_deduplication_token, "", R"(
The setting allows a user to provide own deduplication semantic in MergeTree/ReplicatedMergeTree
For example, by providing a unique value for the setting in each INSERT statement,
user can avoid the same inserted data being deduplicated.

Possible values:

- Any string

`insert_deduplication_token` is used for deduplication _only_ when not empty.

For the replicated tables by default the only 100 of the most recent inserts for each partition are deduplicated (see [replicated_deduplication_window](merge-tree-settings.md/#replicated-deduplication-window), [replicated_deduplication_window_seconds](merge-tree-settings.md/#replicated-deduplication-window-seconds)).
For not replicated tables see [non_replicated_deduplication_window](merge-tree-settings.md/#non-replicated-deduplication-window).

:::note
`insert_deduplication_token` works on a partition level (the same as `insert_deduplication` checksum). Multiple partitions can have the same `insert_deduplication_token`.
:::

Example:

```sql
CREATE TABLE test_table
( A Int64 )
ENGINE = MergeTree
ORDER BY A
SETTINGS non_replicated_deduplication_window = 100;

INSERT INTO test_table SETTINGS insert_deduplication_token = 'test' VALUES (1);

-- the next insert won't be deduplicated because insert_deduplication_token is different
INSERT INTO test_table SETTINGS insert_deduplication_token = 'test1' VALUES (1);

-- the next insert will be deduplicated because insert_deduplication_token
-- is the same as one of the previous
INSERT INTO test_table SETTINGS insert_deduplication_token = 'test' VALUES (2);

SELECT * FROM test_table

┌─A─┐
│ 1 │
└───┘
┌─A─┐
│ 1 │
└───┘
```
)", 0) \
    M(Bool, count_distinct_optimization, false, R"(
Rewrite count distinct to subquery of group by
)", 0) \
    M(Bool, throw_if_no_data_to_insert, true, R"(
Allows or forbids empty INSERTs, enabled by default (throws an error on an empty insert)
)", 0) \
    M(Bool, compatibility_ignore_auto_increment_in_create_table, false, R"(
Ignore AUTO_INCREMENT keyword in column declaration if true, otherwise return error. It simplifies migration from MySQL
)", 0) \
    M(Bool, multiple_joins_try_to_keep_original_names, false, R"(
Do not add aliases to top level expression list on multiple joins rewrite
)", 0) \
    M(Bool, optimize_sorting_by_input_stream_properties, true, R"(
Optimize sorting by sorting properties of input stream
)", 0) \
    M(UInt64, keeper_max_retries, 10, R"(
Max retries for general keeper operations
)", 0) \
    M(UInt64, keeper_retry_initial_backoff_ms, 100, R"(
Initial backoff timeout for general keeper operations
)", 0) \
    M(UInt64, keeper_retry_max_backoff_ms, 5000, R"(
Max backoff timeout for general keeper operations
)", 0) \
    M(UInt64, insert_keeper_max_retries, 20, R"(
The setting sets the maximum number of retries for ClickHouse Keeper (or ZooKeeper) requests during insert into replicated MergeTree. Only Keeper requests which failed due to network error, Keeper session timeout, or request timeout are considered for retries.

Possible values:

- Positive integer.
- 0 — Retries are disabled

Cloud default value: `20`.

Keeper request retries are done after some timeout. The timeout is controlled by the following settings: `insert_keeper_retry_initial_backoff_ms`, `insert_keeper_retry_max_backoff_ms`.
The first retry is done after `insert_keeper_retry_initial_backoff_ms` timeout. The consequent timeouts will be calculated as follows:
```
timeout = min(insert_keeper_retry_max_backoff_ms, latest_timeout * 2)
```

For example, if `insert_keeper_retry_initial_backoff_ms=100`, `insert_keeper_retry_max_backoff_ms=10000` and `insert_keeper_max_retries=8` then timeouts will be `100, 200, 400, 800, 1600, 3200, 6400, 10000`.

Apart from fault tolerance, the retries aim to provide a better user experience - they allow to avoid returning an error during INSERT execution if Keeper is restarted, for example, due to an upgrade.
)", 0) \
    M(UInt64, insert_keeper_retry_initial_backoff_ms, 100, R"(
Initial timeout(in milliseconds) to retry a failed Keeper request during INSERT query execution

Possible values:

- Positive integer.
- 0 — No timeout
)", 0) \
    M(UInt64, insert_keeper_retry_max_backoff_ms, 10000, R"(
Maximum timeout (in milliseconds) to retry a failed Keeper request during INSERT query execution

Possible values:

- Positive integer.
- 0 — Maximum timeout is not limited
)", 0) \
    M(Float, insert_keeper_fault_injection_probability, 0.0f, R"(
Approximate probability of failure for a keeper request during insert. Valid value is in interval [0.0f, 1.0f]
)", 0) \
    M(UInt64, insert_keeper_fault_injection_seed, 0, R"(
0 - random seed, otherwise the setting value
)", 0) \
    M(Bool, force_aggregation_in_order, false, R"(
The setting is used by the server itself to support distributed queries. Do not change it manually, because it will break normal operations. (Forces use of aggregation in order on remote nodes during distributed aggregation).
)", IMPORTANT) \
    M(UInt64, http_max_request_param_data_size, 10_MiB, R"(
Limit on size of request data used as a query parameter in predefined HTTP requests.
)", 0) \
    M(Bool, function_json_value_return_type_allow_nullable, false, R"(
Control whether allow to return `NULL` when value is not exist for JSON_VALUE function.

```sql
SELECT JSON_VALUE('{"hello":"world"}', '$.b') settings function_json_value_return_type_allow_nullable=true;

┌─JSON_VALUE('{"hello":"world"}', '$.b')─┐
│ ᴺᵁᴸᴸ                                   │
└────────────────────────────────────────┘

1 row in set. Elapsed: 0.001 sec.
```

Possible values:

- true — Allow.
- false — Disallow.
)", 0) \
    M(Bool, function_json_value_return_type_allow_complex, false, R"(
Control whether allow to return complex type (such as: struct, array, map) for json_value function.

```sql
SELECT JSON_VALUE('{"hello":{"world":"!"}}', '$.hello') settings function_json_value_return_type_allow_complex=true

┌─JSON_VALUE('{"hello":{"world":"!"}}', '$.hello')─┐
│ {"world":"!"}                                    │
└──────────────────────────────────────────────────┘

1 row in set. Elapsed: 0.001 sec.
```

Possible values:

- true — Allow.
- false — Disallow.
)", 0) \
    M(Bool, use_with_fill_by_sorting_prefix, true, R"(
Columns preceding WITH FILL columns in ORDER BY clause form sorting prefix. Rows with different values in sorting prefix are filled independently
)", 0) \
    M(Bool, optimize_uniq_to_count, true, R"(
Rewrite uniq and its variants(except uniqUpTo) to count if subquery has distinct or group by clause.
)", 0) \
    M(Bool, use_variant_as_common_type, false, R"(
Allows to use `Variant` type as a result type for [if](../../sql-reference/functions/conditional-functions.md/#if)/[multiIf](../../sql-reference/functions/conditional-functions.md/#multiif)/[array](../../sql-reference/functions/array-functions.md)/[map](../../sql-reference/functions/tuple-map-functions.md) functions when there is no common type for argument types.

Example:

```sql
SET use_variant_as_common_type = 1;
SELECT toTypeName(if(number % 2, number, range(number))) as variant_type FROM numbers(1);
SELECT if(number % 2, number, range(number)) as variant FROM numbers(5);
```

```text
┌─variant_type───────────────────┐
│ Variant(Array(UInt64), UInt64) │
└────────────────────────────────┘
┌─variant───┐
│ []        │
│ 1         │
│ [0,1]     │
│ 3         │
│ [0,1,2,3] │
└───────────┘
```

```sql
SET use_variant_as_common_type = 1;
SELECT toTypeName(multiIf((number % 4) = 0, 42, (number % 4) = 1, [1, 2, 3], (number % 4) = 2, 'Hello, World!', NULL)) AS variant_type FROM numbers(1);
SELECT multiIf((number % 4) = 0, 42, (number % 4) = 1, [1, 2, 3], (number % 4) = 2, 'Hello, World!', NULL) AS variant FROM numbers(4);
```

```text
─variant_type─────────────────────────┐
│ Variant(Array(UInt8), String, UInt8) │
└──────────────────────────────────────┘

┌─variant───────┐
│ 42            │
│ [1,2,3]       │
│ Hello, World! │
│ ᴺᵁᴸᴸ          │
└───────────────┘
```

```sql
SET use_variant_as_common_type = 1;
SELECT toTypeName(array(range(number), number, 'str_' || toString(number))) as array_of_variants_type from numbers(1);
SELECT array(range(number), number, 'str_' || toString(number)) as array_of_variants FROM numbers(3);
```

```text
┌─array_of_variants_type────────────────────────┐
│ Array(Variant(Array(UInt64), String, UInt64)) │
└───────────────────────────────────────────────┘

┌─array_of_variants─┐
│ [[],0,'str_0']    │
│ [[0],1,'str_1']   │
│ [[0,1],2,'str_2'] │
└───────────────────┘
```

```sql
SET use_variant_as_common_type = 1;
SELECT toTypeName(map('a', range(number), 'b', number, 'c', 'str_' || toString(number))) as map_of_variants_type from numbers(1);
SELECT map('a', range(number), 'b', number, 'c', 'str_' || toString(number)) as map_of_variants FROM numbers(3);
```

```text
┌─map_of_variants_type────────────────────────────────┐
│ Map(String, Variant(Array(UInt64), String, UInt64)) │
└─────────────────────────────────────────────────────┘

┌─map_of_variants───────────────┐
│ {'a':[],'b':0,'c':'str_0'}    │
│ {'a':[0],'b':1,'c':'str_1'}   │
│ {'a':[0,1],'b':2,'c':'str_2'} │
└───────────────────────────────┘
```
)", 0) \
    M(Bool, enable_order_by_all, true, R"(
Enables or disables sorting with `ORDER BY ALL` syntax, see [ORDER BY](../../sql-reference/statements/select/order-by.md).

Possible values:

- 0 — Disable ORDER BY ALL.
- 1 — Enable ORDER BY ALL.

**Example**

Query:

```sql
CREATE TABLE TAB(C1 Int, C2 Int, ALL Int) ENGINE=Memory();

INSERT INTO TAB VALUES (10, 20, 30), (20, 20, 10), (30, 10, 20);

SELECT * FROM TAB ORDER BY ALL; -- returns an error that ALL is ambiguous

SELECT * FROM TAB ORDER BY ALL SETTINGS enable_order_by_all = 0;
```

Result:

```text
┌─C1─┬─C2─┬─ALL─┐
│ 20 │ 20 │  10 │
│ 30 │ 10 │  20 │
│ 10 │ 20 │  30 │
└────┴────┴─────┘
```
)", 0) \
    M(Float, ignore_drop_queries_probability, 0, R"(
If enabled, server will ignore all DROP table queries with specified probability (for Memory and JOIN engines it will replcase DROP to TRUNCATE). Used for testing purposes
)", 0) \
    M(Bool, traverse_shadow_remote_data_paths, false, R"(
Traverse shadow directory when query system.remote_data_paths
)", 0) \
    M(Bool, geo_distance_returns_float64_on_float64_arguments, true, R"(
If all four arguments to `geoDistance`, `greatCircleDistance`, `greatCircleAngle` functions are Float64, return Float64 and use double precision for internal calculations. In previous ClickHouse versions, the functions always returned Float32.
)", 0) \
    M(Bool, allow_get_client_http_header, false, R"(
Allow to use the function `getClientHTTPHeader` which lets to obtain a value of an the current HTTP request's header. It is not enabled by default for security reasons, because some headers, such as `Cookie`, could contain sensitive info. Note that the `X-ClickHouse-*` and `Authentication` headers are always restricted and cannot be obtained with this function.
)", 0) \
    M(Bool, cast_string_to_dynamic_use_inference, false, R"(
Use types inference during String to Dynamic conversion
)", 0) \
    M(Bool, enable_blob_storage_log, true, R"(
Write information about blob storage operations to system.blob_storage_log table
)", 0) \
    M(Bool, use_json_alias_for_old_object_type, false, R"(
When enabled, `JSON` data type alias will be used to create an old [Object('json')](../../sql-reference/data-types/json.md) type instead of the new [JSON](../../sql-reference/data-types/newjson.md) type.
)", 0) \
    M(Bool, allow_create_index_without_type, false, R"(
Allow CREATE INDEX query without TYPE. Query will be ignored. Made for SQL compatibility tests.
)", 0) \
    M(Bool, create_index_ignore_unique, false, R"(
Ignore UNIQUE keyword in CREATE UNIQUE INDEX. Made for SQL compatibility tests.
)", 0) \
    M(Bool, print_pretty_type_names, true, R"(
Allows to print deep-nested type names in a pretty way with indents in `DESCRIBE` query and in `toTypeName()` function.

Example:

```sql
CREATE TABLE test (a Tuple(b String, c Tuple(d Nullable(UInt64), e Array(UInt32), f Array(Tuple(g String, h Map(String, Array(Tuple(i String, j UInt64))))), k Date), l Nullable(String))) ENGINE=Memory;
DESCRIBE TABLE test FORMAT TSVRaw SETTINGS print_pretty_type_names=1;
```

```
a   Tuple(
    b String,
    c Tuple(
        d Nullable(UInt64),
        e Array(UInt32),
        f Array(Tuple(
            g String,
            h Map(
                String,
                Array(Tuple(
                    i String,
                    j UInt64
                ))
            )
        )),
        k Date
    ),
    l Nullable(String)
)
```
)", 0) \
    M(Bool, create_table_empty_primary_key_by_default, false, R"(
Allow to create *MergeTree tables with empty primary key when ORDER BY and PRIMARY KEY not specified
)", 0) \
    M(Bool, allow_named_collection_override_by_default, true, R"(
Allow named collections' fields override by default.
)", 0) \
    M(SQLSecurityType, default_normal_view_sql_security, SQLSecurityType::INVOKER, R"(
Allows to set default `SQL SECURITY` option while creating a normal view. [More about SQL security](../../sql-reference/statements/create/view.md#sql_security).

The default value is `INVOKER`.
)", 0) \
    M(SQLSecurityType, default_materialized_view_sql_security, SQLSecurityType::DEFINER, R"(
Allows to set a default value for SQL SECURITY option when creating a materialized view. [More about SQL security](../../sql-reference/statements/create/view.md#sql_security).

The default value is `DEFINER`.
)", 0) \
    M(String, default_view_definer, "CURRENT_USER", R"(
Allows to set default `DEFINER` option while creating a view. [More about SQL security](../../sql-reference/statements/create/view.md#sql_security).

The default value is `CURRENT_USER`.
)", 0) \
    M(UInt64, cache_warmer_threads, 4, R"(
Only available in ClickHouse Cloud. Number of background threads for speculatively downloading new data parts into file cache, when cache_populated_by_fetch is enabled. Zero to disable.
)", 0) \
    M(Int64, ignore_cold_parts_seconds, 0, R"(
Only available in ClickHouse Cloud. Exclude new data parts from SELECT queries until they're either pre-warmed (see cache_populated_by_fetch) or this many seconds old. Only for Replicated-/SharedMergeTree.
)", 0) \
    M(Int64, prefer_warmed_unmerged_parts_seconds, 0, R"(
Only available in ClickHouse Cloud. If a merged part is less than this many seconds old and is not pre-warmed (see cache_populated_by_fetch), but all its source parts are available and pre-warmed, SELECT queries will read from those parts instead. Only for ReplicatedMergeTree. Note that this only checks whether CacheWarmer processed the part; if the part was fetched into cache by something else, it'll still be considered cold until CacheWarmer gets to it; if it was warmed, then evicted from cache, it'll still be considered warm.
)", 0) \
    M(Bool, iceberg_engine_ignore_schema_evolution, false, R"(
Allow to ignore schema evolution in Iceberg table engine and read all data using schema specified by the user on table creation or latest schema parsed from metadata on table creation.

:::note
Enabling this setting can lead to incorrect result as in case of evolved schema all data files will be read using the same schema.
:::
)", 0) \
    M(Bool, allow_deprecated_error_prone_window_functions, false, R"(
Allow usage of deprecated error prone window functions (neighbor, runningAccumulate, runningDifferenceStartingWithFirstValue, runningDifference)
)", 0) \
    M(Bool, allow_deprecated_snowflake_conversion_functions, false, R"(
Functions `snowflakeToDateTime`, `snowflakeToDateTime64`, `dateTimeToSnowflake`, and `dateTime64ToSnowflake` are deprecated and disabled by default.
Please use functions `snowflakeIDToDateTime`, `snowflakeIDToDateTime64`, `dateTimeToSnowflakeID`, and `dateTime64ToSnowflakeID` instead.

To re-enable the deprecated functions (e.g., during a transition period), please set this setting to `true`.
)", 0) \
    M(Bool, optimize_distinct_in_order, true, R"(
Enable DISTINCT optimization if some columns in DISTINCT form a prefix of sorting. For example, prefix of sorting key in merge tree or ORDER BY statement
)", 0) \
    M(Bool, keeper_map_strict_mode, false, R"(
Enforce additional checks during operations on KeeperMap. E.g. throw an exception on an insert for already existing key
)", 0) \
    M(UInt64, extract_key_value_pairs_max_pairs_per_row, 1000, R"(
Max number of pairs that can be produced by the `extractKeyValuePairs` function. Used as a safeguard against consuming too much memory.
)", 0) ALIAS(extract_kvp_max_pairs_per_row) \
    M(Bool, restore_replace_external_engines_to_null, false, R"(
For testing purposes. Replaces all external engines to Null to not initiate external connections.
)", 0) \
    M(Bool, restore_replace_external_table_functions_to_null, false, R"(
For testing purposes. Replaces all external table functions to Null to not initiate external connections.
)", 0) \
    M(Bool, restore_replace_external_dictionary_source_to_null, false, R"(
Replace external dictionary sources to Null on restore. Useful for testing purposes
)", 0) \
    M(Bool, create_if_not_exists, false, R"(
Enable `IF NOT EXISTS` for `CREATE` statement by default. If either this setting or `IF NOT EXISTS` is specified and a table with the provided name already exists, no exception will be thrown.
)", 0) \
    M(Bool, enable_secure_identifiers, false, R"(
If enabled, only allow secure identifiers which contain only underscore and alphanumeric characters
)", 0) \
    M(Bool, mongodb_throw_on_unsupported_query, true, R"(
If enabled, MongoDB tables will return an error when a MongoDB query cannot be built. Otherwise, ClickHouse reads the full table and processes it locally. This option does not apply to the legacy implementation or when 'allow_experimental_analyzer=0'.
)", 0) \
    \
    /* ###################################### */ \
    /* ######## EXPERIMENTAL FEATURES ####### */ \
    /* ###################################### */ \
    M(Bool, allow_experimental_materialized_postgresql_table, false, R"(
Allows to use the MaterializedPostgreSQL table engine. Disabled by default, because this feature is experimental
)", 0) \
    M(Bool, allow_experimental_funnel_functions, false, R"(
Enable experimental functions for funnel analysis.
)", 0) \
    M(Bool, allow_experimental_nlp_functions, false, R"(
Enable experimental functions for natural language processing.
)", 0) \
    M(Bool, allow_experimental_hash_functions, false, R"(
Enable experimental hash functions
)", 0) \
    M(Bool, allow_experimental_object_type, false, R"(
Allow Object and JSON data types
)", 0) \
    M(Bool, allow_experimental_time_series_table, false, R"(
Allows creation of tables with the [TimeSeries](../../engines/table-engines/integrations/time-series.md) table engine.

Possible values:

- 0 — the [TimeSeries](../../engines/table-engines/integrations/time-series.md) table engine is disabled.
- 1 — the [TimeSeries](../../engines/table-engines/integrations/time-series.md) table engine is enabled.
)", 0) \
    M(Bool, allow_experimental_vector_similarity_index, false, R"(
Allow experimental vector similarity index
)", 0) \
    M(Bool, allow_experimental_variant_type, false, R"(
Allows creation of experimental [Variant](../../sql-reference/data-types/variant.md).
)", 0) \
    M(Bool, allow_experimental_dynamic_type, false, R"(
Allow Dynamic data type
)", 0) \
    M(Bool, allow_experimental_json_type, false, R"(
Allow JSON data type
)", 0) \
    M(Bool, allow_experimental_codecs, false, R"(
If it is set to true, allow to specify experimental compression codecs (but we don't have those yet and this option does nothing).
)", 0) \
    M(Bool, allow_experimental_shared_set_join, true, R"(
Only in ClickHouse Cloud. Allow to create ShareSet and SharedJoin
)", 0) \
    M(UInt64, max_limit_for_ann_queries, 1'000'000, R"(
SELECT queries with LIMIT bigger than this setting cannot use ANN indexes. Helps to prevent memory overflows in ANN search indexes.
)", 0) \
    M(Bool, throw_on_unsupported_query_inside_transaction, true, R"(
Throw exception if unsupported query is used inside transaction
)", 0) \
    M(TransactionsWaitCSNMode, wait_changes_become_visible_after_commit_mode, TransactionsWaitCSNMode::WAIT_UNKNOWN, R"(
Wait for committed changes to become actually visible in the latest snapshot
)", 0) \
    M(Bool, implicit_transaction, false, R"(
If enabled and not already inside a transaction, wraps the query inside a full transaction (begin + commit or rollback)
)", 0) \
    M(UInt64, grace_hash_join_initial_buckets, 1, R"(
Initial number of grace hash join buckets
)", 0) \
    M(UInt64, grace_hash_join_max_buckets, 1024, R"(
Limit on the number of grace hash join buckets
)", 0) \
    M(UInt64, join_to_sort_minimum_perkey_rows, 40, R"(
The lower limit of per-key average rows in the right table to determine whether to rerange the right table by key in left or inner join. This setting ensures that the optimization is not applied for sparse table keys
)", 0) \
    M(UInt64, join_to_sort_maximum_table_rows, 10000, R"(
The maximum number of rows in the right table to determine whether to rerange the right table by key in left or inner join.
)", 0) \
    M(Bool, allow_experimental_join_right_table_sorting, false, R"(
If it is set to true, and the conditions of `join_to_sort_minimum_perkey_rows` and `join_to_sort_maximum_table_rows` are met, rerange the right table by key to improve the performance in left or inner hash join.
)", 0) \
    M(Timezone, session_timezone, "", R"(
Sets the implicit time zone of the current session or query.
The implicit time zone is the time zone applied to values of type DateTime/DateTime64 which have no explicitly specified time zone.
The setting takes precedence over the globally configured (server-level) implicit time zone.
A value of '' (empty string) means that the implicit time zone of the current session or query is equal to the [server time zone](../server-configuration-parameters/settings.md#timezone).

You can use functions `timeZone()` and `serverTimeZone()` to get the session time zone and server time zone.

Possible values:

-    Any time zone name from `system.time_zones`, e.g. `Europe/Berlin`, `UTC` or `Zulu`

Examples:

```sql
SELECT timeZone(), serverTimeZone() FORMAT CSV

"Europe/Berlin","Europe/Berlin"
```

```sql
SELECT timeZone(), serverTimeZone() SETTINGS session_timezone = 'Asia/Novosibirsk' FORMAT CSV

"Asia/Novosibirsk","Europe/Berlin"
```

Assign session time zone 'America/Denver' to the inner DateTime without explicitly specified time zone:

```sql
SELECT toDateTime64(toDateTime64('1999-12-12 23:23:23.123', 3), 3, 'Europe/Zurich') SETTINGS session_timezone = 'America/Denver' FORMAT TSV

1999-12-13 07:23:23.123
```

:::warning
Not all functions that parse DateTime/DateTime64 respect `session_timezone`. This can lead to subtle errors.
See the following example and explanation.
:::

```sql
CREATE TABLE test_tz (`d` DateTime('UTC')) ENGINE = Memory AS SELECT toDateTime('2000-01-01 00:00:00', 'UTC');

SELECT *, timeZone() FROM test_tz WHERE d = toDateTime('2000-01-01 00:00:00') SETTINGS session_timezone = 'Asia/Novosibirsk'
0 rows in set.

SELECT *, timeZone() FROM test_tz WHERE d = '2000-01-01 00:00:00' SETTINGS session_timezone = 'Asia/Novosibirsk'
┌───────────────────d─┬─timeZone()───────┐
│ 2000-01-01 00:00:00 │ Asia/Novosibirsk │
└─────────────────────┴──────────────────┘
```

This happens due to different parsing pipelines:

- `toDateTime()` without explicitly given time zone used in the first `SELECT` query honors setting `session_timezone` and the global time zone.
- In the second query, a DateTime is parsed from a String, and inherits the type and time zone of the existing column`d`. Thus, setting `session_timezone` and the global time zone are not honored.

**See also**

- [timezone](../server-configuration-parameters/settings.md#timezone)
)", 0) \
    M(Bool, use_hive_partitioning, false, R"(
When enabled, ClickHouse will detect Hive-style partitioning in path (`/name=value/`) in file-like table engines [File](../../engines/table-engines/special/file.md#hive-style-partitioning)/[S3](../../engines/table-engines/integrations/s3.md#hive-style-partitioning)/[URL](../../engines/table-engines/special/url.md#hive-style-partitioning)/[HDFS](../../engines/table-engines/integrations/hdfs.md#hive-style-partitioning)/[AzureBlobStorage](../../engines/table-engines/integrations/azureBlobStorage.md#hive-style-partitioning) and will allow to use partition columns as virtual columns in the query. These virtual columns will have the same names as in the partitioned path, but starting with `_`.
)", 0)\
    \
    M(Bool, allow_statistics_optimize, false, R"(
Allows using statistics to optimize queries
)", 0) ALIAS(allow_statistic_optimize) \
    M(Bool, allow_experimental_statistics, false, R"(
Allows defining columns with [statistics](../../engines/table-engines/mergetree-family/mergetree.md#table_engine-mergetree-creating-a-table) and [manipulate statistics](../../engines/table-engines/mergetree-family/mergetree.md#column-statistics).
)", 0) ALIAS(allow_experimental_statistic) \
    \
    /* Parallel replicas */ \
    M(UInt64, allow_experimental_parallel_reading_from_replicas, 0, R"(
Use up to `max_parallel_replicas` the number of replicas from each shard for SELECT query execution. Reading is parallelized and coordinated dynamically. 0 - disabled, 1 - enabled, silently disable them in case of failure, 2 - enabled, throw an exception in case of failure
)", 0) ALIAS(enable_parallel_replicas) \
    M(NonZeroUInt64, max_parallel_replicas, 1, R"(
The maximum number of replicas for each shard when executing a query.

Possible values:

- Positive integer.

**Additional Info**

This options will produce different results depending on the settings used.

:::note
This setting will produce incorrect results when joins or subqueries are involved, and all tables don't meet certain requirements. See [Distributed Subqueries and max_parallel_replicas](../../sql-reference/operators/in.md/#max_parallel_replica-subqueries) for more details.
:::

### Parallel processing using `SAMPLE` key

A query may be processed faster if it is executed on several servers in parallel. But the query performance may degrade in the following cases:

- The position of the sampling key in the partitioning key does not allow efficient range scans.
- Adding a sampling key to the table makes filtering by other columns less efficient.
- The sampling key is an expression that is expensive to calculate.
- The cluster latency distribution has a long tail, so that querying more servers increases the query overall latency.

### Parallel processing using [parallel_replicas_custom_key](#parallel_replicas_custom_key)

This setting is useful for any replicated table.
)", 0) \
    M(ParallelReplicasMode, parallel_replicas_mode, ParallelReplicasMode::READ_TASKS, R"(
Type of filter to use with custom key for parallel replicas. default - use modulo operation on the custom key, range - use range filter on custom key using all possible values for the value type of custom key.
)", 0) \
    M(UInt64, parallel_replicas_count, 0, R"(
This is internal setting that should not be used directly and represents an implementation detail of the 'parallel replicas' mode. This setting will be automatically set up by the initiator server for distributed queries to the number of parallel replicas participating in query processing.
)", 0) \
    M(UInt64, parallel_replica_offset, 0, R"(
This is internal setting that should not be used directly and represents an implementation detail of the 'parallel replicas' mode. This setting will be automatically set up by the initiator server for distributed queries to the index of the replica participating in query processing among parallel replicas.
)", 0) \
    M(String, parallel_replicas_custom_key, "", R"(
An arbitrary integer expression that can be used to split work between replicas for a specific table.
The value can be any integer expression.

Simple expressions using primary keys are preferred.

If the setting is used on a cluster that consists of a single shard with multiple replicas, those replicas will be converted into virtual shards.
Otherwise, it will behave same as for `SAMPLE` key, it will use multiple replicas of each shard.
)", 0) \
    M(UInt64, parallel_replicas_custom_key_range_lower, 0, R"(
Allows the filter type `range` to split the work evenly between replicas based on the custom range `[parallel_replicas_custom_key_range_lower, INT_MAX]`.

When used in conjunction with [parallel_replicas_custom_key_range_upper](#parallel_replicas_custom_key_range_upper), it lets the filter evenly split the work over replicas for the range `[parallel_replicas_custom_key_range_lower, parallel_replicas_custom_key_range_upper]`.

Note: This setting will not cause any additional data to be filtered during query processing, rather it changes the points at which the range filter breaks up the range `[0, INT_MAX]` for parallel processing.
)", 0) \
    M(UInt64, parallel_replicas_custom_key_range_upper, 0, R"(
Allows the filter type `range` to split the work evenly between replicas based on the custom range `[0, parallel_replicas_custom_key_range_upper]`. A value of 0 disables the upper bound, setting it the max value of the custom key expression.

When used in conjunction with [parallel_replicas_custom_key_range_lower](#parallel_replicas_custom_key_range_lower), it lets the filter evenly split the work over replicas for the range `[parallel_replicas_custom_key_range_lower, parallel_replicas_custom_key_range_upper]`.

Note: This setting will not cause any additional data to be filtered during query processing, rather it changes the points at which the range filter breaks up the range `[0, INT_MAX]` for parallel processing
)", 0) \
    M(String, cluster_for_parallel_replicas, "", R"(
Cluster for a shard in which current server is located
)", 0) \
    M(Bool, parallel_replicas_allow_in_with_subquery, true, R"(
If true, subquery for IN will be executed on every follower replica.
)", 0) \
    M(Float, parallel_replicas_single_task_marks_count_multiplier, 2, R"(
A multiplier which will be added during calculation for minimal number of marks to retrieve from coordinator. This will be applied only for remote replicas.
)", 0) \
    M(Bool, parallel_replicas_for_non_replicated_merge_tree, false, R"(
If true, ClickHouse will use parallel replicas algorithm also for non-replicated MergeTree tables
)", 0) \
    M(UInt64, parallel_replicas_min_number_of_rows_per_replica, 0, R"(
Limit the number of replicas used in a query to (estimated rows to read / min_number_of_rows_per_replica). The max is still limited by 'max_parallel_replicas'
)", 0) \
    M(Bool, parallel_replicas_prefer_local_join, true, R"(
If true, and JOIN can be executed with parallel replicas algorithm, and all storages of right JOIN part are *MergeTree, local JOIN will be used instead of GLOBAL JOIN.
)", 0) \
    M(UInt64, parallel_replicas_mark_segment_size, 0, R"(
Parts virtually divided into segments to be distributed between replicas for parallel reading. This setting controls the size of these segments. Not recommended to change until you're absolutely sure in what you're doing. Value should be in range [128; 16384]
)", 0) \
    M(Bool, allow_archive_path_syntax, true, R"(
File/S3 engines/table function will parse paths with '::' as '\\<archive\\> :: \\<file\\>' if archive has correct extension
)", 0) \
    M(Bool, parallel_replicas_local_plan, false, R"(
Build local plan for local replica
)", 0) \
    \
    M(Bool, allow_experimental_inverted_index, false, R"(
If it is set to true, allow to use experimental inverted index.
)", 0) \
    M(Bool, allow_experimental_full_text_index, false, R"(
If it is set to true, allow to use experimental full-text index.
)", 0) \
    \
    M(Bool, allow_experimental_join_condition, false, R"(
Support join with inequal conditions which involve columns from both left and right table. e.g. t1.y < t2.y.
)", 0) \
    \
    M(Bool, allow_experimental_analyzer, true, R"(
Allow new query analyzer.
)", IMPORTANT) ALIAS(enable_analyzer) \
    M(Bool, analyzer_compatibility_join_using_top_level_identifier, false, R"(
Force to resolve identifier in JOIN USING from projection (for example, in `SELECT a + 1 AS b FROM t1 JOIN t2 USING (b)` join will be performed by `t1.a + 1 = t2.b`, rather then `t1.b = t2.b`).
)", 0) \
    \
    M(Bool, allow_experimental_live_view, false, R"(
Allows creation of a deprecated LIVE VIEW.

Possible values:

- 0 — Working with live views is disabled.
- 1 — Working with live views is enabled.
)", 0) \
    M(Seconds, live_view_heartbeat_interval, 15, R"(
The heartbeat interval in seconds to indicate live query is alive.
)", 0) \
    M(UInt64, max_live_view_insert_blocks_before_refresh, 64, R"(
Limit maximum number of inserted blocks after which mergeable blocks are dropped and query is re-executed.
)", 0) \
    \
    M(Bool, allow_experimental_window_view, false, R"(
Enable WINDOW VIEW. Not mature enough.
)", 0) \
    M(Seconds, window_view_clean_interval, 60, R"(
The clean interval of window view in seconds to free outdated data.
)", 0) \
    M(Seconds, window_view_heartbeat_interval, 15, R"(
The heartbeat interval in seconds to indicate watch query is alive.
)", 0) \
    M(Seconds, wait_for_window_view_fire_signal_timeout, 10, R"(
Timeout for waiting for window view fire signal in event time processing
)", 0) \
    \
    M(Bool, allow_experimental_refreshable_materialized_view, false, R"(
Allow refreshable materialized views (CREATE MATERIALIZED VIEW \\<name\\> REFRESH ...).
)", 0) \
    M(Bool, stop_refreshable_materialized_views_on_startup, false, R"(
On server startup, prevent scheduling of refreshable materialized views, as if with SYSTEM STOP VIEWS. You can manually start them with SYSTEM START VIEWS or SYSTEM START VIEW \\<name\\> afterwards. Also applies to newly created views. Has no effect on non-refreshable materialized views.
)", 0) \
    \
    M(Bool, allow_experimental_database_materialized_mysql, false, R"(
Allow to create database with Engine=MaterializedMySQL(...).
)", 0) \
    M(Bool, allow_experimental_database_materialized_postgresql, false, R"(
Allow to create database with Engine=MaterializedPostgreSQL(...).
)", 0) \
    \
    /** Experimental feature for moving data between shards. */ \
    M(Bool, allow_experimental_query_deduplication, false, R"(
Experimental data deduplication for SELECT queries based on part UUIDs
)", 0) \

    /** End of experimental features */

// End of COMMON_SETTINGS
// Please add settings related to formats in FormatFactorySettingsDeclaration.h, move obsolete settings to OBSOLETE_SETTINGS and obsolete format settings to OBSOLETE_FORMAT_SETTINGS.

#define OBSOLETE_SETTINGS(M, ALIAS) \
    /** Obsolete settings that do nothing but left for compatibility reasons. Remove each one after half a year of obsolescence. */ \
    MAKE_OBSOLETE(M, Bool, update_insert_deduplication_token_in_dependent_materialized_views, 0) \
    MAKE_OBSOLETE(M, UInt64, max_memory_usage_for_all_queries, 0) \
    MAKE_OBSOLETE(M, UInt64, multiple_joins_rewriter_version, 0) \
    MAKE_OBSOLETE(M, Bool, enable_debug_queries, false) \
    MAKE_OBSOLETE(M, Bool, allow_experimental_database_atomic, true) \
    MAKE_OBSOLETE(M, Bool, allow_experimental_bigint_types, true) \
    MAKE_OBSOLETE(M, Bool, allow_experimental_window_functions, true) \
    MAKE_OBSOLETE(M, Bool, allow_experimental_geo_types, true) \
    MAKE_OBSOLETE(M, Bool, allow_experimental_query_cache, true) \
    MAKE_OBSOLETE(M, Bool, allow_experimental_alter_materialized_view_structure, true) \
    MAKE_OBSOLETE(M, Bool, allow_experimental_shared_merge_tree, true) \
    MAKE_OBSOLETE(M, Bool, allow_experimental_database_replicated, true) \
    \
    MAKE_OBSOLETE(M, Milliseconds, async_insert_stale_timeout_ms, 0) \
    MAKE_OBSOLETE(M, StreamingHandleErrorMode, handle_kafka_error_mode, StreamingHandleErrorMode::DEFAULT) \
    MAKE_OBSOLETE(M, Bool, database_replicated_ddl_output, true) \
    MAKE_OBSOLETE(M, UInt64, replication_alter_columns_timeout, 60) \
    MAKE_OBSOLETE(M, UInt64, odbc_max_field_size, 0) \
    MAKE_OBSOLETE(M, Bool, allow_experimental_map_type, true) \
    MAKE_OBSOLETE(M, UInt64, merge_tree_clear_old_temporary_directories_interval_seconds, 60) \
    MAKE_OBSOLETE(M, UInt64, merge_tree_clear_old_parts_interval_seconds, 1) \
    MAKE_OBSOLETE(M, UInt64, partial_merge_join_optimizations, 0) \
    MAKE_OBSOLETE(M, MaxThreads, max_alter_threads, 0) \
    MAKE_OBSOLETE(M, Bool, use_mysql_types_in_show_columns, false) \
    MAKE_OBSOLETE(M, Bool, s3queue_allow_experimental_sharded_mode, false) \
    MAKE_OBSOLETE(M, LightweightMutationProjectionMode, lightweight_mutation_projection_mode, LightweightMutationProjectionMode::THROW) \
    /* moved to config.xml: see also src/Core/ServerSettings.h */ \
    MAKE_DEPRECATED_BY_SERVER_CONFIG(M, UInt64, background_buffer_flush_schedule_pool_size, 16) \
    MAKE_DEPRECATED_BY_SERVER_CONFIG(M, UInt64, background_pool_size, 16) \
    MAKE_DEPRECATED_BY_SERVER_CONFIG(M, Float, background_merges_mutations_concurrency_ratio, 2) \
    MAKE_DEPRECATED_BY_SERVER_CONFIG(M, UInt64, background_move_pool_size, 8) \
    MAKE_DEPRECATED_BY_SERVER_CONFIG(M, UInt64, background_fetches_pool_size, 8) \
    MAKE_DEPRECATED_BY_SERVER_CONFIG(M, UInt64, background_common_pool_size, 8) \
    MAKE_DEPRECATED_BY_SERVER_CONFIG(M, UInt64, background_schedule_pool_size, 128) \
    MAKE_DEPRECATED_BY_SERVER_CONFIG(M, UInt64, background_message_broker_schedule_pool_size, 16) \
    MAKE_DEPRECATED_BY_SERVER_CONFIG(M, UInt64, background_distributed_schedule_pool_size, 16) \
    MAKE_DEPRECATED_BY_SERVER_CONFIG(M, UInt64, max_remote_read_network_bandwidth_for_server, 0) \
    MAKE_DEPRECATED_BY_SERVER_CONFIG(M, UInt64, max_remote_write_network_bandwidth_for_server, 0) \
    MAKE_DEPRECATED_BY_SERVER_CONFIG(M, UInt64, async_insert_threads, 16) \
    MAKE_DEPRECATED_BY_SERVER_CONFIG(M, UInt64, max_replicated_fetches_network_bandwidth_for_server, 0) \
    MAKE_DEPRECATED_BY_SERVER_CONFIG(M, UInt64, max_replicated_sends_network_bandwidth_for_server, 0) \
    MAKE_DEPRECATED_BY_SERVER_CONFIG(M, UInt64, max_entries_for_hash_table_stats, 10'000) \
    /* ---- */ \
    MAKE_OBSOLETE(M, DefaultDatabaseEngine, default_database_engine, DefaultDatabaseEngine::Atomic) \
    MAKE_OBSOLETE(M, UInt64, max_pipeline_depth, 0) \
    MAKE_OBSOLETE(M, Seconds, temporary_live_view_timeout, 1) \
    MAKE_OBSOLETE(M, Milliseconds, async_insert_cleanup_timeout_ms, 1000) \
    MAKE_OBSOLETE(M, Bool, optimize_fuse_sum_count_avg, 0) \
    MAKE_OBSOLETE(M, Seconds, drain_timeout, 3) \
    MAKE_OBSOLETE(M, UInt64, backup_threads, 16) \
    MAKE_OBSOLETE(M, UInt64, restore_threads, 16) \
    MAKE_OBSOLETE(M, Bool, optimize_duplicate_order_by_and_distinct, false) \
    MAKE_OBSOLETE(M, UInt64, parallel_replicas_min_number_of_granules_to_enable, 0) \
    MAKE_OBSOLETE(M, ParallelReplicasCustomKeyFilterType, parallel_replicas_custom_key_filter_type, ParallelReplicasCustomKeyFilterType::DEFAULT) \
    MAKE_OBSOLETE(M, Bool, query_plan_optimize_projection, true) \
    MAKE_OBSOLETE(M, Bool, query_cache_store_results_of_queries_with_nondeterministic_functions, false) \
    MAKE_OBSOLETE(M, Bool, allow_experimental_annoy_index, false) \
    MAKE_OBSOLETE(M, UInt64, max_threads_for_annoy_index_creation, 4) \
    MAKE_OBSOLETE(M, Int64, annoy_index_search_k_nodes, -1) \
    MAKE_OBSOLETE(M, Bool, allow_experimental_usearch_index, false) \
    MAKE_OBSOLETE(M, Bool, optimize_move_functions_out_of_any, false) \
    MAKE_OBSOLETE(M, Bool, allow_experimental_undrop_table_query, true) \
    MAKE_OBSOLETE(M, Bool, allow_experimental_s3queue, true) \
    MAKE_OBSOLETE(M, Bool, query_plan_optimize_primary_key, true) \
    MAKE_OBSOLETE(M, Bool, optimize_monotonous_functions_in_order_by, false) \
    MAKE_OBSOLETE(M, UInt64, http_max_chunk_size, 100_GiB) \

    /** The section above is for obsolete settings. Do not add anything there. */
#endif /// __CLION_IDE__


#define LIST_OF_SETTINGS(M, ALIAS)     \
    COMMON_SETTINGS(M, ALIAS)          \
    OBSOLETE_SETTINGS(M, ALIAS)        \
    FORMAT_FACTORY_SETTINGS(M, ALIAS)  \
    OBSOLETE_FORMAT_SETTINGS(M, ALIAS) \

DECLARE_SETTINGS_TRAITS_ALLOW_CUSTOM_SETTINGS(SettingsTraits, LIST_OF_SETTINGS)


/** Settings of query execution.
  * These settings go to users.xml.
  */
struct SettingsImpl : public BaseSettings<SettingsTraits>, public IHints<2>
{
    SettingsImpl() = default;

    /** Set multiple settings from "profile" (in server configuration file (users.xml), profiles contain groups of multiple settings).
        * The profile can also be set using the `set` functions, like the profile setting.
        */
    void setProfile(const String & profile_name, const Poco::Util::AbstractConfiguration & config);

    /// Load settings from configuration file, at "path" prefix in configuration.
    void loadSettingsFromConfig(const String & path, const Poco::Util::AbstractConfiguration & config);

    /// Dumps profile events to column of type Map(String, String)
    void dumpToMapColumn(IColumn * column, bool changed_only = true);

    /// Check that there is no user-level settings at the top level in config.
    /// This is a common source of mistake (user don't know where to write user-level setting).
    static void checkNoSettingNamesAtTopLevel(const Poco::Util::AbstractConfiguration & config, const String & config_path);

    std::vector<String> getAllRegisteredNames() const override;

    void set(std::string_view name, const Field & value) override;

private:
    void applyCompatibilitySetting(const String & compatibility);

    std::unordered_set<std::string_view> settings_changed_by_compatibility_setting;
};


IMPLEMENT_SETTINGS_TRAITS(SettingsTraits, LIST_OF_SETTINGS)

/** Set the settings from the profile (in the server configuration, many settings can be listed in one profile).
    * The profile can also be set using the `set` functions, like the `profile` setting.
    */
void SettingsImpl::setProfile(const String & profile_name, const Poco::Util::AbstractConfiguration & config)
{
    String elem = "profiles." + profile_name;

    if (!config.has(elem))
        throw Exception(ErrorCodes::THERE_IS_NO_PROFILE, "There is no profile '{}' in configuration file.", profile_name);

    Poco::Util::AbstractConfiguration::Keys config_keys;
    config.keys(elem, config_keys);

    for (const std::string & key : config_keys)
    {
        if (key == "constraints")
            continue;
        if (key == "profile" || key.starts_with("profile["))   /// Inheritance of profiles from the current one.
            setProfile(config.getString(elem + "." + key), config);
        else
            set(key, config.getString(elem + "." + key));
    }
}

void SettingsImpl::loadSettingsFromConfig(const String & path, const Poco::Util::AbstractConfiguration & config)
{
    if (!config.has(path))
        throw Exception(ErrorCodes::NO_ELEMENTS_IN_CONFIG, "There is no path '{}' in configuration file.", path);

    Poco::Util::AbstractConfiguration::Keys config_keys;
    config.keys(path, config_keys);

    for (const std::string & key : config_keys)
    {
        set(key, config.getString(path + "." + key));
    }
}

void SettingsImpl::dumpToMapColumn(IColumn * column, bool changed_only)
{
    /// Convert ptr and make simple check
    auto * column_map = column ? &typeid_cast<ColumnMap &>(*column) : nullptr;
    if (!column_map)
        return;

    auto & offsets = column_map->getNestedColumn().getOffsets();
    auto & tuple_column = column_map->getNestedData();
    auto & key_column = tuple_column.getColumn(0);
    auto & value_column = tuple_column.getColumn(1);

    size_t size = 0;
    for (const auto & setting : all(changed_only ? SKIP_UNCHANGED : SKIP_NONE))
    {
        auto name = setting.getName();
        key_column.insertData(name.data(), name.size());
        value_column.insert(setting.getValueString());
        size++;
    }

    offsets.push_back(offsets.back() + size);
}

void SettingsImpl::checkNoSettingNamesAtTopLevel(const Poco::Util::AbstractConfiguration & config, const String & config_path)
{
    if (config.getBool("skip_check_for_incorrect_settings", false))
        return;

    SettingsImpl settings;
    for (const auto & setting : settings.all())
    {
        const auto & name = setting.getName();
        bool should_skip_check = name == "max_table_size_to_drop" || name == "max_partition_size_to_drop";
        if (config.has(name) && !setting.isObsolete() && !should_skip_check)
        {
            throw Exception(ErrorCodes::UNKNOWN_ELEMENT_IN_CONFIG, "A setting '{}' appeared at top level in config {}."
                " But it is user-level setting that should be located in users.xml inside <profiles> section for specific profile."
                " You can add it to <profiles><default> if you want to change default value of this setting."
                " You can also disable the check - specify <skip_check_for_incorrect_settings>1</skip_check_for_incorrect_settings>"
                " in the main configuration file.",
                name, config_path);
        }
    }
}

std::vector<String> SettingsImpl::getAllRegisteredNames() const
{
    std::vector<String> all_settings;
    for (const auto & setting_field : all())
        all_settings.push_back(setting_field.getName());
    return all_settings;
}

void SettingsImpl::set(std::string_view name, const Field & value)
{
    if (name == "compatibility")
    {
        if (value.getType() != Field::Types::Which::String)
            throw Exception(ErrorCodes::BAD_ARGUMENTS, "Unexpected type of value for setting 'compatibility'. Expected String, got {}", value.getTypeName());
        applyCompatibilitySetting(value.safeGet<String>());
    }
    /// If we change setting that was changed by compatibility setting before
    /// we should remove it from settings_changed_by_compatibility_setting,
    /// otherwise the next time we will change compatibility setting
    /// this setting will be changed too (and we don't want it).
    else if (settings_changed_by_compatibility_setting.contains(name))
        settings_changed_by_compatibility_setting.erase(name);

    BaseSettings::set(name, value);
}

void SettingsImpl::applyCompatibilitySetting(const String & compatibility_value)
{
    /// First, revert all changes applied by previous compatibility setting
    for (const auto & setting_name : settings_changed_by_compatibility_setting)
        resetToDefault(setting_name);

    settings_changed_by_compatibility_setting.clear();
    /// If setting value is empty, we don't need to change settings
    if (compatibility_value.empty())
        return;

    ClickHouseVersion version(compatibility_value);
    const auto & settings_changes_history = getSettingsChangesHistory();
    /// Iterate through ClickHouse version in descending order and apply reversed
    /// changes for each version that is higher that version from compatibility setting
    for (auto it = settings_changes_history.rbegin(); it != settings_changes_history.rend(); ++it)
    {
        if (version >= it->first)
            break;

        /// Apply reversed changes from this version.
        for (const auto & change : it->second)
        {
            /// In case the alias is being used (e.g. use enable_analyzer) we must change the original setting
            auto final_name = SettingsTraits::resolveName(change.name);

            /// If this setting was changed manually, we don't change it
            if (isChanged(final_name) && !settings_changed_by_compatibility_setting.contains(final_name))
                continue;

            BaseSettings::set(final_name, change.previous_value);
            settings_changed_by_compatibility_setting.insert(final_name);
        }
    }
}

#define INITIALIZE_SETTING_EXTERN(TYPE, NAME, DEFAULT, DESCRIPTION, FLAGS) \
    Settings ## TYPE NAME = & Settings ## Impl :: NAME;

namespace Setting
{
    LIST_OF_SETTINGS(INITIALIZE_SETTING_EXTERN, SKIP_ALIAS)
}

#undef INITIALIZE_SETTING_EXTERN

Settings::Settings()
    : impl(std::make_unique<SettingsImpl>())
{}

Settings::Settings(const Settings & settings)
    : impl(std::make_unique<SettingsImpl>(*settings.impl))
{}

Settings::Settings(Settings && settings) noexcept
    : impl(std::make_unique<SettingsImpl>(std::move(*settings.impl)))
{}

Settings::~Settings() = default;

Settings & Settings::operator=(const Settings & other)
{
    *impl = *other.impl;
    return *this;
}

bool Settings::operator==(const Settings & other) const
{
    return *impl == *other.impl;
}

#define IMPLEMENT_SETTING_SUBSCRIPT_OPERATOR(CLASS_NAME, TYPE)           \
    const SettingField##TYPE & Settings::operator[](CLASS_NAME##TYPE t) const  \
    {                                                                    \
        return impl.get()->*t;                                           \
    }                                                                    \
    SettingField##TYPE & Settings::operator[](CLASS_NAME##TYPE t)        \
    {                                                                    \
        return impl.get()->*t;                                           \
    }

COMMON_SETTINGS_SUPPORTED_TYPES(Settings, IMPLEMENT_SETTING_SUBSCRIPT_OPERATOR)
#undef IMPLEMENT_SETTING_SUBSCRIPT_OPERATOR

bool Settings::has(std::string_view name) const
{
    return impl->has(name);
}

bool Settings::isChanged(std::string_view name) const
{
    return impl->isChanged(name);
}

bool Settings::tryGet(std::string_view name, Field & value) const
{
    return impl->tryGet(name, value);
}

Field Settings::get(std::string_view name) const
{
    return impl->get(name);
}

void Settings::set(std::string_view name, const Field & value)
{
    impl->set(name, value);
}

void Settings::setDefaultValue(std::string_view name)
{
    impl->resetToDefault(name);
}

std::vector<String> Settings::getHints(const String & name) const
{
    return impl->getHints(name);
}

String Settings::toString() const
{
    return impl->toString();
}

SettingsChanges Settings::changes() const
{
    return impl->changes();
}

void Settings::applyChanges(const SettingsChanges & changes)
{
    impl->applyChanges(changes);
}

std::vector<std::string_view> Settings::getAllRegisteredNames() const
{
    std::vector<std::string_view> setting_names;
    for (const auto & setting : impl->all())
    {
        setting_names.emplace_back(setting.getName());
    }
    return setting_names;
}

std::vector<std::string_view> Settings::getChangedAndObsoleteNames() const
{
    std::vector<std::string_view> setting_names;
    for (const auto & setting : impl->allChanged())
    {
        if (setting.isObsolete())
            setting_names.emplace_back(setting.getName());
    }
    return setting_names;
}

std::vector<std::string_view> Settings::getUnchangedNames() const
{
    std::vector<std::string_view> setting_names;
    for (const auto & setting : impl->allUnchanged())
    {
        setting_names.emplace_back(setting.getName());
    }
    return setting_names;
}

void Settings::dumpToSystemSettingsColumns(MutableColumnsAndConstraints & params) const
{
    MutableColumns & res_columns = params.res_columns;

    const auto fill_data_for_setting = [&](std::string_view setting_name, const auto & setting)
    {
        res_columns[1]->insert(setting.getValueString());
        res_columns[2]->insert(setting.isValueChanged());

        /// Trim starting/ending newline.
        std::string_view doc = setting.getDescription();
        if (!doc.empty() && doc[0] == '\n')
            doc = doc.substr(1);
        if (!doc.empty() && doc[doc.length() - 1] == '\n')
            doc = doc.substr(0, doc.length() - 1);

        res_columns[3]->insert(doc);

        Field min, max;
        SettingConstraintWritability writability = SettingConstraintWritability::WRITABLE;
        params.constraints.get(*this, setting_name, min, max, writability);

        /// These two columns can accept strings only.
        if (!min.isNull())
            min = Settings::valueToStringUtil(setting_name, min);
        if (!max.isNull())
            max = Settings::valueToStringUtil(setting_name, max);

        res_columns[4]->insert(min);
        res_columns[5]->insert(max);
        res_columns[6]->insert(writability == SettingConstraintWritability::CONST);
        res_columns[7]->insert(setting.getTypeName());
        res_columns[8]->insert(setting.getDefaultValueString());
        res_columns[10]->insert(setting.isObsolete());
    };

    const auto & settings_to_aliases = SettingsImpl::Traits::settingsToAliases();
    for (const auto & setting : impl->all())
    {
        const auto & setting_name = setting.getName();
        res_columns[0]->insert(setting_name);

        fill_data_for_setting(setting_name, setting);
        res_columns[9]->insert("");

        if (auto it = settings_to_aliases.find(setting_name); it != settings_to_aliases.end())
        {
            for (const auto alias : it->second)
            {
                res_columns[0]->insert(alias);
                fill_data_for_setting(alias, setting);
                res_columns[9]->insert(setting_name);
            }
        }
    }
}

void Settings::dumpToMapColumn(IColumn * column, bool changed_only) const
{
    impl->dumpToMapColumn(column, changed_only);
}

NameToNameMap Settings::toNameToNameMap() const
{
    NameToNameMap query_parameters;
    for (const auto & param : *impl)
    {
        std::string value;
        ReadBufferFromOwnString buf(param.getValueString());
        readQuoted(value, buf);
        query_parameters.emplace(param.getName(), value);
    }
    return query_parameters;
}

void Settings::write(WriteBuffer & out, SettingsWriteFormat format) const
{
    impl->write(out, format);
}

void Settings::read(ReadBuffer & in, SettingsWriteFormat format)
{
    impl->read(in, format);
}

void Settings::addToProgramOptions(boost::program_options::options_description & options)
{
    addProgramOptions(*impl, options);
}

void Settings::addToProgramOptions(std::string_view setting_name, boost::program_options::options_description & options)
{
    const auto & accessor = SettingsImpl::Traits::Accessor::instance();
    size_t index = accessor.find(setting_name);
    chassert(index != static_cast<size_t>(-1));
    auto on_program_option = boost::function1<void, const std::string &>(
            [this, setting_name](const std::string & value)
            {
                this->set(setting_name, value);
            });
    options.add(boost::shared_ptr<boost::program_options::option_description>(new boost::program_options::option_description(
            setting_name.data(), boost::program_options::value<std::string>()->composing()->notifier(on_program_option), accessor.getDescription(index)))); // NOLINT
}

void Settings::addToProgramOptionsAsMultitokens(boost::program_options::options_description & options) const
{
    addProgramOptionsAsMultitokens(*impl, options);
}

void Settings::addToClientOptions(Poco::Util::LayeredConfiguration &config, const boost::program_options::variables_map &options, bool repeated_settings) const
{
    for (const auto & setting : impl->all())
    {
        const auto & name = setting.getName();
        if (options.count(name))
        {
            if (repeated_settings)
                config.setString(name, options[name].as<Strings>().back());
            else
                config.setString(name, options[name].as<String>());
        }
    }
}

Field Settings::castValueUtil(std::string_view name, const Field & value)
{
    return SettingsImpl::castValueUtil(name, value);
}

String Settings::valueToStringUtil(std::string_view name, const Field & value)
{
    return SettingsImpl::valueToStringUtil(name, value);
}

Field Settings::stringToValueUtil(std::string_view name, const String & str)
{
    return SettingsImpl::stringToValueUtil(name, str);
}

bool Settings::hasBuiltin(std::string_view name)
{
    return SettingsImpl::hasBuiltin(name);
}

std::string_view Settings::resolveName(std::string_view name)
{
    return SettingsImpl::Traits::resolveName(name);
}

void Settings::checkNoSettingNamesAtTopLevel(const Poco::Util::AbstractConfiguration & config, const String & config_path)
{
    SettingsImpl::checkNoSettingNamesAtTopLevel(config, config_path);
}

}<|MERGE_RESOLUTION|>--- conflicted
+++ resolved
@@ -52,268 +52,6 @@
 #define OBSOLETE_SETTINGS(M, ALIAS)
 #else
 #define COMMON_SETTINGS(M, ALIAS) \
-<<<<<<< HEAD
-    M(Dialect, dialect, Dialect::clickhouse, "Which dialect will be used to parse query", 0)\
-    M(UInt64, min_compress_block_size, 65536, "The actual size of the block to compress, if the uncompressed data is less than max_compress_block_size, is no less than this value and no less than the volume of data for one mark.", 0) \
-    M(UInt64, max_compress_block_size, 1048576, "The maximum size of blocks of uncompressed data before compressing for writing to a table.", 0) \
-    M(UInt64, max_block_size, DEFAULT_BLOCK_SIZE, "Maximum block size in rows for reading", 0) \
-    M(UInt64, max_insert_block_size, DEFAULT_INSERT_BLOCK_SIZE, "The maximum block size for insertion, if we control the creation of blocks for insertion.", 0) \
-    M(UInt64, min_insert_block_size_rows, DEFAULT_INSERT_BLOCK_SIZE, "Squash blocks passed to INSERT query to specified size in rows, if blocks are not big enough.", 0) \
-    M(UInt64, min_insert_block_size_bytes, (DEFAULT_INSERT_BLOCK_SIZE * 256), "Squash blocks passed to INSERT query to a specified size in bytes if blocks are not big enough.", 0) \
-    M(UInt64, min_insert_block_size_rows_for_materialized_views, 0, "Like min_insert_block_size_rows, but applied only during pushing to MATERIALIZED VIEW (default: min_insert_block_size_rows)", 0) \
-    M(UInt64, min_insert_block_size_bytes_for_materialized_views, 0, "Like min_insert_block_size_bytes, but applied only during pushing to MATERIALIZED VIEW (default: min_insert_block_size_bytes)", 0) \
-    M(UInt64, min_external_table_block_size_rows, DEFAULT_INSERT_BLOCK_SIZE, "Squash blocks passed to external table to specified size in rows, if blocks are not big enough.", 0) \
-    M(UInt64, min_external_table_block_size_bytes, (DEFAULT_INSERT_BLOCK_SIZE * 256), "Squash blocks passed to the external table to a specified size in bytes, if blocks are not big enough.", 0) \
-    M(UInt64, max_joined_block_size_rows, DEFAULT_BLOCK_SIZE, "Maximum block size for JOIN result (if join algorithm supports it). 0 means unlimited.", 0) \
-    M(UInt64, max_insert_threads, 0, "The maximum number of threads to execute the INSERT SELECT query. Values 0 or 1 mean that INSERT SELECT is not run in parallel. Higher values will lead to higher memory usage. Parallel INSERT SELECT has effect only if the SELECT part is run on parallel, see 'max_threads' setting.", 0) \
-    M(UInt64, max_insert_delayed_streams_for_parallel_write, 0, "The maximum number of streams (columns) to delay final part flush. Default - auto (1000 in case of underlying storage supports parallel write, for example S3 and disabled otherwise)", 0) \
-    M(MaxThreads, max_final_threads, 0, "The maximum number of threads to read from table with FINAL.", 0) \
-    M(UInt64, max_threads_for_indexes, 0, "The maximum number of threads process indices.", 0) \
-    M(MaxThreads, max_threads, 0, "The maximum number of threads to execute the request. By default, it is determined automatically.", 0) \
-    M(Bool, use_concurrency_control, true, "Respect the server's concurrency control (see the `concurrent_threads_soft_limit_num` and `concurrent_threads_soft_limit_ratio_to_cores` global server settings). If disabled, it allows using a larger number of threads even if the server is overloaded (not recommended for normal usage, and needed mostly for tests).", 0) \
-    M(MaxThreads, max_download_threads, 4, "The maximum number of threads to download data (e.g. for URL engine).", 0) \
-    M(MaxThreads, max_parsing_threads, 0, "The maximum number of threads to parse data in input formats that support parallel parsing. By default, it is determined automatically", 0) \
-    M(UInt64, max_download_buffer_size, 10*1024*1024, "The maximal size of buffer for parallel downloading (e.g. for URL engine) per each thread.", 0) \
-    M(UInt64, max_read_buffer_size, DBMS_DEFAULT_BUFFER_SIZE, "The maximum size of the buffer to read from the filesystem.", 0) \
-    M(UInt64, max_read_buffer_size_local_fs, 128*1024, "The maximum size of the buffer to read from local filesystem. If set to 0 then max_read_buffer_size will be used.", 0) \
-    M(UInt64, max_read_buffer_size_remote_fs, 0, "The maximum size of the buffer to read from remote filesystem. If set to 0 then max_read_buffer_size will be used.", 0) \
-    M(UInt64, max_distributed_connections, 1024, "The maximum number of connections for distributed processing of one query (should be greater than max_threads).", 0) \
-    M(UInt64, max_query_size, DBMS_DEFAULT_MAX_QUERY_SIZE, "The maximum number of bytes of a query string parsed by the SQL parser. Data in the VALUES clause of INSERT queries is processed by a separate stream parser (that consumes O(1) RAM) and not affected by this restriction.", 0) \
-    M(UInt64, interactive_delay, 100000, "The interval in microseconds to check if the request is cancelled, and to send progress info.", 0) \
-    M(Seconds, connect_timeout, DBMS_DEFAULT_CONNECT_TIMEOUT_SEC, "Connection timeout if there are no replicas.", 0) \
-    M(Milliseconds, handshake_timeout_ms, 10000, "Timeout for receiving HELLO packet from replicas.", 0) \
-    M(Milliseconds, connect_timeout_with_failover_ms, 1000, "Connection timeout for selecting first healthy replica.", 0) \
-    M(Milliseconds, connect_timeout_with_failover_secure_ms, 1000, "Connection timeout for selecting first healthy replica (for secure connections).", 0) \
-    M(Seconds, receive_timeout, DBMS_DEFAULT_RECEIVE_TIMEOUT_SEC, "Timeout for receiving data from the network, in seconds. If no bytes were received in this interval, the exception is thrown. If you set this setting on the client, the 'send_timeout' for the socket will also be set on the corresponding connection end on the server.", 0) \
-    M(Seconds, send_timeout, DBMS_DEFAULT_SEND_TIMEOUT_SEC, "Timeout for sending data to the network, in seconds. If a client needs to send some data but is not able to send any bytes in this interval, the exception is thrown. If you set this setting on the client, the 'receive_timeout' for the socket will also be set on the corresponding connection end on the server.", 0) \
-    M(Seconds, tcp_keep_alive_timeout, DEFAULT_TCP_KEEP_ALIVE_TIMEOUT /* less than DBMS_DEFAULT_RECEIVE_TIMEOUT_SEC */, "The time in seconds the connection needs to remain idle before TCP starts sending keepalive probes", 0) \
-    M(Milliseconds, hedged_connection_timeout_ms, 50, "Connection timeout for establishing connection with replica for Hedged requests", 0) \
-    M(Milliseconds, receive_data_timeout_ms, 2000, "Connection timeout for receiving first packet of data or packet with positive progress from replica", 0) \
-    M(Bool, use_hedged_requests, true, "Use hedged requests for distributed queries", 0) \
-    M(Bool, allow_changing_replica_until_first_data_packet, false, "Allow HedgedConnections to change replica until receiving first data packet", 0) \
-    M(Milliseconds, queue_max_wait_ms, 0, "The wait time in the request queue, if the number of concurrent requests exceeds the maximum.", 0) \
-    M(Milliseconds, connection_pool_max_wait_ms, 0, "The wait time when the connection pool is full.", 0) \
-    M(Milliseconds, replace_running_query_max_wait_ms, 5000, "The wait time for running query with the same query_id to finish when setting 'replace_running_query' is active.", 0) \
-    M(Milliseconds, kafka_max_wait_ms, 5000, "The wait time for reading from Kafka before retry.", 0) \
-    M(Milliseconds, rabbitmq_max_wait_ms, 5000, "The wait time for reading from RabbitMQ before retry.", 0) \
-    M(UInt64, poll_interval, DBMS_DEFAULT_POLL_INTERVAL, "Block at the query wait loop on the server for the specified number of seconds.", 0) \
-    M(UInt64, idle_connection_timeout, 3600, "Close idle TCP connections after specified number of seconds.", 0) \
-    M(UInt64, distributed_connections_pool_size, 1024, "Maximum number of connections with one remote server in the pool.", 0) \
-    M(UInt64, connections_with_failover_max_tries, 3, "The maximum number of attempts to connect to replicas.", 0) \
-    M(UInt64, s3_strict_upload_part_size, S3::DEFAULT_STRICT_UPLOAD_PART_SIZE, "The exact size of part to upload during multipart upload to S3 (some implementations does not supports variable size parts).", 0) \
-    M(UInt64, azure_strict_upload_part_size, 0, "The exact size of part to upload during multipart upload to Azure blob storage.", 0) \
-    M(UInt64, azure_max_blocks_in_multipart_upload, 50000, "Maximum number of blocks in multipart upload for Azure.", 0) \
-    M(UInt64, s3_min_upload_part_size, S3::DEFAULT_MIN_UPLOAD_PART_SIZE, "The minimum size of part to upload during multipart upload to S3.", 0) \
-    M(UInt64, s3_max_upload_part_size, S3::DEFAULT_MAX_UPLOAD_PART_SIZE, "The maximum size of part to upload during multipart upload to S3.", 0) \
-    M(UInt64, azure_min_upload_part_size, 16*1024*1024, "The minimum size of part to upload during multipart upload to Azure blob storage.", 0) \
-    M(UInt64, azure_max_upload_part_size, 5ull*1024*1024*1024, "The maximum size of part to upload during multipart upload to Azure blob storage.", 0) \
-    M(UInt64, s3_upload_part_size_multiply_factor, S3::DEFAULT_UPLOAD_PART_SIZE_MULTIPLY_FACTOR, "Multiply s3_min_upload_part_size by this factor each time s3_multiply_parts_count_threshold parts were uploaded from a single write to S3.", 0) \
-    M(UInt64, s3_upload_part_size_multiply_parts_count_threshold, S3::DEFAULT_UPLOAD_PART_SIZE_MULTIPLY_PARTS_COUNT_THRESHOLD, "Each time this number of parts was uploaded to S3, s3_min_upload_part_size is multiplied by s3_upload_part_size_multiply_factor.", 0) \
-    M(UInt64, s3_max_part_number, S3::DEFAULT_MAX_PART_NUMBER, "Maximum part number number for s3 upload part.", 0) \
-    M(UInt64, s3_max_single_operation_copy_size, S3::DEFAULT_MAX_SINGLE_OPERATION_COPY_SIZE, "Maximum size for a single copy operation in s3", 0) \
-    M(UInt64, azure_upload_part_size_multiply_factor, 2, "Multiply azure_min_upload_part_size by this factor each time azure_multiply_parts_count_threshold parts were uploaded from a single write to Azure blob storage.", 0) \
-    M(UInt64, azure_upload_part_size_multiply_parts_count_threshold, 500, "Each time this number of parts was uploaded to Azure blob storage, azure_min_upload_part_size is multiplied by azure_upload_part_size_multiply_factor.", 0) \
-    M(UInt64, s3_max_inflight_parts_for_one_file, S3::DEFAULT_MAX_INFLIGHT_PARTS_FOR_ONE_FILE, "The maximum number of a concurrent loaded parts in multipart upload request. 0 means unlimited.", 0) \
-    M(UInt64, azure_max_inflight_parts_for_one_file, 20, "The maximum number of a concurrent loaded parts in multipart upload request. 0 means unlimited.", 0) \
-    M(UInt64, s3_max_single_part_upload_size, S3::DEFAULT_MAX_SINGLE_PART_UPLOAD_SIZE, "The maximum size of object to upload using singlepart upload to S3.", 0) \
-    M(UInt64, azure_max_single_part_upload_size, 100*1024*1024, "The maximum size of object to upload using singlepart upload to Azure blob storage.", 0)                                                                             \
-    M(UInt64, azure_max_single_part_copy_size, 256*1024*1024, "The maximum size of object to copy using single part copy to Azure blob storage.", 0) \
-    M(UInt64, s3_max_single_read_retries, S3::DEFAULT_MAX_SINGLE_READ_TRIES, "The maximum number of retries during single S3 read.", 0) \
-    M(UInt64, azure_max_single_read_retries, 4, "The maximum number of retries during single Azure blob storage read.", 0) \
-    M(UInt64, azure_max_unexpected_write_error_retries, 4, "The maximum number of retries in case of unexpected errors during Azure blob storage write", 0) \
-    M(UInt64, s3_max_unexpected_write_error_retries, S3::DEFAULT_MAX_UNEXPECTED_WRITE_ERROR_RETRIES, "The maximum number of retries in case of unexpected errors during S3 write.", 0) \
-    M(UInt64, s3_max_redirects, S3::DEFAULT_MAX_REDIRECTS, "Max number of S3 redirects hops allowed.", 0) \
-    M(UInt64, s3_max_connections, S3::DEFAULT_MAX_CONNECTIONS, "The maximum number of connections per server.", 0) \
-    M(UInt64, s3_max_get_rps, 0, "Limit on S3 GET request per second rate before throttling. Zero means unlimited.", 0) \
-    M(UInt64, s3_max_get_burst, 0, "Max number of requests that can be issued simultaneously before hitting request per second limit. By default (0) equals to `s3_max_get_rps`", 0) \
-    M(UInt64, s3_max_put_rps, 0, "Limit on S3 PUT request per second rate before throttling. Zero means unlimited.", 0) \
-    M(UInt64, s3_max_put_burst, 0, "Max number of requests that can be issued simultaneously before hitting request per second limit. By default (0) equals to `s3_max_put_rps`", 0) \
-    M(UInt64, s3_list_object_keys_size, S3::DEFAULT_LIST_OBJECT_KEYS_SIZE, "Maximum number of files that could be returned in batch by ListObject request", 0) \
-    M(Bool, s3_use_adaptive_timeouts, S3::DEFAULT_USE_ADAPTIVE_TIMEOUTS, "When adaptive timeouts are enabled first two attempts are made with low receive and send timeout", 0) \
-    M(UInt64, azure_list_object_keys_size, 1000, "Maximum number of files that could be returned in batch by ListObject request", 0) \
-    M(Bool, s3_truncate_on_insert, false, "Enables or disables truncate before insert in s3 engine tables.", 0) \
-    M(Bool, azure_truncate_on_insert, false, "Enables or disables truncate before insert in azure engine tables.", 0) \
-    M(Bool, s3_create_new_file_on_insert, false, "Enables or disables creating a new file on each insert in s3 engine tables", 0) \
-    M(Bool, s3_skip_empty_files, false, "Allow to skip empty files in s3 table engine", 0) \
-    M(Bool, azure_create_new_file_on_insert, false, "Enables or disables creating a new file on each insert in azure engine tables", 0) \
-    M(Bool, s3_check_objects_after_upload, false, "Check each uploaded object to s3 with head request to be sure that upload was successful", 0) \
-    M(Bool, s3_allow_parallel_part_upload, true, "Use multiple threads for s3 multipart upload. It may lead to slightly higher memory usage", 0) \
-    M(Bool, azure_allow_parallel_part_upload, true, "Use multiple threads for azure multipart upload.", 0) \
-    M(Bool, s3_throw_on_zero_files_match, false, "Throw an error, when ListObjects request cannot match any files", 0) \
-    M(Bool, hdfs_throw_on_zero_files_match, false, "Throw an error, when ListObjects request cannot match any files", 0) \
-    M(Bool, azure_throw_on_zero_files_match, false, "Throw an error, when ListObjects request cannot match any files", 0) \
-    M(Bool, s3_ignore_file_doesnt_exist, false, "Return 0 rows when the requested files don't exist, instead of throwing an exception in S3 table engine", 0) \
-    M(Bool, hdfs_ignore_file_doesnt_exist, false, "Return 0 rows when the requested files don't exist, instead of throwing an exception in HDFS table engine", 0) \
-    M(Bool, azure_ignore_file_doesnt_exist, false, "Return 0 rows when the requested files don't exist, instead of throwing an exception in AzureBlobStorage table engine", 0) \
-    M(UInt64, azure_sdk_max_retries, 10, "Maximum number of retries in azure sdk", 0) \
-    M(UInt64, azure_sdk_retry_initial_backoff_ms, 10, "Minimal backoff between retries in azure sdk", 0) \
-    M(UInt64, azure_sdk_retry_max_backoff_ms, 1000, "Maximal backoff between retries in azure sdk", 0) \
-    M(Bool, s3_validate_request_settings, true, "Validate S3 request settings", 0) \
-    M(Bool, s3_disable_checksum, S3::DEFAULT_DISABLE_CHECKSUM, "Do not calculate a checksum when sending a file to S3. This speeds up writes by avoiding excessive processing passes on a file. It is mostly safe as the data of MergeTree tables is checksummed by ClickHouse anyway, and when S3 is accessed with HTTPS, the TLS layer already provides integrity while transferring through the network. While additional checksums on S3 give defense in depth.", 0) \
-    M(UInt64, s3_retry_attempts, S3::DEFAULT_RETRY_ATTEMPTS, "Setting for Aws::Client::RetryStrategy, Aws::Client does retries itself, 0 means no retries", 0) \
-    M(UInt64, s3_request_timeout_ms, S3::DEFAULT_REQUEST_TIMEOUT_MS, "Idleness timeout for sending and receiving data to/from S3. Fail if a single TCP read or write call blocks for this long.", 0) \
-    M(UInt64, s3_connect_timeout_ms, S3::DEFAULT_CONNECT_TIMEOUT_MS, "Connection timeout for host from s3 disks.", 0) \
-    M(Bool, enable_s3_requests_logging, false, "Enable very explicit logging of S3 requests. Makes sense for debug only.", 0) \
-    M(String, s3queue_default_zookeeper_path, "/clickhouse/s3queue/", "Default zookeeper path prefix for S3Queue engine", 0) \
-    M(Bool, s3queue_enable_logging_to_s3queue_log, false, "Enable writing to system.s3queue_log. The value can be overwritten per table with table settings", 0) \
-    M(UInt64, hdfs_replication, 0, "The actual number of replications can be specified when the hdfs file is created.", 0) \
-    M(Bool, hdfs_truncate_on_insert, false, "Enables or disables truncate before insert in s3 engine tables", 0) \
-    M(Bool, hdfs_create_new_file_on_insert, false, "Enables or disables creating a new file on each insert in hdfs engine tables", 0) \
-    M(Bool, hdfs_skip_empty_files, false, "Allow to skip empty files in hdfs table engine", 0) \
-    M(Bool, azure_skip_empty_files, false, "Allow to skip empty files in azure table engine", 0) \
-    M(UInt64, hsts_max_age, 0, "Expired time for HSTS. 0 means disable HSTS.", 0) \
-    M(Bool, extremes, false, "Calculate minimums and maximums of the result columns. They can be output in JSON-formats.", IMPORTANT) \
-    M(Bool, use_uncompressed_cache, false, "Whether to use the cache of uncompressed blocks.", 0) \
-    M(Bool, replace_running_query, false, "Whether the running request should be canceled with the same id as the new one.", 0) \
-    M(UInt64, max_remote_read_network_bandwidth, 0, "The maximum speed of data exchange over the network in bytes per second for read.", 0) \
-    M(UInt64, max_remote_write_network_bandwidth, 0, "The maximum speed of data exchange over the network in bytes per second for write.", 0) \
-    M(UInt64, max_local_read_bandwidth, 0, "The maximum speed of local reads in bytes per second.", 0) \
-    M(UInt64, max_local_write_bandwidth, 0, "The maximum speed of local writes in bytes per second.", 0) \
-    M(Bool, stream_like_engine_allow_direct_select, false, "Allow direct SELECT query for Kafka, RabbitMQ, FileLog, Redis Streams, and NATS engines. In case there are attached materialized views, SELECT query is not allowed even if this setting is enabled.", 0) \
-    M(String, stream_like_engine_insert_queue, "", "When stream-like engine reads from multiple queues, the user will need to select one queue to insert into when writing. Used by Redis Streams and NATS.", 0) \
-    M(Bool, dictionary_validate_primary_key_type, false, "Validate primary key type for dictionaries. By default id type for simple layouts will be implicitly converted to UInt64.", 0) \
-    M(Bool, distributed_insert_skip_read_only_replicas, false, "If true, INSERT into Distributed will skip read-only replicas.", 0) \
-    M(Bool, distributed_foreground_insert, false, "If the setting is enabled, insert query into distributed waits until data are sent to all nodes in a cluster. \n\nEnables or disables synchronous data insertion into a `Distributed` table.\n\nBy default, when inserting data into a Distributed table, the ClickHouse server sends data to cluster nodes in the background. When `distributed_foreground_insert` = 1, the data is processed synchronously, and the `INSERT` operation succeeds only after all the data is saved on all shards (at least one replica for each shard if `internal_replication` is true).", 0) ALIAS(insert_distributed_sync) \
-    M(UInt64, distributed_background_insert_timeout, 0, "Timeout for insert query into distributed. Setting is used only with insert_distributed_sync enabled. Zero value means no timeout.", 0) ALIAS(insert_distributed_timeout) \
-    M(Milliseconds, distributed_background_insert_sleep_time_ms, 100, "Sleep time for background INSERTs into Distributed, in case of any errors delay grows exponentially.", 0) ALIAS(distributed_directory_monitor_sleep_time_ms) \
-    M(Milliseconds, distributed_background_insert_max_sleep_time_ms, 30000, "Maximum sleep time for background INSERTs into Distributed, it limits exponential growth too.", 0) ALIAS(distributed_directory_monitor_max_sleep_time_ms) \
-    \
-    M(Bool, distributed_background_insert_batch, false, "Should background INSERTs into Distributed be batched into bigger blocks.", 0) ALIAS(distributed_directory_monitor_batch_inserts) \
-    M(Bool, distributed_background_insert_split_batch_on_failure, false, "Should batches of the background INSERT into Distributed be split into smaller batches in case of failures.", 0) ALIAS(distributed_directory_monitor_split_batch_on_failure) \
-    \
-    M(Bool, optimize_move_to_prewhere, true, "Allows disabling WHERE to PREWHERE optimization in SELECT queries from MergeTree.", 0) \
-    M(Bool, optimize_move_to_prewhere_if_final, false, "If the query has `FINAL`, the optimization `move_to_prewhere` is not always correct and it is enabled only if both settings `optimize_move_to_prewhere` and `optimize_move_to_prewhere_if_final` are turned on", 0) \
-    M(Bool, move_all_conditions_to_prewhere, true, "Move all viable conditions from WHERE to PREWHERE", 0) \
-    M(Bool, enable_multiple_prewhere_read_steps, true, "Move more conditions from WHERE to PREWHERE and do reads from disk and filtering in multiple steps if there are multiple conditions combined with AND", 0) \
-    M(Bool, move_primary_key_columns_to_end_of_prewhere, true, "Move PREWHERE conditions containing primary key columns to the end of AND chain. It is likely that these conditions are taken into account during primary key analysis and thus will not contribute a lot to PREWHERE filtering.", 0) \
-    \
-    M(UInt64, alter_sync, 1, "Wait for actions to manipulate the partitions. 0 - do not wait, 1 - wait for execution only of itself, 2 - wait for everyone.", 0) ALIAS(replication_alter_partitions_sync) \
-    M(Int64, replication_wait_for_inactive_replica_timeout, 120, "Wait for inactive replica to execute ALTER/OPTIMIZE. Time in seconds, 0 - do not wait, negative - wait for unlimited time.", 0) \
-    M(Bool, alter_move_to_space_execute_async, false, "Execute ALTER TABLE MOVE ... TO [DISK|VOLUME] asynchronously", 0) \
-    \
-    M(LoadBalancing, load_balancing, LoadBalancing::RANDOM, "Which replicas (among healthy replicas) to preferably send a query to (on the first attempt) for distributed processing.", 0) \
-    M(UInt64, load_balancing_first_offset, 0, "Which replica to preferably send a query when FIRST_OR_RANDOM load balancing strategy is used.", 0) \
-    \
-    M(TotalsMode, totals_mode, TotalsMode::AFTER_HAVING_EXCLUSIVE, "How to calculate TOTALS when HAVING is present, as well as when max_rows_to_group_by and group_by_overflow_mode = ‘any’ are present.", IMPORTANT) \
-    M(Float, totals_auto_threshold, 0.5, "The threshold for totals_mode = 'auto'.", 0) \
-    \
-    M(Bool, allow_suspicious_low_cardinality_types, false, "In CREATE TABLE statement allows specifying LowCardinality modifier for types of small fixed size (8 or less). Enabling this may increase merge times and memory consumption.", 0) \
-    M(Bool, allow_suspicious_fixed_string_types, false, "In CREATE TABLE statement allows creating columns of type FixedString(n) with n > 256. FixedString with length >= 256 is suspicious and most likely indicates a misuse", 0) \
-    M(Bool, allow_suspicious_indices, false, "Reject primary/secondary indexes and sorting keys with identical expressions", 0) \
-    M(Bool, allow_suspicious_ttl_expressions, false, "Reject TTL expressions that don't depend on any of table's columns. It indicates a user error most of the time.", 0) \
-    M(Bool, allow_suspicious_variant_types, false, "In CREATE TABLE statement allows specifying Variant type with similar variant types (for example, with different numeric or date types). Enabling this setting may introduce some ambiguity when working with values with similar types.", 0) \
-    M(Bool, allow_suspicious_primary_key, false, "Forbid suspicious PRIMARY KEY/ORDER BY for MergeTree (i.e. SimpleAggregateFunction)", 0) \
-    M(Bool, allow_suspicious_types_in_group_by, false, "Allow suspicious types like Variant/Dynamic in GROUP BY clause", 0) \
-    M(Bool, allow_suspicious_types_in_order_by, false, "Allow suspicious types like Variant/Dynamic in ORDER BY clause", 0) \
-    M(Bool, compile_expressions, false, "Compile some scalar functions and operators to native code. Due to a bug in the LLVM compiler infrastructure, on AArch64 machines, it is known to lead to a nullptr dereference and, consequently, server crash. Do not enable this setting.", 0) \
-    M(UInt64, min_count_to_compile_expression, 3, "The number of identical expressions before they are JIT-compiled", 0) \
-    M(Bool, compile_aggregate_expressions, true, "Compile aggregate functions to native code.", 0) \
-    M(UInt64, min_count_to_compile_aggregate_expression, 3, "The number of identical aggregate expressions before they are JIT-compiled", 0) \
-    M(Bool, compile_sort_description, true, "Compile sort description to native code.", 0) \
-    M(UInt64, min_count_to_compile_sort_description, 3, "The number of identical sort descriptions before they are JIT-compiled", 0) \
-    M(UInt64, group_by_two_level_threshold, 100000, "From what number of keys, a two-level aggregation starts. 0 - the threshold is not set.", 0) \
-    M(UInt64, group_by_two_level_threshold_bytes, 50000000, "From what size of the aggregation state in bytes, a two-level aggregation begins to be used. 0 - the threshold is not set. Two-level aggregation is used when at least one of the thresholds is triggered.", 0) \
-    M(Bool, distributed_aggregation_memory_efficient, true, "Is the memory-saving mode of distributed aggregation enabled.", 0) \
-    M(UInt64, aggregation_memory_efficient_merge_threads, 0, "Number of threads to use for merge intermediate aggregation results in memory efficient mode. When bigger, then more memory is consumed. 0 means - same as 'max_threads'.", 0) \
-    M(Bool, enable_memory_bound_merging_of_aggregation_results, true, "Enable memory bound merging strategy for aggregation.", 0) \
-    M(Bool, enable_positional_arguments, true, "Enable positional arguments in ORDER BY, GROUP BY and LIMIT BY", 0) \
-    M(Bool, enable_extended_results_for_datetime_functions, false, "Enable date functions like toLastDayOfMonth return Date32 results (instead of Date results) for Date32/DateTime64 arguments.", 0) \
-    M(Bool, allow_nonconst_timezone_arguments, false, "Allow non-const timezone arguments in certain time-related functions like toTimeZone(), fromUnixTimestamp*(), snowflakeToDateTime*()", 0) \
-    M(Bool, function_locate_has_mysql_compatible_argument_order, true, "Function locate() has arguments (needle, haystack[, start_pos]) like in MySQL instead of (haystack, needle[, start_pos]) like function position()", 0) \
-    \
-    M(Bool, group_by_use_nulls, false, "Treat columns mentioned in ROLLUP, CUBE or GROUPING SETS as Nullable", 0) \
-    \
-    M(Bool, skip_unavailable_shards, false, "If true, ClickHouse silently skips unavailable shards. Shard is marked as unavailable when: 1) The shard cannot be reached due to a connection failure. 2) Shard is unresolvable through DNS. 3) Table does not exist on the shard.", 0) \
-    \
-    M(UInt64, parallel_distributed_insert_select, 0, "Process distributed INSERT SELECT query in the same cluster on local tables on every shard; if set to 1 - SELECT is executed on each shard; if set to 2 - SELECT and INSERT are executed on each shard", 0) \
-    M(UInt64, distributed_group_by_no_merge, 0, "If 1, Do not merge aggregation states from different servers for distributed queries (shards will process query up to the Complete stage, initiator just proxies the data from the shards). If 2 the initiator will apply ORDER BY and LIMIT stages (it is not in case when shard process query up to the Complete stage)", 0) \
-    M(UInt64, distributed_push_down_limit, 1, "If 1, LIMIT will be applied on each shard separately. Usually you don't need to use it, since this will be done automatically if it is possible, i.e. for simple query SELECT FROM LIMIT.", 0) \
-    M(Bool, optimize_distributed_group_by_sharding_key, true, "Optimize GROUP BY sharding_key queries (by avoiding costly aggregation on the initiator server).", 0) \
-    M(UInt64, optimize_skip_unused_shards_limit, 1000, "Limit for number of sharding key values, turns off optimize_skip_unused_shards if the limit is reached", 0) \
-    M(Bool, optimize_skip_unused_shards, false, "Assumes that data is distributed by sharding_key. Optimization to skip unused shards if SELECT query filters by sharding_key.", 0) \
-    M(Bool, optimize_skip_unused_shards_rewrite_in, true, "Rewrite IN in query for remote shards to exclude values that does not belong to the shard (requires optimize_skip_unused_shards)", 0) \
-    M(Bool, allow_nondeterministic_optimize_skip_unused_shards, false, "Allow non-deterministic functions (includes dictGet) in sharding_key for optimize_skip_unused_shards", 0) \
-    M(UInt64, force_optimize_skip_unused_shards, 0, "Throw an exception if unused shards cannot be skipped (1 - throw only if the table has the sharding key, 2 - always throw.", 0) \
-    M(UInt64, optimize_skip_unused_shards_nesting, 0, "Same as optimize_skip_unused_shards, but accept nesting level until which it will work.", 0) \
-    M(UInt64, force_optimize_skip_unused_shards_nesting, 0, "Same as force_optimize_skip_unused_shards, but accept nesting level until which it will work.", 0) \
-    \
-    M(Bool, input_format_parallel_parsing, true, "Enable parallel parsing for some data formats.", 0) \
-    M(UInt64, min_chunk_bytes_for_parallel_parsing, (10 * 1024 * 1024), "The minimum chunk size in bytes, which each thread will parse in parallel.", 0) \
-    M(Bool, output_format_parallel_formatting, true, "Enable parallel formatting for some data formats.", 0) \
-    M(UInt64, output_format_compression_level, 3, "Default compression level if query output is compressed. The setting is applied when `SELECT` query has `INTO OUTFILE` or when inserting to table function `file`, `url`, `hdfs`, `s3`, and `azureBlobStorage`.", 0) \
-    M(UInt64, output_format_compression_zstd_window_log, 0, "Can be used when the output compression method is `zstd`. If greater than `0`, this setting explicitly sets compression window size (power of `2`) and enables a long-range mode for zstd compression.", 0) \
-    M(Bool, enable_parsing_to_custom_serialization, true, "If true then data can be parsed directly to columns with custom serialization (e.g. Sparse) according to hints for serialization got from the table.", 0) \
-    \
-    M(UInt64, merge_tree_min_rows_for_concurrent_read, (20 * 8192), "If at least as many lines are read from one file, the reading can be parallelized.", 0) \
-    M(UInt64, merge_tree_min_bytes_for_concurrent_read, (24 * 10 * 1024 * 1024), "If at least as many bytes are read from one file, the reading can be parallelized.", 0) \
-    M(UInt64, merge_tree_min_rows_for_seek, 0, "You can skip reading more than that number of rows at the price of one seek per file.", 0) \
-    M(UInt64, merge_tree_min_bytes_for_seek, 0, "You can skip reading more than that number of bytes at the price of one seek per file.", 0) \
-    M(UInt64, merge_tree_coarse_index_granularity, 8, "If the index segment can contain the required keys, divide it into as many parts and recursively check them.", 0) \
-    M(UInt64, merge_tree_max_rows_to_use_cache, (128 * 8192), "The maximum number of rows per request, to use the cache of uncompressed data. If the request is large, the cache is not used. (For large queries not to flush out the cache.)", 0) \
-    M(UInt64, merge_tree_max_bytes_to_use_cache, (192 * 10 * 1024 * 1024), "The maximum number of bytes per request, to use the cache of uncompressed data. If the request is large, the cache is not used. (For large queries not to flush out the cache.)", 0) \
-    M(Bool, do_not_merge_across_partitions_select_final, false, "Merge parts only in one partition in select final", 0) \
-    M(Bool, split_parts_ranges_into_intersecting_and_non_intersecting_final, true, "Split parts ranges into intersecting and non intersecting during FINAL optimization", 0) \
-    M(Bool, split_intersecting_parts_ranges_into_layers_final, true, "Split intersecting parts ranges into layers during FINAL optimization", 0) \
-    \
-    M(UInt64, mysql_max_rows_to_insert, 65536, "The maximum number of rows in MySQL batch insertion of the MySQL storage engine", 0) \
-    M(Bool, mysql_map_string_to_text_in_show_columns, true, "If enabled, String type will be mapped to TEXT in SHOW [FULL] COLUMNS, BLOB otherwise. Has an effect only when the connection is made through the MySQL wire protocol.", 0) \
-    M(Bool, mysql_map_fixed_string_to_text_in_show_columns, true, "If enabled, FixedString type will be mapped to TEXT in SHOW [FULL] COLUMNS, BLOB otherwise. Has an effect only when the connection is made through the MySQL wire protocol.", 0) \
-    \
-    M(UInt64, optimize_min_equality_disjunction_chain_length, 3, "The minimum length of the expression `expr = x1 OR ... expr = xN` for optimization ", 0) \
-    M(UInt64, optimize_min_inequality_conjunction_chain_length, 3, "The minimum length of the expression `expr <> x1 AND ... expr <> xN` for optimization ", 0) \
-    \
-    M(UInt64, min_bytes_to_use_direct_io, 0, "The minimum number of bytes for reading the data with O_DIRECT option during SELECT queries execution. 0 - disabled.", 0) \
-    M(UInt64, min_bytes_to_use_mmap_io, 0, "The minimum number of bytes for reading the data with mmap option during SELECT queries execution. 0 - disabled.", 0) \
-    M(Bool, checksum_on_read, true, "Validate checksums on reading. It is enabled by default and should be always enabled in production. Please do not expect any benefits in disabling this setting. It may only be used for experiments and benchmarks. The setting is only applicable for tables of MergeTree family. Checksums are always validated for other table engines and when receiving data over the network.", 0) \
-    \
-    M(Bool, force_index_by_date, false, "Throw an exception if there is a partition key in a table, and it is not used.", 0) \
-    M(Bool, force_primary_key, false, "Throw an exception if there is primary key in a table, and it is not used.", 0) \
-    M(Bool, use_skip_indexes, true, "Use data skipping indexes during query execution.", 0) \
-    M(Bool, use_skip_indexes_if_final, false, "If query has FINAL, then skipping data based on indexes may produce incorrect result, hence disabled by default.", 0) \
-    M(Bool, materialize_skip_indexes_on_insert, true, "If true skip indexes are calculated on inserts, otherwise skip indexes will be calculated only during merges", 0) \
-    M(Bool, materialize_statistics_on_insert, true, "If true statistics are calculated on inserts, otherwise statistics will be calculated only during merges", 0) \
-    M(String, ignore_data_skipping_indices, "", "Comma separated list of strings or literals with the name of the data skipping indices that should be excluded during query execution.", 0) \
-    \
-    M(String, force_data_skipping_indices, "", "Comma separated list of strings or literals with the name of the data skipping indices that should be used during query execution, otherwise an exception will be thrown.", 0) \
-    \
-    M(Float, max_streams_to_max_threads_ratio, 1, "Allows you to use more sources than the number of threads - to more evenly distribute work across threads. It is assumed that this is a temporary solution since it will be possible in the future to make the number of sources equal to the number of threads, but for each source to dynamically select available work for itself.", 0) \
-    M(Float, max_streams_multiplier_for_merge_tables, 5, "Ask more streams when reading from Merge table. Streams will be spread across tables that Merge table will use. This allows more even distribution of work across threads and is especially helpful when merged tables differ in size.", 0) \
-    \
-    M(String, network_compression_method, "LZ4", "Allows you to select the method of data compression when writing.", 0) \
-    \
-    M(Int64, network_zstd_compression_level, 1, "Allows you to select the level of ZSTD compression.", 0) \
-    \
-    M(Int64, zstd_window_log_max, 0, "Allows you to select the max window log of ZSTD (it will not be used for MergeTree family)", 0) \
-    \
-    M(UInt64, priority, 0, "Priority of the query. 1 - the highest, higher value - lower priority; 0 - do not use priorities.", 0) \
-    M(Int64, os_thread_priority, 0, "If non zero - set corresponding 'nice' value for query processing threads. Can be used to adjust query priority for OS scheduler.", 0) \
-    \
-    M(Bool, log_queries, true, "Log requests and write the log to the system table.", 0) \
-    M(Bool, log_formatted_queries, false, "Log formatted queries and write the log to the system table.", 0) \
-    M(LogQueriesType, log_queries_min_type, QueryLogElementType::QUERY_START, "Minimal type in query_log to log, possible values (from low to high): QUERY_START, QUERY_FINISH, EXCEPTION_BEFORE_START, EXCEPTION_WHILE_PROCESSING.", 0) \
-    M(Milliseconds, log_queries_min_query_duration_ms, 0, "Minimal time for the query to run, to get to the query_log/query_thread_log/query_views_log.", 0) \
-    M(UInt64, log_queries_cut_to_length, 100000, "If query length is greater than a specified threshold (in bytes), then cut query when writing to query log. Also limit the length of printed query in ordinary text log.", 0) \
-    M(Float, log_queries_probability, 1., "Log queries with the specified probability.", 0) \
-    \
-    M(Bool, log_processors_profiles, true, "Log Processors profile events.", 0) \
-    M(DistributedProductMode, distributed_product_mode, DistributedProductMode::DENY, "How are distributed subqueries performed inside IN or JOIN sections?", IMPORTANT) \
-    \
-    M(UInt64, max_concurrent_queries_for_all_users, 0, "The maximum number of concurrent requests for all users.", 0) \
-    M(UInt64, max_concurrent_queries_for_user, 0, "The maximum number of concurrent requests per user.", 0) \
-    \
-    M(Bool, insert_deduplicate, true, "For INSERT queries in the replicated table, specifies that deduplication of inserting blocks should be performed", 0) \
-    M(Bool, async_insert_deduplicate, false, "For async INSERT queries in the replicated table, specifies that deduplication of inserting blocks should be performed", 0) \
-    \
-    M(UInt64Auto, insert_quorum, 0, "For INSERT queries in the replicated table, wait writing for the specified number of replicas and linearize the addition of the data. 0 - disabled, 'auto' - use majority", 0) \
-    M(Milliseconds, insert_quorum_timeout, 600000, "If the quorum of replicas did not meet in a specified time (in milliseconds), an exception will be thrown and insertion is aborted.", 0) \
-    M(Bool, insert_quorum_parallel, true, "For quorum INSERT queries - enable to make parallel inserts without linearizability", 0) \
-    M(UInt64, select_sequential_consistency, 0, "For SELECT queries from the replicated table, throw an exception if the replica does not have a chunk written with the quorum; do not read the parts that have not yet been written with the quorum.", 0) \
-    M(UInt64, table_function_remote_max_addresses, 1000, "The maximum number of different shards and the maximum number of replicas of one shard in the `remote` function.", 0) \
-    M(Milliseconds, read_backoff_min_latency_ms, 1000, "Setting to reduce the number of threads in case of slow reads. Pay attention only to reads that took at least that much time.", 0) \
-    M(UInt64, read_backoff_max_throughput, 1048576, "Settings to reduce the number of threads in case of slow reads. Count events when the read bandwidth is less than that many bytes per second.", 0) \
-    M(Milliseconds, read_backoff_min_interval_between_events_ms, 1000, "Settings to reduce the number of threads in case of slow reads. Do not pay attention to the event, if the previous one has passed less than a certain amount of time.", 0) \
-    M(UInt64, read_backoff_min_events, 2, "Settings to reduce the number of threads in case of slow reads. The number of events after which the number of threads will be reduced.", 0) \
-=======
     M(Dialect, dialect, Dialect::clickhouse, R"(
 Which dialect will be used to parse query
 )", 0)\
@@ -1122,6 +860,12 @@
 )", 0) \
     M(Bool, allow_suspicious_primary_key, false, R"(
 Allow suspicious `PRIMARY KEY`/`ORDER BY` for MergeTree (i.e. SimpleAggregateFunction).
+)", 0) \
+    M(Bool, allow_suspicious_types_in_group_by, false, R"(
+Allows or restricts using [Variant](../../sql-reference/data-types/variant.md) and [Dynamic](../../sql-reference/data-types/dynamic.md) types in GROUP BY keys.
+)", 0) \
+    M(Bool, allow_suspicious_types_in_order_by, false, R"(
+Allows or restricts using [Variant](../../sql-reference/data-types/variant.md) and [Dynamic](../../sql-reference/data-types/dynamic.md) types in ORDER BY keys.
 )", 0) \
     M(Bool, compile_expressions, false, R"(
 Compile some scalar functions and operators to native code. Due to a bug in the LLVM compiler infrastructure, on AArch64 machines, it is known to lead to a nullptr dereference and, consequently, server crash. Do not enable this setting.
@@ -4349,7 +4093,6 @@
     M(Float, create_replicated_merge_tree_fault_injection_probability, 0.0f, R"(
 The probability of a fault injection during table creation after creating metadata in ZooKeeper
 )", 0) \
->>>>>>> e402f1ae
     \
     M(Bool, use_query_cache, false, R"(
 If turned on, `SELECT` queries may utilize the [query cache](../query-cache.md). Parameters [enable_reads_from_query_cache](#enable-reads-from-query-cache)
