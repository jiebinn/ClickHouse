--- conflicted
+++ resolved
@@ -6669,15 +6669,12 @@
 )", BETA) \
     DECLARE(Float, min_os_cpu_wait_time_ratio_to_throw, 0.0, "Min ratio between OS CPU wait (OSCPUWaitMicroseconds metric) and busy (OSCPUVirtualTimeMicroseconds metric) times to consider rejecting queries. Linear interpolation between min and max ratio is used to calculate the probability, the probability is 0 at this point.", 0) \
     DECLARE(Float, max_os_cpu_wait_time_ratio_to_throw, 0.0, "Max ratio between OS CPU wait (OSCPUWaitMicroseconds metric) and busy (OSCPUVirtualTimeMicroseconds metric) times to consider rejecting queries. Linear interpolation between min and max ratio is used to calculate the probability, the probability is 1 at this point.", 0) \
-<<<<<<< HEAD
     DECLARE(Bool, enable_producing_buckets_out_of_order_in_aggregation, true, R"(
 Allow memory-efficient aggregation (see `distributed_aggregation_memory_efficient`) to produce buckets out of order.
 It may improve performance when aggregation bucket sizes are skewed by letting a replica to send buckets with higher id-s to the initiator while it is still processing some heavy buckets with lower id-s.
 The downside is potentially higher memory usage.
 )", 0) \
-=======
     DECLARE(Bool, enable_parallel_blocks_marshalling, true, "Affects only distributed queries. If enabled, blocks will be (de)serialized and (de)compressed on pipeline threads (i.e. with higher parallelism that what we have by default) before/after sending to the initiator.", 0) \
->>>>>>> 3bc9ab16
     DECLARE(UInt64, min_outstreams_per_resize_after_split, 24, R"(
 Specifies the minimum number of output streams of a `Resize` or `StrictResize` processor after the split is performed during pipeline generation. If the resulting number of streams is less than this value, the split operation will not occur.
 
