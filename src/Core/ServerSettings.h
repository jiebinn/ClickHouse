--- conflicted
+++ resolved
@@ -175,11 +175,8 @@
     M(UInt64, memory_worker_period_ms, 0, "Tick period of background memory worker which corrects memory tracker memory usages and cleans up unused pages during higher memory usage. If set to 0, default value will be used depending on the memory usage source", 0) \
     M(Bool, disable_insertion_and_mutation, false, "Disable all insert/alter/delete queries. This setting will be enabled if someone needs read-only nodes to prevent insertion and mutation affect reading performance.", 0) \
     M(UInt64, keeper_multiread_batch_size, 10'000, "Maximum size of batch for MultiRead request to [Zoo]Keeper that support batching. If set to 0, batching is disabled. Available only in ClickHouse Cloud.", 0) \
-<<<<<<< HEAD
-    M(UInt64, max_vCPUs_num_to_use_hyper_threading, 64, "If the vCPUs of the system is larger than the threshold, then we should use physical cores to improve the performance. We have tuned the default value to get the best performance", 0)
-=======
+    M(UInt64, max_vCPUs_num_to_use_hyper_threading, 64, "If the vCPUs of the system is larger than the threshold, then we should use physical cores to improve the performance. We have tuned the default value to get the best performance", 0) \
     M(Bool, use_legacy_mongodb_integration, true, "Use the legacy MongoDB integration implementation. Note: it's highly recommended to set this option to false, since legacy implementation will be removed in the future. Please submit any issues you encounter with the new implementation.", 0) \
->>>>>>> 64b27827
 
 /// If you add a setting which can be updated at runtime, please update 'changeable_settings' map in StorageSystemServerSettings.cpp
 
