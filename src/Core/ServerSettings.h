#pragma once


#include <Core/BaseSettings.h>
#include <Core/Defines.h>
#include <Core/SettingsEnums.h>


namespace Poco::Util
{
class AbstractConfiguration;
}

namespace DB
{

// clang-format off
#define SERVER_SETTINGS(M, ALIAS) \
    M(Bool, show_addresses_in_stack_traces, true, "If it is set true will show addresses in stack traces", 0) \
    M(Bool, shutdown_wait_unfinished_queries, false, "If set true ClickHouse will wait for running queries finish before shutdown.", 0) \
    M(UInt64, shutdown_wait_unfinished, 5, "Delay in seconds to wait for unfinished queries", 0) \
    M(UInt64, max_thread_pool_size, 10000, "The maximum number of threads that could be allocated from the OS and used for query execution and background operations.", 0) \
    M(UInt64, max_thread_pool_free_size, 1000, "The maximum number of threads that will always stay in a global thread pool once allocated and remain idle in case of insufficient number of tasks.", 0) \
    M(UInt64, thread_pool_queue_size, 10000, "The maximum number of tasks that will be placed in a queue and wait for execution.", 0) \
    M(UInt64, max_io_thread_pool_size, 100, "The maximum number of threads that would be used for IO operations", 0) \
    M(UInt64, max_io_thread_pool_free_size, 0, "Max free size for IO thread pool.", 0) \
    M(UInt64, io_thread_pool_queue_size, 10000, "Queue size for IO thread pool.", 0) \
    M(UInt64, max_active_parts_loading_thread_pool_size, 64, "The number of threads to load active set of data parts (Active ones) at startup.", 0) \
    M(UInt64, max_outdated_parts_loading_thread_pool_size, 32, "The number of threads to load inactive set of data parts (Outdated ones) at startup.", 0) \
    M(UInt64, max_unexpected_parts_loading_thread_pool_size, 8, "The number of threads to load inactive set of data parts (Unexpected ones) at startup.", 0) \
    M(UInt64, max_parts_cleaning_thread_pool_size, 128, "The number of threads for concurrent removal of inactive data parts.", 0) \
    M(UInt64, max_mutations_bandwidth_for_server, 0, "The maximum read speed of all mutations on server in bytes per second. Zero means unlimited.", 0) \
    M(UInt64, max_merges_bandwidth_for_server, 0, "The maximum read speed of all merges on server in bytes per second. Zero means unlimited.", 0) \
    M(UInt64, max_replicated_fetches_network_bandwidth_for_server, 0, "The maximum speed of data exchange over the network in bytes per second for replicated fetches. Zero means unlimited.", 0) \
    M(UInt64, max_replicated_sends_network_bandwidth_for_server, 0, "The maximum speed of data exchange over the network in bytes per second for replicated sends. Zero means unlimited.", 0) \
    M(UInt64, max_remote_read_network_bandwidth_for_server, 0, "The maximum speed of data exchange over the network in bytes per second for read. Zero means unlimited.", 0) \
    M(UInt64, max_remote_write_network_bandwidth_for_server, 0, "The maximum speed of data exchange over the network in bytes per second for write. Zero means unlimited.", 0) \
    M(UInt64, max_local_read_bandwidth_for_server, 0, "The maximum speed of local reads in bytes per second. Zero means unlimited.", 0) \
    M(UInt64, max_local_write_bandwidth_for_server, 0, "The maximum speed of local writes in bytes per second. Zero means unlimited.", 0) \
    M(UInt64, max_backups_io_thread_pool_size, 1000, "The maximum number of threads that would be used for IO operations for BACKUP queries", 0) \
    M(UInt64, max_backups_io_thread_pool_free_size, 0, "Max free size for backups IO thread pool.", 0) \
    M(UInt64, backups_io_thread_pool_queue_size, 0, "Queue size for backups IO thread pool.", 0) \
    M(UInt64, backup_threads, 16, "The maximum number of threads to execute BACKUP requests.", 0) \
    M(UInt64, max_backup_bandwidth_for_server, 0, "The maximum read speed in bytes per second for all backups on server. Zero means unlimited.", 0) \
    M(UInt64, restore_threads, 16, "The maximum number of threads to execute RESTORE requests.", 0) \
    M(Bool, shutdown_wait_backups_and_restores, true, "If set to true ClickHouse will wait for running backups and restores to finish before shutdown.", 0) \
    M(Double, cannot_allocate_thread_fault_injection_probability, 0, "For testing purposes.", 0) \
    M(Int32, max_connections, 1024, "Max server connections.", 0) \
    M(UInt32, asynchronous_metrics_update_period_s, 1, "Period in seconds for updating asynchronous metrics.", 0) \
    M(UInt32, asynchronous_heavy_metrics_update_period_s, 120, "Period in seconds for updating heavy asynchronous metrics.", 0) \
    M(String, default_database, "default", "Default database name.", 0) \
    M(String, tmp_policy, "", "Policy for storage with temporary data.", 0) \
    M(UInt64, max_temporary_data_on_disk_size, 0, "The maximum amount of storage that could be used for external aggregation, joins or sorting., ", 0) \
    M(String, temporary_data_in_cache, "", "Cache disk name for temporary data.", 0) \
    M(UInt64, aggregate_function_group_array_max_element_size, 0xFFFFFF, "Max array element size in bytes for groupArray function. This limit is checked at serialization and help to avoid large state size.", 0) \
    M(GroupArrayActionWhenLimitReached, aggregate_function_group_array_action_when_limit_is_reached, GroupArrayActionWhenLimitReached::THROW, "Action to execute when max array element size is exceeded in groupArray: `throw` exception, or `discard` extra values", 0) \
    M(UInt64, max_server_memory_usage, 0, "Maximum total memory usage of the server in bytes. Zero means unlimited.", 0) \
    M(Double, max_server_memory_usage_to_ram_ratio, 0.9, "Same as max_server_memory_usage but in to RAM ratio. Allows to lower max memory on low-memory systems.", 0) \
    M(UInt64, merges_mutations_memory_usage_soft_limit, 0, "Maximum total memory usage for merges and mutations in bytes. Zero means unlimited.", 0) \
    M(Double, merges_mutations_memory_usage_to_ram_ratio, 0.5, "Same as merges_mutations_memory_usage_soft_limit but in to RAM ratio. Allows to lower memory limit on low-memory systems.", 0) \
    M(Bool, allow_use_jemalloc_memory, true, "Allows to use jemalloc memory.", 0) \
    M(UInt64, cgroups_memory_usage_observer_wait_time, 15, "Polling interval in seconds to read the current memory usage from cgroups. Zero means disabled.", 0) \
    M(Double, cgroup_memory_watcher_hard_limit_ratio, 0.95, "Hard memory limit ratio for cgroup memory usage observer", 0) \
    M(Double, cgroup_memory_watcher_soft_limit_ratio, 0.9, "Soft memory limit ratio limit for cgroup memory usage observer", 0) \
    M(UInt64, async_insert_threads, 16, "Maximum number of threads to actually parse and insert data in background. Zero means asynchronous mode is disabled", 0) \
    M(Bool, async_insert_queue_flush_on_shutdown, true, "If true queue of asynchronous inserts is flushed on graceful shutdown", 0) \
    M(Bool, ignore_empty_sql_security_in_create_view_query, true, "If true, ClickHouse doesn't write defaults for empty SQL security statement in CREATE VIEW queries. This setting is only necessary for the migration period and will become obsolete in 24.4", 0)  \
    \
    /* Database Catalog */ \
    M(UInt64, database_atomic_delay_before_drop_table_sec, 8 * 60, "The delay during which a dropped table can be restored using the UNDROP statement. If DROP TABLE ran with a SYNC modifier, the setting is ignored.", 0) \
    M(UInt64, database_catalog_unused_dir_hide_timeout_sec, 60 * 60, "Parameter of a task that cleans up garbage from store/ directory. If some subdirectory is not used by clickhouse-server and this directory was not modified for last database_catalog_unused_dir_hide_timeout_sec seconds, the task will 'hide' this directory by removing all access rights. It also works for directories that clickhouse-server does not expect to see inside store/. Zero means 'immediately'.", 0) \
    M(UInt64, database_catalog_unused_dir_rm_timeout_sec, 30 * 24 * 60 * 60, "Parameter of a task that cleans up garbage from store/ directory. If some subdirectory is not used by clickhouse-server and it was previously 'hidden' (see database_catalog_unused_dir_hide_timeout_sec) and this directory was not modified for last database_catalog_unused_dir_rm_timeout_sec seconds, the task will remove this directory. It also works for directories that clickhouse-server does not expect to see inside store/. Zero means 'never'.", 0) \
    M(UInt64, database_catalog_unused_dir_cleanup_period_sec, 24 * 60 * 60, "Parameter of a task that cleans up garbage from store/ directory. Sets scheduling period of the task. Zero means 'never'.", 0) \
    M(UInt64, database_catalog_drop_error_cooldown_sec, 5, "In case if drop table failed, ClickHouse will wait for this timeout before retrying the operation.", 0) \
    M(UInt64, database_catalog_drop_table_concurrency, 16, "The size of the threadpool used for dropping tables.", 0) \
    \
    \
    M(UInt64, max_concurrent_queries, 0, "Maximum number of concurrently executed queries. Zero means unlimited.", 0) \
    M(UInt64, max_concurrent_insert_queries, 0, "Maximum number of concurrently INSERT queries. Zero means unlimited.", 0) \
    M(UInt64, max_concurrent_select_queries, 0, "Maximum number of concurrently SELECT queries. Zero means unlimited.", 0) \
    M(UInt64, max_waiting_queries, 0, "Maximum number of concurrently waiting queries blocked due to `async_load_databases`. Note that waiting queries are not considered by `max_concurrent_*queries*` limits. Zero means unlimited.", 0) \
    \
    M(Double, cache_size_to_ram_max_ratio, 0.5, "Set cache size to RAM max ratio. Allows to lower cache size on low-memory systems.", 0) \
    M(String, uncompressed_cache_policy, DEFAULT_UNCOMPRESSED_CACHE_POLICY, "Uncompressed cache policy name.", 0) \
    M(UInt64, uncompressed_cache_size, DEFAULT_UNCOMPRESSED_CACHE_MAX_SIZE, "Size of cache for uncompressed blocks. Zero means disabled.", 0) \
    M(Double, uncompressed_cache_size_ratio, DEFAULT_UNCOMPRESSED_CACHE_SIZE_RATIO, "The size of the protected queue in the uncompressed cache relative to the cache's total size.", 0) \
    M(String, mark_cache_policy, DEFAULT_MARK_CACHE_POLICY, "Mark cache policy name.", 0) \
    M(UInt64, mark_cache_size, DEFAULT_MARK_CACHE_MAX_SIZE, "Size of cache for marks (index of MergeTree family of tables).", 0) \
    M(Double, mark_cache_size_ratio, DEFAULT_MARK_CACHE_SIZE_RATIO, "The size of the protected queue in the mark cache relative to the cache's total size.", 0) \
    M(String, index_uncompressed_cache_policy, DEFAULT_INDEX_UNCOMPRESSED_CACHE_POLICY, "Secondary index uncompressed cache policy name.", 0) \
    M(UInt64, index_uncompressed_cache_size, DEFAULT_INDEX_UNCOMPRESSED_CACHE_MAX_SIZE, "Size of cache for uncompressed blocks of secondary indices. Zero means disabled.", 0) \
    M(Double, index_uncompressed_cache_size_ratio, DEFAULT_INDEX_UNCOMPRESSED_CACHE_SIZE_RATIO, "The size of the protected queue in the secondary index uncompressed cache relative to the cache's total size.", 0) \
    M(String, index_mark_cache_policy, DEFAULT_INDEX_MARK_CACHE_POLICY, "Secondary index mark cache policy name.", 0) \
    M(UInt64, index_mark_cache_size, DEFAULT_INDEX_MARK_CACHE_MAX_SIZE, "Size of cache for secondary index marks. Zero means disabled.", 0) \
    M(Double, index_mark_cache_size_ratio, DEFAULT_INDEX_MARK_CACHE_SIZE_RATIO, "The size of the protected queue in the secondary index mark cache relative to the cache's total size.", 0) \
    M(UInt64, page_cache_chunk_size, 2 << 20, "Bytes per chunk in userspace page cache. Rounded up to a multiple of page size (typically 4 KiB) or huge page size (typically 2 MiB, only if page_cache_use_thp is enabled).", 0) \
    M(UInt64, page_cache_mmap_size, 1 << 30, "Bytes per memory mapping in userspace page cache. Not important.", 0) \
    M(UInt64, page_cache_size, 0, "Amount of virtual memory to map for userspace page cache. If page_cache_use_madv_free is enabled, it's recommended to set this higher than the machine's RAM size. Use 0 to disable userspace page cache.", 0) \
    M(Bool, page_cache_use_madv_free, DBMS_DEFAULT_PAGE_CACHE_USE_MADV_FREE, "If true, the userspace page cache will allow the OS to automatically reclaim memory from the cache on memory pressure (using MADV_FREE).", 0) \
    M(Bool, page_cache_use_transparent_huge_pages, true, "Userspace will attempt to use transparent huge pages on Linux. This is best-effort.", 0) \
    M(UInt64, mmap_cache_size, DEFAULT_MMAP_CACHE_MAX_SIZE, "A cache for mmapped files.", 0) \
    M(UInt64, compiled_expression_cache_size, DEFAULT_COMPILED_EXPRESSION_CACHE_MAX_SIZE, "Byte size of compiled expressions cache.", 0) \
    M(UInt64, compiled_expression_cache_elements_size, DEFAULT_COMPILED_EXPRESSION_CACHE_MAX_ENTRIES, "Maximum entries in compiled expressions cache.", 0) \
    \
    M(Bool,   disable_internal_dns_cache, false, "Disable internal DNS caching at all.", 0) \
    M(UInt64, dns_cache_max_entries, 10000, "Internal DNS cache max entries.", 0) \
    M(Int32,  dns_cache_update_period, 15, "Internal DNS cache update period in seconds.", 0) \
    M(UInt32, dns_max_consecutive_failures, 10, "Max DNS resolve failures of a hostname before dropping the hostname from ClickHouse DNS cache.", 0) \
    \
    M(UInt64, max_table_size_to_drop, 50000000000lu, "If size of a table is greater than this value (in bytes) than table could not be dropped with any DROP query.", 0) \
    M(UInt64, max_partition_size_to_drop, 50000000000lu, "Same as max_table_size_to_drop, but for the partitions.", 0) \
    M(UInt64, max_table_num_to_warn, 5000lu, "If the number of tables is greater than this value, the server will create a warning that will displayed to user.", 0) \
    M(UInt64, max_view_num_to_warn, 10000lu, "If the number of views is greater than this value, the server will create a warning that will displayed to user.", 0) \
    M(UInt64, max_dictionary_num_to_warn, 1000lu, "If the number of dictionaries is greater than this value, the server will create a warning that will displayed to user.", 0) \
    M(UInt64, max_database_num_to_warn, 1000lu, "If the number of databases is greater than this value, the server will create a warning that will displayed to user.", 0) \
    M(UInt64, max_part_num_to_warn, 100000lu, "If the number of parts is greater than this value, the server will create a warning that will displayed to user.", 0) \
    M(UInt64, max_table_num_to_throw, 0lu, "If number of tables is greater than this value, server will throw an exception. 0 means no limitation. View, remote tables, dictionary, system tables are not counted. Only count table in Atomic/Ordinary/Replicated/Lazy database engine.", 0) \
    M(UInt64, max_database_num_to_throw, 0lu, "If number of databases is greater than this value, server will throw an exception. 0 means no limitation.", 0) \
    M(UInt64, concurrent_threads_soft_limit_num, 0, "Sets how many concurrent thread can be allocated before applying CPU pressure. Zero means unlimited.", 0) \
    M(UInt64, concurrent_threads_soft_limit_ratio_to_cores, 0, "Same as concurrent_threads_soft_limit_num, but with ratio to cores.", 0) \
    \
    M(UInt64, background_pool_size, 16, "The maximum number of threads what will be used for merging or mutating data parts for *MergeTree-engine tables in a background.", 0) \
    M(Float, background_merges_mutations_concurrency_ratio, 2, "The number of part mutation tasks that can be executed concurrently by each thread in background pool.", 0) \
    M(String, background_merges_mutations_scheduling_policy, "round_robin", "The policy on how to perform a scheduling for background merges and mutations. Possible values are: `round_robin` and `shortest_task_first`. ", 0) \
    M(UInt64, background_move_pool_size, 8, "The maximum number of threads that will be used for moving data parts to another disk or volume for *MergeTree-engine tables in a background.", 0) \
    M(UInt64, background_fetches_pool_size, 16, "The maximum number of threads that will be used for fetching data parts from another replica for *MergeTree-engine tables in a background.", 0) \
    M(UInt64, background_common_pool_size, 8, "The maximum number of threads that will be used for performing a variety of operations (mostly garbage collection) for *MergeTree-engine tables in a background.", 0) \
    M(UInt64, background_buffer_flush_schedule_pool_size, 16, "The maximum number of threads that will be used for performing flush operations for Buffer-engine tables in a background.", 0) \
    M(UInt64, background_schedule_pool_size, 512, "The maximum number of threads that will be used for constantly executing some lightweight periodic operations.", 0) \
    M(UInt64, background_message_broker_schedule_pool_size, 16, "The maximum number of threads that will be used for executing background operations for message streaming.", 0) \
    M(UInt64, background_distributed_schedule_pool_size, 16, "The maximum number of threads that will be used for executing distributed sends.", 0) \
    M(UInt64, tables_loader_foreground_pool_size, 0, "The maximum number of threads that will be used for foreground (that is being waited for by a query) loading of tables. Also used for synchronous loading of tables before the server start. Zero means use all CPUs.", 0) \
    M(UInt64, tables_loader_background_pool_size, 0, "The maximum number of threads that will be used for background async loading of tables. Zero means use all CPUs.", 0) \
    M(Bool, async_load_databases, false, "Enable asynchronous loading of databases and tables to speedup server startup. Queries to not yet loaded entity will be blocked until load is finished.", 0) \
    M(Bool, display_secrets_in_show_and_select, false, "Allow showing secrets in SHOW and SELECT queries via a format setting and a grant", 0) \
    M(Seconds, keep_alive_timeout, DEFAULT_HTTP_KEEP_ALIVE_TIMEOUT, "The number of seconds that ClickHouse waits for incoming requests before closing the connection.", 0) \
    M(Seconds, replicated_fetches_http_connection_timeout, 0, "HTTP connection timeout for part fetch requests. Inherited from default profile `http_connection_timeout` if not set explicitly.", 0) \
    M(Seconds, replicated_fetches_http_send_timeout, 0, "HTTP send timeout for part fetch requests. Inherited from default profile `http_send_timeout` if not set explicitly.", 0) \
    M(Seconds, replicated_fetches_http_receive_timeout, 0, "HTTP receive timeout for fetch part requests. Inherited from default profile `http_receive_timeout` if not set explicitly.", 0) \
    M(UInt64, total_memory_profiler_step, 0, "Whenever server memory usage becomes larger than every next step in number of bytes the memory profiler will collect the allocating stack trace. Zero means disabled memory profiler. Values lower than a few megabytes will slow down server.", 0) \
    M(Double, total_memory_tracker_sample_probability, 0, "Collect random allocations and deallocations and write them into system.trace_log with 'MemorySample' trace_type. The probability is for every alloc/free regardless to the size of the allocation (can be changed with `memory_profiler_sample_min_allocation_size` and `memory_profiler_sample_max_allocation_size`). Note that sampling happens only when the amount of untracked memory exceeds 'max_untracked_memory'. You may want to set 'max_untracked_memory' to 0 for extra fine grained sampling.", 0) \
    M(UInt64, total_memory_profiler_sample_min_allocation_size, 0, "Collect random allocations of size greater or equal than specified value with probability equal to `total_memory_profiler_sample_probability`. 0 means disabled. You may want to set 'max_untracked_memory' to 0 to make this threshold to work as expected.", 0) \
    M(UInt64, total_memory_profiler_sample_max_allocation_size, 0, "Collect random allocations of size less or equal than specified value with probability equal to `total_memory_profiler_sample_probability`. 0 means disabled. You may want to set 'max_untracked_memory' to 0 to make this threshold to work as expected.", 0) \
    M(Bool, validate_tcp_client_information, false, "Validate client_information in the query packet over the native TCP protocol.", 0) \
    M(Bool, storage_metadata_write_full_object_key, false, "Write disk metadata files with VERSION_FULL_OBJECT_KEY format", 0) \
    M(UInt64, max_materialized_views_count_for_table, 0, "A limit on the number of materialized views attached to a table.", 0) \
    M(UInt32, max_database_replicated_create_table_thread_pool_size, 1, "The number of threads to create tables during replica recovery in DatabaseReplicated. Zero means number of threads equal number of cores.", 0) \
    M(Bool, format_alter_operations_with_parentheses, false, "If enabled, each operation in alter queries will be surrounded with parentheses in formatted queries to make them less ambiguous.", 0) \
    M(String, default_replica_path, "/clickhouse/tables/{uuid}/{shard}", "The path to the table in ZooKeeper", 0) \
    M(String, default_replica_name, "{replica}", "The replica name in ZooKeeper", 0) \
    M(UInt64, disk_connections_soft_limit, 5000, "Connections above this limit have significantly shorter time to live. The limit applies to the disks connections.", 0) \
    M(UInt64, disk_connections_warn_limit, 10000, "Warning massages are written to the logs if number of in-use connections are higher than this limit. The limit applies to the disks connections.", 0) \
    M(UInt64, disk_connections_store_limit, 30000, "Connections above this limit reset after use. Set to 0 to turn connection cache off. The limit applies to the disks connections.", 0) \
    M(UInt64, storage_connections_soft_limit, 100, "Connections above this limit have significantly shorter time to live. The limit applies to the storages connections.", 0) \
    M(UInt64, storage_connections_warn_limit, 1000, "Warning massages are written to the logs if number of in-use connections are higher than this limit. The limit applies to the storages connections.", 0) \
    M(UInt64, storage_connections_store_limit, 5000, "Connections above this limit reset after use. Set to 0 to turn connection cache off. The limit applies to the storages connections.", 0) \
    M(UInt64, http_connections_soft_limit, 100, "Connections above this limit have significantly shorter time to live. The limit applies to the http connections which do not belong to any disk or storage.", 0) \
    M(UInt64, http_connections_warn_limit, 1000, "Warning massages are written to the logs if number of in-use connections are higher than this limit. The limit applies to the http connections which do not belong to any disk or storage.", 0) \
    M(UInt64, http_connections_store_limit, 5000, "Connections above this limit reset after use. Set to 0 to turn connection cache off. The limit applies to the http connections which do not belong to any disk or storage.", 0) \
    M(UInt64, global_profiler_real_time_period_ns, 0, "Period for real clock timer of global profiler (in nanoseconds). Set 0 value to turn off the real clock global profiler. Recommended value is at least 10000000 (100 times a second) for single queries or 1000000000 (once a second) for cluster-wide profiling.", 0) \
    M(UInt64, global_profiler_cpu_time_period_ns, 0, "Period for CPU clock timer of global profiler (in nanoseconds). Set 0 value to turn off the CPU clock global profiler. Recommended value is at least 10000000 (100 times a second) for single queries or 1000000000 (once a second) for cluster-wide profiling.", 0) \
    M(Bool, enable_azure_sdk_logging, false, "Enables logging from Azure sdk", 0) \
    M(UInt64, max_entries_for_hash_table_stats, 10'000, "How many entries hash table statistics collected during aggregation is allowed to have", 0) \
    M(String, merge_workload, "default", "Name of workload to be used to access resources for all merges (may be overridden by a merge tree setting)", 0) \
    M(String, mutation_workload, "default", "Name of workload to be used to access resources for all mutations (may be overridden by a merge tree setting)", 0) \
    M(Bool, prepare_system_log_tables_on_startup, false, "If true, ClickHouse creates all configured `system.*_log` tables before the startup. It can be helpful if some startup scripts depend on these tables.", 0) \
    M(Double, gwp_asan_force_sample_probability, 0.0003, "Probability that an allocation from specific places will be sampled by GWP Asan (i.e. PODArray allocations)", 0) \
    M(UInt64, config_reload_interval_ms, 2000, "How often clickhouse will reload config and check for new changes", 0) \
<<<<<<< HEAD
    M(UInt64, memory_worker_period_ms, 0, "Tick period of background memory worker which corrects memory tracker memory usages and cleans up unused pages during higher memory usage. If set to 0, default value will be used depending on the memory usage source", 0) \
=======
    M(Bool, disable_insertion_and_mutation, false, "Disable all insert/alter/delete queries. This setting will be enabled if someone needs read-only nodes to prevent insertion and mutation affect reading performance.", 0)
>>>>>>> f14112fb

/// If you add a setting which can be updated at runtime, please update 'changeable_settings' map in StorageSystemServerSettings.cpp

DECLARE_SETTINGS_TRAITS(ServerSettingsTraits, SERVER_SETTINGS)

struct ServerSettings : public BaseSettings<ServerSettingsTraits>
{
    void loadSettingsFromConfig(const Poco::Util::AbstractConfiguration & config);
};

}<|MERGE_RESOLUTION|>--- conflicted
+++ resolved
@@ -166,11 +166,8 @@
     M(Bool, prepare_system_log_tables_on_startup, false, "If true, ClickHouse creates all configured `system.*_log` tables before the startup. It can be helpful if some startup scripts depend on these tables.", 0) \
     M(Double, gwp_asan_force_sample_probability, 0.0003, "Probability that an allocation from specific places will be sampled by GWP Asan (i.e. PODArray allocations)", 0) \
     M(UInt64, config_reload_interval_ms, 2000, "How often clickhouse will reload config and check for new changes", 0) \
-<<<<<<< HEAD
     M(UInt64, memory_worker_period_ms, 0, "Tick period of background memory worker which corrects memory tracker memory usages and cleans up unused pages during higher memory usage. If set to 0, default value will be used depending on the memory usage source", 0) \
-=======
     M(Bool, disable_insertion_and_mutation, false, "Disable all insert/alter/delete queries. This setting will be enabled if someone needs read-only nodes to prevent insertion and mutation affect reading performance.", 0)
->>>>>>> f14112fb
 
 /// If you add a setting which can be updated at runtime, please update 'changeable_settings' map in StorageSystemServerSettings.cpp
 
