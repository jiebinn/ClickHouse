--- conflicted
+++ resolved
@@ -422,7 +422,6 @@
 
 DECLARE_SETTING_ENUM(GeoToH3ArgumentOrder)
 
-<<<<<<< HEAD
 enum class MergeTreeObjectSerializationVersion : uint8_t
 {
     V1,
@@ -450,7 +449,6 @@
 
 DECLARE_SETTING_ENUM(MergeTreeDynamicSerializationVersion)
 
-=======
 enum class SearchOrphanedPartsDisks : uint8_t
 {
     NONE,
@@ -459,5 +457,5 @@
 };
 
 DECLARE_SETTING_ENUM(SearchOrphanedPartsDisks)
->>>>>>> 101bd4c3
+
 }