--- conflicted
+++ resolved
@@ -123,30 +123,12 @@
     OutputPorts outputs;
 
 public:
-    IProcessor()
-    {
-        setProcessorIndex();
-    }
-
-    IProcessor(InputPorts inputs_, OutputPorts outputs_)
-        : inputs(std::move(inputs_)), outputs(std::move(outputs_))
-    {
-        for (auto & port : inputs)
-            port.processor = this;
-        for (auto & port : outputs)
-            port.processor = this;
-        setProcessorIndex();
-    }
-
-    void setProcessorIndex()
-    {
-        if (CurrentThread::isInitialized()) [[likely]]
-        {
-            processor_index = CurrentThread::get().incrProcessorIndex();
-        }
-    }
+    IProcessor();
+
+    IProcessor(InputPorts inputs_, OutputPorts outputs_);
 
     virtual String getName() const = 0;
+
     String getUniqID() const { return fmt::format("{}_{}", getName(), processor_index); }
 
     enum class Status : uint8_t
@@ -326,22 +308,10 @@
     constexpr static size_t NO_STREAM = std::numeric_limits<size_t>::max();
 
     /// Step of QueryPlan from which processor was created.
-<<<<<<< HEAD
-    void setQueryPlanStep(IQueryPlanStep * step, size_t group = 0)
-    {
-        if (step != nullptr)
-        {
-            query_plan_step = step;
-            step_uniq_id = step->getUniqID();
-        }
-        query_plan_step_group = group;
-    }
-=======
     void setQueryPlanStep(IQueryPlanStep * step, size_t group = 0);
->>>>>>> d0405135
 
     IQueryPlanStep * getQueryPlanStep() const { return query_plan_step; }
-    const String &getStepUniqID() const { return step_uniq_id; }
+    const String & getStepUniqID() const { return step_uniq_id; }
     size_t getQueryPlanStepGroup() const { return query_plan_step_group; }
     const String & getPlanStepName() const { return plan_step_name; }
     const String & getPlanStepDescription() const { return plan_step_description; }
@@ -437,13 +407,10 @@
     IQueryPlanStep * query_plan_step = nullptr;
     String step_uniq_id;
     size_t query_plan_step_group = 0;
-<<<<<<< HEAD
 
     size_t processor_index = 0;
-=======
     String plan_step_name;
     String plan_step_description;
->>>>>>> d0405135
 };
 
 
