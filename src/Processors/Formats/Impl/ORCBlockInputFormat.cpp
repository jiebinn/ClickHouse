--- conflicted
+++ resolved
@@ -9,17 +9,10 @@
 #    include <IO/WriteHelpers.h>
 #    include <IO/copyData.h>
 #    include <boost/algorithm/string/case_conv.hpp>
-<<<<<<< HEAD
-#    include "ArrowBufferedStreams.h"
-#    include "ArrowColumnToCHColumn.h"
-#    include "ArrowFieldIndexUtil.h"
-#    include "NativeORCBlockInputFormat.h"
-=======
 #    include <Processors/Formats/Impl/ArrowBufferedStreams.h>
 #    include <Processors/Formats/Impl/ArrowColumnToCHColumn.h>
 #    include <Processors/Formats/Impl/ArrowFieldIndexUtil.h>
 #    include <Processors/Formats/Impl/NativeORCBlockInputFormat.h>
->>>>>>> bdae49ab
 #    include <Interpreters/Context.h>
 
 namespace DB
