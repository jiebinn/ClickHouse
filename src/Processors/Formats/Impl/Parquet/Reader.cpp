--- conflicted
+++ resolved
@@ -335,12 +335,9 @@
 
         RowGroup & row_group = row_groups.emplace_back();
         row_group.meta = meta;
-<<<<<<< HEAD
         row_group.need_to_process = !(row_groups_to_read && !row_groups_to_read->contains(row_group_idx));
-=======
         row_group.row_group_idx = row_group_idx;
         row_group.start_global_row_idx = total_rows - size_t(meta->num_rows);
->>>>>>> 2dd4af2c
         row_group.columns.resize(primitive_columns.size());
         row_group.hyperrectangle = std::move(hyperrectangle);
 
