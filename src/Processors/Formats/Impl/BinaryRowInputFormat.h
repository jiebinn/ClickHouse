--- conflicted
+++ resolved
@@ -15,23 +15,6 @@
 
 /** A stream for inputting data in a binary line-by-line format.
   */
-<<<<<<< HEAD
-=======
-template <bool with_defaults = false>
-class BinaryRowInputFormat final : public RowInputFormatWithNamesAndTypes<BinaryFormatReader<with_defaults>>
-{
-public:
-    BinaryRowInputFormat(ReadBuffer & in_, const Block & header, IRowInputFormat::Params params_, bool with_names_, bool with_types_, const FormatSettings & format_settings_);
-
-    String getName() const override { return "BinaryRowInputFormat"; }
-
-    /// RowInputFormatWithNamesAndTypes implements logic with DiagnosticInfo, but
-    /// in this format we cannot provide any DiagnosticInfo, because here we have
-    /// just binary data.
-    std::string getDiagnosticInfo() override { return {}; }
-};
->>>>>>> b3dd5431
-
 template <bool with_defaults = false>
 class BinaryFormatReader final : public FormatWithNamesAndTypesReader
 {
@@ -58,7 +41,7 @@
 };
 
 template <bool with_defaults = false>
-class BinaryRowInputFormat final : public RowInputFormatWithNamesAndTypes
+class BinaryRowInputFormat final : public RowInputFormatWithNamesAndTypes<BinaryFormatReader<with_defaults>>
 {
 public:
     BinaryRowInputFormat(ReadBuffer & in_, const Block & header, Params params_, bool with_names_, bool with_types_, const FormatSettings & format_settings_);
