#include <Formats/FormatFactory.h>
#include <IO/WriteBuffer.h>
#include <IO/WriteHelpers.h>
#include <Processors/Formats/Impl/PrettySpaceBlockOutputFormat.h>
#include <Common/PODArray.h>


namespace DB
{


void PrettySpaceBlockOutputFormat::writeChunk(const Chunk & chunk, PortKind port_kind)
{
    UInt64 max_rows = format_settings.pretty.max_rows;

    if (total_rows >= max_rows)
    {
        total_rows += chunk.getNumRows();
        return;
    }

    size_t num_rows = chunk.getNumRows();
    size_t num_columns = chunk.getNumColumns();
    const auto & header = getPort(port_kind).getHeader();
    const auto & columns = chunk.getColumns();

    size_t cut_to_width = format_settings.pretty.max_value_width;
    if (!format_settings.pretty.max_value_width_apply_for_single_value && num_rows == 1 && num_columns == 1 && total_rows == 0)
        cut_to_width = 0;

    WidthsPerColumn widths;
    Widths max_widths;
    Widths name_widths;
    calculateWidths(header, chunk, widths, max_widths, name_widths);

    if (format_settings.pretty.output_format_pretty_row_numbers)
        writeString(String(row_number_width, ' '), out);
    /// Names
    for (size_t i = 0; i < num_columns; ++i)
    {
        if (i != 0)
            writeCString("   ", out);
        else
            writeChar(' ', out);

        const ColumnWithTypeAndName & col = header.getByPosition(i);

        if (col.type->shouldAlignRightInPrettyFormats())
        {
            for (ssize_t k = 0; k < std::max(0z, static_cast<ssize_t>(max_widths[i] - name_widths[i])); ++k)
                writeChar(' ', out);

            if (color)
                writeCString("\033[1m", out);
            writeString(col.name, out);
            if (color)
                writeCString("\033[0m", out);
        }
        else
        {
            if (color)
                writeCString("\033[1m", out);
            writeString(col.name, out);
            if (color)
                writeCString("\033[0m", out);

            for (ssize_t k = 0; k < std::max(0z, static_cast<ssize_t>(max_widths[i] - name_widths[i])); ++k)
                writeChar(' ', out);
        }
    }
    writeCString("\n\n", out);

    for (size_t row = 0; row < num_rows && total_rows + row < max_rows; ++row)
    {
        if (format_settings.pretty.output_format_pretty_row_numbers)
        {
            // Write row number;
            auto row_num_string = std::to_string(row + 1 + total_rows) + ". ";
            for (size_t i = 0; i < row_number_width - row_num_string.size(); ++i)
                writeCString(" ", out);
            writeString(row_num_string, out);
        }
        for (size_t column = 0; column < num_columns; ++column)
        {
            if (column != 0)
                writeCString(" ", out);

            const auto & type = *header.getByPosition(column).type;
            auto & cur_width = widths[column].empty() ? max_widths[column] : widths[column][row];
            writeValueWithPadding(
<<<<<<< HEAD
                *columns[column], *serializations[column], row, cur_width, max_widths[column], cut_to_width, type.shouldAlignRightInPrettyFormats());
=======
                *columns[column], *serializations[column], row, cur_width, max_widths[column], type.shouldAlignRightInPrettyFormats(), isNumber(type));
>>>>>>> 5651c187
        }

        writeReadableNumberTip(chunk);
        writeChar('\n', out);
    }

    total_rows += num_rows;
}


void PrettySpaceBlockOutputFormat::writeSuffix()
{
    writeMonoChunkIfNeeded();

    if (total_rows >= format_settings.pretty.max_rows)
    {
        writeCString("\nShowed first ", out);
        writeIntText(format_settings.pretty.max_rows, out);
        writeCString(".\n", out);
    }
}


void registerOutputFormatPrettySpace(FormatFactory & factory)
{
    registerPrettyFormatWithNoEscapesAndMonoBlock<PrettySpaceBlockOutputFormat>(factory, "PrettySpace");
}

}<|MERGE_RESOLUTION|>--- conflicted
+++ resolved
@@ -88,11 +88,7 @@
             const auto & type = *header.getByPosition(column).type;
             auto & cur_width = widths[column].empty() ? max_widths[column] : widths[column][row];
             writeValueWithPadding(
-<<<<<<< HEAD
-                *columns[column], *serializations[column], row, cur_width, max_widths[column], cut_to_width, type.shouldAlignRightInPrettyFormats());
-=======
-                *columns[column], *serializations[column], row, cur_width, max_widths[column], type.shouldAlignRightInPrettyFormats(), isNumber(type));
->>>>>>> 5651c187
+                *columns[column], *serializations[column], row, cur_width, max_widths[column], cut_to_width, type.shouldAlignRightInPrettyFormats(), isNumber(type));
         }
 
         writeReadableNumberTip(chunk);
