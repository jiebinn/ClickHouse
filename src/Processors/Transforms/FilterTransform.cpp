#include <Processors/Transforms/FilterTransform.h>

#include <Interpreters/ExpressionActions.h>
#include <Columns/ColumnsCommon.h>
#include <Core/Field.h>
#include <DataTypes/DataTypeNullable.h>
#include <DataTypes/DataTypeLowCardinality.h>
#include <Processors/Merges/Algorithms/ReplacingSortedAlgorithm.h>

namespace DB
{

namespace ErrorCodes
{
    extern const int ILLEGAL_TYPE_OF_COLUMN_FOR_FILTER;
}

<<<<<<< HEAD
static void replaceFilterToConstant(Block & block, const String & filter_column_name)
{
    ConstantFilterDescription constant_filter_description;

    auto filter_column = block.getPositionByName(filter_column_name);
    auto & column_elem = block.safeGetByPosition(filter_column);

    /// Isn't the filter already constant?
    if (column_elem.column)
        constant_filter_description = ConstantFilterDescription(*column_elem.column);

    if (!constant_filter_description.always_false
        && !constant_filter_description.always_true)
    {
        /// Replace the filter column to a constant with value 1.
        FilterDescription filter_description_check(*column_elem.column);
        column_elem.column = column_elem.type->createColumnConst(block.rows(), 1u);
    }
}

bool FilterTransform::canUseType(const DataTypePtr & filter_type)
{
    return filter_type->onlyNull() || isUInt8(removeNullable(removeLowCardinality(filter_type)));
}

=======
>>>>>>> ee2aa2f2
Block FilterTransform::transformHeader(
    const Block & header, const ActionsDAG * expression, const String & filter_column_name, bool remove_filter_column)
{
    Block result = expression ? expression->updateHeader(header) : header;

    auto filter_type = result.getByName(filter_column_name).type;
    if (!canUseType(filter_type))
        throw Exception(ErrorCodes::ILLEGAL_TYPE_OF_COLUMN_FOR_FILTER,
            "Illegal type {} of column {} for filter. Must be UInt8 or Nullable(UInt8).",
            filter_type->getName(), filter_column_name);

    if (remove_filter_column)
        result.erase(filter_column_name);

    return result;
}

FilterTransform::FilterTransform(
    const Block & header_,
    ExpressionActionsPtr expression_,
    String filter_column_name_,
    bool remove_filter_column_,
    bool on_totals_,
    std::shared_ptr<std::atomic<size_t>> rows_filtered_)
    : ISimpleTransform(
            header_,
            transformHeader(header_, expression_ ? &expression_->getActionsDAG() : nullptr, filter_column_name_, remove_filter_column_),
            true)
    , expression(std::move(expression_))
    , filter_column_name(std::move(filter_column_name_))
    , remove_filter_column(remove_filter_column_)
    , on_totals(on_totals_)
    , rows_filtered(rows_filtered_)
{
    transformed_header = getInputPort().getHeader();
    if (expression)
        expression->execute(transformed_header);
    filter_column_position = transformed_header.getPositionByName(filter_column_name);

    auto & column = transformed_header.getByPosition(filter_column_position).column;
    if (column)
        constant_filter_description = ConstantFilterDescription(*column);
}

IProcessor::Status FilterTransform::prepare()
{
    if (!on_totals
        && (constant_filter_description.always_false
            /// Optimization for `WHERE column in (empty set)`.
            /// The result will not change after set was created, so we can skip this check.
            /// It is implemented in prepare() stop pipeline before reading from input port.
            || (!are_prepared_sets_initialized && expression && expression->checkColumnIsAlwaysFalse(filter_column_name))))
    {
        input.close();
        output.finish();
        return Status::Finished;
    }

    auto status = ISimpleTransform::prepare();

    /// Until prepared sets are initialized, output port will be unneeded, and prepare will return PortFull.
    if (status != IProcessor::Status::PortFull)
        are_prepared_sets_initialized = true;

    return status;
}


void FilterTransform::removeFilterIfNeed(Columns & columns) const
{
    if (remove_filter_column)
        columns.erase(columns.begin() + filter_column_position);
}

void FilterTransform::transform(Chunk & chunk)
{
    auto chunk_rows_before = chunk.getNumRows();
    doTransform(chunk);
    if (rows_filtered)
        *rows_filtered += chunk_rows_before - chunk.getNumRows();
}

void FilterTransform::doTransform(Chunk & chunk)
{
    size_t num_rows_before_filtration = chunk.getNumRows();
    auto columns = chunk.detachColumns();
    DataTypes types;

    {
        Block block = getInputPort().getHeader().cloneWithColumns(columns);
        columns.clear();

        if (expression)
            expression->execute(block, num_rows_before_filtration);

        columns = block.getColumns();
        types = block.getDataTypes();
    }

    if (constant_filter_description.always_true || on_totals)
    {
        removeFilterIfNeed(columns);
        chunk.setColumns(std::move(columns), num_rows_before_filtration);
        return;
    }

    size_t num_columns = columns.size();
    ColumnPtr filter_column = columns[filter_column_position];

    /** It happens that at the stage of analysis of expressions (in sample_block) the columns-constants have not been calculated yet,
        *  and now - are calculated. That is, not all cases are covered by the code above.
        * This happens if the function returns a constant for a non-constant argument.
        * For example, `ignore` function.
        */
    constant_filter_description = ConstantFilterDescription(*filter_column);

    if (constant_filter_description.always_false)
        return; /// Will finish at next prepare call

    if (constant_filter_description.always_true)
    {
        removeFilterIfNeed(columns);
        chunk.setColumns(std::move(columns), num_rows_before_filtration);
        return;
    }

    std::unique_ptr<IFilterDescription> filter_description;
    if (filter_column->isSparse())
        filter_description = std::make_unique<SparseFilterDescription>(*filter_column);
    else
        filter_description = std::make_unique<FilterDescription>(*filter_column);

    /** Let's find out how many rows will be in result.
      * To do this, we filter out the first non-constant column
      *  or calculate number of set bytes in the filter.
      */
    size_t first_non_constant_column = num_columns;
    size_t min_size_in_memory = std::numeric_limits<size_t>::max();
    for (size_t i = 0; i < num_columns; ++i)
    {
        DataTypePtr type_not_null = removeNullableOrLowCardinalityNullable(types[i]);
        if (i != filter_column_position && !isColumnConst(*columns[i]) && type_not_null->isValueRepresentedByNumber())
        {
            size_t size_in_memory = type_not_null->getSizeOfValueInMemory() + (isNullableOrLowCardinalityNullable(types[i]) ? 1 : 0);
            if (size_in_memory < min_size_in_memory)
            {
                min_size_in_memory = size_in_memory;
                first_non_constant_column = i;
            }
        }
    }
    (void)min_size_in_memory; /// Suppress error of clang-analyzer-deadcode.DeadStores

    size_t num_filtered_rows = 0;
    if (first_non_constant_column != num_columns)
    {
        columns[first_non_constant_column] = filter_description->filter(*columns[first_non_constant_column], -1);
        num_filtered_rows = columns[first_non_constant_column]->size();
    }
    else
        num_filtered_rows = filter_description->countBytesInFilter();

    /// If the current block is completely filtered out, let's move on to the next one.
    if (num_filtered_rows == 0)
        /// SimpleTransform will skip it.
        return;

    /// If all the rows pass through the filter.
    if (num_filtered_rows == num_rows_before_filtration)
    {
        /// No need to touch the rest of the columns.
        removeFilterIfNeed(columns);
        chunk.setColumns(std::move(columns), num_rows_before_filtration);
        return;
    }

    /// Filter the rest of the columns.
    for (size_t i = 0; i < num_columns; ++i)
    {
        auto & current_column = columns[i];

        if (i == filter_column_position && remove_filter_column)
            continue;

        if (i == first_non_constant_column)
            continue;

        if (isColumnConst(*current_column))
            current_column = current_column->cut(0, num_filtered_rows);
        else
            current_column = filter_description->filter(*current_column, num_filtered_rows);
    }

    removeFilterIfNeed(columns);
    chunk.setColumns(std::move(columns), num_filtered_rows);
}


}<|MERGE_RESOLUTION|>--- conflicted
+++ resolved
@@ -15,34 +15,11 @@
     extern const int ILLEGAL_TYPE_OF_COLUMN_FOR_FILTER;
 }
 
-<<<<<<< HEAD
-static void replaceFilterToConstant(Block & block, const String & filter_column_name)
-{
-    ConstantFilterDescription constant_filter_description;
-
-    auto filter_column = block.getPositionByName(filter_column_name);
-    auto & column_elem = block.safeGetByPosition(filter_column);
-
-    /// Isn't the filter already constant?
-    if (column_elem.column)
-        constant_filter_description = ConstantFilterDescription(*column_elem.column);
-
-    if (!constant_filter_description.always_false
-        && !constant_filter_description.always_true)
-    {
-        /// Replace the filter column to a constant with value 1.
-        FilterDescription filter_description_check(*column_elem.column);
-        column_elem.column = column_elem.type->createColumnConst(block.rows(), 1u);
-    }
-}
-
 bool FilterTransform::canUseType(const DataTypePtr & filter_type)
 {
     return filter_type->onlyNull() || isUInt8(removeNullable(removeLowCardinality(filter_type)));
 }
 
-=======
->>>>>>> ee2aa2f2
 Block FilterTransform::transformHeader(
     const Block & header, const ActionsDAG * expression, const String & filter_column_name, bool remove_filter_column)
 {
