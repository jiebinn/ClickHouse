--- conflicted
+++ resolved
@@ -11,11 +11,7 @@
 class ArrayJoinStep : public ITransformingStep
 {
 public:
-<<<<<<< HEAD
-    ArrayJoinStep(const DataStream & input_stream_, NameSet columns_, bool is_left_, bool is_unaligned_, size_t max_block_size_);
-=======
     ArrayJoinStep(const DataStream & input_stream_, ArrayJoin array_join_, bool is_unaligned_, size_t max_block_size_);
->>>>>>> 0369aaea
     String getName() const override { return "ArrayJoin"; }
 
     void transformPipeline(QueryPipelineBuilder & pipeline, const BuildQueryPipelineSettings &) override;
@@ -23,32 +19,20 @@
     void describeActions(JSONBuilder::JSONMap & map) const override;
     void describeActions(FormatSettings & settings) const override;
 
-<<<<<<< HEAD
-    const NameSet & getColumns() const { return columns; }
-    bool isLeft() const { return is_left; }
+    const Names & getColumns() const { return array_join.columns; }
+    bool isLeft() const { return array_join.is_left; }
 
     void serializeSettings(QueryPlanSerializationSettings & settings) const override;
     void serialize(Serialization & ctx) const override;
 
     static std::unique_ptr<IQueryPlanStep> deserialize(Deserialization & ctx);
-=======
-    const Names & getColumns() const { return array_join.columns; }
-    bool isLeft() const { return array_join.is_left; }
->>>>>>> 0369aaea
 
 private:
     void updateOutputStream() override;
 
-<<<<<<< HEAD
-    NameSet columns;
-    bool is_left;
-    bool is_unaligned;
-    size_t max_block_size;
-=======
     ArrayJoin array_join;
     bool is_unaligned = false;
     size_t max_block_size = DEFAULT_BLOCK_SIZE;
->>>>>>> 0369aaea
 };
 
 }