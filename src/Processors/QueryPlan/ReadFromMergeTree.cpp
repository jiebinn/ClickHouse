--- conflicted
+++ resolved
@@ -181,13 +181,6 @@
     extern const SettingsBool use_query_condition_cache;
     extern const SettingsNonZeroUInt64 max_parallel_replicas;
     extern const SettingsBool enable_shared_storage_snapshot_in_query;
-<<<<<<< HEAD
-    extern const SettingsBool secondary_indices_enable_bulk_filtering;
-    extern const SettingsUInt64 merge_tree_min_bytes_for_seek;
-    extern const SettingsUInt64 merge_tree_min_rows_for_seek;
-    extern const SettingsUInt64 filesystem_prefetches_limit;
-=======
->>>>>>> d689f71b
 }
 
 namespace MergeTreeSetting
@@ -204,34 +197,6 @@
     extern const int CANNOT_PARSE_TEXT;
 }
 
-<<<<<<< HEAD
-static MergeTreeReaderSettings getMergeTreeReaderSettings(
-    const ContextPtr & context, const SelectQueryInfo & query_info)
-{
-    const auto & settings = context->getSettingsRef();
-    return {
-        .read_settings = context->getReadSettings(),
-        .save_marks_in_cache = true,
-        .checksum_on_read = settings[Setting::checksum_on_read],
-        .read_in_order = query_info.input_order_info != nullptr,
-        .apply_deleted_mask = settings[Setting::apply_deleted_mask],
-        .use_asynchronous_read_from_pool = settings[Setting::allow_asynchronous_read_from_io_pool_for_merge_tree]
-            && (settings[Setting::max_streams_to_max_threads_ratio] > 1 || settings[Setting::max_streams_for_merge_tree_reading] > 1),
-        .enable_multiple_prewhere_read_steps = settings[Setting::enable_multiple_prewhere_read_steps],
-        .force_short_circuit_execution = settings[Setting::query_plan_merge_filters],
-        .use_query_condition_cache = settings[Setting::use_query_condition_cache] && settings[Setting::allow_experimental_analyzer],
-        .query_condition_cache_store_conditions_as_plaintext = settings[Setting::query_condition_cache_store_conditions_as_plaintext],
-        .use_deserialization_prefixes_cache = settings[Setting::merge_tree_use_deserialization_prefixes_cache],
-        .use_prefixes_deserialization_thread_pool = settings[Setting::merge_tree_use_prefixes_deserialization_thread_pool],
-        .secondary_indices_enable_bulk_filtering = settings[Setting::secondary_indices_enable_bulk_filtering],
-        .merge_tree_min_bytes_for_seek = settings[Setting::merge_tree_min_bytes_for_seek],
-        .merge_tree_min_rows_for_seek = settings[Setting::merge_tree_min_rows_for_seek],
-        .filesystem_prefetches_limit = settings[Setting::filesystem_prefetches_limit],
-    };
-}
-
-=======
->>>>>>> d689f71b
 static bool checkAllPartsOnRemoteFS(const RangesInDataParts & parts)
 {
     for (const auto & part : parts)
