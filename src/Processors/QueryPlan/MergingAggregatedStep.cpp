--- conflicted
+++ resolved
@@ -143,14 +143,8 @@
                                  ? memory_efficient_merge_threads
                                  : max_threads;
 
-<<<<<<< HEAD
-        auto transform_params = std::make_shared<AggregatingTransformParams>(pipeline.getHeader(), std::move(params), final);
-        pipeline.addMergingAggregatedMemoryEfficientTransform(
-            transform_params, num_merge_threads, should_produce_results_in_order_of_bucket_number);
-=======
         auto transform_params = std::make_shared<AggregatingTransformParams>(pipeline.getSharedHeader(), std::move(params), final);
-        pipeline.addMergingAggregatedMemoryEfficientTransform(transform_params, num_merge_threads);
->>>>>>> c4b81d4d
+        pipeline.addMergingAggregatedMemoryEfficientTransform(transform_params, num_merge_threads, should_produce_results_in_order_of_bucket_number);
     }
 
     pipeline.resize(should_produce_results_in_order_of_bucket_number ? 1 : max_threads);
