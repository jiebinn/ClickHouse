#pragma once
#include <Processors/QueryPlan/SourceStepWithFilter.h>
#include <Processors/QueryPlan/PartsSplitter.h>
#include <Storages/MergeTree/RangesInDataPart.h>
#include <Storages/MergeTree/RequestResponse.h>
#include <Storages/SelectQueryInfo.h>
#include <Storages/MergeTree/MergeTreeData.h>
#include <Storages/MergeTree/MergeTreeReadPool.h>
#include <Storages/MergeTree/AlterConversions.h>
#include <Storages/MergeTree/PartitionPruner.h>

namespace DB
{

struct LazilyReadInfo;
using LazilyReadInfoPtr = std::shared_ptr<LazilyReadInfo>;

class Pipe;
class ParallelReadingExtension;

using MergeTreeReadTaskCallback = std::function<std::optional<ParallelReadResponse>(ParallelReadRequest)>;

using PartitionIdToMaxBlock = std::unordered_map<String, Int64>;
using PartitionIdToMaxBlockPtr = std::shared_ptr<const PartitionIdToMaxBlock>;

struct MergeTreeDataSelectSamplingData
{
    bool use_sampling = false;
    bool read_nothing = false;
    Float64 used_sample_factor = 1.0;
    std::shared_ptr<ASTFunction> filter_function;
    std::shared_ptr<const ActionsDAG> filter_expression;
};

struct UsefulSkipIndexes
{
    struct MergedDataSkippingIndexAndCondition
    {
        std::vector<MergeTreeIndexPtr> indices;
        MergeTreeIndexMergedConditionPtr condition;

        void addIndex(const MergeTreeIndexPtr & index)
        {
            indices.push_back(index);
            condition->addIndex(indices.back());
        }
    };

    bool empty() const { return useful_indices.empty() && merged_indices.empty(); }

    std::vector<MergeTreeIndexWithCondition> useful_indices;
    std::vector<MergedDataSkippingIndexAndCondition> merged_indices;
    std::vector<std::vector<size_t>> per_part_index_orders;
};

struct MergeTreeIndexBuildContext;
using MergeTreeIndexBuildContextPtr = std::shared_ptr<MergeTreeIndexBuildContext>;

/// This step is created to read from MergeTree* table.
/// For now, it takes a list of parts and creates source from it.
class ReadFromMergeTree final : public SourceStepWithFilter
{
public:
    enum class IndexType : uint8_t
    {
        None,
        MinMax,
        Partition,
        PrimaryKey,
        Skip,
        PrimaryKeyExpand,
    };

    /// This is a struct with information about applied indexes.
    /// Is used for introspection only, in EXPLAIN query.
    struct IndexStat
    {
        IndexType type;
        std::string name = {};
        std::string part_name = {};
        std::string description = {};
        std::string condition = {};
        std::vector<std::string> used_keys = {};
        size_t num_parts_after;
        size_t num_granules_after;
        MarkRanges::SearchAlgorithm search_algorithm = {MarkRanges::SearchAlgorithm::Unknown};
    };

    using IndexStats = std::vector<IndexStat>;

    /// Information about used projections.
    struct ProjectionStat
    {
        std::string name = {};
        std::string description = {};
        std::string condition = {};
        MarkRanges::SearchAlgorithm search_algorithm = {MarkRanges::SearchAlgorithm::Unknown};
        UInt64 selected_parts = 0;
        UInt64 selected_ranges = 0;
        UInt64 selected_marks = 0;
        UInt64 selected_rows = 0;
        UInt64 filtered_parts = 0;
    };

    /// `deque` is used to ensure stable addresses during projection analysis stats building.
    using ProjectionStats = std::deque<ProjectionStat>;

    using ReadType = MergeTreeReadType;

    struct AnalysisResult
    {
        RangesInDataParts parts_with_ranges;
        SplitPartsByRanges split_parts;
        MergeTreeDataSelectSamplingData sampling;
        IndexStats index_stats;
        ProjectionStats projection_stats;
        Names column_names_to_read;
        ReadType read_type = ReadType::Default;
        UInt64 total_parts = 0;
        UInt64 parts_before_pk = 0;
        UInt64 selected_parts = 0;
        UInt64 selected_ranges = 0;
        UInt64 selected_marks = 0;
        UInt64 selected_marks_pk = 0;
        UInt64 total_marks_pk = 0;
        UInt64 selected_rows = 0;
        bool has_exact_ranges = false;

        bool readFromProjection() const { return !parts_with_ranges.empty() && parts_with_ranges.front().data_part->isProjectionPart(); }
        void checkLimits(const Settings & settings, const SelectQueryInfo & query_info_) const;
    };

    using AnalysisResultPtr = std::shared_ptr<AnalysisResult>;

    ReadFromMergeTree(
        RangesInDataParts parts_,
        MergeTreeData::MutationsSnapshotPtr mutations_snapshot_,
        Names all_column_names_,
        const MergeTreeData & data_,
        const SelectQueryInfo & query_info_,
        const StorageSnapshotPtr & storage_snapshot,
        const ContextPtr & context_,
        size_t max_block_size_,
        size_t num_streams_,
        PartitionIdToMaxBlockPtr max_block_numbers_to_read_,
        LoggerPtr log_,
        AnalysisResultPtr analyzed_result_ptr_,
        bool enable_parallel_reading_,
        std::optional<MergeTreeAllRangesCallback> all_ranges_callback_ = std::nullopt,
        std::optional<MergeTreeReadTaskCallback> read_task_callback_ = std::nullopt,
        std::optional<size_t> number_of_current_replica_ = std::nullopt);

    ReadFromMergeTree(const ReadFromMergeTree &) = default;
    ReadFromMergeTree(ReadFromMergeTree &&) noexcept = default;

    ~ReadFromMergeTree() override;

    std::unique_ptr<ReadFromMergeTree> createLocalParallelReplicasReadingStep(
        ContextPtr & context_,
        AnalysisResultPtr analyzed_result_ptr_,
        MergeTreeAllRangesCallback all_ranges_callback_,
        MergeTreeReadTaskCallback read_task_callback_,
        size_t replica_number);

    static constexpr auto name = "ReadFromMergeTree";
    String getName() const override { return name; }

    QueryPlanStepPtr clone() const override;

    void initializePipeline(QueryPipelineBuilder & pipeline, const BuildQueryPipelineSettings &) override;

    void describeActions(FormatSettings & format_settings) const override;
    void describeIndexes(FormatSettings & format_settings) const override;
    void describeProjections(FormatSettings & format_settings) const override;

    void describeActions(JSONBuilder::JSONMap & map) const override;
    void describeIndexes(JSONBuilder::JSONMap & map) const override;
    void describeProjections(JSONBuilder::JSONMap & map) const override;

    const Names & getAllColumnNames() const { return all_column_names; }

    StorageID getStorageID() const { return data.getStorageID(); }
    UInt64 getSelectedParts() const { return selected_parts; }
    UInt64 getSelectedRows() const { return selected_rows; }
    UInt64 getSelectedMarks() const { return selected_marks; }

    struct Indexes
    {
        explicit Indexes(KeyCondition key_condition_)
            : key_condition(std::move(key_condition_))
            , use_skip_indexes(false)
        {}

        KeyCondition key_condition;
        std::optional<PartitionPruner> partition_pruner;
        std::optional<KeyCondition> minmax_idx_condition;
        std::optional<KeyCondition> part_offset_condition;
        std::optional<KeyCondition> total_offset_condition;
        UsefulSkipIndexes skip_indexes;
        bool use_skip_indexes;
        std::optional<std::unordered_set<String>> part_values;
    };

    static AnalysisResultPtr selectRangesToRead(
        RangesInDataParts parts,
        MergeTreeData::MutationsSnapshotPtr mutations_snapshot,
        const std::optional<VectorSearchParameters> & vector_search_parameters,
        const StorageMetadataPtr & metadata_snapshot,
        const SelectQueryInfo & query_info,
        ContextPtr context,
        size_t num_streams,
        PartitionIdToMaxBlockPtr max_block_numbers_to_read,
        const MergeTreeData & data,
        const Names & all_column_names,
        LoggerPtr log,
        std::optional<Indexes> & indexes,
        bool find_exact_ranges,
        bool is_parallel_reading_from_replicas_);

    AnalysisResultPtr selectRangesToRead(bool find_exact_ranges = false) const;

    StorageMetadataPtr getStorageMetadata() const { return storage_snapshot->metadata; }
    const LazilyReadInfoPtr & getLazilyReadInfo() const { return lazily_read_info; }

    /// Returns `false` if requested reading cannot be performed.
    bool requestReadingInOrder(size_t prefix_size, int direction, size_t limit, std::optional<ActionsDAG> virtual_row_conversion_);
    bool readsInOrder() const;
    const InputOrderInfoPtr & getInputOrder() const { return query_info.input_order_info; }
    const SortDescription & getSortDescription() const override { return result_sort_description; }

    void updatePrewhereInfo(const PrewhereInfoPtr & prewhere_info_value) override;
    void updateLazilyReadInfo(const LazilyReadInfoPtr & lazily_read_info_value);
    bool isQueryWithSampling() const;

    /// Special stuff for vector search - replace vector column in read list with virtual "_distance" column
    void replaceVectorColumnWithDistanceColumn(const String & vector_column);
    bool isVectorColumnReplaced() const;

    /// Returns true if the optimization is applicable (and applies it then).
    bool requestOutputEachPartitionThroughSeparatePort();
    bool willOutputEachPartitionThroughSeparatePort() const { return output_each_partition_through_separate_port; }

    AnalysisResultPtr getAnalyzedResult() const { return analyzed_result_ptr; }
    void setAnalyzedResult(AnalysisResultPtr analyzed_result_ptr_) { analyzed_result_ptr = std::move(analyzed_result_ptr_); }

    const RangesInDataParts & getParts() const { return analyzed_result_ptr ? analyzed_result_ptr->parts_with_ranges : prepared_parts; }
    MergeTreeData::MutationsSnapshotPtr getMutationsSnapshot() const { return mutations_snapshot; }

    const MergeTreeData & getMergeTreeData() const { return data; }
    size_t getMaxBlockSize() const { return block_size.max_block_size_rows; }
    size_t getNumStreams() const { return requested_num_streams; }
    bool isParallelReadingEnabled() const { return read_task_callback != std::nullopt; }

    void applyFilters(ActionDAGNodes added_filter_nodes) override;

    void setVectorSearchParameters(std::optional<VectorSearchParameters> && vector_search_parameters_) { vector_search_parameters = vector_search_parameters_; }
    std::optional<VectorSearchParameters> getVectorSearchParameters() const { return vector_search_parameters; }

    bool isParallelReadingFromReplicas() const { return is_parallel_reading_from_replicas; }

    /// After projection optimization, ReadFromMergeTree may be replaced with a new reading step, and the ParallelReadingExtension must be forwarded to the new step.
    /// Meanwhile, the ParallelReadingExtension originally in ReadFromMergeTree might be clear.
    void clearParallelReadingExtension();
    std::shared_ptr<ParallelReadingExtension> getParallelReadingExtension();

<<<<<<< HEAD
    bool supportsDataflowStatisticsCollection() const override { return true; }
=======
    /// Adds virtual columns for reading from text index.
    /// Removes physical text columns that were eliminated by direct read from text index.
    void replaceColumnsForTextSearch(const IndexReadColumns & added_columns, const Names & removed_columns);
    const std::optional<Indexes> & getIndexes() const { return indexes; }
    ConditionSelectivityEstimatorPtr getConditionSelectivityEstimator() const;
>>>>>>> 9d5e8595

private:
    MergeTreeReaderSettings reader_settings;

    RangesInDataParts prepared_parts;
    MergeTreeData::MutationsSnapshotPtr mutations_snapshot;

    Names all_column_names;

    const MergeTreeData & data;
    LazilyReadInfoPtr lazily_read_info;
    ExpressionActionsSettings actions_settings;

    const MergeTreeReadTask::BlockSizeParams block_size;

    SortDescription result_sort_description;

    size_t requested_num_streams;
    size_t output_streams_limit = 0;

    /// Used for aggregation optimization (see DB::QueryPlanOptimizations::tryAggregateEachPartitionIndependently).
    bool output_each_partition_through_separate_port = false;

    PartitionIdToMaxBlockPtr max_block_numbers_to_read;

    /// Pre-computed value, needed to trigger sets creating for PK
    mutable std::optional<Indexes> indexes;

    LoggerPtr log;
    UInt64 selected_parts = 0;
    UInt64 selected_rows = 0;
    UInt64 selected_marks = 0;

    std::optional<VectorSearchParameters> vector_search_parameters;

    using PoolSettings = MergeTreeReadPoolBase::PoolSettings;

    Pipe read(
        RangesInDataParts parts_with_range,
        const MergeTreeIndexBuildContextPtr & index_build_context,
        Names required_columns,
        ReadType read_type,
        size_t max_streams,
        size_t min_marks_for_concurrent_read,
        bool use_uncompressed_cache);

    Pipe readFromPool(
        RangesInDataParts parts_with_range,
        const MergeTreeIndexBuildContextPtr & index_build_context,
        Names required_columns,
        PoolSettings pool_settings);

    Pipe readFromPoolParallelReplicas(
        RangesInDataParts parts_with_range,
        const MergeTreeIndexBuildContextPtr & index_build_context,
        Names required_columns,
        PoolSettings pool_settings);

    Pipe readInOrder(
        RangesInDataParts parts_with_ranges,
        const MergeTreeIndexBuildContextPtr & index_build_context,
        Names required_columns,
        PoolSettings pool_settings,
        ReadType read_type,
        UInt64 limit);

    Pipe spreadMarkRanges(
        RangesInDataParts && parts_with_ranges,
        const MergeTreeIndexBuildContextPtr & index_build_context,
        size_t num_streams,
        AnalysisResult & result,
        std::optional<ActionsDAG> & result_projection);

    Pipe groupStreamsByPartition(
        AnalysisResult & result,
        const MergeTreeIndexBuildContextPtr & index_build_context,
        std::optional<ActionsDAG> & result_projection);

    Pipe readByLayers(
        const RangesInDataParts & parts_with_ranges,
        SplitPartsByRanges split_parts,
        const MergeTreeIndexBuildContextPtr & index_build_context,
        const Names & column_names,
        const InputOrderInfoPtr & input_order_info);

    Pipe spreadMarkRangesAmongStreams(
        RangesInDataParts && parts_with_ranges,
        const MergeTreeIndexBuildContextPtr & index_build_context,
        size_t num_streams,
        const Names & column_names);

    Pipe spreadMarkRangesAmongStreamsWithOrder(
        RangesInDataParts && parts_with_ranges,
        const MergeTreeIndexBuildContextPtr & index_build_context,
        size_t num_streams,
        const Names & column_names,
        std::optional<ActionsDAG> & out_projection,
        const InputOrderInfoPtr & input_order_info);

    bool doNotMergePartsAcrossPartitionsFinal() const;

    Pipe spreadMarkRangesAmongStreamsFinal(
        RangesInDataParts && parts,
        const MergeTreeIndexBuildContextPtr & index_build_context,
        size_t num_streams,
        const Names & origin_column_names,
        const Names & column_names,
        std::optional<ActionsDAG> & out_projection);

    ReadFromMergeTree::AnalysisResult & getAnalysisResultImpl() const;
    const ReadFromMergeTree::AnalysisResult & getAnalysisResult() const { return getAnalysisResultImpl(); }
    ReadFromMergeTree::AnalysisResult & getAnalysisResult() { return getAnalysisResultImpl(); }

    int getSortDirection() const;
    void updateSortDescription();

    bool isParallelReplicasLocalPlanForInitiator() const;
    bool supportsSkipIndexesOnDataRead() const;

    mutable AnalysisResultPtr analyzed_result_ptr;
    VirtualFields shared_virtual_fields;
    IndexReadTasks index_read_tasks;

    bool is_parallel_reading_from_replicas;
    std::optional<MergeTreeAllRangesCallback> all_ranges_callback;
    std::optional<MergeTreeReadTaskCallback> read_task_callback;
    bool enable_vertical_final = false;
    bool enable_remove_parts_from_snapshot_optimization = true;

    ExpressionActionsPtr virtual_row_conversion;

    std::optional<size_t> number_of_current_replica;
};

}<|MERGE_RESOLUTION|>--- conflicted
+++ resolved
@@ -263,15 +263,13 @@
     void clearParallelReadingExtension();
     std::shared_ptr<ParallelReadingExtension> getParallelReadingExtension();
 
-<<<<<<< HEAD
     bool supportsDataflowStatisticsCollection() const override { return true; }
-=======
+
     /// Adds virtual columns for reading from text index.
     /// Removes physical text columns that were eliminated by direct read from text index.
     void replaceColumnsForTextSearch(const IndexReadColumns & added_columns, const Names & removed_columns);
     const std::optional<Indexes> & getIndexes() const { return indexes; }
     ConditionSelectivityEstimatorPtr getConditionSelectivityEstimator() const;
->>>>>>> 9d5e8595
 
 private:
     MergeTreeReaderSettings reader_settings;
