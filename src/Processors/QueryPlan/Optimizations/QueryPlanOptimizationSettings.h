--- conflicted
+++ resolved
@@ -61,17 +61,11 @@
     bool optimize_use_implicit_projections;
     bool force_use_projection;
     String force_projection_name;
-<<<<<<< HEAD
-    bool optimize_use_implicit_projections = false;
+
+    size_t max_limit_for_ann_queries;
 
     /// If query condition cache is enabled, the query condition cache needs to be updated in the WHERE stage.
     bool use_query_condition_cache = false;
-
-    bool build_sets = true;
-=======
->>>>>>> 622aa681
-
-    size_t max_limit_for_ann_queries;
 };
 
 }