--- conflicted
+++ resolved
@@ -305,59 +305,7 @@
 
     for (auto && predicate : equality_predicates)
     {
-<<<<<<< HEAD
-        auto lhs_node_name = predicate.left.getOutputs()[0]->result_name;
-        auto rhs_node_name = predicate.right.getOutputs()[0]->result_name;
-
-        /// It is possible that some outputs of pre join actions are removed, because they might not be in the output of the predicate
-        /// Example:
-        /// Pre join DAG:
-        ///   0 : INPUT () (no column) UInt64 __table6.number
-        ///   Output nodes: 0
-        /// Predicate:
-        ///   0 : INPUT () (no column) UInt64 __table6.number
-        ///   1 : COLUMN () Const(UInt8) UInt8 2_UInt8
-        ///   2 : FUNCTION (0, 1) (no column) UInt64 multiply(__table5.number, 2_UInt8) [multiply]
-        ///   Output nodes: 2
-        /// Result:
-        ///   0 : INPUT () (no column) UInt64 __table6.number
-        ///   1 : COLUMN () Const(UInt8) UInt8 2_UInt8
-        ///   2 : FUNCTION (0, 1) (no column) UInt64 multiply(__table5.number, 2_UInt8) [multiply]
-        ///   Output nodes: 2
-        ///
-        /// In this case __table6.number can be used by the post join actions
-        /// Furthermore, after merge it is possible that DAG contains an INPUT action that is not in the list of inputs,
-        /// so removeUnusedActions(false) can get rid of them.
-        const auto previous_left_pre_join_outputs = join_expressions.left_pre_join_actions->getNames();
-        const auto previous_right_pre_join_outputs = join_expressions.right_pre_join_actions->getNames();
-        join_expressions.left_pre_join_actions->mergeInplace(std::move(predicate.left));
-        join_expressions.left_pre_join_actions->removeUnusedActions(false);
-        join_expressions.right_pre_join_actions->mergeInplace(std::move(predicate.right));
-        join_expressions.right_pre_join_actions->removeUnusedActions(false);
-
-        const auto try_restore_columns = [](ActionsDAG & dag, const Names & previous_outputs, const std::string_view side)
-        {
-            for (const auto & previous_output : previous_outputs)
-            {
-                const auto column_is_in_outputs = dag.tryRestoreColumn(previous_output);
-                if (!column_is_in_outputs)
-                {
-                    throw Exception(
-                        ErrorCodes::LOGICAL_ERROR, "Cannot restore previous output in {} pre join actions: {}", side, previous_output);
-                }
-            }
-        };
-        try_restore_columns(*join_expressions.left_pre_join_actions, previous_left_pre_join_outputs, "left");
-        try_restore_columns(*join_expressions.right_pre_join_actions, previous_right_pre_join_outputs, "right");
-
-        join_info.expression.condition.predicates.emplace_back(JoinPredicate{
-            .left_node = JoinActionRef(&join_expressions.left_pre_join_actions->findInOutputs(lhs_node_name), join_expressions.left_pre_join_actions.get()),
-            .right_node = JoinActionRef(&join_expressions.right_pre_join_actions->findInOutputs(rhs_node_name), join_expressions.right_pre_join_actions.get()),
-            .op = PredicateOperator::Equals
-        });
-=======
         join_step->addConditions(std::move(predicate));
->>>>>>> 78bd3ca7
     }
 
     if (kind == JoinKind::Cross || kind == JoinKind::Comma)
