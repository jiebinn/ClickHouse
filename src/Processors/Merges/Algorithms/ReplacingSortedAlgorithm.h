--- conflicted
+++ resolved
@@ -37,11 +37,8 @@
         size_t max_block_size_bytes,
         WriteBuffer * out_row_sources_buf_ = nullptr,
         bool use_average_block_sizes = false,
-<<<<<<< HEAD
+        bool cleanup = false,
         bool use_skipping_final_ = false);
-=======
-        bool cleanup = false);
->>>>>>> 657da6b5
 
     const char * getName() const override { return "ReplacingSortedAlgorithm"; }
     Status merge() override;
