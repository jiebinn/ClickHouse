#include <Databases/DatabaseAtomic.h>
#include <Databases/DatabaseOnDisk.h>
#include <Poco/File.h>
#include <Poco/Path.h>
#include <IO/ReadHelpers.h>
#include <IO/WriteHelpers.h>
#include <IO/ReadBufferFromFile.h>
#include <Parsers/formatAST.h>
#include <Common/renameat2.h>
#include <Storages/StorageMaterializedView.h>
#include <Interpreters/Context.h>
#include <Interpreters/ExternalDictionariesLoader.h>
#include <filesystem>
#include <Interpreters/DDLTask.h>

namespace DB
{
namespace ErrorCodes
{
    extern const int UNKNOWN_TABLE;
    extern const int UNKNOWN_DATABASE;
    extern const int TABLE_ALREADY_EXISTS;
    extern const int CANNOT_ASSIGN_ALTER;
    extern const int DATABASE_NOT_EMPTY;
    extern const int NOT_IMPLEMENTED;
    extern const int FILE_ALREADY_EXISTS;
    extern const int INCORRECT_QUERY;
}

class AtomicDatabaseTablesSnapshotIterator final : public DatabaseTablesSnapshotIterator
{
public:
    explicit AtomicDatabaseTablesSnapshotIterator(DatabaseTablesSnapshotIterator && base)
        : DatabaseTablesSnapshotIterator(std::move(base)) {}
    UUID uuid() const override { return table()->getStorageID().uuid; }
};

DatabaseAtomic::DatabaseAtomic(String name_, String metadata_path_, UUID uuid, const String & logger_name, ContextPtr context_)
    : DatabaseOrdinary(name_, std::move(metadata_path_), "store/", logger_name, context_)
    , path_to_table_symlinks(getContext()->getPath() + "data/" + escapeForFileName(name_) + "/")
    , path_to_metadata_symlink(getContext()->getPath() + "metadata/" + escapeForFileName(name_))
    , db_uuid(uuid)
{
    assert(db_uuid != UUIDHelpers::Nil);
    Poco::File(path_to_table_symlinks).createDirectories();
    tryCreateMetadataSymlink();
}

DatabaseAtomic::DatabaseAtomic(String name_, String metadata_path_, UUID uuid, ContextPtr context_)
    : DatabaseAtomic(name_, std::move(metadata_path_), uuid, "DatabaseAtomic (" + name_ + ")", context_)
{
}

String DatabaseAtomic::getTableDataPath(const String & table_name) const
{
    std::lock_guard lock(mutex);
    auto it = table_name_to_path.find(table_name);
    if (it == table_name_to_path.end())
        throw Exception("Table " + table_name + " not found in database " + database_name, ErrorCodes::UNKNOWN_TABLE);
    assert(it->second != data_path && !it->second.empty());
    return it->second;
}

String DatabaseAtomic::getTableDataPath(const ASTCreateQuery & query) const
{
    auto tmp = data_path + DatabaseCatalog::getPathForUUID(query.uuid);
    assert(tmp != data_path && !tmp.empty());
    return tmp;
}

void DatabaseAtomic::drop(ContextPtr)
{
    assert(tables.empty());
    try
    {
        Poco::File(path_to_metadata_symlink).remove();
        Poco::File(path_to_table_symlinks).remove(true);
    }
    catch (...)
    {
        LOG_WARNING(log, getCurrentExceptionMessage(true));
    }
    Poco::File(getMetadataPath()).remove(true);
}

void DatabaseAtomic::attachTable(const String & name, const StoragePtr & table, const String & relative_table_path)
{
    assert(relative_table_path != data_path && !relative_table_path.empty());
    DetachedTables not_in_use;
    std::unique_lock lock(mutex);
    not_in_use = cleanupDetachedTables();
    auto table_id = table->getStorageID();
    assertDetachedTableNotInUse(table_id.uuid);
    DatabaseOrdinary::attachTableUnlocked(name, table, lock);
    table_name_to_path.emplace(std::make_pair(name, relative_table_path));
}

StoragePtr DatabaseAtomic::detachTable(const String & name)
{
    DetachedTables not_in_use;
    std::unique_lock lock(mutex);
    auto table = DatabaseOrdinary::detachTableUnlocked(name, lock);
    table_name_to_path.erase(name);
    detached_tables.emplace(table->getStorageID().uuid, table);
    not_in_use = cleanupDetachedTables();
    return table;
}

void DatabaseAtomic::dropTable(ContextPtr local_context, const String & table_name, bool no_delay)
{
    auto * storage = tryGetTable(table_name, local_context).get();
    /// Remove the inner table (if any) to avoid deadlock
    /// (due to attempt to execute DROP from the worker thread)
    storage->dropInnerTableIfAny(no_delay, local_context);

    String table_metadata_path = getObjectMetadataPath(table_name);
    String table_metadata_path_drop;
    StoragePtr table;
    {
        std::unique_lock lock(mutex);
        table = getTableUnlocked(table_name, lock);
        table_metadata_path_drop = DatabaseCatalog::instance().getPathForDroppedMetadata(table->getStorageID());
        auto txn = local_context->getZooKeeperMetadataTransaction();
        if (txn && !local_context->isInternalSubquery())
            txn->commit();      /// Commit point (a sort of) for Replicated database

        /// NOTE: replica will be lost if server crashes before the following rename
        /// We apply changes in ZooKeeper before applying changes in local metadata file
        /// to reduce probability of failures between these operations
        /// (it's more likely to lost connection, than to fail before applying local changes).
        /// TODO better detection and recovery

        Poco::File(table_metadata_path).renameTo(table_metadata_path_drop);    /// Mark table as dropped
        DatabaseOrdinary::detachTableUnlocked(table_name, lock);       /// Should never throw
        table_name_to_path.erase(table_name);
    }

    if (table->storesDataOnDisk())
        tryRemoveSymlink(table_name);

    /// Notify DatabaseCatalog that table was dropped. It will remove table data in background.
    /// Cleanup is performed outside of database to allow easily DROP DATABASE without waiting for cleanup to complete.
    DatabaseCatalog::instance().enqueueDroppedTableCleanup(table->getStorageID(), table, table_metadata_path_drop, no_delay);
}

void DatabaseAtomic::renameTable(ContextPtr local_context, const String & table_name, IDatabase & to_database,
                                 const String & to_table_name, bool exchange, bool dictionary)
{
    if (typeid(*this) != typeid(to_database))
    {
        if (!typeid_cast<DatabaseOrdinary *>(&to_database))
            throw Exception("Moving tables between databases of different engines is not supported", ErrorCodes::NOT_IMPLEMENTED);
        /// Allow moving tables between Atomic and Ordinary (with table lock)
        DatabaseOnDisk::renameTable(local_context, table_name, to_database, to_table_name, exchange, dictionary);
        return;
    }

    if (exchange && !supportsRenameat2())
        throw Exception(ErrorCodes::NOT_IMPLEMENTED, "RENAME EXCHANGE is not supported");

    auto & other_db = dynamic_cast<DatabaseAtomic &>(to_database);
    bool inside_database = this == &other_db;

    String old_metadata_path = getObjectMetadataPath(table_name);
    String new_metadata_path = to_database.getObjectMetadataPath(to_table_name);

    auto detach = [](DatabaseAtomic & db, const String & table_name_, bool has_symlink)
    {
        auto it = db.table_name_to_path.find(table_name_);
        String table_data_path_saved;
        /// Path can be not set for DDL dictionaries, but it does not matter for StorageDictionary.
        if (it != db.table_name_to_path.end())
            table_data_path_saved = it->second;
        assert(!table_data_path_saved.empty());
        db.tables.erase(table_name_);
        db.table_name_to_path.erase(table_name_);
        if (has_symlink)
            db.tryRemoveSymlink(table_name_);
        return table_data_path_saved;
    };

    auto attach = [](DatabaseAtomic & db, const String & table_name_, const String & table_data_path_, const StoragePtr & table_)
    {
        db.tables.emplace(table_name_, table_);
        if (table_data_path_.empty())
            return;
        db.table_name_to_path.emplace(table_name_, table_data_path_);
        if (table_->storesDataOnDisk())
            db.tryCreateSymlink(table_name_, table_data_path_);
    };

    auto assert_can_move_mat_view = [inside_database](const StoragePtr & table_)
    {
        if (inside_database)
            return;
        if (const auto * mv = dynamic_cast<const StorageMaterializedView *>(table_.get()))
            if (mv->hasInnerTable())
                throw Exception("Cannot move MaterializedView with inner table to other database", ErrorCodes::NOT_IMPLEMENTED);
    };

    String table_data_path;
    String other_table_data_path;

    if (inside_database && table_name == to_table_name)
        return;

    std::unique_lock<std::mutex> db_lock;
    std::unique_lock<std::mutex> other_db_lock;
    if (inside_database)
        db_lock = std::unique_lock{mutex};
    else  if (this < &other_db)
    {
        db_lock = std::unique_lock{mutex};
        other_db_lock = std::unique_lock{other_db.mutex};
    }
    else
    {
        other_db_lock = std::unique_lock{other_db.mutex};
        db_lock = std::unique_lock{mutex};
    }

    if (!exchange)
        other_db.checkMetadataFilenameAvailabilityUnlocked(to_table_name, inside_database ? db_lock : other_db_lock);

    StoragePtr table = getTableUnlocked(table_name, db_lock);

    if (table->isDictionary() && !dictionary)
    {
        if (exchange)
            throw Exception(ErrorCodes::INCORRECT_QUERY,
                "Use EXCHANGE DICTIONARIES for dictionaries and EXCHANGE TABLES for tables.");
        else
            throw Exception(ErrorCodes::INCORRECT_QUERY,
                "Use RENAME DICTIONARY for dictionaries and RENAME TABLE for tables.");
    }

    table->checkTableCanBeRenamed();
    assert_can_move_mat_view(table);
    StoragePtr other_table;
    if (exchange)
    {
        other_table = other_db.getTableUnlocked(to_table_name, other_db_lock);
        other_table->checkTableCanBeRenamed();
        assert_can_move_mat_view(other_table);
    }

    /// Table renaming actually begins here
    auto txn = local_context->getZooKeeperMetadataTransaction();
    if (txn && !local_context->isInternalSubquery())
        txn->commit();     /// Commit point (a sort of) for Replicated database

    /// NOTE: replica will be lost if server crashes before the following rename
    /// TODO better detection and recovery

    if (exchange)
        renameExchange(old_metadata_path, new_metadata_path);
    else
        renameNoReplace(old_metadata_path, new_metadata_path);

    /// After metadata was successfully moved, the following methods should not throw (if them do, it's a logical error)
    table_data_path = detach(*this, table_name, table->storesDataOnDisk());
    if (exchange)
        other_table_data_path = detach(other_db, to_table_name, other_table->storesDataOnDisk());

    auto old_table_id = table->getStorageID();

    table->renameInMemory({other_db.database_name, to_table_name, old_table_id.uuid});
    if (exchange)
        other_table->renameInMemory({database_name, table_name, other_table->getStorageID().uuid});

    if (!inside_database)
    {
        DatabaseCatalog::instance().updateUUIDMapping(old_table_id.uuid, other_db.shared_from_this(), table);
        if (exchange)
            DatabaseCatalog::instance().updateUUIDMapping(other_table->getStorageID().uuid, shared_from_this(), other_table);
    }

    attach(other_db, to_table_name, table_data_path, table);
    if (exchange)
        attach(*this, table_name, other_table_data_path, other_table);
}

void DatabaseAtomic::commitCreateTable(const ASTCreateQuery & query, const StoragePtr & table,
                                       const String & table_metadata_tmp_path, const String & table_metadata_path,
                                       ContextPtr query_context)
{
    DetachedTables not_in_use;
    auto table_data_path = getTableDataPath(query);
    bool locked_uuid = false;
    try
    {
        std::unique_lock lock{mutex};
        if (query.database != database_name)
            throw Exception(ErrorCodes::UNKNOWN_DATABASE, "Database was renamed to `{}`, cannot create table in `{}`",
                            database_name, query.database);
        /// Do some checks before renaming file from .tmp to .sql
        not_in_use = cleanupDetachedTables();
        assertDetachedTableNotInUse(query.uuid);
        /// We will get en exception if some table with the same UUID exists (even if it's detached table or table from another database)
        DatabaseCatalog::instance().addUUIDMapping(query.uuid);
        locked_uuid = true;

        auto txn = query_context->getZooKeeperMetadataTransaction();
        if (txn && !query_context->isInternalSubquery())
            txn->commit();     /// Commit point (a sort of) for Replicated database

        /// NOTE: replica will be lost if server crashes before the following renameNoReplace(...)
        /// TODO better detection and recovery

        /// It throws if `table_metadata_path` already exists (it's possible if table was detached)
        renameNoReplace(table_metadata_tmp_path, table_metadata_path);  /// Commit point (a sort of)
        attachTableUnlocked(query.table, table, lock);   /// Should never throw
        table_name_to_path.emplace(query.table, table_data_path);
    }
    catch (...)
    {
        Poco::File(table_metadata_tmp_path).remove();
        if (locked_uuid)
            DatabaseCatalog::instance().removeUUIDMappingFinally(query.uuid);
        throw;
    }
    if (table->storesDataOnDisk())
        tryCreateSymlink(query.table, table_data_path);
}

void DatabaseAtomic::commitAlterTable(const StorageID & table_id, const String & table_metadata_tmp_path, const String & table_metadata_path,
                                      const String & /*statement*/, ContextPtr query_context)
{
    bool check_file_exists = true;
    SCOPE_EXIT({ std::error_code code; if (check_file_exists) std::filesystem::remove(table_metadata_tmp_path, code); });

    std::unique_lock lock{mutex};
    auto actual_table_id = getTableUnlocked(table_id.table_name, lock)->getStorageID();

    if (table_id.uuid != actual_table_id.uuid)
        throw Exception("Cannot alter table because it was renamed", ErrorCodes::CANNOT_ASSIGN_ALTER);

    auto txn = query_context->getZooKeeperMetadataTransaction();
    if (txn && !query_context->isInternalSubquery())
        txn->commit();      /// Commit point (a sort of) for Replicated database

    /// NOTE: replica will be lost if server crashes before the following rename
    /// TODO better detection and recovery

    check_file_exists = renameExchangeIfSupported(table_metadata_tmp_path, table_metadata_path);
    if (!check_file_exists)
        std::filesystem::rename(table_metadata_tmp_path, table_metadata_path);
}

void DatabaseAtomic::assertDetachedTableNotInUse(const UUID & uuid)
{
    /// Without this check the following race is possible since table RWLocks are not used:
    /// 1. INSERT INTO table ...;
    /// 2. DETACH TABLE table; (INSERT still in progress, it holds StoragePtr)
    /// 3. ATTACH TABLE table; (new instance of Storage with the same UUID is created, instances share data on disk)
    /// 4. INSERT INTO table ...; (both Storage instances writes data without any synchronization)
    /// To avoid it, we remember UUIDs of detached tables and does not allow ATTACH table with such UUID until detached instance still in use.
    if (detached_tables.count(uuid))
        throw Exception(ErrorCodes::TABLE_ALREADY_EXISTS, "Cannot attach table with UUID {}, "
                        "because it was detached but still used by some query. Retry later.", toString(uuid));
}

void DatabaseAtomic::setDetachedTableNotInUseForce(const UUID & uuid)
{
    std::unique_lock lock{mutex};
    detached_tables.erase(uuid);
}

DatabaseAtomic::DetachedTables DatabaseAtomic::cleanupDetachedTables()
{
    DetachedTables not_in_use;
    auto it = detached_tables.begin();
    while (it != detached_tables.end())
    {
        if (it->second.unique())
        {
            not_in_use.emplace(it->first, it->second);
            it = detached_tables.erase(it);
        }
        else
            ++it;
    }
    /// It should be destroyed in caller with released database mutex
    return not_in_use;
}

void DatabaseAtomic::assertCanBeDetached(bool cleanup)
{
    if (cleanup)
    {
        DetachedTables not_in_use;
        {
            std::lock_guard lock(mutex);
            not_in_use = cleanupDetachedTables();
        }
    }
    std::lock_guard lock(mutex);
    if (!detached_tables.empty())
        throw Exception("Database " + backQuoteIfNeed(database_name) + " cannot be detached, "
                        "because some tables are still in use. Retry later.", ErrorCodes::DATABASE_NOT_EMPTY);
}

DatabaseTablesIteratorPtr
DatabaseAtomic::getTablesIterator(ContextPtr local_context, const IDatabase::FilterByNameFunction & filter_by_table_name)
{
    auto base_iter = DatabaseWithOwnTablesBase::getTablesIterator(local_context, filter_by_table_name);
    return std::make_unique<AtomicDatabaseTablesSnapshotIterator>(std::move(typeid_cast<DatabaseTablesSnapshotIterator &>(*base_iter)));
}

UUID DatabaseAtomic::tryGetTableUUID(const String & table_name) const
{
    if (auto table = tryGetTable(table_name, getContext()))
        return table->getStorageID().uuid;
    return UUIDHelpers::Nil;
}

void DatabaseAtomic::loadStoredObjects(ContextPtr local_context, bool has_force_restore_data_flag, bool force_attach)
{
    /// Recreate symlinks to table data dirs in case of force restore, because some of them may be broken
    if (has_force_restore_data_flag)
        Poco::File(path_to_table_symlinks).remove(true);

    DatabaseOrdinary::loadStoredObjects(local_context, has_force_restore_data_flag, force_attach);

    if (has_force_restore_data_flag)
    {
        NameToPathMap table_names;
        {
            std::lock_guard lock{mutex};
            table_names = table_name_to_path;
        }

        Poco::File(path_to_table_symlinks).createDirectories();
        for (const auto & table : table_names)
            tryCreateSymlink(table.first, table.second, true);
    }
}

void DatabaseAtomic::tryCreateSymlink(const String & table_name, const String & actual_data_path, bool if_data_path_exist)
{
    try
    {
        String link = path_to_table_symlinks + escapeForFileName(table_name);
        Poco::File data = Poco::Path(getContext()->getPath()).makeAbsolute().toString() + actual_data_path;
        if (!if_data_path_exist || data.exists())
            data.linkTo(link, Poco::File::LINK_SYMBOLIC);
    }
    catch (...)
    {
        LOG_WARNING(log, getCurrentExceptionMessage(true));
    }
}

void DatabaseAtomic::tryRemoveSymlink(const String & table_name)
{
    try
    {
        String path = path_to_table_symlinks + escapeForFileName(table_name);
        Poco::File{path}.remove();
    }
    catch (...)
    {
        LOG_WARNING(log, getCurrentExceptionMessage(true));
    }
}

void DatabaseAtomic::tryCreateMetadataSymlink()
{
    /// Symlinks in data/db_name/ directory and metadata/db_name/ are not used by ClickHouse,
    /// it's needed only for convenient introspection.
    assert(path_to_metadata_symlink != metadata_path);
    Poco::File metadata_symlink(path_to_metadata_symlink);
    if (metadata_symlink.exists())
    {
        if (!metadata_symlink.isLink())
            throw Exception(ErrorCodes::FILE_ALREADY_EXISTS, "Directory {} exists", path_to_metadata_symlink);
    }
    else
    {
        try
        {
            Poco::File{metadata_path}.linkTo(path_to_metadata_symlink, Poco::File::LINK_SYMBOLIC);
        }
        catch (...)
        {
            tryLogCurrentException(log);
        }
    }
}

void DatabaseAtomic::renameDatabase(const String & new_name)
{
    /// CREATE, ATTACH, DROP, DETACH and RENAME DATABASE must hold DDLGuard
    try
    {
        Poco::File(path_to_metadata_symlink).remove();
    }
    catch (...)
    {
        LOG_WARNING(log, getCurrentExceptionMessage(true));
    }

    auto new_name_escaped = escapeForFileName(new_name);
    auto old_database_metadata_path = getContext()->getPath() + "metadata/" + escapeForFileName(getDatabaseName()) + ".sql";
    auto new_database_metadata_path = getContext()->getPath() + "metadata/" + new_name_escaped + ".sql";
    renameNoReplace(old_database_metadata_path, new_database_metadata_path);

    String old_path_to_table_symlinks;

    {
        std::lock_guard lock(mutex);
        DatabaseCatalog::instance().updateDatabaseName(database_name, new_name);
        database_name = new_name;

        for (auto & table : tables)
        {
            auto table_id = table.second->getStorageID();
            table_id.database_name = database_name;
            table.second->renameInMemory(table_id);
        }

        path_to_metadata_symlink = getContext()->getPath() + "metadata/" + new_name_escaped;
        old_path_to_table_symlinks = path_to_table_symlinks;
        path_to_table_symlinks = getContext()->getPath() + "data/" + new_name_escaped + "/";
    }

    Poco::File(old_path_to_table_symlinks).renameTo(path_to_table_symlinks);
    tryCreateMetadataSymlink();
}

void DatabaseAtomic::waitDetachedTableNotInUse(const UUID & uuid)
{
    /// Table is in use while its shared_ptr counter is greater than 1.
    /// We cannot trigger condvar on shared_ptr destruction, so it's busy wait.
    while (true)
    {
        DetachedTables not_in_use;
        {
            std::lock_guard lock{mutex};
            not_in_use = cleanupDetachedTables();
            if (detached_tables.count(uuid) == 0)
                return;
        }
        std::this_thread::sleep_for(std::chrono::milliseconds(100));
    }
}

<<<<<<< HEAD
}
=======
void DatabaseAtomic::checkDetachedTableNotInUse(const UUID & uuid)
{
    DetachedTables not_in_use;
    std::lock_guard lock{mutex};
    not_in_use = cleanupDetachedTables();
    assertDetachedTableNotInUse(uuid);
}

}
>>>>>>> fa1e9de7
<|MERGE_RESOLUTION|>--- conflicted
+++ resolved
@@ -545,9 +545,6 @@
     }
 }
 
-<<<<<<< HEAD
-}
-=======
 void DatabaseAtomic::checkDetachedTableNotInUse(const UUID & uuid)
 {
     DetachedTables not_in_use;
@@ -556,5 +553,4 @@
     assertDetachedTableNotInUse(uuid);
 }
 
-}
->>>>>>> fa1e9de7
+}