--- conflicted
+++ resolved
@@ -76,15 +76,9 @@
 void DatabaseAtomic::createDirectoriesUnlocked()
 {
     DatabaseOnDisk::createDirectoriesUnlocked();
-<<<<<<< HEAD
-    fs::path catalog_path = fs::path(getContext()->getPath()) / "metadata";
-    fs::create_directories(catalog_path);
-    fs::create_directories(path_to_table_symlinks);
-=======
     db_disk->createDirectories("metadata");
     if (db_disk->isSymlinkSupported())
         db_disk->createDirectories(path_to_table_symlinks);
->>>>>>> 43e8bef0
     tryCreateMetadataSymlink();
 }
 
@@ -631,13 +625,8 @@
     fs::path metadata_symlink(path_to_metadata_symlink);
     if (db_disk->existsFileOrDirectory(metadata_symlink))
     {
-<<<<<<< HEAD
-        if (!FS::isSymlink(metadata_symlink))
+        if (!db_disk->isSymlink(metadata_symlink))
             throw Exception(ErrorCodes::FILE_ALREADY_EXISTS, "Directory {} already exists", path_to_metadata_symlink);
-=======
-        if (!db_disk->isSymlink(metadata_symlink))
-            throw Exception(ErrorCodes::FILE_ALREADY_EXISTS, "Directory {} exists", path_to_metadata_symlink);
->>>>>>> 43e8bef0
     }
     else
     {
