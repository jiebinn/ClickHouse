#include <Core/BaseSettings.h>
#include <Core/BaseSettingsFwdMacrosImpl.h>
#include <Databases/DatabaseReplicatedSettings.h>
#include <Parsers/ASTCreateQuery.h>
#include <Parsers/ASTFunction.h>
#include <Poco/Util/AbstractConfiguration.h>
#include <Poco/Util/Application.h>

namespace DB
{

namespace ErrorCodes
{
extern const int UNKNOWN_SETTING;
}

#define LIST_OF_DATABASE_REPLICATED_SETTINGS(DECLARE, ALIAS) \
    DECLARE(Float,  max_broken_tables_ratio, 1, "Do not recover replica automatically if the ratio of staled tables to all tables is greater", 0) \
    DECLARE(UInt64, max_replication_lag_to_enqueue, 50, "Replica will throw exception on attempt to execute query if its replication lag greater", 0) \
    DECLARE(UInt64, wait_entry_commited_timeout_sec, 3600, "Replicas will try to cancel query if timeout exceed, but initiator host has not executed it yet", 0) \
    DECLARE(String, collection_name, "", "A name of a collection defined in server's config where all info for cluster authentication is defined", 0) \
    DECLARE(Bool, check_consistency, true, "Check consistency of local metadata and metadata in Keeper, do replica recovery on inconsistency", 0) \
    DECLARE(UInt64, max_retries_before_automatic_recovery, 10, "Max number of attempts to execute a queue entry before marking replica as lost recovering it from snapshot (0 means infinite)", 0) \
<<<<<<< HEAD
    DECLARE(UInt32, database_replicated_logs_to_keep, 1000, "Default number of logs to keep in ZooKeeper for Replicated database.", 0) \
=======
    DECLARE(Bool, allow_skipping_old_temporary_tables_ddls_of_refreshable_materialized_views, false, "If enabled, when processing DDLs in Replicated databases, it skips creating and exchanging DDLs of the temporary tables of refreshable materialized views if possible", 0) \
>>>>>>> 8bfeac9d

DECLARE_SETTINGS_TRAITS(DatabaseReplicatedSettingsTraits, LIST_OF_DATABASE_REPLICATED_SETTINGS)
IMPLEMENT_SETTINGS_TRAITS(DatabaseReplicatedSettingsTraits, LIST_OF_DATABASE_REPLICATED_SETTINGS)

struct DatabaseReplicatedSettingsImpl : public BaseSettings<DatabaseReplicatedSettingsTraits>
{
};

#define INITIALIZE_SETTING_EXTERN(TYPE, NAME, DEFAULT, DESCRIPTION, FLAGS, ...) \
    DatabaseReplicatedSettings##TYPE NAME = &DatabaseReplicatedSettingsImpl ::NAME;

namespace DatabaseReplicatedSetting
{
LIST_OF_DATABASE_REPLICATED_SETTINGS(INITIALIZE_SETTING_EXTERN, INITIALIZE_SETTING_EXTERN)
}

#undef INITIALIZE_SETTING_EXTERN

DatabaseReplicatedSettings::DatabaseReplicatedSettings() : impl(std::make_unique<DatabaseReplicatedSettingsImpl>())
{
}

DatabaseReplicatedSettings::DatabaseReplicatedSettings(const DatabaseReplicatedSettings & settings)
    : impl(std::make_unique<DatabaseReplicatedSettingsImpl>(*settings.impl))
{
}

DatabaseReplicatedSettings::DatabaseReplicatedSettings(DatabaseReplicatedSettings && settings) noexcept
    : impl(std::make_unique<DatabaseReplicatedSettingsImpl>(std::move(*settings.impl)))
{
}

DatabaseReplicatedSettings::~DatabaseReplicatedSettings() = default;

DATABASE_REPLICATED_SETTINGS_SUPPORTED_TYPES(DatabaseReplicatedSettings, IMPLEMENT_SETTING_SUBSCRIPT_OPERATOR)

void DatabaseReplicatedSettings::loadFromQuery(ASTStorage & storage_def)
{
    if (storage_def.settings)
    {
        impl->applyChanges(storage_def.settings->changes);
        return;
    }

    auto settings_ast = std::make_shared<ASTSetQuery>();
    settings_ast->is_standalone = false;
    storage_def.set(storage_def.settings, settings_ast);
}

void DatabaseReplicatedSettings::loadFromConfig(const String & config_elem, const Poco::Util::AbstractConfiguration & config)
{
    if (!config.has(config_elem))
        return;

    Poco::Util::AbstractConfiguration::Keys config_keys;
    config.keys(config_elem, config_keys);

    try
    {
        for (const String & key : config_keys)
            impl->set(key, config.getString(config_elem + "." + key));
    }
    catch (Exception & e)
    {
        if (e.code() == ErrorCodes::UNKNOWN_SETTING)
            e.addMessage("in DatabaseReplicated config");
        throw;
    }
}

String DatabaseReplicatedSettings::toString() const
{
    return impl->toString();
}
}<|MERGE_RESOLUTION|>--- conflicted
+++ resolved
@@ -21,11 +21,8 @@
     DECLARE(String, collection_name, "", "A name of a collection defined in server's config where all info for cluster authentication is defined", 0) \
     DECLARE(Bool, check_consistency, true, "Check consistency of local metadata and metadata in Keeper, do replica recovery on inconsistency", 0) \
     DECLARE(UInt64, max_retries_before_automatic_recovery, 10, "Max number of attempts to execute a queue entry before marking replica as lost recovering it from snapshot (0 means infinite)", 0) \
-<<<<<<< HEAD
+    DECLARE(Bool, allow_skipping_old_temporary_tables_ddls_of_refreshable_materialized_views, false, "If enabled, when processing DDLs in Replicated databases, it skips creating and exchanging DDLs of the temporary tables of refreshable materialized views if possible", 0) \
     DECLARE(UInt32, database_replicated_logs_to_keep, 1000, "Default number of logs to keep in ZooKeeper for Replicated database.", 0) \
-=======
-    DECLARE(Bool, allow_skipping_old_temporary_tables_ddls_of_refreshable_materialized_views, false, "If enabled, when processing DDLs in Replicated databases, it skips creating and exchanging DDLs of the temporary tables of refreshable materialized views if possible", 0) \
->>>>>>> 8bfeac9d
 
 DECLARE_SETTINGS_TRAITS(DatabaseReplicatedSettingsTraits, LIST_OF_DATABASE_REPLICATED_SETTINGS)
 IMPLEMENT_SETTINGS_TRAITS(DatabaseReplicatedSettingsTraits, LIST_OF_DATABASE_REPLICATED_SETTINGS)
