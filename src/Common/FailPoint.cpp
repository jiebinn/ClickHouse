--- conflicted
+++ resolved
@@ -119,12 +119,9 @@
     REGULAR(sleep_in_logs_flush) \
     ONCE(smt_commit_exception_before_op) \
     ONCE(disk_object_storage_fail_commit_metadata_transaction) \
-<<<<<<< HEAD
-    REGULAR(direct_dictionary_exception_while_processing) \
-=======
     ONCE(database_replicated_drop_before_removing_keeper_failed) \
     ONCE(database_replicated_drop_after_removing_keeper_failed) \
->>>>>>> 02705645
+    REGULAR(direct_dictionary_exception_while_processing) \
 
 
 namespace FailPoints
