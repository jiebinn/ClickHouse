--- conflicted
+++ resolved
@@ -19,6 +19,7 @@
 #include <Core/Defines.h>
 #include <memory>
 #include <cassert>
+#include <string>
 
 namespace DB
 {
@@ -353,14 +354,9 @@
     /// Only used if prealloc is true.
     PaddedPODArray<UInt64> row_sizes;
     size_t total_size = 0;
-<<<<<<< HEAD
-    PODArray<char> serialized_buffer;
-    std::vector<std::string_view> serialized_keys;
-=======
     bool use_batch_serialize = false;
     PaddedPODArray<char> serialized_buffer;
-    std::vector<StringRef> serialized_keys;
->>>>>>> 157ac6fb
+    std::vector<std::string_view> serialized_keys;
 
     HashMethodSerialized(const ColumnRawPtrs & key_columns_, const Sizes & /*key_sizes*/, const HashMethodContextPtr &)
         : key_columns(key_columns_), keys_size(key_columns_.size())
@@ -392,12 +388,7 @@
             use_batch_serialize = shouldUseBatchSerialize();
             if (use_batch_serialize)
             {
-<<<<<<< HEAD
-                memories[i] = memory;
-                serialized_keys[i] = std::string_view{memory, row_sizes[i]};
-=======
                 serialized_buffer.resize(total_size);
->>>>>>> 157ac6fb
 
                 const size_t rows = row_sizes.size();
                 char * memory = serialized_buffer.data();
@@ -406,8 +397,7 @@
                 for (size_t i = 0; i < row_sizes.size(); ++i)
                 {
                     memories[i] = memory;
-                    serialized_keys[i].data = memory;
-                    serialized_keys[i].size = row_sizes[i];
+                    serialized_keys[i] = std::string_view(memory, row_sizes[i]);
 
                     memory += row_sizes[i];
                 }
@@ -452,7 +442,7 @@
         {
             std::unique_ptr<char[]> holder = std::make_unique<char[]>(row_sizes[row]);
             char * memory = holder.get();
-            StringRef key(memory, row_sizes[row]);
+            std::string_view key(memory, row_sizes[row]);
             for (size_t j = 0; j < keys_size; ++j)
             {
                 if constexpr (nullable)
