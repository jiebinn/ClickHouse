#include <Common/ErrorCodes.h>

/** Previously, these constants were located in one enum.
  * But in this case there is a problem: when you add a new constant, you need to recompile
  * all translation units that use at least one constant (almost the whole project).
  * Therefore it is made so that definitions of constants are located here, in one file,
  * and their declaration are in different files, at the place of use.
  *
  * Later it was converted to the lookup table, to provide:
  * - errorCodeToName()
  * - system.errors table
  */

#define APPLY_FOR_ERROR_CODES(M) \
    M(0, OK) \
    M(1, UNSUPPORTED_METHOD) \
    M(2, UNSUPPORTED_PARAMETER) \
    M(3, UNEXPECTED_END_OF_FILE) \
    M(4, EXPECTED_END_OF_FILE) \
    M(6, CANNOT_PARSE_TEXT) \
    M(7, INCORRECT_NUMBER_OF_COLUMNS) \
    M(8, THERE_IS_NO_COLUMN) \
    M(9, SIZES_OF_COLUMNS_DOESNT_MATCH) \
    M(10, NOT_FOUND_COLUMN_IN_BLOCK) \
    M(11, POSITION_OUT_OF_BOUND) \
    M(12, PARAMETER_OUT_OF_BOUND) \
    M(13, SIZES_OF_COLUMNS_IN_TUPLE_DOESNT_MATCH) \
    M(15, DUPLICATE_COLUMN) \
    M(16, NO_SUCH_COLUMN_IN_TABLE) \
    M(17, DELIMITER_IN_STRING_LITERAL_DOESNT_MATCH) \
    M(18, CANNOT_INSERT_ELEMENT_INTO_CONSTANT_COLUMN) \
    M(19, SIZE_OF_FIXED_STRING_DOESNT_MATCH) \
    M(20, NUMBER_OF_COLUMNS_DOESNT_MATCH) \
    M(21, CANNOT_READ_ALL_DATA_FROM_TAB_SEPARATED_INPUT) \
    M(22, CANNOT_PARSE_ALL_VALUE_FROM_TAB_SEPARATED_INPUT) \
    M(23, CANNOT_READ_FROM_ISTREAM) \
    M(24, CANNOT_WRITE_TO_OSTREAM) \
    M(25, CANNOT_PARSE_ESCAPE_SEQUENCE) \
    M(26, CANNOT_PARSE_QUOTED_STRING) \
    M(27, CANNOT_PARSE_INPUT_ASSERTION_FAILED) \
    M(28, CANNOT_PRINT_FLOAT_OR_DOUBLE_NUMBER) \
    M(29, CANNOT_PRINT_INTEGER) \
    M(30, CANNOT_READ_SIZE_OF_COMPRESSED_CHUNK) \
    M(31, CANNOT_READ_COMPRESSED_CHUNK) \
    M(32, ATTEMPT_TO_READ_AFTER_EOF) \
    M(33, CANNOT_READ_ALL_DATA) \
    M(34, TOO_MANY_ARGUMENTS_FOR_FUNCTION) \
    M(35, TOO_FEW_ARGUMENTS_FOR_FUNCTION) \
    M(36, BAD_ARGUMENTS) \
    M(37, UNKNOWN_ELEMENT_IN_AST) \
    M(38, CANNOT_PARSE_DATE) \
    M(39, TOO_LARGE_SIZE_COMPRESSED) \
    M(40, CHECKSUM_DOESNT_MATCH) \
    M(41, CANNOT_PARSE_DATETIME) \
    M(42, NUMBER_OF_ARGUMENTS_DOESNT_MATCH) \
    M(43, ILLEGAL_TYPE_OF_ARGUMENT) \
    M(44, ILLEGAL_COLUMN) \
    M(45, ILLEGAL_NUMBER_OF_RESULT_COLUMNS) \
    M(46, UNKNOWN_FUNCTION) \
    M(47, UNKNOWN_IDENTIFIER) \
    M(48, NOT_IMPLEMENTED) \
    M(49, LOGICAL_ERROR) \
    M(50, UNKNOWN_TYPE) \
    M(51, EMPTY_LIST_OF_COLUMNS_QUERIED) \
    M(52, COLUMN_QUERIED_MORE_THAN_ONCE) \
    M(53, TYPE_MISMATCH) \
    M(54, STORAGE_DOESNT_ALLOW_PARAMETERS) \
    M(55, STORAGE_REQUIRES_PARAMETER) \
    M(56, UNKNOWN_STORAGE) \
    M(57, TABLE_ALREADY_EXISTS) \
    M(58, TABLE_METADATA_ALREADY_EXISTS) \
    M(59, ILLEGAL_TYPE_OF_COLUMN_FOR_FILTER) \
    M(60, UNKNOWN_TABLE) \
    M(61, ONLY_FILTER_COLUMN_IN_BLOCK) \
    M(62, SYNTAX_ERROR) \
    M(63, UNKNOWN_AGGREGATE_FUNCTION) \
    M(64, CANNOT_READ_AGGREGATE_FUNCTION_FROM_TEXT) \
    M(65, CANNOT_WRITE_AGGREGATE_FUNCTION_AS_TEXT) \
    M(66, NOT_A_COLUMN) \
    M(67, ILLEGAL_KEY_OF_AGGREGATION) \
    M(68, CANNOT_GET_SIZE_OF_FIELD) \
    M(69, ARGUMENT_OUT_OF_BOUND) \
    M(70, CANNOT_CONVERT_TYPE) \
    M(71, CANNOT_WRITE_AFTER_END_OF_BUFFER) \
    M(72, CANNOT_PARSE_NUMBER) \
    M(73, UNKNOWN_FORMAT) \
    M(74, CANNOT_READ_FROM_FILE_DESCRIPTOR) \
    M(75, CANNOT_WRITE_TO_FILE_DESCRIPTOR) \
    M(76, CANNOT_OPEN_FILE) \
    M(77, CANNOT_CLOSE_FILE) \
    M(78, UNKNOWN_TYPE_OF_QUERY) \
    M(79, INCORRECT_FILE_NAME) \
    M(80, INCORRECT_QUERY) \
    M(81, UNKNOWN_DATABASE) \
    M(82, DATABASE_ALREADY_EXISTS) \
    M(83, DIRECTORY_DOESNT_EXIST) \
    M(84, DIRECTORY_ALREADY_EXISTS) \
    M(85, FORMAT_IS_NOT_SUITABLE_FOR_INPUT) \
    M(86, RECEIVED_ERROR_FROM_REMOTE_IO_SERVER) \
    M(87, CANNOT_SEEK_THROUGH_FILE) \
    M(88, CANNOT_TRUNCATE_FILE) \
    M(89, UNKNOWN_COMPRESSION_METHOD) \
    M(90, EMPTY_LIST_OF_COLUMNS_PASSED) \
    M(91, SIZES_OF_MARKS_FILES_ARE_INCONSISTENT) \
    M(92, EMPTY_DATA_PASSED) \
    M(93, UNKNOWN_AGGREGATED_DATA_VARIANT) \
    M(94, CANNOT_MERGE_DIFFERENT_AGGREGATED_DATA_VARIANTS) \
    M(95, CANNOT_READ_FROM_SOCKET) \
    M(96, CANNOT_WRITE_TO_SOCKET) \
    M(97, CANNOT_READ_ALL_DATA_FROM_CHUNKED_INPUT) \
    M(98, CANNOT_WRITE_TO_EMPTY_BLOCK_OUTPUT_STREAM) \
    M(99, UNKNOWN_PACKET_FROM_CLIENT) \
    M(100, UNKNOWN_PACKET_FROM_SERVER) \
    M(101, UNEXPECTED_PACKET_FROM_CLIENT) \
    M(102, UNEXPECTED_PACKET_FROM_SERVER) \
    M(103, RECEIVED_DATA_FOR_WRONG_QUERY_ID) \
    M(104, TOO_SMALL_BUFFER_SIZE) \
    M(105, CANNOT_READ_HISTORY) \
    M(106, CANNOT_APPEND_HISTORY) \
    M(107, FILE_DOESNT_EXIST) \
    M(108, NO_DATA_TO_INSERT) \
    M(109, CANNOT_BLOCK_SIGNAL) \
    M(110, CANNOT_UNBLOCK_SIGNAL) \
    M(111, CANNOT_MANIPULATE_SIGSET) \
    M(112, CANNOT_WAIT_FOR_SIGNAL) \
    M(113, THERE_IS_NO_SESSION) \
    M(114, CANNOT_CLOCK_GETTIME) \
    M(115, UNKNOWN_SETTING) \
    M(116, THERE_IS_NO_DEFAULT_VALUE) \
    M(117, INCORRECT_DATA) \
    M(119, ENGINE_REQUIRED) \
    M(120, CANNOT_INSERT_VALUE_OF_DIFFERENT_SIZE_INTO_TUPLE) \
    M(121, UNSUPPORTED_JOIN_KEYS) \
    M(122, INCOMPATIBLE_COLUMNS) \
    M(123, UNKNOWN_TYPE_OF_AST_NODE) \
    M(124, INCORRECT_ELEMENT_OF_SET) \
    M(125, INCORRECT_RESULT_OF_SCALAR_SUBQUERY) \
    M(126, CANNOT_GET_RETURN_TYPE) \
    M(127, ILLEGAL_INDEX) \
    M(128, TOO_LARGE_ARRAY_SIZE) \
    M(129, FUNCTION_IS_SPECIAL) \
    M(130, CANNOT_READ_ARRAY_FROM_TEXT) \
    M(131, TOO_LARGE_STRING_SIZE) \
    M(133, AGGREGATE_FUNCTION_DOESNT_ALLOW_PARAMETERS) \
    M(134, PARAMETERS_TO_AGGREGATE_FUNCTIONS_MUST_BE_LITERALS) \
    M(135, ZERO_ARRAY_OR_TUPLE_INDEX) \
    M(137, UNKNOWN_ELEMENT_IN_CONFIG) \
    M(138, EXCESSIVE_ELEMENT_IN_CONFIG) \
    M(139, NO_ELEMENTS_IN_CONFIG) \
    M(140, ALL_REQUESTED_COLUMNS_ARE_MISSING) \
    M(141, SAMPLING_NOT_SUPPORTED) \
    M(142, NOT_FOUND_NODE) \
    M(143, FOUND_MORE_THAN_ONE_NODE) \
    M(144, FIRST_DATE_IS_BIGGER_THAN_LAST_DATE) \
    M(145, UNKNOWN_OVERFLOW_MODE) \
    M(146, QUERY_SECTION_DOESNT_MAKE_SENSE) \
    M(147, NOT_FOUND_FUNCTION_ELEMENT_FOR_AGGREGATE) \
    M(148, NOT_FOUND_RELATION_ELEMENT_FOR_CONDITION) \
    M(149, NOT_FOUND_RHS_ELEMENT_FOR_CONDITION) \
    M(150, EMPTY_LIST_OF_ATTRIBUTES_PASSED) \
    M(151, INDEX_OF_COLUMN_IN_SORT_CLAUSE_IS_OUT_OF_RANGE) \
    M(152, UNKNOWN_DIRECTION_OF_SORTING) \
    M(153, ILLEGAL_DIVISION) \
    M(154, AGGREGATE_FUNCTION_NOT_APPLICABLE) \
    M(155, UNKNOWN_RELATION) \
    M(156, DICTIONARIES_WAS_NOT_LOADED) \
    M(157, ILLEGAL_OVERFLOW_MODE) \
    M(158, TOO_MANY_ROWS) \
    M(159, TIMEOUT_EXCEEDED) \
    M(160, TOO_SLOW) \
    M(161, TOO_MANY_COLUMNS) \
    M(162, TOO_DEEP_SUBQUERIES) \
    M(163, TOO_DEEP_PIPELINE) \
    M(164, READONLY) \
    M(165, TOO_MANY_TEMPORARY_COLUMNS) \
    M(166, TOO_MANY_TEMPORARY_NON_CONST_COLUMNS) \
    M(167, TOO_DEEP_AST) \
    M(168, TOO_BIG_AST) \
    M(169, BAD_TYPE_OF_FIELD) \
    M(170, BAD_GET) \
    M(172, CANNOT_CREATE_DIRECTORY) \
    M(173, CANNOT_ALLOCATE_MEMORY) \
    M(174, CYCLIC_ALIASES) \
    M(176, CHUNK_NOT_FOUND) \
    M(177, DUPLICATE_CHUNK_NAME) \
    M(178, MULTIPLE_ALIASES_FOR_EXPRESSION) \
    M(179, MULTIPLE_EXPRESSIONS_FOR_ALIAS) \
    M(180, THERE_IS_NO_PROFILE) \
    M(181, ILLEGAL_FINAL) \
    M(182, ILLEGAL_PREWHERE) \
    M(183, UNEXPECTED_EXPRESSION) \
    M(184, ILLEGAL_AGGREGATION) \
    M(185, UNSUPPORTED_MYISAM_BLOCK_TYPE) \
    M(186, UNSUPPORTED_COLLATION_LOCALE) \
    M(187, COLLATION_COMPARISON_FAILED) \
    M(188, UNKNOWN_ACTION) \
    M(189, TABLE_MUST_NOT_BE_CREATED_MANUALLY) \
    M(190, SIZES_OF_ARRAYS_DOESNT_MATCH) \
    M(191, SET_SIZE_LIMIT_EXCEEDED) \
    M(192, UNKNOWN_USER) \
    M(193, WRONG_PASSWORD) \
    M(194, REQUIRED_PASSWORD) \
    M(195, IP_ADDRESS_NOT_ALLOWED) \
    M(196, UNKNOWN_ADDRESS_PATTERN_TYPE) \
    M(197, SERVER_REVISION_IS_TOO_OLD) \
    M(198, DNS_ERROR) \
    M(199, UNKNOWN_QUOTA) \
    M(200, QUOTA_DOESNT_ALLOW_KEYS) \
    M(201, QUOTA_EXPIRED) \
    M(202, TOO_MANY_SIMULTANEOUS_QUERIES) \
    M(203, NO_FREE_CONNECTION) \
    M(204, CANNOT_FSYNC) \
    M(205, NESTED_TYPE_TOO_DEEP) \
    M(206, ALIAS_REQUIRED) \
    M(207, AMBIGUOUS_IDENTIFIER) \
    M(208, EMPTY_NESTED_TABLE) \
    M(209, SOCKET_TIMEOUT) \
    M(210, NETWORK_ERROR) \
    M(211, EMPTY_QUERY) \
    M(212, UNKNOWN_LOAD_BALANCING) \
    M(213, UNKNOWN_TOTALS_MODE) \
    M(214, CANNOT_STATVFS) \
    M(215, NOT_AN_AGGREGATE) \
    M(216, QUERY_WITH_SAME_ID_IS_ALREADY_RUNNING) \
    M(217, CLIENT_HAS_CONNECTED_TO_WRONG_PORT) \
    M(218, TABLE_IS_DROPPED) \
    M(219, DATABASE_NOT_EMPTY) \
    M(220, DUPLICATE_INTERSERVER_IO_ENDPOINT) \
    M(221, NO_SUCH_INTERSERVER_IO_ENDPOINT) \
    M(222, ADDING_REPLICA_TO_NON_EMPTY_TABLE) \
    M(223, UNEXPECTED_AST_STRUCTURE) \
    M(224, REPLICA_IS_ALREADY_ACTIVE) \
    M(225, NO_ZOOKEEPER) \
    M(226, NO_FILE_IN_DATA_PART) \
    M(227, UNEXPECTED_FILE_IN_DATA_PART) \
    M(228, BAD_SIZE_OF_FILE_IN_DATA_PART) \
    M(229, QUERY_IS_TOO_LARGE) \
    M(230, NOT_FOUND_EXPECTED_DATA_PART) \
    M(231, TOO_MANY_UNEXPECTED_DATA_PARTS) \
    M(232, NO_SUCH_DATA_PART) \
    M(233, BAD_DATA_PART_NAME) \
    M(234, NO_REPLICA_HAS_PART) \
    M(235, DUPLICATE_DATA_PART) \
    M(236, ABORTED) \
    M(237, NO_REPLICA_NAME_GIVEN) \
    M(238, FORMAT_VERSION_TOO_OLD) \
    M(239, CANNOT_MUNMAP) \
    M(240, CANNOT_MREMAP) \
    M(241, MEMORY_LIMIT_EXCEEDED) \
    M(242, TABLE_IS_READ_ONLY) \
    M(243, NOT_ENOUGH_SPACE) \
    M(244, UNEXPECTED_ZOOKEEPER_ERROR) \
    M(246, CORRUPTED_DATA) \
    M(247, INCORRECT_MARK) \
    M(248, INVALID_PARTITION_VALUE) \
    M(250, NOT_ENOUGH_BLOCK_NUMBERS) \
    M(251, NO_SUCH_REPLICA) \
    M(252, TOO_MANY_PARTS) \
    M(253, REPLICA_IS_ALREADY_EXIST) \
    M(254, NO_ACTIVE_REPLICAS) \
    M(255, TOO_MANY_RETRIES_TO_FETCH_PARTS) \
    M(256, PARTITION_ALREADY_EXISTS) \
    M(257, PARTITION_DOESNT_EXIST) \
    M(258, UNION_ALL_RESULT_STRUCTURES_MISMATCH) \
    M(260, CLIENT_OUTPUT_FORMAT_SPECIFIED) \
    M(261, UNKNOWN_BLOCK_INFO_FIELD) \
    M(262, BAD_COLLATION) \
    M(263, CANNOT_COMPILE_CODE) \
    M(264, INCOMPATIBLE_TYPE_OF_JOIN) \
    M(265, NO_AVAILABLE_REPLICA) \
    M(266, MISMATCH_REPLICAS_DATA_SOURCES) \
    M(267, STORAGE_DOESNT_SUPPORT_PARALLEL_REPLICAS) \
    M(268, CPUID_ERROR) \
    M(269, INFINITE_LOOP) \
    M(270, CANNOT_COMPRESS) \
    M(271, CANNOT_DECOMPRESS) \
    M(272, CANNOT_IO_SUBMIT) \
    M(273, CANNOT_IO_GETEVENTS) \
    M(274, AIO_READ_ERROR) \
    M(275, AIO_WRITE_ERROR) \
    M(277, INDEX_NOT_USED) \
    M(279, ALL_CONNECTION_TRIES_FAILED) \
    M(280, NO_AVAILABLE_DATA) \
    M(281, DICTIONARY_IS_EMPTY) \
    M(282, INCORRECT_INDEX) \
    M(283, UNKNOWN_DISTRIBUTED_PRODUCT_MODE) \
    M(284, WRONG_GLOBAL_SUBQUERY) \
    M(285, TOO_FEW_LIVE_REPLICAS) \
    M(286, UNSATISFIED_QUORUM_FOR_PREVIOUS_WRITE) \
    M(287, UNKNOWN_FORMAT_VERSION) \
    M(288, DISTRIBUTED_IN_JOIN_SUBQUERY_DENIED) \
    M(289, REPLICA_IS_NOT_IN_QUORUM) \
    M(290, LIMIT_EXCEEDED) \
    M(291, DATABASE_ACCESS_DENIED) \
    M(293, MONGODB_CANNOT_AUTHENTICATE) \
    M(294, INVALID_BLOCK_EXTRA_INFO) \
    M(295, RECEIVED_EMPTY_DATA) \
    M(296, NO_REMOTE_SHARD_FOUND) \
    M(297, SHARD_HAS_NO_CONNECTIONS) \
    M(298, CANNOT_PIPE) \
    M(299, CANNOT_FORK) \
    M(300, CANNOT_DLSYM) \
    M(301, CANNOT_CREATE_CHILD_PROCESS) \
    M(302, CHILD_WAS_NOT_EXITED_NORMALLY) \
    M(303, CANNOT_SELECT) \
    M(304, CANNOT_WAITPID) \
    M(305, TABLE_WAS_NOT_DROPPED) \
    M(306, TOO_DEEP_RECURSION) \
    M(307, TOO_MANY_BYTES) \
    M(308, UNEXPECTED_NODE_IN_ZOOKEEPER) \
    M(309, FUNCTION_CANNOT_HAVE_PARAMETERS) \
    M(317, INVALID_SHARD_WEIGHT) \
    M(318, INVALID_CONFIG_PARAMETER) \
    M(319, UNKNOWN_STATUS_OF_INSERT) \
    M(321, VALUE_IS_OUT_OF_RANGE_OF_DATA_TYPE) \
    M(335, BARRIER_TIMEOUT) \
    M(336, UNKNOWN_DATABASE_ENGINE) \
    M(337, DDL_GUARD_IS_ACTIVE) \
    M(341, UNFINISHED) \
    M(342, METADATA_MISMATCH) \
    M(344, SUPPORT_IS_DISABLED) \
    M(345, TABLE_DIFFERS_TOO_MUCH) \
    M(346, CANNOT_CONVERT_CHARSET) \
    M(347, CANNOT_LOAD_CONFIG) \
    M(349, CANNOT_INSERT_NULL_IN_ORDINARY_COLUMN) \
    M(350, INCOMPATIBLE_SOURCE_TABLES) \
    M(351, AMBIGUOUS_TABLE_NAME) \
    M(352, AMBIGUOUS_COLUMN_NAME) \
    M(353, INDEX_OF_POSITIONAL_ARGUMENT_IS_OUT_OF_RANGE) \
    M(354, ZLIB_INFLATE_FAILED) \
    M(355, ZLIB_DEFLATE_FAILED) \
    M(356, BAD_LAMBDA) \
    M(357, RESERVED_IDENTIFIER_NAME) \
    M(358, INTO_OUTFILE_NOT_ALLOWED) \
    M(359, TABLE_SIZE_EXCEEDS_MAX_DROP_SIZE_LIMIT) \
    M(360, CANNOT_CREATE_CHARSET_CONVERTER) \
    M(361, SEEK_POSITION_OUT_OF_BOUND) \
    M(362, CURRENT_WRITE_BUFFER_IS_EXHAUSTED) \
    M(363, CANNOT_CREATE_IO_BUFFER) \
    M(364, RECEIVED_ERROR_TOO_MANY_REQUESTS) \
    M(366, SIZES_OF_NESTED_COLUMNS_ARE_INCONSISTENT) \
    M(367, TOO_MANY_FETCHES) \
    M(369, ALL_REPLICAS_ARE_STALE) \
    M(370, DATA_TYPE_CANNOT_BE_USED_IN_TABLES) \
    M(371, INCONSISTENT_CLUSTER_DEFINITION) \
    M(372, SESSION_NOT_FOUND) \
    M(373, SESSION_IS_LOCKED) \
    M(374, INVALID_SESSION_TIMEOUT) \
    M(375, CANNOT_DLOPEN) \
    M(376, CANNOT_PARSE_UUID) \
    M(377, ILLEGAL_SYNTAX_FOR_DATA_TYPE) \
    M(378, DATA_TYPE_CANNOT_HAVE_ARGUMENTS) \
    M(379, UNKNOWN_STATUS_OF_DISTRIBUTED_DDL_TASK) \
    M(380, CANNOT_KILL) \
    M(381, HTTP_LENGTH_REQUIRED) \
    M(382, CANNOT_LOAD_CATBOOST_MODEL) \
    M(383, CANNOT_APPLY_CATBOOST_MODEL) \
    M(384, PART_IS_TEMPORARILY_LOCKED) \
    M(385, MULTIPLE_STREAMS_REQUIRED) \
    M(386, NO_COMMON_TYPE) \
    M(387, DICTIONARY_ALREADY_EXISTS) \
    M(388, CANNOT_ASSIGN_OPTIMIZE) \
    M(389, INSERT_WAS_DEDUPLICATED) \
    M(390, CANNOT_GET_CREATE_TABLE_QUERY) \
    M(391, EXTERNAL_LIBRARY_ERROR) \
    M(392, QUERY_IS_PROHIBITED) \
    M(393, THERE_IS_NO_QUERY) \
    M(394, QUERY_WAS_CANCELLED) \
    M(395, FUNCTION_THROW_IF_VALUE_IS_NON_ZERO) \
    M(396, TOO_MANY_ROWS_OR_BYTES) \
    M(397, QUERY_IS_NOT_SUPPORTED_IN_MATERIALIZED_VIEW) \
    M(398, UNKNOWN_MUTATION_COMMAND) \
    M(399, FORMAT_IS_NOT_SUITABLE_FOR_OUTPUT) \
    M(400, CANNOT_STAT) \
    M(401, FEATURE_IS_NOT_ENABLED_AT_BUILD_TIME) \
    M(402, CANNOT_IOSETUP) \
    M(403, INVALID_JOIN_ON_EXPRESSION) \
    M(404, BAD_ODBC_CONNECTION_STRING) \
    M(405, PARTITION_SIZE_EXCEEDS_MAX_DROP_SIZE_LIMIT) \
    M(406, TOP_AND_LIMIT_TOGETHER) \
    M(407, DECIMAL_OVERFLOW) \
    M(408, BAD_REQUEST_PARAMETER) \
    M(409, EXTERNAL_EXECUTABLE_NOT_FOUND) \
    M(410, EXTERNAL_SERVER_IS_NOT_RESPONDING) \
    M(411, PTHREAD_ERROR) \
    M(412, NETLINK_ERROR) \
    M(413, CANNOT_SET_SIGNAL_HANDLER) \
    M(415, ALL_REPLICAS_LOST) \
    M(416, REPLICA_STATUS_CHANGED) \
    M(417, EXPECTED_ALL_OR_ANY) \
    M(418, UNKNOWN_JOIN) \
    M(419, MULTIPLE_ASSIGNMENTS_TO_COLUMN) \
    M(420, CANNOT_UPDATE_COLUMN) \
    M(421, CANNOT_ADD_DIFFERENT_AGGREGATE_STATES) \
    M(422, UNSUPPORTED_URI_SCHEME) \
    M(423, CANNOT_GETTIMEOFDAY) \
    M(424, CANNOT_LINK) \
    M(425, SYSTEM_ERROR) \
    M(427, CANNOT_COMPILE_REGEXP) \
    M(428, UNKNOWN_LOG_LEVEL) \
    M(429, FAILED_TO_GETPWUID) \
    M(430, MISMATCHING_USERS_FOR_PROCESS_AND_DATA) \
    M(431, ILLEGAL_SYNTAX_FOR_CODEC_TYPE) \
    M(432, UNKNOWN_CODEC) \
    M(433, ILLEGAL_CODEC_PARAMETER) \
    M(434, CANNOT_PARSE_PROTOBUF_SCHEMA) \
    M(435, NO_DATA_FOR_REQUIRED_PROTOBUF_FIELD) \
    M(436, PROTOBUF_BAD_CAST) \
    M(437, PROTOBUF_FIELD_NOT_REPEATED) \
    M(438, DATA_TYPE_CANNOT_BE_PROMOTED) \
    M(439, CANNOT_SCHEDULE_TASK) \
    M(440, INVALID_LIMIT_EXPRESSION) \
    M(441, CANNOT_PARSE_DOMAIN_VALUE_FROM_STRING) \
    M(442, BAD_DATABASE_FOR_TEMPORARY_TABLE) \
    M(443, NO_COMMON_COLUMNS_WITH_PROTOBUF_SCHEMA) \
    M(444, UNKNOWN_PROTOBUF_FORMAT) \
    M(445, CANNOT_MPROTECT) \
    M(446, FUNCTION_NOT_ALLOWED) \
    M(447, HYPERSCAN_CANNOT_SCAN_TEXT) \
    M(448, BROTLI_READ_FAILED) \
    M(449, BROTLI_WRITE_FAILED) \
    M(450, BAD_TTL_EXPRESSION) \
    M(451, BAD_TTL_FILE) \
    M(452, SETTING_CONSTRAINT_VIOLATION) \
    M(453, MYSQL_CLIENT_INSUFFICIENT_CAPABILITIES) \
    M(454, OPENSSL_ERROR) \
    M(455, SUSPICIOUS_TYPE_FOR_LOW_CARDINALITY) \
    M(456, UNKNOWN_QUERY_PARAMETER) \
    M(457, BAD_QUERY_PARAMETER) \
    M(458, CANNOT_UNLINK) \
    M(459, CANNOT_SET_THREAD_PRIORITY) \
    M(460, CANNOT_CREATE_TIMER) \
    M(461, CANNOT_SET_TIMER_PERIOD) \
    M(462, CANNOT_DELETE_TIMER) \
    M(463, CANNOT_FCNTL) \
    M(464, CANNOT_PARSE_ELF) \
    M(465, CANNOT_PARSE_DWARF) \
    M(466, INSECURE_PATH) \
    M(467, CANNOT_PARSE_BOOL) \
    M(468, CANNOT_PTHREAD_ATTR) \
    M(469, VIOLATED_CONSTRAINT) \
    M(470, QUERY_IS_NOT_SUPPORTED_IN_LIVE_VIEW) \
    M(471, INVALID_SETTING_VALUE) \
    M(472, READONLY_SETTING) \
    M(473, DEADLOCK_AVOIDED) \
    M(474, INVALID_TEMPLATE_FORMAT) \
    M(475, INVALID_WITH_FILL_EXPRESSION) \
    M(476, WITH_TIES_WITHOUT_ORDER_BY) \
    M(477, INVALID_USAGE_OF_INPUT) \
    M(478, UNKNOWN_POLICY) \
    M(479, UNKNOWN_DISK) \
    M(480, UNKNOWN_PROTOCOL) \
    M(481, PATH_ACCESS_DENIED) \
    M(482, DICTIONARY_ACCESS_DENIED) \
    M(483, TOO_MANY_REDIRECTS) \
    M(484, INTERNAL_REDIS_ERROR) \
    M(485, SCALAR_ALREADY_EXISTS) \
    M(487, CANNOT_GET_CREATE_DICTIONARY_QUERY) \
    M(488, UNKNOWN_DICTIONARY) \
    M(489, INCORRECT_DICTIONARY_DEFINITION) \
    M(490, CANNOT_FORMAT_DATETIME) \
    M(491, UNACCEPTABLE_URL) \
    M(492, ACCESS_ENTITY_NOT_FOUND) \
    M(493, ACCESS_ENTITY_ALREADY_EXISTS) \
    M(494, ACCESS_ENTITY_FOUND_DUPLICATES) \
    M(495, ACCESS_STORAGE_READONLY) \
    M(496, QUOTA_REQUIRES_CLIENT_KEY) \
    M(497, ACCESS_DENIED) \
    M(498, LIMIT_BY_WITH_TIES_IS_NOT_SUPPORTED) \
    M(499, S3_ERROR) \
    M(501, CANNOT_CREATE_DATABASE) \
    M(502, CANNOT_SIGQUEUE) \
    M(503, AGGREGATE_FUNCTION_THROW) \
    M(504, FILE_ALREADY_EXISTS) \
    M(505, CANNOT_DELETE_DIRECTORY) \
    M(506, UNEXPECTED_ERROR_CODE) \
    M(507, UNABLE_TO_SKIP_UNUSED_SHARDS) \
    M(508, UNKNOWN_ACCESS_TYPE) \
    M(509, INVALID_GRANT) \
    M(510, CACHE_DICTIONARY_UPDATE_FAIL) \
    M(511, UNKNOWN_ROLE) \
    M(512, SET_NON_GRANTED_ROLE) \
    M(513, UNKNOWN_PART_TYPE) \
    M(514, ACCESS_STORAGE_FOR_INSERTION_NOT_FOUND) \
    M(515, INCORRECT_ACCESS_ENTITY_DEFINITION) \
    M(516, AUTHENTICATION_FAILED) \
    M(517, CANNOT_ASSIGN_ALTER) \
    M(518, CANNOT_COMMIT_OFFSET) \
    M(519, NO_REMOTE_SHARD_AVAILABLE) \
    M(520, CANNOT_DETACH_DICTIONARY_AS_TABLE) \
    M(521, ATOMIC_RENAME_FAIL) \
    M(523, UNKNOWN_ROW_POLICY) \
    M(524, ALTER_OF_COLUMN_IS_FORBIDDEN) \
    M(525, INCORRECT_DISK_INDEX) \
    M(526, UNKNOWN_VOLUME_TYPE) \
    M(527, NO_SUITABLE_FUNCTION_IMPLEMENTATION) \
    M(528, CASSANDRA_INTERNAL_ERROR) \
    M(529, NOT_A_LEADER) \
    M(530, CANNOT_CONNECT_RABBITMQ) \
    M(531, CANNOT_FSTAT) \
    M(532, LDAP_ERROR) \
    M(533, INCONSISTENT_RESERVATIONS) \
    M(534, NO_RESERVATIONS_PROVIDED) \
    M(535, UNKNOWN_RAID_TYPE) \
    M(536, CANNOT_RESTORE_FROM_FIELD_DUMP) \
    M(537, ILLEGAL_MYSQL_VARIABLE) \
    M(538, MYSQL_SYNTAX_ERROR) \
    M(539, CANNOT_BIND_RABBITMQ_EXCHANGE) \
    M(540, CANNOT_DECLARE_RABBITMQ_EXCHANGE) \
    M(541, CANNOT_CREATE_RABBITMQ_QUEUE_BINDING) \
    M(542, CANNOT_REMOVE_RABBITMQ_EXCHANGE) \
    M(543, UNKNOWN_MYSQL_DATATYPES_SUPPORT_LEVEL) \
    M(544, ROW_AND_ROWS_TOGETHER) \
    M(545, FIRST_AND_NEXT_TOGETHER) \
    M(546, NO_ROW_DELIMITER) \
    M(547, INVALID_RAID_TYPE) \
    M(548, UNKNOWN_VOLUME) \
    M(549, DATA_TYPE_CANNOT_BE_USED_IN_KEY) \
    M(550, CONDITIONAL_TREE_PARENT_NOT_FOUND) \
    M(551, ILLEGAL_PROJECTION_MANIPULATOR) \
    M(552, UNRECOGNIZED_ARGUMENTS) \
    M(553, LZMA_STREAM_ENCODER_FAILED) \
    M(554, LZMA_STREAM_DECODER_FAILED) \
    M(555, ROCKSDB_ERROR) \
    M(556, SYNC_MYSQL_USER_ACCESS_ERROR)\
    M(557, UNKNOWN_UNION) \
    M(558, EXPECTED_ALL_OR_DISTINCT) \
    M(559, INVALID_GRPC_QUERY_INFO) \
<<<<<<< HEAD
    M(560, DATABASE_REPLICATION_FAILED) \
=======
    M(560, ZSTD_ENCODER_FAILED) \
    M(561, ZSTD_DECODER_FAILED) \
    M(562, TLD_LIST_NOT_FOUND) \
    M(563, CANNOT_READ_MAP_FROM_TEXT) \
    M(564, INTERSERVER_SCHEME_DOESNT_MATCH) \
    M(565, TOO_MANY_PARTITIONS) \
    M(566, CANNOT_RMDIR) \
>>>>>>> b282df48
    \
    M(999, KEEPER_EXCEPTION) \
    M(1000, POCO_EXCEPTION) \
    M(1001, STD_EXCEPTION) \
    M(1002, UNKNOWN_EXCEPTION)

/* See END */

namespace DB
{
namespace ErrorCodes
{
#define M(VALUE, NAME) extern const Value NAME = VALUE;
    APPLY_FOR_ERROR_CODES(M)
#undef M

    constexpr Value END = 3000;
    std::atomic<Value> values[END + 1]{};

    struct ErrorCodesNames
    {
        std::string_view names[END + 1];
        ErrorCodesNames()
        {
#define M(VALUE, NAME) names[VALUE] = std::string_view(#NAME);
            APPLY_FOR_ERROR_CODES(M)
#undef M
        }
    } error_codes_names;

    std::string_view getName(ErrorCode error_code)
    {
        if (error_code >= END)
            return std::string_view();
        return error_codes_names.names[error_code];
    }

    ErrorCode end() { return END + 1; }
}

}<|MERGE_RESOLUTION|>--- conflicted
+++ resolved
@@ -526,9 +526,6 @@
     M(557, UNKNOWN_UNION) \
     M(558, EXPECTED_ALL_OR_DISTINCT) \
     M(559, INVALID_GRPC_QUERY_INFO) \
-<<<<<<< HEAD
-    M(560, DATABASE_REPLICATION_FAILED) \
-=======
     M(560, ZSTD_ENCODER_FAILED) \
     M(561, ZSTD_DECODER_FAILED) \
     M(562, TLD_LIST_NOT_FOUND) \
@@ -536,7 +533,7 @@
     M(564, INTERSERVER_SCHEME_DOESNT_MATCH) \
     M(565, TOO_MANY_PARTITIONS) \
     M(566, CANNOT_RMDIR) \
->>>>>>> b282df48
+    M(567, DATABASE_REPLICATION_FAILED) \
     \
     M(999, KEEPER_EXCEPTION) \
     M(1000, POCO_EXCEPTION) \
