--- conflicted
+++ resolved
@@ -559,11 +559,8 @@
     M(589, DISTRIBUTED_BROKEN_BATCH_FILES) \
     M(590, CANNOT_SYSCONF) \
     M(591, SQLITE_ENGINE_ERROR) \
-<<<<<<< HEAD
-    M(592, ZERO_COPY_REPLICATION_ERROR) \
-=======
     M(592, DATA_ENCRYPTION_ERROR) \
->>>>>>> c01497a8
+    M(593, ZERO_COPY_REPLICATION_ERROR) \
     \
     M(998, POSTGRESQL_CONNECTION_FAILURE) \
     M(999, KEEPER_EXCEPTION) \
