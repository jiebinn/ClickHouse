--- conflicted
+++ resolved
@@ -80,20 +80,8 @@
     M(SkippingIndexCacheWeightLost, "Approximate number of bytes evicted from the secondary index cache.", ValueType::Number) \
     M(QueryCacheHits, "Number of times a query result has been found in the query cache (and query computation was avoided). Only updated for SELECT queries with SETTING use_query_cache = 1.", ValueType::Number) \
     M(QueryCacheMisses, "Number of times a query result has not been found in the query cache (and required query computation). Only updated for SELECT queries with SETTING use_query_cache = 1.", ValueType::Number) \
-<<<<<<< HEAD
-=======
     M(QueryConditionCacheHits, "Number of times an entry has been found in the query condition cache (and reading of marks can be skipped). Only updated for SELECT queries with SETTING use_query_condition_cache = 1.", ValueType::Number) \
     M(QueryConditionCacheMisses, "Number of times an entry has not been found in the query condition cache (and reading of mark cannot be skipped). Only updated for SELECT queries with SETTING use_query_condition_cache = 1.", ValueType::Number) \
-    /* Each page cache chunk access increments exactly one of the following 5 PageCacheChunk* counters. */ \
-    /* Something like hit rate: (PageCacheChunkShared + PageCacheChunkDataHits) / [sum of all 5]. */ \
-    M(PageCacheChunkMisses, "Number of times a chunk has not been found in the userspace page cache.", ValueType::Number) \
-    M(PageCacheChunkShared, "Number of times a chunk has been found in the userspace page cache, already in use by another thread.", ValueType::Number) \
-    M(PageCacheChunkDataHits, "Number of times a chunk has been found in the userspace page cache, not in use, with all pages intact.", ValueType::Number) \
-    M(PageCacheChunkDataPartialHits, "Number of times a chunk has been found in the userspace page cache, not in use, but some of its pages were evicted by the OS.", ValueType::Number) \
-    M(PageCacheChunkDataMisses, "Number of times a chunk has been found in the userspace page cache, not in use, but all its pages were evicted by the OS.", ValueType::Number) \
-    M(PageCacheBytesUnpinnedRoundedToPages, "Total size of populated pages in chunks that became evictable in PageCache. Rounded up to whole pages.", ValueType::Number) \
-    M(PageCacheBytesUnpinnedRoundedToHugePages, "See PageCacheBytesUnpinnedRoundedToPages, but rounded to huge pages. Use the ratio between the two as a measure of memory waste from using huge pages.", ValueType::Number) \
->>>>>>> 0066dbb8
     M(CreatedReadBufferOrdinary, "Number of times ordinary read buffer was created for reading data (while choosing among other read methods).", ValueType::Number) \
     M(CreatedReadBufferDirectIO, "Number of times a read buffer with O_DIRECT was created for reading data (while choosing among other read methods).", ValueType::Number) \
     M(CreatedReadBufferDirectIOFailed, "Number of times a read buffer with O_DIRECT was attempted to be created for reading data (while choosing among other read methods), but the OS did not allow it (due to lack of filesystem support or other reasons) and we fallen back to the ordinary reading method.", ValueType::Number) \
