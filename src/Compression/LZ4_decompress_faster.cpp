--- conflicted
+++ resolved
@@ -513,14 +513,7 @@
             success = decompressImpl<32>(source, dest, source_size, dest_size);
 
         watch.stop();
-<<<<<<< HEAD
-        statistics.data[best_variant].update(watch.elapsedSeconds(), dest_size);
-=======
-
-        /// Update performance statistics.
-
         statistics.data[best_variant].update(watch.elapsedSeconds(), dest_size);  // NOLINT(clang-analyzer-security.ArrayBound)
->>>>>>> 972c0eb3
 
         return success;
     }
