--- conflicted
+++ resolved
@@ -27,13 +27,6 @@
     : element_type(element_type_)
     , dimension(dimension_)
 {
-<<<<<<< HEAD
-    /// QBit stores data as a Tuple of binary FixedStrings. Setting custom_serialization
-    /// ensures that ReplaceQueryParameterVisitor::visitQueryParameter uses the original
-    /// string value for query parameters like `SET param_q=[1,2,3,4]; SELECT {q:QBit(Float32,4)};`
-    /// instead of extracting this Tuple as a Field that fails to cast back to QBit.
-    custom_serialization = doGetDefaultSerialization();
-=======
     /// Prevents maliciously crafted byte streams from being deserialized into illegal types, which could be exploited to crash the server
     if (element_type_->getTypeId() != TypeIndex::BFloat16 && element_type_->getTypeId() != TypeIndex::Float32
         && element_type_->getTypeId() != TypeIndex::Float64)
@@ -41,7 +34,12 @@
             ErrorCodes::ILLEGAL_TYPE_OF_ARGUMENT,
             "QBit data type only supports BFloat16, Float32, or Float64 as element type. Got: {}",
             element_type_->getName());
->>>>>>> 2c33060d
+
+    /// QBit stores data as a Tuple of binary FixedStrings. Setting custom_serialization
+    /// ensures that ReplaceQueryParameterVisitor::visitQueryParameter uses the original
+    /// string value for query parameters like `SET param_q=[1,2,3,4]; SELECT {q:QBit(Float32,4)};`
+    /// instead of extracting this Tuple as a Field that fails to cast back to QBit.
+    custom_serialization = doGetDefaultSerialization();
 }
 
 std::string DataTypeQBit::doGetName() const
