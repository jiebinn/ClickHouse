--- conflicted
+++ resolved
@@ -320,13 +320,8 @@
 
     /// Check consistency between offsets and elements subcolumns.
     /// But if elements column is empty - it's ok for columns of Nested types that was added by ALTER.
-<<<<<<< HEAD
     if (!nested_column->empty() && nested_column->size() != last_offset)
-        throw Exception("Cannot read all array values: read just " + toString(nested_column->size()) + " of " + toString(last_offset),
-=======
-    if (!nested_column.empty() && nested_column.size() != last_offset)
-        throw ParsingException("Cannot read all array values: read just " + toString(nested_column.size()) + " of " + toString(last_offset),
->>>>>>> 4af0d734
+        throw ParsingException("Cannot read all array values: read just " + toString(nested_column->size()) + " of " + toString(last_offset),
             ErrorCodes::CANNOT_READ_ALL_DATA);
 }
 
