#include <algorithm>
#include <exception>
#include <memory>
#include <mutex>
#include <string_view>
#include <vector>
#include <Access/AccessControl.h>
#include <Access/Credentials.h>
#include <Compression/CompressedReadBuffer.h>
#include <Compression/CompressedWriteBuffer.h>
#include <Compression/CompressionFactory.h>
#include <Core/ExternalTable.h>
#include <Core/ServerSettings.h>
#include <Formats/NativeReader.h>
#include <Formats/NativeWriter.h>
#include <IO/LimitReadBuffer.h>
#include <IO/Progress.h>
#include <IO/ReadBufferFromPocoSocket.h>
#include <IO/ReadHelpers.h>
#include <IO/WriteBufferFromPocoSocket.h>
#include <IO/WriteHelpers.h>
#include <Interpreters/AsynchronousInsertQueue.h>
#include <Interpreters/InternalTextLogsQueue.h>
#include <Interpreters/OpenTelemetrySpanLog.h>
#include <Interpreters/Session.h>
#include <Interpreters/Squashing.h>
#include <Interpreters/TablesStatus.h>
#include <Interpreters/executeQuery.h>
#include <Parsers/ASTInsertQuery.h>
#include <Server/TCPServer.h>
#include <Storages/MergeTree/MergeTreeDataPartUUID.h>
#include <Storages/ObjectStorage/StorageObjectStorageCluster.h>
#include <Storages/StorageReplicatedMergeTree.h>
#include <Poco/Net/NetException.h>
#include <Poco/Net/SocketAddress.h>
#include <Poco/Util/LayeredConfiguration.h>
#include <Common/CurrentMetrics.h>
#include <Common/CurrentThread.h>
#include <Common/NetException.h>
#include <Common/OpenSSLHelpers.h>
#include <Common/Stopwatch.h>
#include <Common/logger_useful.h>
#include <Common/scope_guard_safe.h>
#include <Common/setThreadName.h>
#include <Common/thread_local_rng.h>

#include <Processors/Executors/PullingAsyncPipelineExecutor.h>
#include <Processors/Executors/PushingPipelineExecutor.h>
#include <Processors/Executors/PushingAsyncPipelineExecutor.h>
#include <Processors/Executors/CompletedPipelineExecutor.h>
#include <Processors/Sinks/SinkToStorage.h>

#if USE_SSL
#   include <Poco/Net/SecureStreamSocket.h>
#   include <Poco/Net/SecureStreamSocketImpl.h>
#endif

#include <Core/Protocol.h>
#include <Storages/MergeTree/RequestResponse.h>
#include "TCPHandler.h"

#include <Common/config_version.h>

#include <fmt/format.h>

using namespace std::literals;
using namespace DB;


namespace CurrentMetrics
{
    extern const Metric QueryThread;
    extern const Metric ReadTaskRequestsSent;
    extern const Metric MergeTreeReadTaskRequestsSent;
    extern const Metric MergeTreeAllRangesAnnouncementsSent;
}

namespace ProfileEvents
{
    extern const Event ReadTaskRequestsSent;
    extern const Event MergeTreeReadTaskRequestsSent;
    extern const Event MergeTreeAllRangesAnnouncementsSent;
    extern const Event ReadTaskRequestsSentElapsedMicroseconds;
    extern const Event MergeTreeReadTaskRequestsSentElapsedMicroseconds;
    extern const Event MergeTreeAllRangesAnnouncementsSentElapsedMicroseconds;
}

namespace DB::ErrorCodes
{
    extern const int LOGICAL_ERROR;
    extern const int ATTEMPT_TO_READ_AFTER_EOF;
    extern const int CLIENT_HAS_CONNECTED_TO_WRONG_PORT;
    extern const int UNKNOWN_EXCEPTION;
    extern const int UNKNOWN_PACKET_FROM_CLIENT;
    extern const int POCO_EXCEPTION;
    extern const int SOCKET_TIMEOUT;
    extern const int UNEXPECTED_PACKET_FROM_CLIENT;
    extern const int UNKNOWN_PROTOCOL;
    extern const int AUTHENTICATION_FAILED;
    extern const int QUERY_WAS_CANCELLED;
    extern const int CLIENT_INFO_DOES_NOT_MATCH;
    extern const int TIMEOUT_EXCEEDED;
    extern const int SUPPORT_IS_DISABLED;
    extern const int UNSUPPORTED_METHOD;
    extern const int USER_EXPIRED;
    extern const int NETWORK_ERROR;
}

namespace
{
NameToNameMap convertToQueryParameters(const Settings & passed_params)
{
    NameToNameMap query_parameters;
    for (const auto & param : passed_params)
    {
        std::string value;
        ReadBufferFromOwnString buf(param.getValueString());
        readQuoted(value, buf);
        query_parameters.emplace(param.getName(), value);
    }
    return query_parameters;
}

// This function corrects the wrong client_name from the old client.
// Old clients 28.7 and some intermediate versions of 28.7 were sending different ClientInfo.client_name
// "ClickHouse client" was sent with the hello message.
// "ClickHouse" or "ClickHouse " was sent with the query message.
void correctQueryClientInfo(const ClientInfo & session_client_info, ClientInfo & client_info)
{
    if (client_info.getVersionNumber() <= VersionNumber(23, 8, 1) &&
        session_client_info.client_name == "ClickHouse client" &&
        (client_info.client_name == "ClickHouse" || client_info.client_name == "ClickHouse "))
    {
        client_info.client_name = "ClickHouse client";
    }
}

void validateClientInfo(const ClientInfo & session_client_info, const ClientInfo & client_info)
{
    // Secondary query may contain different client_info.
    // In the case of select from distributed table or 'select * from remote' from non-tcp handler. Server sends the initial client_info data.
    //
    // Example 1: curl -q -s --max-time 60 -sS "http://127.0.0.1:8123/?" -d "SELECT 1 FROM remote('127.0.0.1', system.one)"
    // HTTP handler initiates TCP connection with remote 127.0.0.1 (session on remote 127.0.0.1 use TCP interface)
    // HTTP handler sends client_info with HTTP interface and HTTP data by TCP protocol in Protocol::Client::Query message.
    //
    // Example 2: select * from <distributed_table>  --host shard_1 // distributed table has 2 shards: shard_1, shard_2
    // shard_1 receives a message with 'ClickHouse client' client_name
    // shard_1 initiates TCP connection with shard_2 with 'ClickHouse server' client_name.
    // shard_1 sends 'ClickHouse client' client_name in Protocol::Client::Query message to shard_2.
    if (client_info.query_kind == ClientInfo::QueryKind::SECONDARY_QUERY)
        return;

    if (session_client_info.interface != client_info.interface)
    {
        throw Exception(
            DB::ErrorCodes::CLIENT_INFO_DOES_NOT_MATCH,
            "Client info's interface does not match: {} not equal to {}",
            toString(session_client_info.interface),
            toString(client_info.interface));
    }

    if (session_client_info.interface == ClientInfo::Interface::TCP)
    {
        if (session_client_info.client_name != client_info.client_name)
            throw Exception(
                DB::ErrorCodes::CLIENT_INFO_DOES_NOT_MATCH,
                "Client info's client_name does not match: {} not equal to {}",
                session_client_info.client_name,
                client_info.client_name);

        // TCP handler got patch version 0 always for backward compatibility.
        if (!session_client_info.clientVersionEquals(client_info, false))
            throw Exception(
                DB::ErrorCodes::CLIENT_INFO_DOES_NOT_MATCH,
                "Client info's version does not match: {} not equal to {}",
                session_client_info.getVersionStr(),
                client_info.getVersionStr());

        // os_user, quota_key, client_trace_context can be different.
    }
}
}

namespace DB
{

TCPHandler::TCPHandler(
    IServer & server_,
    TCPServer & tcp_server_,
    const Poco::Net::StreamSocket & socket_,
    bool parse_proxy_protocol_,
    std::string server_display_name_,
    std::string host_name_,
    const ProfileEvents::Event & read_event_,
    const ProfileEvents::Event & write_event_)
    : Poco::Net::TCPServerConnection(socket_)
    , server(server_)
    , tcp_server(tcp_server_)
    , parse_proxy_protocol(parse_proxy_protocol_)
    , log(getLogger("TCPHandler"))
    , read_event(read_event_)
    , write_event(write_event_)
    , server_display_name(std::move(server_display_name_))
    , host_name(std::move(host_name_))
{
}

TCPHandler::TCPHandler(
    IServer & server_,
    TCPServer & tcp_server_,
    const Poco::Net::StreamSocket & socket_,
    TCPProtocolStackData & stack_data,
    std::string server_display_name_,
    std::string host_name_,
    const ProfileEvents::Event & read_event_,
    const ProfileEvents::Event & write_event_)
    : Poco::Net::TCPServerConnection(socket_)
    , server(server_)
    , tcp_server(tcp_server_)
    , log(getLogger("TCPHandler"))
    , forwarded_for(stack_data.forwarded_for)
    , certificate(stack_data.certificate)
    , read_event(read_event_)
    , write_event(write_event_)
    , default_database(stack_data.default_database)
    , server_display_name(std::move(server_display_name_))
    , host_name(std::move(host_name_))
{
    if (!forwarded_for.empty())
        LOG_TRACE(log, "Forwarded client address: {}", forwarded_for);
}

TCPHandler::~TCPHandler()
{
    try
    {
        state.reset();
        if (out)
            out->next();
    }
    catch (...)
    {
        tryLogCurrentException(__PRETTY_FUNCTION__);
    }
}

void TCPHandler::runImpl()
{
    setThreadName("TCPHandler");

    extractConnectionSettingsFromContext(server.context());

    socket().setReceiveTimeout(receive_timeout);
    socket().setSendTimeout(send_timeout);
    socket().setNoDelay(true);

    in = std::make_shared<ReadBufferFromPocoSocketChunked>(socket(), read_event);
    out = std::make_shared<WriteBufferFromPocoSocketChunked>(socket(), write_event);

    /// Support for PROXY protocol
    if (parse_proxy_protocol && !receiveProxyHeader())
        return;

    if (in->eof())
    {
        LOG_INFO(log, "Client has not sent any data.");
        return;
    }

    /// User will be authenticated here. It will also set settings from user profile into connection_context.
    try
    {
        receiveHello();

        /// In interserver mode queries are executed without a session context.
        if (!is_interserver_mode)
            session->makeSessionContext();

        sendHello();
        if (client_tcp_protocol_version >= DBMS_MIN_PROTOCOL_VERSION_WITH_ADDENDUM)
            receiveAddendum();

        {
            /// Server side of chunked protocol negotiation.
            /// Server advertises its protocol capabilities (separate for send and receive channels) by sending
            /// in its 'Hello' response one of four types - chunked, notchunked, chunked_optional, notchunked_optional.
            /// Not optional types are strict meaning that server only supports this type, optional means that
            /// server prefer this type but capable to work in opposite.
            /// Client selects which type it is going to communicate based on the settings from config or arguments,
            /// and sends either "chunked" or "notchunked" protocol request in addendum section of handshake.
            /// Client can detect if server's protocol capabilities are not compatible with client's settings (for example
            /// server strictly requires chunked protocol but client's settings only allows notchunked protocol) - in such case
            /// client should interrupt this connection. However if client continues with incompatible protocol type request, server
            /// will send appropriate exception and disconnect client.

            auto is_chunked = [](const String & chunked_srv_str, const String & chunked_cl_str, const String & direction)
            {
                bool chunked_srv = chunked_srv_str.starts_with("chunked");
                bool optional_srv = chunked_srv_str.ends_with("_optional");
                bool chunked_cl = chunked_cl_str.starts_with("chunked");

                if (optional_srv)
                    return chunked_cl;

                if (chunked_cl != chunked_srv)
                    throw NetException(
                        ErrorCodes::NETWORK_ERROR,
                        "Incompatible protocol: {} is {}, client requested {}",
                        direction,
                        chunked_srv ? "chunked" : "notchunked",
                        chunked_cl ? "chunked" : "notchunked");

                return chunked_srv;
            };

            bool out_chunked = is_chunked(server.config().getString("proto_caps.send", "notchunked"), proto_recv_chunked_cl, "send");
            bool in_chunked = is_chunked(server.config().getString("proto_caps.recv", "notchunked"), proto_send_chunked_cl, "recv");

            if (out_chunked)
                out->enableChunked();
            if (in_chunked)
                in->enableChunked();
        }

        if (!is_interserver_mode)
        {
            /// If session created, then settings in session context has been updated.
            /// So it's better to update the connection settings for flexibility.
            extractConnectionSettingsFromContext(session->sessionContext());

            /// When connecting, the default database could be specified.
            if (!default_database.empty())
                session->sessionContext()->setCurrentDatabase(default_database);
        }
    }
    catch (const Exception & e) /// Typical for an incorrect username, password, or address.
    {
        if (e.code() == ErrorCodes::CLIENT_HAS_CONNECTED_TO_WRONG_PORT)
        {
            LOG_DEBUG(log, "Client has connected to wrong port.");
            return;
        }

        if (e.code() == ErrorCodes::ATTEMPT_TO_READ_AFTER_EOF)
        {
            LOG_INFO(log, "Client has gone away.");
            return;
        }

        try
        {
            /// We try to send error information to the client.
            sendException(e, send_exception_with_stack_trace);
        }
        catch (...) {} // NOLINT(bugprone-empty-catch)

        throw;
    }

    while (tcp_server.isOpen())
    {
        /// We are waiting for a packet from the client. Thus, every `poll_interval` seconds check whether we need to shut down.
        {
            Stopwatch idle_time;
            UInt64 timeout_ms = std::min(poll_interval, idle_connection_timeout) * 1000000;
            while (tcp_server.isOpen() && !server.isCancelled() && !in->poll(timeout_ms))
            {
                if (idle_time.elapsedSeconds() > idle_connection_timeout)
                {
                    LOG_TRACE(log, "Closing idle connection");
                    return;
                }
            }
        }

        /// If we need to shut down, or client disconnects.
        if (!tcp_server.isOpen() || server.isCancelled() || in->eof())
        {
            LOG_TEST(log, "Closing connection (open: {}, cancelled: {}, eof: {})", tcp_server.isOpen(), server.isCancelled(), in->eof());
            break;
        }

        state.reset();

        /// Initialized later.
        std::optional<CurrentThread::QueryScope> query_scope;
        OpenTelemetry::TracingContextHolderPtr thread_trace_context;

        /** An exception during the execution of request (it must be sent over the network to the client).
         *  The client will be able to accept it, if it did not happen while sending another packet and the client has not disconnected yet.
         */
        std::unique_ptr<DB::Exception> exception;
        bool network_error = false;
        bool user_expired = false;
        bool query_duration_already_logged = false;
        auto log_query_duration = [this, &query_duration_already_logged]()
        {
            if (query_duration_already_logged)
                return;
            query_duration_already_logged = true;
            auto elapsed_sec = state.watch.elapsedSeconds();
            /// We already logged more detailed info if we read some rows
            if (elapsed_sec < 1.0 && state.progress.read_rows)
                return;
            LOG_DEBUG(log, "Processed in {} sec.", elapsed_sec);
        };

        try
        {
            /** If Query - process it. If Ping or Cancel - go back to the beginning.
             *  There may come settings for a separate query that modify `query_context`.
             *  It's possible to receive part uuids packet before the query, so then receivePacket has to be called twice.
             */
            if (!receivePacket())
                continue;

            /** If part_uuids got received in previous packet, trying to read again.
              */
            if (state.empty() && state.part_uuids_to_ignore && !receivePacket())
                continue;

            /// Set up tracing context for this query on current thread
            thread_trace_context = std::make_unique<OpenTelemetry::TracingContextHolder>("TCPHandler",
                query_context->getClientInfo().client_trace_context,
                query_context->getSettingsRef(),
                query_context->getOpenTelemetrySpanLog());
            thread_trace_context->root_span.kind = OpenTelemetry::SpanKind::SERVER;

            query_scope.emplace(query_context, /* fatal_error_callback */ [this]
            {
                std::lock_guard lock(out_mutex);
                sendLogs();
            });

            /// If query received, then settings in query_context has been updated.
            /// So it's better to update the connection settings for flexibility.
            extractConnectionSettingsFromContext(query_context);

            /// Sync timeouts on client and server during current query to avoid dangling queries on server.
            /// It should be reset at the end of query.
            state.timeout_setter = std::make_unique<TimeoutSetter>(socket(), send_timeout, receive_timeout);

            /// Should we send internal logs to client?
            const auto client_logs_level = query_context->getSettingsRef().send_logs_level;
            if (client_tcp_protocol_version >= DBMS_MIN_REVISION_WITH_SERVER_LOGS
                && client_logs_level != LogsLevel::none)
            {
                state.logs_queue = std::make_shared<InternalTextLogsQueue>();
                state.logs_queue->max_priority = Poco::Logger::parseLevel(client_logs_level.toString());
                state.logs_queue->setSourceRegexp(query_context->getSettingsRef().send_logs_source_regexp);
                CurrentThread::attachInternalTextLogsQueue(state.logs_queue, client_logs_level);
            }
            if (client_tcp_protocol_version >= DBMS_MIN_PROTOCOL_VERSION_WITH_INCREMENTAL_PROFILE_EVENTS)
            {
                state.profile_queue = std::make_shared<InternalProfileEventsQueue>(std::numeric_limits<int>::max());
                CurrentThread::attachInternalProfileEventsQueue(state.profile_queue);
            }

            if (!is_interserver_mode)
                session->checkIfUserIsStillValid();

            query_context->setExternalTablesInitializer([this] (ContextPtr context)
            {
                if (context != query_context)
                    throw Exception(ErrorCodes::LOGICAL_ERROR, "Unexpected context in external tables initializer");

                /// Get blocks of temporary tables
                readData();

                /// Reset the input stream, as we received an empty block while receiving external table data.
                /// So, the stream has been marked as cancelled and we can't read from it anymore.
                state.block_in.reset();
                state.maybe_compressed_in.reset(); /// For more accurate accounting by MemoryTracker.
            });

            /// Send structure of columns to client for function input()
            query_context->setInputInitializer([this] (ContextPtr context, const StoragePtr & input_storage)
            {
                if (context != query_context)
                    throw Exception(ErrorCodes::LOGICAL_ERROR, "Unexpected context in Input initializer");

                auto metadata_snapshot = input_storage->getInMemoryMetadataPtr();
                state.need_receive_data_for_input = true;

                /// Send ColumnsDescription for input storage.
                if (client_tcp_protocol_version >= DBMS_MIN_REVISION_WITH_COLUMN_DEFAULTS_METADATA
                    && query_context->getSettingsRef().input_format_defaults_for_omitted_fields)
                {
                    sendTableColumns(metadata_snapshot->getColumns());
                }

                /// Send block to the client - input storage structure.
                state.input_header = metadata_snapshot->getSampleBlock();
                sendData(state.input_header);
                sendTimezone();
            });

            query_context->setInputBlocksReaderCallback([this] (ContextPtr context) -> Block
            {
                if (context != query_context)
                    throw Exception(ErrorCodes::LOGICAL_ERROR, "Unexpected context in InputBlocksReader");

                if (!readDataNext())
                {
                    state.block_in.reset();
                    state.maybe_compressed_in.reset();
                    return Block();
                }
                return state.block_for_input;
            });

            customizeContext(query_context);

            /// This callback is needed for requesting read tasks inside pipeline for distributed processing
            query_context->setReadTaskCallback([this]() -> String
            {
                Stopwatch watch;
                CurrentMetrics::Increment callback_metric_increment(CurrentMetrics::ReadTaskRequestsSent);

                std::scoped_lock lock(out_mutex, task_callback_mutex);

                if (state.cancellation_status == CancellationStatus::FULLY_CANCELLED)
                    return {};

                sendReadTaskRequestAssumeLocked();
                ProfileEvents::increment(ProfileEvents::ReadTaskRequestsSent);
                auto res = receiveReadTaskResponseAssumeLocked();
                ProfileEvents::increment(ProfileEvents::ReadTaskRequestsSentElapsedMicroseconds, watch.elapsedMicroseconds());
                return res;
            });

            query_context->setMergeTreeAllRangesCallback([this](InitialAllRangesAnnouncement announcement)
            {
                Stopwatch watch;
                CurrentMetrics::Increment callback_metric_increment(CurrentMetrics::MergeTreeAllRangesAnnouncementsSent);
                std::scoped_lock lock(out_mutex, task_callback_mutex);

                if (state.cancellation_status == CancellationStatus::FULLY_CANCELLED)
                    return;

                sendMergeTreeAllRangesAnnouncementAssumeLocked(announcement);
                ProfileEvents::increment(ProfileEvents::MergeTreeAllRangesAnnouncementsSent);
                ProfileEvents::increment(ProfileEvents::MergeTreeAllRangesAnnouncementsSentElapsedMicroseconds, watch.elapsedMicroseconds());
            });

            query_context->setMergeTreeReadTaskCallback([this](ParallelReadRequest request) -> std::optional<ParallelReadResponse>
            {
                Stopwatch watch;
                CurrentMetrics::Increment callback_metric_increment(CurrentMetrics::MergeTreeReadTaskRequestsSent);
                std::scoped_lock lock(out_mutex, task_callback_mutex);

                if (state.cancellation_status == CancellationStatus::FULLY_CANCELLED)
                    return std::nullopt;

                sendMergeTreeReadTaskRequestAssumeLocked(std::move(request));
                ProfileEvents::increment(ProfileEvents::MergeTreeReadTaskRequestsSent);
                auto res = receivePartitionMergeTreeReadTaskResponseAssumeLocked();
                ProfileEvents::increment(ProfileEvents::MergeTreeReadTaskRequestsSentElapsedMicroseconds, watch.elapsedMicroseconds());
                return res;
            });

            /// Processing Query
            std::tie(state.parsed_query, state.io) = executeQuery(state.query, query_context, QueryFlags{}, state.stage);

            after_check_cancelled.restart();
            after_send_progress.restart();

            auto finish_or_cancel = [this]()
            {
                if (state.cancellation_status == CancellationStatus::FULLY_CANCELLED)
                    state.io.onCancelOrConnectionLoss();
                else
                    state.io.onFinish();
            };

            if (state.io.pipeline.pushing())
            {
                /// FIXME: check explicitly that insert query suggests to receive data via native protocol,
                state.need_receive_data_for_insert = true;
                processInsertQuery();
                finish_or_cancel();
            }
            else if (state.io.pipeline.pulling())
            {
                processOrdinaryQuery();
                finish_or_cancel();
            }
            else if (state.io.pipeline.completed())
            {
                {
                    CompletedPipelineExecutor executor(state.io.pipeline);

                    /// Should not check for cancel in case of input.
                    if (!state.need_receive_data_for_input)
                    {
                        auto callback = [this]()
                        {
                            std::scoped_lock lock(out_mutex, task_callback_mutex);

                            if (getQueryCancellationStatus() == CancellationStatus::FULLY_CANCELLED)
                            {
                                return true;
                            }

                            sendProgress();
                            sendSelectProfileEvents();
                            sendLogs();

                            return false;
                        };

                        executor.setCancelCallback(callback, interactive_delay / 1000);
                    }
                    executor.execute();
                }

                finish_or_cancel();

                std::lock_guard lock(out_mutex);

                /// Send final progress after calling onFinish(), since it will update the progress.
                ///
                /// NOTE: we cannot send Progress for regular INSERT (with VALUES)
                /// without breaking protocol compatibility, but it can be done
                /// by increasing revision.
                sendProgress();
                sendSelectProfileEvents();
            }
            else
            {
                finish_or_cancel();
            }

            /// Do it before sending end of stream, to have a chance to show log message in client.
            query_scope->logPeakMemoryUsage();
            log_query_duration();

            if (state.is_connection_closed)
                break;

            {
                std::lock_guard lock(out_mutex);
                sendLogs();
                sendEndOfStream();
            }

            /// QueryState should be cleared before QueryScope, since otherwise
            /// the MemoryTracker will be wrong for possible deallocations.
            /// (i.e. deallocations from the Aggregator with two-level aggregation)
            /// Also it resets socket's timeouts.
            state.reset();
            last_sent_snapshots = ProfileEvents::ThreadIdToCountersSnapshot{};
            query_scope.reset();
            thread_trace_context.reset();
        }
        catch (const Exception & e)
        {
            /// Authentication failure with interserver secret
            /// - early exit without trying to send the exception to the client.
            /// Because the server should not try to skip (parse, decompress) the remaining packets sent by the client,
            /// as it will lead to additional work and unneeded exposure to unauthenticated connections.

            /// Note that the exception AUTHENTICATION_FAILED can be here in two cases:
            /// 1. The authentication in receiveHello is skipped with "interserver secret",
            /// postponed to receiving the query, and then failed.
            /// 2. Receiving exception from a query using a table function to authenticate with another server.
            /// In this case, the user is already authenticated with this server,
            /// is_interserver_mode is false, and we can send the exception to the client normally.

            if (is_interserver_mode && e.code() == ErrorCodes::AUTHENTICATION_FAILED)
                throw;

            state.io.onException();
            exception.reset(e.clone());

            /// In case of exception state was not reset, so socket's timouts must be reset explicitly
            state.timeout_setter.reset();

            if (e.code() == ErrorCodes::UNKNOWN_PACKET_FROM_CLIENT)
                throw;

            /// If there is UNEXPECTED_PACKET_FROM_CLIENT emulate network_error
            /// to break the loop, but do not throw to send the exception to
            /// the client.
            if (e.code() == ErrorCodes::UNEXPECTED_PACKET_FROM_CLIENT)
                network_error = true;

            /// If a timeout occurred, try to inform client about it and close the session
            if (e.code() == ErrorCodes::SOCKET_TIMEOUT)
                network_error = true;

            if (e.code() == ErrorCodes::USER_EXPIRED)
                user_expired = true;

            if (network_error || user_expired)
                LOG_TEST(log, "Going to close connection due to exception: {}", e.message());
        }
        catch (const Poco::Net::NetException & e)
        {
            /** We can get here if there was an error during connection to the client,
             *  or in connection with a remote server that was used to process the request.
             *  It is not possible to distinguish between these two cases.
             *  Although in one of them, we have to send exception to the client, but in the other - we can not.
             *  We will try to send exception to the client in any case - see below.
             */
            state.io.onException();
            exception = std::make_unique<DB::Exception>(Exception::CreateFromPocoTag{}, e);
        }
        catch (const Poco::Exception & e)
        {
            state.io.onException();
            exception = std::make_unique<DB::Exception>(Exception::CreateFromPocoTag{}, e);
        }
// Server should die on std logic errors in debug, like with assert()
// or ErrorCodes::LOGICAL_ERROR. This helps catch these errors in
// tests.
#ifdef DEBUG_OR_SANITIZER_BUILD
        catch (const std::logic_error & e)
        {
            state.io.onException();
            exception = std::make_unique<DB::Exception>(Exception::CreateFromSTDTag{}, e);
            sendException(*exception, send_exception_with_stack_trace);
            std::abort();
        }
#endif
        catch (const std::exception & e)
        {
            state.io.onException();
            exception = std::make_unique<DB::Exception>(Exception::CreateFromSTDTag{}, e);
        }
        catch (...)
        {
            state.io.onException();
            exception = std::make_unique<DB::Exception>(Exception(ErrorCodes::UNKNOWN_EXCEPTION, "Unknown exception"));
        }

        /// In case of exception state was not reset, so socket's timouts must be reset explicitly
        state.timeout_setter.reset();

        try
        {
            if (exception)
            {
                if (thread_trace_context)
                    thread_trace_context->root_span.addAttribute(*exception);

                try
                {
                    /// Try to send logs to client, but it could be risky too
                    /// Assume that we can't break output here
                    sendLogs();
                }
                catch (...)
                {
                    tryLogCurrentException(log, "Can't send logs to client");
                }

                const auto & e = *exception;
                LOG_ERROR(log, getExceptionMessageAndPattern(e, send_exception_with_stack_trace));
                sendException(*exception, send_exception_with_stack_trace);
            }
        }
        catch (...)
        {
            /** Could not send exception information to the client. */
            network_error = true;
            LOG_WARNING(log, "Client has gone away.");
        }

        /// Interserver authentication is done only after we read the query.
        /// This fact can be abused by producing exception before or while we read the query.
        /// To avoid any potential exploits, we simply close connection on any exceptions
        /// that happen before the first query is authenticated with the cluster secret.
        if (is_interserver_mode && exception && !is_interserver_authenticated)
            exception->rethrow();

        try
        {
            /// A query packet is always followed by one or more data packets.
            /// If some of those data packets are left, try to skip them.
            if (exception && !state.empty() && !state.read_all_data)
                skipData();
        }
        catch (...)
        {
            network_error = true;
            LOG_WARNING(log, "Can't skip data packets after query failure.");
        }

        log_query_duration();

        /// QueryState should be cleared before QueryScope, since otherwise
        /// the MemoryTracker will be wrong for possible deallocations.
        /// (i.e. deallocations from the Aggregator with two-level aggregation)
        state.reset();
        query_scope.reset();
        thread_trace_context.reset();

        /// It is important to destroy query context here. We do not want it to live arbitrarily longer than the query.
        query_context.reset();

        if (is_interserver_mode)
        {
            /// We don't really have session in interserver mode, new one is created for each query. It's better to reset it now.
            session.reset();
        }

        if (network_error || user_expired)
            break;
    }
}


void TCPHandler::extractConnectionSettingsFromContext(const ContextPtr & context)
{
    const auto & settings = context->getSettingsRef();
    send_exception_with_stack_trace = settings.calculate_text_stack_trace;
    send_timeout = settings.send_timeout;
    receive_timeout = settings.receive_timeout;
    poll_interval = settings.poll_interval;
    idle_connection_timeout = settings.idle_connection_timeout;
    interactive_delay = settings.interactive_delay;
    sleep_in_send_tables_status = settings.sleep_in_send_tables_status_ms;
    unknown_packet_in_send_data = settings.unknown_packet_in_send_data;
    sleep_after_receiving_query = settings.sleep_after_receiving_query_ms;
}


bool TCPHandler::readDataNext()
{
    Stopwatch watch(CLOCK_MONOTONIC_COARSE);

    /// Poll interval should not be greater than receive_timeout
    constexpr UInt64 min_timeout_us = 5000; // 5 ms
    UInt64 timeout_us = std::max(min_timeout_us, std::min(poll_interval * 1000000, static_cast<UInt64>(receive_timeout.totalMicroseconds())));
    bool read_ok = false;

    /// We are waiting for a packet from the client. Thus, every `POLL_INTERVAL` seconds check whether we need to shut down.
    while (true)
    {
        if (in->poll(timeout_us))
        {
            /// If client disconnected.
            if (in->eof())
            {
                LOG_INFO(log, "Client has dropped the connection, cancel the query.");
                state.is_connection_closed = true;
                state.cancellation_status = CancellationStatus::FULLY_CANCELLED;
                break;
            }

            /// We accept and process data.
            read_ok = receivePacket();
            /// Reset the timeout on Ping packet (NOTE: there is no Ping for INSERT queries yet).
            watch.restart();
            break;
        }

        /// Do we need to shut down?
        if (server.isCancelled())
            break;

        /** Have we waited for data for too long?
         *  If we periodically poll, the receive_timeout of the socket itself does not work.
         *  Therefore, an additional check is added.
         */
        Float64 elapsed = watch.elapsedSeconds();
        if (elapsed > static_cast<Float64>(receive_timeout.totalSeconds()))
        {
            throw Exception(ErrorCodes::SOCKET_TIMEOUT,
                            "Timeout exceeded while receiving data from client. Waited for {} seconds, timeout is {} seconds.",
                            static_cast<size_t>(elapsed), receive_timeout.totalSeconds());
        }
    }

    if (read_ok)
    {
        sendLogs();
        sendInsertProfileEvents();
    }
    else
        state.read_all_data = true;

    return read_ok;
}


void TCPHandler::readData()
{
    sendLogs();

    while (readDataNext())
        ;

    if (state.cancellation_status == CancellationStatus::FULLY_CANCELLED)
        throw Exception(ErrorCodes::QUERY_WAS_CANCELLED, "Query was cancelled");
}


void TCPHandler::skipData()
{
    state.skipping_data = true;
    SCOPE_EXIT({ state.skipping_data = false; });

    while (readDataNext())
        ;

    if (state.cancellation_status == CancellationStatus::FULLY_CANCELLED)
        throw Exception(ErrorCodes::QUERY_WAS_CANCELLED, "Query was cancelled");
}

void TCPHandler::startInsertQuery()
{
    /// Send ColumnsDescription for insertion table
    if (client_tcp_protocol_version >= DBMS_MIN_REVISION_WITH_COLUMN_DEFAULTS_METADATA)
    {
        const auto & table_id = query_context->getInsertionTable();
        if (query_context->getSettingsRef().input_format_defaults_for_omitted_fields)
        {
            if (!table_id.empty())
            {
                auto storage_ptr = DatabaseCatalog::instance().getTable(table_id, query_context);
                sendTableColumns(storage_ptr->getInMemoryMetadataPtr()->getColumns());
            }
        }
    }

    /// Send block to the client - table structure.
    sendData(state.io.pipeline.getHeader());
    sendLogs();
}

AsynchronousInsertQueue::PushResult TCPHandler::processAsyncInsertQuery(AsynchronousInsertQueue & insert_queue)
{
    using PushResult = AsynchronousInsertQueue::PushResult;

    startInsertQuery();
    Squashing squashing(state.input_header, 0, query_context->getSettingsRef().async_insert_max_data_size);

    while (readDataNext())
    {
        squashing.setHeader(state.block_for_insert.cloneEmpty());
        auto result_chunk = Squashing::squash(squashing.add({state.block_for_insert.getColumns(), state.block_for_insert.rows()}));
        if (result_chunk)
        {
            auto result = squashing.getHeader().cloneWithColumns(result_chunk.detachColumns());
            return PushResult
            {
                .status = PushResult::TOO_MUCH_DATA,
                .insert_block = std::move(result),
            };
        }
    }

    Chunk result_chunk = Squashing::squash(squashing.flush());
    if (!result_chunk)
    {
        return insert_queue.pushQueryWithBlock(state.parsed_query, squashing.getHeader(), query_context);
    }

    auto result = squashing.getHeader().cloneWithColumns(result_chunk.detachColumns());
    return insert_queue.pushQueryWithBlock(state.parsed_query, std::move(result), query_context);
}

void TCPHandler::processInsertQuery()
{
    size_t num_threads = state.io.pipeline.getNumThreads();

    auto run_executor = [&](auto & executor, Block processed_data)
    {
        /// Made above the rest of the lines,
        /// so that in case of `start` function throws an exception,
        /// client receive exception before sending data.
        executor.start();

        if (processed_data)
            executor.push(std::move(processed_data));
        else
            startInsertQuery();

        while (readDataNext())
            executor.push(std::move(state.block_for_insert));

        if (state.cancellation_status == CancellationStatus::FULLY_CANCELLED)
            executor.cancel();
        else
            executor.finish();
    };

    Block processed_block;
    const auto & settings = query_context->getSettingsRef();

    auto * insert_queue = query_context->tryGetAsynchronousInsertQueue();
    const auto & insert_query = assert_cast<const ASTInsertQuery &>(*state.parsed_query);

    bool async_insert_enabled = settings.async_insert;
    if (insert_query.table_id)
        if (auto table = DatabaseCatalog::instance().tryGetTable(insert_query.table_id, query_context))
            async_insert_enabled |= table->areAsynchronousInsertsEnabled();

    if (insert_queue && async_insert_enabled && !insert_query.select)
    {
        /// Let's agree on terminology and say that a mini-INSERT is an asynchronous INSERT
        /// which typically contains not a lot of data inside and a big-INSERT in an INSERT
        /// which was formed by concatenating several mini-INSERTs together.
        /// In case when the client had to retry some mini-INSERTs then they will be properly deduplicated
        /// by the source tables. This functionality is controlled by a setting `async_insert_deduplicate`.
        /// But then they will be glued together into a block and pushed through a chain of Materialized Views if any.
        /// The process of forming such blocks is not deteministic so each time we retry mini-INSERTs the resulting
        /// block may be concatenated differently.
        /// That's why deduplication in dependent Materialized Views doesn't make sense in presence of async INSERTs.
        if (settings.throw_if_deduplication_in_dependent_materialized_views_enabled_with_async_insert &&
            settings.deduplicate_blocks_in_dependent_materialized_views)
            throw Exception(ErrorCodes::SUPPORT_IS_DISABLED,
                    "Deduplication in dependent materialized view cannot work together with async inserts. "\
                    "Please disable either `deduplicate_blocks_in_dependent_materialized_views` or `async_insert` setting.");

        auto result = processAsyncInsertQuery(*insert_queue);
        if (result.status == AsynchronousInsertQueue::PushResult::OK)
        {
            /// Reset pipeline because it may hold write lock for some storages.
            state.io.pipeline.reset();
            if (settings.wait_for_async_insert)
            {
                size_t timeout_ms = settings.wait_for_async_insert_timeout.totalMilliseconds();
                auto wait_status = result.future.wait_for(std::chrono::milliseconds(timeout_ms));

                if (wait_status == std::future_status::deferred)
                    throw Exception(ErrorCodes::LOGICAL_ERROR, "Got future in deferred state");

                if (wait_status == std::future_status::timeout)
                    throw Exception(ErrorCodes::TIMEOUT_EXCEEDED, "Wait for async insert timeout ({} ms) exceeded)", timeout_ms);

                result.future.get();
            }

            sendInsertProfileEvents();
            return;
        }
        else if (result.status == AsynchronousInsertQueue::PushResult::TOO_MUCH_DATA)
        {
            LOG_DEBUG(log, "Setting async_insert=1, but INSERT query will be executed synchronously because it has too much data");
            processed_block = std::move(result.insert_block);
        }
    }

    if (num_threads > 1)
    {
        PushingAsyncPipelineExecutor executor(state.io.pipeline);
        run_executor(executor, std::move(processed_block));
    }
    else
    {
        PushingPipelineExecutor executor(state.io.pipeline);
        run_executor(executor, std::move(processed_block));
    }

    sendInsertProfileEvents();
}


void TCPHandler::processOrdinaryQuery()
{
    auto & pipeline = state.io.pipeline;

    if (query_context->getSettingsRef().allow_experimental_query_deduplication)
    {
        std::lock_guard lock(out_mutex);
        sendPartUUIDs();
    }

    /// Send header-block, to allow client to prepare output format for data to send.
    {
        const auto & header = pipeline.getHeader();

        if (header)
        {
            std::lock_guard lock(out_mutex);
            sendData(header);
        }
    }

    /// Defer locking to cover a part of the scope below and everything after it
    std::unique_lock out_lock(out_mutex, std::defer_lock);

    {
        PullingAsyncPipelineExecutor executor(pipeline);
        CurrentMetrics::Increment query_thread_metric_increment{CurrentMetrics::QueryThread};

        /// The following may happen:
        /// * current thread is holding the lock
        /// * because of the exception we unwind the stack and call the destructor of `executor`
        /// * the destructor calls cancel() and waits for all query threads to finish
        /// * at the same time one of the query threads is trying to acquire the lock, e.g. inside `merge_tree_read_task_callback`
        /// * deadlock
        SCOPE_EXIT({
            if (out_lock.owns_lock())
                out_lock.unlock();
        });

        Block block;
        while (executor.pull(block, interactive_delay / 1000))
        {
            std::unique_lock lock(task_callback_mutex);

            auto cancellation_status = getQueryCancellationStatus();
            if (cancellation_status == CancellationStatus::FULLY_CANCELLED)
            {
                /// Several callback like callback for parallel reading could be called from inside the pipeline
                /// and we have to unlock the mutex from our side to prevent deadlock.
                lock.unlock();
                /// A packet was received requesting to stop execution of the request.
                executor.cancel();
                break;
            }
            else if (cancellation_status == CancellationStatus::READ_CANCELLED)
            {
                executor.cancelReading();
            }

            lock.unlock();
            out_lock.lock();

            if (after_send_progress.elapsed() / 1000 >= interactive_delay)
            {
                /// Some time passed and there is a progress.
                after_send_progress.restart();
                sendProgress();
                sendSelectProfileEvents();
            }

            sendLogs();

            if (block)
            {
                if (!state.io.null_format)
                    sendData(block);
            }

            out_lock.unlock();
        }

        /// This lock wasn't acquired before and we make .lock() call here
        /// so everything under this line is covered.
        out_lock.lock();

        /** If data has run out, we will send the profiling data and total values to
          * the last zero block to be able to use
          * this information in the suffix output of stream.
          * If the request was interrupted, then `sendTotals` and other methods could not be called,
          *  because we have not read all the data yet,
          *  and there could be ongoing calculations in other threads at the same time.
          */
        if (getQueryCancellationStatus() != CancellationStatus::FULLY_CANCELLED)
        {
            sendTotals(executor.getTotalsBlock());
            sendExtremes(executor.getExtremesBlock());
            sendProfileInfo(executor.getProfileInfo());
            sendProgress();
            sendLogs();
            sendSelectProfileEvents();
        }

        if (state.is_connection_closed)
            return;

        sendData({});
        last_sent_snapshots.clear();
    }

    out_lock.lock();
    sendProgress();
}


void TCPHandler::processTablesStatusRequest()
{
    TablesStatusRequest request;
    request.read(*in, client_tcp_protocol_version);

    ContextPtr context_to_resolve_table_names;
    if (is_interserver_mode)
    {
        /// In the interserver mode session context does not exist, because authentication is done for each query.
        /// We also cannot create query context earlier, because it cannot be created before authentication,
        /// but query is not received yet. So we have to do this trick.
        ContextMutablePtr fake_interserver_context = Context::createCopy(server.context());
        if (!default_database.empty())
            fake_interserver_context->setCurrentDatabase(default_database);
        context_to_resolve_table_names = fake_interserver_context;
    }
    else
    {
        assert(session);
        context_to_resolve_table_names = session->sessionContext();
    }

    TablesStatusResponse response;
    for (const QualifiedTableName & table_name: request.tables)
    {
        auto resolved_id = context_to_resolve_table_names->tryResolveStorageID({table_name.database, table_name.table});
        StoragePtr table = DatabaseCatalog::instance().tryGetTable(resolved_id, context_to_resolve_table_names);
        if (!table)
            continue;

        TableStatus status;
        if (auto * replicated_table = dynamic_cast<StorageReplicatedMergeTree *>(table.get()))
        {
            status.is_replicated = true;
            status.absolute_delay = static_cast<UInt32>(replicated_table->getAbsoluteDelay());
            status.is_readonly = replicated_table->isTableReadOnly();
        }
        else
            status.is_replicated = false;

        response.table_states_by_id.emplace(table_name, std::move(status));
    }


    writeVarUInt(Protocol::Server::TablesStatusResponse, *out);

    /// For testing hedged requests
    if (unlikely(sleep_in_send_tables_status.totalMilliseconds()))
    {
        out->next();
        std::chrono::milliseconds ms(sleep_in_send_tables_status.totalMilliseconds());
        std::this_thread::sleep_for(ms);
    }

    response.write(*out, client_tcp_protocol_version);

    out->finishChunk();
}

void TCPHandler::receiveUnexpectedTablesStatusRequest()
{
    TablesStatusRequest skip_request;
    skip_request.read(*in, client_tcp_protocol_version);

    throw NetException(ErrorCodes::UNEXPECTED_PACKET_FROM_CLIENT, "Unexpected packet TablesStatusRequest received from client");
}

void TCPHandler::sendPartUUIDs()
{
    auto uuids = query_context->getPartUUIDs()->get();
    if (!uuids.empty())
    {
        for (const auto & uuid : uuids)
            LOG_TRACE(log, "Sending UUID: {}", toString(uuid));

        writeVarUInt(Protocol::Server::PartUUIDs, *out);
        writeVectorBinary(uuids, *out);

        out->finishChunk();
        out->next();
    }
}


void TCPHandler::sendReadTaskRequestAssumeLocked()
{
    writeVarUInt(Protocol::Server::ReadTaskRequest, *out);

    out->finishChunk();
    out->next();
}


void TCPHandler::sendMergeTreeAllRangesAnnouncementAssumeLocked(InitialAllRangesAnnouncement announcement)
{
    writeVarUInt(Protocol::Server::MergeTreeAllRangesAnnouncement, *out);
<<<<<<< HEAD
    announcement.serialize(*out, client_tcp_protocol_version);
=======
    announcement.serialize(*out);

    out->finishChunk();
>>>>>>> 0c14ac78
    out->next();
}


void TCPHandler::sendMergeTreeReadTaskRequestAssumeLocked(ParallelReadRequest request)
{
    writeVarUInt(Protocol::Server::MergeTreeReadTaskRequest, *out);
    request.serialize(*out);

    out->finishChunk();
    out->next();
}


void TCPHandler::sendProfileInfo(const ProfileInfo & info)
{
    writeVarUInt(Protocol::Server::ProfileInfo, *out);
    info.write(*out, client_tcp_protocol_version);

    out->finishChunk();
    out->next();
}


void TCPHandler::sendTotals(const Block & totals)
{
    if (totals)
    {
        initBlockOutput(totals);

        writeVarUInt(Protocol::Server::Totals, *out);
        writeStringBinary("", *out);

        state.block_out->write(totals);
        state.maybe_compressed_out->next();

        out->finishChunk();
        out->next();
    }
}


void TCPHandler::sendExtremes(const Block & extremes)
{
    if (extremes)
    {
        initBlockOutput(extremes);

        writeVarUInt(Protocol::Server::Extremes, *out);
        writeStringBinary("", *out);

        state.block_out->write(extremes);
        state.maybe_compressed_out->next();

        out->finishChunk();
        out->next();
    }
}

void TCPHandler::sendProfileEvents()
{
    Stopwatch stopwatch;
    Block block;
    ProfileEvents::getProfileEvents(host_name, state.profile_queue, block, last_sent_snapshots);
    if (block.rows() != 0)
    {
        initProfileEventsBlockOutput(block);

        writeVarUInt(Protocol::Server::ProfileEvents, *out);
        writeStringBinary("", *out);

        state.profile_events_block_out->write(block);

        out->finishChunk();
        out->next();

        auto elapsed_milliseconds = stopwatch.elapsedMilliseconds();
        if (elapsed_milliseconds > 100)
            LOG_DEBUG(log, "Sending profile events block with {} rows, {} bytes took {} milliseconds",
                block.rows(), block.bytes(), elapsed_milliseconds);
    }
}

void TCPHandler::sendSelectProfileEvents()
{
    if (client_tcp_protocol_version < DBMS_MIN_PROTOCOL_VERSION_WITH_INCREMENTAL_PROFILE_EVENTS)
        return;

    sendProfileEvents();
}

void TCPHandler::sendInsertProfileEvents()
{
    if (client_tcp_protocol_version < DBMS_MIN_PROTOCOL_VERSION_WITH_PROFILE_EVENTS_IN_INSERT)
        return;
    if (query_kind != ClientInfo::QueryKind::INITIAL_QUERY)
        return;

    sendProfileEvents();
}

void TCPHandler::sendTimezone()
{
    if (client_tcp_protocol_version < DBMS_MIN_PROTOCOL_VERSION_WITH_TIMEZONE_UPDATES)
        return;

    const String & tz = query_context->getSettingsRef().session_timezone.value;

    LOG_DEBUG(log, "TCPHandler::sendTimezone(): {}", tz);
    writeVarUInt(Protocol::Server::TimezoneUpdate, *out);
    writeStringBinary(tz, *out);

    out->finishChunk();
    out->next();
}


bool TCPHandler::receiveProxyHeader()
{
    if (in->eof())
    {
        LOG_WARNING(log, "Client has not sent any data.");
        return false;
    }

    String forwarded_address;

    /// Only PROXYv1 is supported.
    /// Validation of protocol is not fully performed.

    LimitReadBuffer limit_in(*in, 107, /* trow_exception */ true, /* exact_limit */ {}); /// Maximum length from the specs.

    assertString("PROXY ", limit_in);

    if (limit_in.eof())
    {
        LOG_WARNING(log, "Incomplete PROXY header is received.");
        return false;
    }

    /// TCP4 / TCP6 / UNKNOWN
    if ('T' == *limit_in.position())
    {
        assertString("TCP", limit_in);

        if (limit_in.eof())
        {
            LOG_WARNING(log, "Incomplete PROXY header is received.");
            return false;
        }

        if ('4' != *limit_in.position() && '6' != *limit_in.position())
        {
            LOG_WARNING(log, "Unexpected protocol in PROXY header is received.");
            return false;
        }

        ++limit_in.position();
        assertChar(' ', limit_in);

        /// Read the first field and ignore other.
        readStringUntilWhitespace(forwarded_address, limit_in);

        /// Skip until \r\n
        while (!limit_in.eof() && *limit_in.position() != '\r')
            ++limit_in.position();
        assertString("\r\n", limit_in);
    }
    else if (checkString("UNKNOWN", limit_in))
    {
        /// This is just a health check, there is no subsequent data in this connection.

        while (!limit_in.eof() && *limit_in.position() != '\r')
            ++limit_in.position();
        assertString("\r\n", limit_in);
        return false;
    }
    else
    {
        LOG_WARNING(log, "Unexpected protocol in PROXY header is received.");
        return false;
    }

    LOG_TRACE(log, "Forwarded client address from PROXY header: {}", forwarded_address);
    forwarded_for = std::move(forwarded_address);
    return true;
}


namespace
{

std::string formatHTTPErrorResponseWhenUserIsConnectedToWrongPort(const Poco::Util::AbstractConfiguration& config)
{
    std::string result = fmt::format(
        "HTTP/1.0 400 Bad Request\r\n\r\n"
        "Port {} is for clickhouse-client program\r\n",
        config.getString("tcp_port"));

    if (config.has("http_port"))
    {
        result += fmt::format(
            "You must use port {} for HTTP.\r\n",
            config.getString("http_port"));
    }

    return result;
}

}

std::unique_ptr<Session> TCPHandler::makeSession()
{
    auto interface = is_interserver_mode ? ClientInfo::Interface::TCP_INTERSERVER : ClientInfo::Interface::TCP;

    auto res = std::make_unique<Session>(server.context(), interface, socket().secure(), certificate);

    res->setForwardedFor(forwarded_for);
    res->setClientName(client_name);
    res->setClientVersion(client_version_major, client_version_minor, client_version_patch, client_tcp_protocol_version);
    res->setConnectionClientVersion(client_version_major, client_version_minor, client_version_patch, client_tcp_protocol_version);
    res->setClientInterface(interface);

    return res;
}

void TCPHandler::receiveHello()
{
    /// Receive `hello` packet.
    UInt64 packet_type = 0;
    String user;
    String password;
    String default_db;

    readVarUInt(packet_type, *in);

    if (packet_type != Protocol::Client::Hello)
    {
        /** If you accidentally accessed the HTTP protocol for a port destined for an internal TCP protocol,
          * Then instead of the packet type, there will be G (GET) or P (POST), in most cases.
          */
        if (packet_type == 'G' || packet_type == 'P')
        {
            writeString(formatHTTPErrorResponseWhenUserIsConnectedToWrongPort(server.config()), *out);
            throw Exception(ErrorCodes::CLIENT_HAS_CONNECTED_TO_WRONG_PORT, "Client has connected to wrong port");
        }
        else
            throw NetException(ErrorCodes::UNEXPECTED_PACKET_FROM_CLIENT,
                               "Unexpected packet from client (expected Hello, got {})", packet_type);
    }

    readStringBinary(client_name, *in);
    readVarUInt(client_version_major, *in);
    readVarUInt(client_version_minor, *in);
    // NOTE For backward compatibility of the protocol, client cannot send its version_patch.
    readVarUInt(client_tcp_protocol_version, *in);
    readStringBinary(default_db, *in);
    if (!default_db.empty())
        default_database = default_db;
    readStringBinary(user, *in);
    readStringBinary(password, *in);

    if (user.empty())
        throw NetException(ErrorCodes::UNEXPECTED_PACKET_FROM_CLIENT, "Unexpected packet from client (no user in Hello package)");

    LOG_DEBUG(log, "Connected {} version {}.{}.{}, revision: {}{}{}.",
        client_name,
        client_version_major, client_version_minor, client_version_patch,
        client_tcp_protocol_version,
        (!default_database.empty() ? ", database: " + default_database : ""),
        (!user.empty() ? ", user: " + user : "")
    );

    is_interserver_mode = (user == EncodedUserInfo::USER_INTERSERVER_MARKER) && password.empty();
    if (is_interserver_mode)
    {
        if (client_tcp_protocol_version < DBMS_MIN_REVISION_WITH_INTERSERVER_SECRET_V2)
            LOG_WARNING(LogFrequencyLimiter(log, 10),
                        "Using deprecated interserver protocol because the client is too old. Consider upgrading all nodes in cluster.");
        receiveClusterNameAndSalt();
        return;
    }

    is_ssh_based_auth = user.starts_with(EncodedUserInfo::SSH_KEY_AUTHENTICAION_MARKER) && password.empty();
    if (is_ssh_based_auth)
        user.erase(0, std::string_view(EncodedUserInfo::SSH_KEY_AUTHENTICAION_MARKER).size());

    session = makeSession();
    const auto & client_info = session->getClientInfo();

#if USE_SSL
    /// Authentication with SSL user certificate
    if (dynamic_cast<Poco::Net::SecureStreamSocketImpl*>(socket().impl()))
    {
        Poco::Net::SecureStreamSocket secure_socket(socket());
        if (secure_socket.havePeerCertificate())
        {
            try
            {
                session->authenticate(
                    SSLCertificateCredentials{user, extractSSLCertificateSubjects(secure_socket.peerCertificate())},
                    getClientAddress(client_info));
                return;
            }
            catch (const Exception & e)
            {
                if (e.code() != DB::ErrorCodes::AUTHENTICATION_FAILED)
                    throw;

                tryLogCurrentException(log, "SSL authentication failed, falling back to password authentication");
            }
        }
    }
#endif

#if USE_SSH
    /// Perform handshake for SSH authentication
    if (is_ssh_based_auth)
    {
        if (session->getAuthenticationTypeOrLogInFailure(user) != AuthenticationType::SSH_KEY)
            throw Exception(ErrorCodes::AUTHENTICATION_FAILED, "Expected authentication with SSH key");

        if (client_tcp_protocol_version < DBMS_MIN_REVISION_WITH_SSH_AUTHENTICATION)
            throw Exception(ErrorCodes::UNSUPPORTED_METHOD, "Cannot authenticate user with SSH key, because client version is too old");

        readVarUInt(packet_type, *in);
        if (packet_type != Protocol::Client::SSHChallengeRequest)
            throw Exception(ErrorCodes::UNEXPECTED_PACKET_FROM_CLIENT, "Server expected to receive a packet for requesting a challenge string");

        auto create_challenge = []()
        {
            pcg64_fast rng(randomSeed());
            UInt64 rand = rng();
            return encodeSHA256(&rand, sizeof(rand));
        };

        String challenge = create_challenge();
        writeVarUInt(Protocol::Server::SSHChallenge, *out);
        writeStringBinary(challenge, *out);
        out->next();

        String signature;
        readVarUInt(packet_type, *in);
        if (packet_type != Protocol::Client::SSHChallengeResponse)
            throw Exception(ErrorCodes::UNEXPECTED_PACKET_FROM_CLIENT, "Server expected to receive a packet with a response for a challenge");
        readStringBinary(signature, *in);

        auto prepare_string_for_ssh_validation = [&](const String & username, const String & challenge_)
        {
            String output;
            output.append(std::to_string(client_tcp_protocol_version));
            output.append(default_database);
            output.append(username);
            output.append(challenge_);
            return output;
        };

        auto cred = SshCredentials(user, signature, prepare_string_for_ssh_validation(user, challenge));
        session->authenticate(cred, getClientAddress(client_info));
        return;
    }
#endif

    session->authenticate(user, password, getClientAddress(client_info));
}

void TCPHandler::receiveAddendum()
{
    if (client_tcp_protocol_version >= DBMS_MIN_PROTOCOL_VERSION_WITH_QUOTA_KEY)
        readStringBinary(quota_key, *in);

    if (!is_interserver_mode)
        session->setQuotaClientKey(quota_key);

    if (client_tcp_protocol_version >= DBMS_MIN_PROTOCOL_VERSION_WITH_CHUNKED_PACKETS)
    {
        readStringBinary(proto_send_chunked_cl, *in);
        readStringBinary(proto_recv_chunked_cl, *in);
    }
}


void TCPHandler::receiveUnexpectedHello()
{
    UInt64 skip_uint_64;
    String skip_string;

    readStringBinary(skip_string, *in);
    readVarUInt(skip_uint_64, *in);
    readVarUInt(skip_uint_64, *in);
    readVarUInt(skip_uint_64, *in);
    readStringBinary(skip_string, *in);
    readStringBinary(skip_string, *in);
    readStringBinary(skip_string, *in);

    throw NetException(ErrorCodes::UNEXPECTED_PACKET_FROM_CLIENT, "Unexpected packet Hello received from client");
}


void TCPHandler::sendHello()
{
    writeVarUInt(Protocol::Server::Hello, *out);
    writeStringBinary(VERSION_NAME, *out);
    writeVarUInt(VERSION_MAJOR, *out);
    writeVarUInt(VERSION_MINOR, *out);
    writeVarUInt(DBMS_TCP_PROTOCOL_VERSION, *out);
    if (client_tcp_protocol_version >= DBMS_MIN_REVISION_WITH_SERVER_TIMEZONE)
        writeStringBinary(DateLUT::instance().getTimeZone(), *out);
    if (client_tcp_protocol_version >= DBMS_MIN_REVISION_WITH_SERVER_DISPLAY_NAME)
        writeStringBinary(server_display_name, *out);
    if (client_tcp_protocol_version >= DBMS_MIN_REVISION_WITH_VERSION_PATCH)
        writeVarUInt(VERSION_PATCH, *out);
    if (client_tcp_protocol_version >= DBMS_MIN_PROTOCOL_VERSION_WITH_CHUNKED_PACKETS)
    {
        writeStringBinary(server.config().getString("proto_caps.send", "notchunked"), *out);
        writeStringBinary(server.config().getString("proto_caps.recv", "notchunked"), *out);
    }
    if (client_tcp_protocol_version >= DBMS_MIN_PROTOCOL_VERSION_WITH_PASSWORD_COMPLEXITY_RULES)
    {
        auto rules = server.context()->getAccessControl().getPasswordComplexityRules();

        writeVarUInt(rules.size(), *out);
        for (const auto & [original_pattern, exception_message] : rules)
        {
            writeStringBinary(original_pattern, *out);
            writeStringBinary(exception_message, *out);
        }
    }
    if (client_tcp_protocol_version >= DBMS_MIN_REVISION_WITH_INTERSERVER_SECRET_V2)
    {
        chassert(!nonce.has_value());
        /// Contains lots of stuff (including time), so this should be enough for NONCE.
        nonce.emplace(thread_local_rng());
        writeIntBinary(nonce.value(), *out);
    }
    out->next();
}


bool TCPHandler::receivePacket()
{
    UInt64 packet_type = 0;
    readVarUInt(packet_type, *in);

    switch (packet_type)
    {
        case Protocol::Client::IgnoredPartUUIDs:
            /// Part uuids packet if any comes before query.
            if (!state.empty() || state.part_uuids_to_ignore)
                receiveUnexpectedIgnoredPartUUIDs();
            receiveIgnoredPartUUIDs();
            return true;

        case Protocol::Client::Query:
            if (!state.empty())
                receiveUnexpectedQuery();
            receiveQuery();
            return true;

        case Protocol::Client::Data:
        case Protocol::Client::Scalar:
            if (state.skipping_data)
                return receiveUnexpectedData(false);
            if (state.empty())
                receiveUnexpectedData(true);
            return receiveData(packet_type == Protocol::Client::Scalar);

        case Protocol::Client::Ping:
            writeVarUInt(Protocol::Server::Pong, *out);
            out->finishChunk();
            out->next();
            return false;

        case Protocol::Client::Cancel:
            decreaseCancellationStatus("Received 'Cancel' packet from the client, canceling the query.");
            return false;

        case Protocol::Client::Hello:
            receiveUnexpectedHello();

        case Protocol::Client::TablesStatusRequest:
            if (!state.empty())
                receiveUnexpectedTablesStatusRequest();
            processTablesStatusRequest();
            out->next();
            return false;

        default:
            throw Exception(ErrorCodes::UNKNOWN_PACKET_FROM_CLIENT, "Unknown packet {} from client", toString(packet_type));
    }
}


void TCPHandler::receiveIgnoredPartUUIDs()
{
    readVectorBinary(state.part_uuids_to_ignore.emplace(), *in);
}


void TCPHandler::receiveUnexpectedIgnoredPartUUIDs()
{
    std::vector<UUID> skip_part_uuids;
    readVectorBinary(skip_part_uuids, *in);
    throw NetException(ErrorCodes::UNEXPECTED_PACKET_FROM_CLIENT, "Unexpected packet IgnoredPartUUIDs received from client");
}


String TCPHandler::receiveReadTaskResponseAssumeLocked()
{
    UInt64 packet_type = 0;
    readVarUInt(packet_type, *in);
    if (packet_type != Protocol::Client::ReadTaskResponse)
    {
        if (packet_type == Protocol::Client::Cancel)
        {
            decreaseCancellationStatus("Received 'Cancel' packet from the client, canceling the read task.");
            return {};
        }
        else
        {
            throw Exception(ErrorCodes::UNEXPECTED_PACKET_FROM_CLIENT, "Received {} packet after requesting read task",
                    Protocol::Client::toString(packet_type));
        }
    }
    UInt64 version;
    readVarUInt(version, *in);
    if (version != DBMS_CLUSTER_PROCESSING_PROTOCOL_VERSION)
        throw Exception(ErrorCodes::UNKNOWN_PROTOCOL, "Protocol version for distributed processing mismatched");
    String response;
    readStringBinary(response, *in);
    return response;
}


std::optional<ParallelReadResponse> TCPHandler::receivePartitionMergeTreeReadTaskResponseAssumeLocked()
{
    UInt64 packet_type = 0;
    readVarUInt(packet_type, *in);
    if (packet_type != Protocol::Client::MergeTreeReadTaskResponse)
    {
        if (packet_type == Protocol::Client::Cancel)
        {
            decreaseCancellationStatus("Received 'Cancel' packet from the client, canceling the MergeTree read task.");
            return std::nullopt;
        }
        else
        {
            throw Exception(ErrorCodes::UNEXPECTED_PACKET_FROM_CLIENT, "Received {} packet after requesting read task",
                    Protocol::Client::toString(packet_type));
        }
    }
    ParallelReadResponse response;
    response.deserialize(*in);
    return response;
}


void TCPHandler::receiveClusterNameAndSalt()
{
    readStringBinary(cluster, *in);
    readStringBinary(salt, *in, 32);
}

void TCPHandler::receiveQuery()
{
    UInt64 stage = 0;
    UInt64 compression = 0;

    state.is_empty = false;
    readStringBinary(state.query_id, *in);

    /// In interserver mode,
    /// initial_user can be empty in case of Distributed INSERT via Buffer/Kafka,
    /// (i.e. when the INSERT is done with the global context without user),
    /// so it is better to reset session to avoid using old user.
    if (is_interserver_mode)
    {
        session = makeSession();
    }

    /// Read client info.
    ClientInfo client_info = session->getClientInfo();
    if (client_tcp_protocol_version >= DBMS_MIN_REVISION_WITH_CLIENT_INFO)
    {
        client_info.read(*in, client_tcp_protocol_version);

        correctQueryClientInfo(session->getClientInfo(), client_info);
        const auto & config_ref = Context::getGlobalContextInstance()->getServerSettings();
        if (config_ref.validate_tcp_client_information)
            validateClientInfo(session->getClientInfo(), client_info);
    }

    /// Per query settings are also passed via TCP.
    /// We need to check them before applying due to they can violate the settings constraints.
    auto settings_format = (client_tcp_protocol_version >= DBMS_MIN_REVISION_WITH_SETTINGS_SERIALIZED_AS_STRINGS)
        ? SettingsWriteFormat::STRINGS_WITH_FLAGS
        : SettingsWriteFormat::BINARY;
    Settings passed_settings;
    passed_settings.read(*in, settings_format);

    /// Interserver secret.
    std::string received_hash;
    if (client_tcp_protocol_version >= DBMS_MIN_REVISION_WITH_INTERSERVER_SECRET)
    {
        readStringBinary(received_hash, *in, 32);
    }

    readVarUInt(stage, *in);
    state.stage = QueryProcessingStage::Enum(stage);

    readVarUInt(compression, *in);
    state.compression = static_cast<Protocol::Compression>(compression);
    last_block_in.compression = state.compression;

    readStringBinary(state.query, *in);

    Settings passed_params;
    if (client_tcp_protocol_version >= DBMS_MIN_PROTOCOL_VERSION_WITH_PARAMETERS)
        passed_params.read(*in, settings_format);

    if (is_interserver_mode)
    {
        client_info.interface = ClientInfo::Interface::TCP_INTERSERVER;
#if USE_SSL

        String cluster_secret;
        try
        {
            cluster_secret = server.context()->getCluster(cluster)->getSecret();
        }
        catch (const Exception & e)
        {
            auto exception = Exception::createRuntime(ErrorCodes::AUTHENTICATION_FAILED, e.message());
            session->onAuthenticationFailure(/* user_name= */ std::nullopt, socket().peerAddress(), exception);
            throw exception; /// NOLINT
        }

        if (salt.empty() || cluster_secret.empty())
        {
            auto exception = Exception(ErrorCodes::AUTHENTICATION_FAILED, "Interserver authentication failed (no salt/cluster secret)");
            session->onAuthenticationFailure(/* user_name= */ std::nullopt, socket().peerAddress(), exception);
            throw exception; /// NOLINT
        }

        if (client_tcp_protocol_version >= DBMS_MIN_REVISION_WITH_INTERSERVER_SECRET_V2 && !nonce.has_value())
        {
            auto exception = Exception(ErrorCodes::AUTHENTICATION_FAILED, "Interserver authentication failed (no nonce)");
            session->onAuthenticationFailure(/* user_name= */ std::nullopt, socket().peerAddress(), exception);
            throw exception; /// NOLINT
        }

        std::string data(salt);
        // For backward compatibility
        if (nonce.has_value())
            data += std::to_string(nonce.value());
        data += cluster_secret;
        data += state.query;
        data += state.query_id;
        data += client_info.initial_user;

        std::string calculated_hash = encodeSHA256(data);
        assert(calculated_hash.size() == 32);

        /// TODO maybe also check that peer address actually belongs to the cluster?
        if (calculated_hash != received_hash)
        {
            auto exception = Exception(ErrorCodes::AUTHENTICATION_FAILED, "Interserver authentication failed");
            session->onAuthenticationFailure(/* user_name */ std::nullopt, socket().peerAddress(), exception);
            throw exception; /// NOLINT
        }

        /// NOTE Usually we get some fields of client_info (including initial_address and initial_user) from user input,
        /// so we should not rely on that. However, in this particular case we got client_info from other clickhouse-server, so it's ok.
        if (client_info.initial_user.empty())
        {
            LOG_DEBUG(log, "User (no user, interserver mode) (client: {})", getClientAddress(client_info).toString());
        }
        else
        {
            LOG_DEBUG(log, "User (initial, interserver mode): {} (client: {})", client_info.initial_user, getClientAddress(client_info).toString());
            /// In case of inter-server mode authorization is done with the
            /// initial address of the client, not the real address from which
            /// the query was come, since the real address is the address of
            /// the initiator server, while we are interested in client's
            /// address.
            session->authenticate(AlwaysAllowCredentials{client_info.initial_user}, client_info.initial_address);
        }

        is_interserver_authenticated = true;
#else
        auto exception = Exception(ErrorCodes::AUTHENTICATION_FAILED,
            "Inter-server secret support is disabled, because ClickHouse was built without SSL library");
        session->onAuthenticationFailure(/* user_name */ std::nullopt, socket().peerAddress(), exception);
        throw exception; /// NOLINT
#endif
    }

    query_context = session->makeQueryContext(client_info);

    /// Sets the default database if it wasn't set earlier for the session context.
    if (is_interserver_mode && !default_database.empty())
        query_context->setCurrentDatabase(default_database);

    if (state.part_uuids_to_ignore)
        query_context->getIgnoredPartUUIDs()->add(*state.part_uuids_to_ignore);

    query_context->setProgressCallback([this] (const Progress & value) { this->updateProgress(value); });
    query_context->setFileProgressCallback([this](const FileProgress & value) { this->updateProgress(Progress(value)); });

    ///
    /// Settings
    ///

    /// FIXME: Remove when allow_experimental_analyzer will become obsolete.
    /// Analyzer became Beta in 24.3 and started to be enabled by default.
    /// We have to disable it for ourselves to make sure we don't have different settings on
    /// different servers.
    if (query_kind == ClientInfo::QueryKind::SECONDARY_QUERY
        && client_info.getVersionNumber() < VersionNumber(23, 3, 0)
        && !passed_settings.allow_experimental_analyzer.changed)
        passed_settings.set("allow_experimental_analyzer", false);

    auto settings_changes = passed_settings.changes();
    query_kind = query_context->getClientInfo().query_kind;
    if (query_kind == ClientInfo::QueryKind::INITIAL_QUERY)
    {
        /// Throw an exception if the passed settings violate the constraints.
        query_context->checkSettingsConstraints(settings_changes, SettingSource::QUERY);
    }
    else
    {
        /// Quietly clamp to the constraints if it's not an initial query.
        query_context->clampToSettingsConstraints(settings_changes, SettingSource::QUERY);
    }
    query_context->applySettingsChanges(settings_changes);

    /// Use the received query id, or generate a random default. It is convenient
    /// to also generate the default OpenTelemetry trace id at the same time, and
    /// set the trace parent.
    /// Notes:
    /// 1) ClientInfo might contain upstream trace id, so we decide whether to use
    /// the default ids after we have received the ClientInfo.
    /// 2) There is the opentelemetry_start_trace_probability setting that
    /// controls when we start a new trace. It can be changed via Native protocol,
    /// so we have to apply the changes first.
    query_context->setCurrentQueryId(state.query_id);

    query_context->addQueryParameters(convertToQueryParameters(passed_params));

    /// For testing hedged requests
    if (unlikely(sleep_after_receiving_query.totalMilliseconds()))
    {
        std::chrono::milliseconds ms(sleep_after_receiving_query.totalMilliseconds());
        std::this_thread::sleep_for(ms);
    }
}

void TCPHandler::receiveUnexpectedQuery()
{
    UInt64 skip_uint_64;
    String skip_string;

    readStringBinary(skip_string, *in);

    ClientInfo skip_client_info;
    if (client_tcp_protocol_version >= DBMS_MIN_REVISION_WITH_CLIENT_INFO)
        skip_client_info.read(*in, client_tcp_protocol_version);

    Settings skip_settings;
    auto settings_format = (client_tcp_protocol_version >= DBMS_MIN_REVISION_WITH_SETTINGS_SERIALIZED_AS_STRINGS) ? SettingsWriteFormat::STRINGS_WITH_FLAGS
                                                                                                      : SettingsWriteFormat::BINARY;
    skip_settings.read(*in, settings_format);

    std::string skip_hash;
    bool interserver_secret = client_tcp_protocol_version >= DBMS_MIN_REVISION_WITH_INTERSERVER_SECRET;
    if (interserver_secret)
        readStringBinary(skip_hash, *in, 32);

    readVarUInt(skip_uint_64, *in);

    readVarUInt(skip_uint_64, *in);
    last_block_in.compression = static_cast<Protocol::Compression>(skip_uint_64);

    readStringBinary(skip_string, *in);

    if (client_tcp_protocol_version >= DBMS_MIN_PROTOCOL_VERSION_WITH_PARAMETERS)
        skip_settings.read(*in, settings_format);

    throw NetException(ErrorCodes::UNEXPECTED_PACKET_FROM_CLIENT, "Unexpected packet Query received from client");
}

bool TCPHandler::receiveData(bool scalar)
{
    initBlockInput();

    /// The name of the temporary table for writing data, default to empty string
    auto temporary_id = StorageID::createEmpty();
    readStringBinary(temporary_id.table_name, *in);

    /// Read one block from the network and write it down
    Block block = state.block_in->read();

    if (!block)
    {
        state.read_all_data = true;
        return false;
    }

    if (scalar)
    {
        /// Scalar value
        query_context->addScalar(temporary_id.table_name, block);
    }
    else if (!state.need_receive_data_for_insert && !state.need_receive_data_for_input)
    {
        /// Data for external tables

        auto resolved = query_context->tryResolveStorageID(temporary_id, Context::ResolveExternal);
        StoragePtr storage;
        /// If such a table does not exist, create it.
        if (resolved)
        {
            storage = DatabaseCatalog::instance().getTable(resolved, query_context);
        }
        else
        {
            NamesAndTypesList columns = block.getNamesAndTypesList();
            auto temporary_table = TemporaryTableHolder(query_context, ColumnsDescription{columns}, {});
            storage = temporary_table.getTable();
            query_context->addExternalTable(temporary_id.table_name, std::move(temporary_table));
        }
        auto metadata_snapshot = storage->getInMemoryMetadataPtr();
        /// The data will be written directly to the table.
        QueryPipeline temporary_table_out(storage->write(ASTPtr(), metadata_snapshot, query_context, /*async_insert=*/false));
        PushingPipelineExecutor executor(temporary_table_out);
        executor.start();
        executor.push(block);
        executor.finish();
    }
    else if (state.need_receive_data_for_input)
    {
        /// 'input' table function.
        state.block_for_input = block;
    }
    else
    {
        /// INSERT query.
        state.block_for_insert = block;
    }
    return true;
}


bool TCPHandler::receiveUnexpectedData(bool throw_exception)
{
    String skip_external_table_name;
    readStringBinary(skip_external_table_name, *in);

    std::shared_ptr<ReadBuffer> maybe_compressed_in;
    if (last_block_in.compression == Protocol::Compression::Enable)
        maybe_compressed_in = std::make_shared<CompressedReadBuffer>(*in, /* allow_different_codecs */ true);
    else
        maybe_compressed_in = in;

    auto skip_block_in = std::make_shared<NativeReader>(*maybe_compressed_in, client_tcp_protocol_version);
    bool read_ok = !!skip_block_in->read();

    if (!read_ok)
        state.read_all_data = true;

    if (throw_exception)
        throw NetException(ErrorCodes::UNEXPECTED_PACKET_FROM_CLIENT, "Unexpected packet Data received from client");

    return read_ok;
}

void TCPHandler::initBlockInput()
{
    if (!state.block_in)
    {
        /// 'allow_different_codecs' is set to true, because some parts of compressed data can be precompressed in advance
        /// with another codec that the rest of the data. Example: data sent by Distributed tables.

        if (state.compression == Protocol::Compression::Enable)
            state.maybe_compressed_in = std::make_shared<CompressedReadBuffer>(*in, /* allow_different_codecs */ true);
        else
            state.maybe_compressed_in = in;

        Block header;
        if (state.io.pipeline.pushing())
            header = state.io.pipeline.getHeader();
        else if (state.need_receive_data_for_input)
            header = state.input_header;

        state.block_in = std::make_unique<NativeReader>(
            *state.maybe_compressed_in,
            header,
            client_tcp_protocol_version);
    }
}


void TCPHandler::initBlockOutput(const Block & block)
{
    if (!state.block_out)
    {
        const Settings & query_settings = query_context->getSettingsRef();
        if (!state.maybe_compressed_out)
        {
            std::string method = Poco::toUpper(query_settings.network_compression_method.toString());
            std::optional<int> level;
            if (method == "ZSTD")
                level = query_settings.network_zstd_compression_level;

            if (state.compression == Protocol::Compression::Enable)
            {
                CompressionCodecFactory::instance().validateCodec(method, level, !query_settings.allow_suspicious_codecs, query_settings.allow_experimental_codecs, query_settings.enable_deflate_qpl_codec, query_settings.enable_zstd_qat_codec);

                state.maybe_compressed_out = std::make_shared<CompressedWriteBuffer>(
                    *out, CompressionCodecFactory::instance().get(method, level));
            }
            else
                state.maybe_compressed_out = out;
        }

        state.block_out = std::make_unique<NativeWriter>(
            *state.maybe_compressed_out,
            client_tcp_protocol_version,
            block.cloneEmpty(),
            std::nullopt,
            !query_settings.low_cardinality_allow_in_native_format);
    }
}

void TCPHandler::initLogsBlockOutput(const Block & block)
{
    if (!state.logs_block_out)
    {
        /// Use uncompressed stream since log blocks usually contain only one row
        const Settings & query_settings = query_context->getSettingsRef();
        state.logs_block_out = std::make_unique<NativeWriter>(
            *out,
            client_tcp_protocol_version,
            block.cloneEmpty(),
            std::nullopt,
            !query_settings.low_cardinality_allow_in_native_format);
    }
}


void TCPHandler::initProfileEventsBlockOutput(const Block & block)
{
    if (!state.profile_events_block_out)
    {
        const Settings & query_settings = query_context->getSettingsRef();
        state.profile_events_block_out = std::make_unique<NativeWriter>(
            *out,
            client_tcp_protocol_version,
            block.cloneEmpty(),
            std::nullopt,
            !query_settings.low_cardinality_allow_in_native_format);
    }
}

void TCPHandler::decreaseCancellationStatus(const std::string & log_message)
{
    auto prev_status = magic_enum::enum_name(state.cancellation_status);

    bool partial_result_on_first_cancel = false;
    if (query_context)
    {
        const auto & settings = query_context->getSettingsRef();
        partial_result_on_first_cancel = settings.partial_result_on_first_cancel;
    }

    if (partial_result_on_first_cancel && state.cancellation_status == CancellationStatus::NOT_CANCELLED)
    {
        state.cancellation_status = CancellationStatus::READ_CANCELLED;
    }
    else
    {
        state.cancellation_status = CancellationStatus::FULLY_CANCELLED;
    }

    auto current_status = magic_enum::enum_name(state.cancellation_status);
    LOG_INFO(log, "Change cancellation status from {} to {}. Log message: {}", prev_status, current_status, log_message);
}

QueryState::CancellationStatus TCPHandler::getQueryCancellationStatus()
{
    if (state.cancellation_status == CancellationStatus::FULLY_CANCELLED || state.sent_all_data)
        return CancellationStatus::FULLY_CANCELLED;

    if (after_check_cancelled.elapsed() / 1000 < interactive_delay)
        return state.cancellation_status;

    after_check_cancelled.restart();

    /// During request execution the only packet that can come from the client is stopping the query.
    if (in->poll(0))
    {
        if (in->eof())
        {
            LOG_INFO(log, "Client has dropped the connection, cancel the query.");
            state.cancellation_status = CancellationStatus::FULLY_CANCELLED;
            state.is_connection_closed = true;
            return CancellationStatus::FULLY_CANCELLED;
        }

        UInt64 packet_type = 0;
        readVarUInt(packet_type, *in);

        switch (packet_type)
        {
            case Protocol::Client::Cancel:
                if (state.empty())
                    throw NetException(ErrorCodes::UNEXPECTED_PACKET_FROM_CLIENT, "Unexpected packet Cancel received from client");

                decreaseCancellationStatus("Query was cancelled.");

                return state.cancellation_status;

            default:
                throw NetException(ErrorCodes::UNKNOWN_PACKET_FROM_CLIENT, "Unknown packet from client {}", toString(packet_type));
        }
    }

    return state.cancellation_status;
}


void TCPHandler::sendData(const Block & block)
{
    initBlockOutput(block);

    size_t prev_bytes_written_out = out->count();
    size_t prev_bytes_written_compressed_out = state.maybe_compressed_out->count();

    try
    {
        /// For testing hedged requests
        if (unknown_packet_in_send_data)
        {
            constexpr UInt64 marker = (1ULL << 63) - 1;
            --unknown_packet_in_send_data;
            if (unknown_packet_in_send_data == 0)
                writeVarUInt(marker, *out);
        }

        writeVarUInt(Protocol::Server::Data, *out);

        /// For testing hedged requests
        if (block.rows() > 0 && query_context->getSettingsRef().sleep_in_send_data_ms.totalMilliseconds())
        {
            /// This strange sequence is needed in case of chunked protocol is enabled, in order for client not to
            /// hang on receiving of at least packet type - chunk will not be processed unless either chunk footer
            /// or chunk continuation header is received - first 'next' is sending starting chunk containing packet type
            /// and second 'next' is sending chunk continuation header.
            out->next();
            /// Send external table name (empty name is the main table)
            writeStringBinary("", *out);
            out->next();
            std::chrono::milliseconds ms(query_context->getSettingsRef().sleep_in_send_data_ms.totalMilliseconds());
            std::this_thread::sleep_for(ms);
        }
        else
        {
            /// Send external table name (empty name is the main table)
            writeStringBinary("", *out);
        }

        state.block_out->write(block);

        if (state.maybe_compressed_out != out)
            state.maybe_compressed_out->next();

        out->finishChunk();
        out->next();
    }
    catch (...)
    {
        /// In case of unsuccessful write, if the buffer with written data was not flushed,
        ///  we will rollback write to avoid breaking the protocol.
        /// (otherwise the client will not be able to receive exception after unfinished data
        ///  as it will expect the continuation of the data).
        /// It looks like hangs on client side or a message like "Data compressed with different methods".

        if (state.compression == Protocol::Compression::Enable)
        {
            auto extra_bytes_written_compressed = state.maybe_compressed_out->count() - prev_bytes_written_compressed_out;
            if (state.maybe_compressed_out->offset() >= extra_bytes_written_compressed)
                state.maybe_compressed_out->position() -= extra_bytes_written_compressed;
        }

        auto extra_bytes_written_out = out->count() - prev_bytes_written_out;
        if (out->offset() >= extra_bytes_written_out)
            out->position() -= extra_bytes_written_out;

        throw;
    }
}


void TCPHandler::sendLogData(const Block & block)
{
    initLogsBlockOutput(block);

    writeVarUInt(Protocol::Server::Log, *out);
    /// Send log tag (empty tag is the default tag)
    writeStringBinary("", *out);

    state.logs_block_out->write(block);

    out->finishChunk();
    out->next();
}

void TCPHandler::sendTableColumns(const ColumnsDescription & columns)
{
    writeVarUInt(Protocol::Server::TableColumns, *out);

    /// Send external table name (empty name is the main table)
    writeStringBinary("", *out);
    writeStringBinary(columns.toString(), *out);

    out->finishChunk();
    out->next();
}

void TCPHandler::sendException(const Exception & e, bool with_stack_trace)
{
    state.io.setAllDataSent();

    writeVarUInt(Protocol::Server::Exception, *out);
    writeException(e, *out, with_stack_trace);

    out->finishChunk();
    out->next();
}


void TCPHandler::sendEndOfStream()
{
    state.sent_all_data = true;
    state.io.setAllDataSent();

    writeVarUInt(Protocol::Server::EndOfStream, *out);

    out->finishChunk();
    out->next();
}


void TCPHandler::updateProgress(const Progress & value)
{
    state.progress.incrementPiecewiseAtomically(value);
}


void TCPHandler::sendProgress()
{
    writeVarUInt(Protocol::Server::Progress, *out);
    auto increment = state.progress.fetchValuesAndResetPiecewiseAtomically();
    UInt64 current_elapsed_ns = state.watch.elapsedNanoseconds();
    increment.elapsed_ns = current_elapsed_ns - state.prev_elapsed_ns;
    state.prev_elapsed_ns = current_elapsed_ns;
    increment.write(*out, client_tcp_protocol_version);

    out->finishChunk();
    out->next();
}


void TCPHandler::sendLogs()
{
    if (!state.logs_queue)
        return;

    MutableColumns logs_columns;
    MutableColumns curr_logs_columns;
    size_t rows = 0;

    for (; state.logs_queue->tryPop(curr_logs_columns); ++rows)
    {
        if (rows == 0)
        {
            logs_columns = std::move(curr_logs_columns);
        }
        else
        {
            for (size_t j = 0; j < logs_columns.size(); ++j)
                logs_columns[j]->insertRangeFrom(*curr_logs_columns[j], 0, curr_logs_columns[j]->size());
        }
    }

    if (rows > 0)
    {
        Block block = InternalTextLogsQueue::getSampleBlock();
        block.setColumns(std::move(logs_columns));
        sendLogData(block);
    }
}


void TCPHandler::run()
{
    try
    {
        runImpl();

        LOG_DEBUG(log, "Done processing connection.");
    }
    catch (Poco::Exception & e)
    {
        /// Timeout - not an error.
        if (e.what() == "Timeout"sv)
        {
            LOG_DEBUG(log, "Poco::Exception. Code: {}, e.code() = {}, e.displayText() = {}, e.what() = {}", ErrorCodes::POCO_EXCEPTION, e.code(), e.displayText(), e.what());
        }
        else
            throw;
    }
}

Poco::Net::SocketAddress TCPHandler::getClientAddress(const ClientInfo & client_info)
{
    /// Extract the last entry from comma separated list of forwarded_for addresses.
    /// Only the last proxy can be trusted (if any).
    String forwarded_address = client_info.getLastForwardedFor();
    if (!forwarded_address.empty() && server.config().getBool("auth_use_forwarded_address", false))
        return Poco::Net::SocketAddress(forwarded_address, socket().peerAddress().port());
    else
        return socket().peerAddress();
}

}<|MERGE_RESOLUTION|>--- conflicted
+++ resolved
@@ -1270,13 +1270,9 @@
 void TCPHandler::sendMergeTreeAllRangesAnnouncementAssumeLocked(InitialAllRangesAnnouncement announcement)
 {
     writeVarUInt(Protocol::Server::MergeTreeAllRangesAnnouncement, *out);
-<<<<<<< HEAD
     announcement.serialize(*out, client_tcp_protocol_version);
-=======
-    announcement.serialize(*out);
 
     out->finishChunk();
->>>>>>> 0c14ac78
     out->next();
 }
 
