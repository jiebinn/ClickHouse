--- conflicted
+++ resolved
@@ -643,25 +643,6 @@
     UInt64 limit_length = 0;
     if (main_query_node.hasLimit())
     {
-<<<<<<< HEAD
-        Field limit_value = main_query_node.getLimit()->as<ConstantNode &>().getValue();
-        Field converted_value_uint = convertFieldToType(limit_value, DataTypeUInt64());
-        if (!converted_value_uint.isNull()) 
-        {
-            limit_length = converted_value_uint.safeGet<UInt64>();
-        }
-    }
-
-    UInt64 limit_offset = 0;
-    if (main_query_node.hasOffset())
-    {
-        Field offset_value = main_query_node.getOffset()->as<ConstantNode &>().getValue();
-        Field converted_value_uint = convertFieldToType(offset_value, DataTypeUInt64());
-        if (!converted_value_uint.isNull()) 
-        {
-            limit_offset = converted_value_uint.safeGet<UInt64>();
-        }
-=======
         const auto & field = main_query_node.getLimit()->as<ConstantNode &>().getValue();
 
         const bool is_uint64 = !convertFieldToType(field, DataTypeUInt64()).isNull();
@@ -684,7 +665,6 @@
             return 0;
 
         limit_offset = field.safeGet<UInt64>();
->>>>>>> aa075443
     }
 
     /** If not specified DISTINCT, WHERE, GROUP BY, HAVING, ORDER BY, JOIN, LIMIT BY, LIMIT WITH TIES
