#pragma once
#include "config.h"

#include <Common/ZooKeeper/ZooKeeper.h>
#include <Common/logger_useful.h>
#include <Core/BackgroundSchedulePoolTaskHolder.h>
#include <Storages/IStorage.h>
#include <Storages/ObjectStorageQueue/ObjectStorageQueueSource.h>
#include <Storages/ObjectStorage/StorageObjectStorage.h>
#include <Storages/System/StorageSystemObjectStorageQueueSettings.h>
#include <Interpreters/Context_fwd.h>
#include <Storages/StorageFactory.h>
#include <base/defines.h>


namespace DB
{
class ObjectStorageQueueMetadata;
struct ObjectStorageQueueSettings;

class StorageObjectStorageQueue : public IStorage, WithContext
{
public:
    using ConfigurationPtr = StorageObjectStorage::ConfigurationPtr;

    StorageObjectStorageQueue(
        std::unique_ptr<ObjectStorageQueueSettings> queue_settings_,
        ConfigurationPtr configuration_,
        const StorageID & table_id_,
        const ColumnsDescription & columns_,
        const ConstraintsDescription & constraints_,
        const String & comment,
        ContextPtr context_,
        std::optional<FormatSettings> format_settings_,
        ASTStorage * engine_args,
        LoadingStrictnessLevel mode,
        bool keep_data_in_keeper_);

    String getName() const override { return engine_name; }

    ObjectStorageType getType() { return type; }

    void read(
        QueryPlan & query_plan,
        const Names & column_names,
        const StorageSnapshotPtr & storage_snapshot,
        SelectQueryInfo & /*query_info*/,
        ContextPtr context,
        QueryProcessingStage::Enum processed_stage,
        size_t max_block_size,
        size_t num_streams) override;

    void checkAlterIsPossible(const AlterCommands & commands, ContextPtr local_context) const override;

    void alter(
        const AlterCommands & commands,
        ContextPtr local_context,
        AlterLockHolder & table_lock_holder) override;

    const auto & getFormatName() const { return configuration->format; }

    const fs::path & getZooKeeperPath() const { return zk_path; }

    zkutil::ZooKeeperPtr getZooKeeper() const;

    ObjectStorageQueueSettings getSettings() const;

    /// Can setting be changed via ALTER TABLE MODIFY SETTING query.
    static bool isSettingChangeable(const std::string & name, ObjectStorageQueueMode mode);

<<<<<<< HEAD
    /// Generate id for the S3(Azure/etc)Queue commit.
    /// Used for system.s3(azure/etc)_queue_log.
    static UInt64 generateCommitID();
=======
    static String chooseZooKeeperPath(
        const ContextPtr & context_,
        const StorageID & table_id,
        const Settings & settings,
        const ObjectStorageQueueSettings & queue_settings,
        UUID database_uuid = UUIDHelpers::Nil);

    static constexpr auto engine_names = {"S3Queue", "AzureQueue"};

    void checkTableCanBeRenamed(const StorageID & new_name) const override;
>>>>>>> c2748dc0

private:
    friend class ReadFromObjectStorageQueue;
    using FileIterator = ObjectStorageQueueSource::FileIterator;
    using CommitSettings = ObjectStorageQueueSource::CommitSettings;
    using ProcessingProgress = ObjectStorageQueueSource::ProcessingProgress;
    using ProcessingProgressPtr = ObjectStorageQueueSource::ProcessingProgressPtr;

    ObjectStorageType type;
    const std::string engine_name;
    const fs::path zk_path;
    const bool enable_logging_to_queue_log;

    mutable std::mutex mutex;
    UInt64 polling_min_timeout_ms TSA_GUARDED_BY(mutex);
    UInt64 polling_max_timeout_ms TSA_GUARDED_BY(mutex);
    UInt64 polling_backoff_ms TSA_GUARDED_BY(mutex);
    UInt64 list_objects_batch_size TSA_GUARDED_BY(mutex);
    bool enable_hash_ring_filtering TSA_GUARDED_BY(mutex);
    CommitSettings commit_settings TSA_GUARDED_BY(mutex);

    std::unique_ptr<ObjectStorageQueueMetadata> temp_metadata;
    std::shared_ptr<ObjectStorageQueueMetadata> files_metadata;
    ConfigurationPtr configuration;
    ObjectStoragePtr object_storage;

    const std::optional<FormatSettings> format_settings;

    UInt64 reschedule_processing_interval_ms TSA_GUARDED_BY(mutex);

    std::atomic<bool> mv_attached = false;
    std::atomic<bool> shutdown_called = false;
    std::atomic<bool> startup_finished = false;
    std::atomic<bool> table_is_being_dropped = false;

    mutable std::mutex streaming_mutex;
    std::shared_ptr<StorageObjectStorageQueue::FileIterator> streaming_file_iterator;
    std::vector<BackgroundSchedulePoolTaskHolder> streaming_tasks;

    LoggerPtr log;

    void startup() override;
    void shutdown(bool is_drop) override;

    bool supportsSubsetOfColumns(const ContextPtr & context_) const;
    bool supportsSubcolumns() const override { return true; }
    bool supportsOptimizationToSubcolumns() const override { return false; }
    bool supportsDynamicSubcolumns() const override { return true; }

    const ObjectStorageQueueTableMetadata & getTableMetadata() const;

    std::shared_ptr<FileIterator> createFileIterator(ContextPtr local_context, const ActionsDAG::Node * predicate);
    std::shared_ptr<ObjectStorageQueueSource> createSource(
        size_t processor_id,
        const ReadFromFormatInfo & info,
        ProcessingProgressPtr progress_,
        std::shared_ptr<StorageObjectStorageQueue::FileIterator> file_iterator,
        size_t max_block_size,
        ContextPtr local_context,
        bool commit_once_processed);

    /// Get number of dependent materialized views.
    size_t getDependencies() const;
    /// A background thread function,
    /// executing the whole process of reading from object storage
    /// and pushing result to dependent tables.
    void threadFunc(size_t streaming_tasks_index);
    /// A subset of logic executed by threadFunc.
    bool streamToViews(size_t streaming_tasks_index);
    /// Commit processed files to keeper as either successful or unsuccessful.
    void commit(
        bool insert_succeeded,
        size_t inserted_rows,
        std::vector<std::shared_ptr<ObjectStorageQueueSource>> & sources,
        const std::string & exception_message = {},
        int error_code = 0) const;

    const bool can_be_moved_between_databases;
    const bool keep_data_in_keeper;
};

}<|MERGE_RESOLUTION|>--- conflicted
+++ resolved
@@ -68,11 +68,10 @@
     /// Can setting be changed via ALTER TABLE MODIFY SETTING query.
     static bool isSettingChangeable(const std::string & name, ObjectStorageQueueMode mode);
 
-<<<<<<< HEAD
     /// Generate id for the S3(Azure/etc)Queue commit.
     /// Used for system.s3(azure/etc)_queue_log.
     static UInt64 generateCommitID();
-=======
+
     static String chooseZooKeeperPath(
         const ContextPtr & context_,
         const StorageID & table_id,
@@ -83,7 +82,6 @@
     static constexpr auto engine_names = {"S3Queue", "AzureQueue"};
 
     void checkTableCanBeRenamed(const StorageID & new_name) const override;
->>>>>>> c2748dc0
 
 private:
     friend class ReadFromObjectStorageQueue;
