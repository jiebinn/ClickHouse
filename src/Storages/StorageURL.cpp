--- conflicted
+++ resolved
@@ -316,11 +316,7 @@
     const URIParams & params,
     bool glob_url,
     bool need_only_count_)
-<<<<<<< HEAD
-    : SourceWithKeyCondition(std::make_shared<const Block>(info.source_header), false)
-=======
-    : ISource(info.source_header, false)
->>>>>>> bdae49ab
+    : ISource(std::make_shared<const Block>(info.source_header), false)
     , WithContext(context_)
     , name(std::move(name_))
     , columns_description(info.columns_description)
