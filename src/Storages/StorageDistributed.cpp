#include <Storages/StorageDistributed.h>

#include <Databases/IDatabase.h>

#include <Disks/IDisk.h>

#include <QueryPipeline/RemoteQueryExecutor.h>

#include <DataTypes/DataTypeFactory.h>
#include <DataTypes/DataTypeLowCardinality.h>
#include <DataTypes/DataTypeUUID.h>
#include <DataTypes/DataTypesNumber.h>
#include <DataTypes/DataTypeString.h>
#include <DataTypes/ObjectUtils.h>
#include <DataTypes/NestedUtils.h>

#include <Disks/IVolume.h>

#include <Storages/Distributed/DistributedSettings.h>
#include <Storages/Distributed/DistributedSink.h>
#include <Storages/StorageFactory.h>
#include <Storages/AlterCommands.h>
#include <Storages/getStructureOfRemoteTable.h>
#include <Storages/checkAndGetLiteralArgument.h>
#include <Storages/StorageDummy.h>
#include <Storages/removeGroupingFunctionSpecializations.h>
#include <Storages/MergeTree/MergeTreeData.h>

#include <Columns/ColumnConst.h>

#include <Common/CurrentMetrics.h>
#include <Common/Macros.h>
#include <Common/ProfileEvents.h>
#include <Common/escapeForFileName.h>
#include <Common/formatReadable.h>
#include <Common/quoteString.h>
#include <Common/randomSeed.h>
#include <Common/threadPoolCallbackRunner.h>
#include <Common/typeid_cast.h>

#include <Parsers/ASTAsterisk.h>
#include <Parsers/ASTExpressionList.h>
#include <Parsers/ASTFunction.h>
#include <Parsers/ASTIdentifier.h>
#include <Parsers/ASTInsertQuery.h>
#include <Parsers/ASTLiteral.h>
#include <Parsers/ASTSelectQuery.h>
#include <Parsers/ASTSelectWithUnionQuery.h>
#include <Parsers/IAST.h>
#include <Parsers/IdentifierQuotingStyle.h>
#include <Parsers/parseQuery.h>

#include <Analyzer/ColumnNode.h>
#include <Analyzer/FunctionNode.h>
#include <Analyzer/TableNode.h>
#include <Analyzer/TableFunctionNode.h>
#include <Analyzer/QueryNode.h>
#include <Analyzer/JoinNode.h>
#include <Analyzer/QueryTreeBuilder.h>
#include <Analyzer/Passes/QueryAnalysisPass.h>
#include <Analyzer/InDepthQueryTreeVisitor.h>
#include <Analyzer/WindowFunctionsUtils.h>
#include <Analyzer/Utils.h>

#include <Planner/Planner.h>
#include <Planner/Utils.h>

#include <Interpreters/ClusterProxy/SelectStreamFactory.h>
#include <Interpreters/ClusterProxy/executeQuery.h>
#include <Interpreters/Cluster.h>
#include <Interpreters/ExpressionAnalyzer.h>
#include <Interpreters/ExpressionActions.h>
#include <Interpreters/InterpreterSelectQuery.h>
#include <Interpreters/InterpreterSelectQueryAnalyzer.h>
#include <Interpreters/InterpreterInsertQuery.h>
#include <Interpreters/JoinedTables.h>
#include <Interpreters/AddDefaultDatabaseVisitor.h>
#include <Interpreters/TreeRewriter.h>
#include <Interpreters/Context.h>
#include <Interpreters/createBlockSelector.h>
#include <Interpreters/evaluateConstantExpression.h>
#include <Interpreters/getClusterName.h>
#include <Interpreters/RequiredSourceColumnsVisitor.h>
#include <Interpreters/getHeaderForProcessingStage.h>

#include <TableFunctions/TableFunctionView.h>
#include <TableFunctions/TableFunctionFactory.h>

#include <Storages/buildQueryTreeForShard.h>
#include <Storages/IStorageCluster.h>

#include <Processors/Executors/PushingPipelineExecutor.h>
#include <Processors/Executors/CompletedPipelineExecutor.h>
#include <Processors/QueryPlan/QueryPlan.h>
#include <Processors/QueryPlan/ReadFromPreparedSource.h>
#include <Processors/QueryPlan/ExpressionStep.h>
#include <Processors/QueryPlan/Optimizations/actionsDAGUtils.h>
#include <Processors/QueryPlan/Optimizations/QueryPlanOptimizationSettings.h>
#include <Processors/Sources/NullSource.h>
#include <Processors/Sources/RemoteSource.h>
#include <Processors/Sinks/EmptySink.h>

#include <Core/Settings.h>
#include <Core/SettingsEnums.h>

#include <IO/ReadHelpers.h>
#include <IO/WriteBufferFromString.h>
#include <IO/Operators.h>
#include <IO/ConnectionTimeouts.h>

#include <base/range.h>

#include <memory>
#include <filesystem>
#include <cassert>

#include <boost/algorithm/string/find_iterator.hpp>
#include <boost/algorithm/string/finder.hpp>


namespace fs = std::filesystem;

namespace
{
const UInt64 FORCE_OPTIMIZE_SKIP_UNUSED_SHARDS_HAS_SHARDING_KEY = 1;
const UInt64 FORCE_OPTIMIZE_SKIP_UNUSED_SHARDS_ALWAYS           = 2;

const UInt64 DISTRIBUTED_GROUP_BY_NO_MERGE_AFTER_AGGREGATION = 2;

const UInt64 PARALLEL_DISTRIBUTED_INSERT_SELECT_ALL = 2;
}

namespace ProfileEvents
{
    extern const Event DistributedRejectedInserts;
    extern const Event DistributedDelayedInserts;
    extern const Event DistributedDelayedInsertsMilliseconds;
}

namespace CurrentMetrics
{
    extern const Metric StorageDistributedThreads;
    extern const Metric StorageDistributedThreadsActive;
    extern const Metric StorageDistributedThreadsScheduled;
}

namespace DB
{
namespace Setting
{
    extern const SettingsBool allow_experimental_analyzer;
    extern const SettingsBool allow_nondeterministic_optimize_skip_unused_shards;
    extern const SettingsBool async_socket_for_remote;
    extern const SettingsBool async_query_sending_for_remote;
    extern const SettingsBool distributed_background_insert_batch;
    extern const SettingsUInt64 distributed_background_insert_timeout;
    extern const SettingsMilliseconds distributed_background_insert_sleep_time_ms;
    extern const SettingsMilliseconds distributed_background_insert_max_sleep_time_ms;
    extern const SettingsBool distributed_background_insert_split_batch_on_failure;
    extern const SettingsUInt64 distributed_group_by_no_merge;
    extern const SettingsBool distributed_foreground_insert;
    extern const SettingsUInt64 distributed_push_down_limit;
    extern const SettingsBool extremes;
    extern const SettingsUInt64 force_optimize_skip_unused_shards;
    extern const SettingsBool insert_allow_materialized_columns;
    extern const SettingsBool insert_distributed_one_random_shard;
    extern const SettingsUInt64 insert_shard_id;
    extern const SettingsSeconds lock_acquire_timeout;
    extern const SettingsUInt64 max_distributed_depth;
    extern const SettingsNonZeroUInt64 max_parallel_replicas;
    extern const SettingsBool optimize_distributed_group_by_sharding_key;
    extern const SettingsBool optimize_skip_unused_shards;
    extern const SettingsUInt64 optimize_skip_unused_shards_limit;
    extern const SettingsUInt64 parallel_distributed_insert_select;
    extern const SettingsBool prefer_localhost_replica;
    extern const SettingsUInt64 allow_experimental_parallel_reading_from_replicas;
    extern const SettingsBool prefer_global_in_and_join;
}

namespace DistributedSetting
{
    extern const DistributedSettingsUInt64 background_insert_batch;
    extern const DistributedSettingsMilliseconds background_insert_max_sleep_time_ms;
    extern const DistributedSettingsMilliseconds background_insert_sleep_time_ms;
    extern const DistributedSettingsUInt64 background_insert_split_batch_on_failure;
    extern const DistributedSettingsUInt64 bytes_to_delay_insert;
    extern const DistributedSettingsUInt64 bytes_to_throw_insert;
    extern const DistributedSettingsBool flush_on_detach;
    extern const DistributedSettingsUInt64 max_delay_to_insert;
}

namespace ErrorCodes
{
    extern const int LOGICAL_ERROR;
    extern const int NOT_IMPLEMENTED;
    extern const int STORAGE_REQUIRES_PARAMETER;
    extern const int BAD_ARGUMENTS;
    extern const int NUMBER_OF_ARGUMENTS_DOESNT_MATCH;
    extern const int INCORRECT_NUMBER_OF_COLUMNS;
    extern const int INFINITE_LOOP;
    extern const int TYPE_MISMATCH;
    extern const int TOO_MANY_ROWS;
    extern const int UNABLE_TO_SKIP_UNUSED_SHARDS;
    extern const int INVALID_SHARD_ID;
    extern const int ALTER_OF_COLUMN_IS_FORBIDDEN;
    extern const int DISTRIBUTED_TOO_MANY_PENDING_BYTES;
    extern const int ARGUMENT_OUT_OF_BOUND;
    extern const int TOO_LARGE_DISTRIBUTED_DEPTH;
}

namespace ActionLocks
{
    extern const StorageActionBlockType DistributedSend;
}

namespace
{

/// Calculate maximum number in file names in directory and all subdirectories.
/// To ensure global order of data blocks yet to be sent across server restarts.
UInt64 getMaximumFileNumber(const std::string & dir_path)
{
    UInt64 res = 0;

    std::filesystem::recursive_directory_iterator begin(dir_path);
    std::filesystem::recursive_directory_iterator end;
    for (auto it = begin; it != end; ++it)
    {
        const auto & file_path = it->path();

        if (!std::filesystem::is_regular_file(*it) || !endsWith(file_path.filename().string(), ".bin"))
            continue;

        UInt64 num = 0;
        try
        {
            num = parse<UInt64>(file_path.filename().stem().string());
        }
        catch (Exception & e)
        {
            e.addMessage("Unexpected file name " + file_path.filename().string() + " found at " + file_path.parent_path().string() + ", should have numeric base name.");
            throw;
        }

        res = std::max(num, res);
    }

    return res;
}

std::string makeFormattedListOfShards(const ClusterPtr & cluster)
{
    WriteBufferFromOwnString buf;

    bool head = true;
    buf << "[";
    for (const auto & shard_info : cluster->getShardsInfo())
    {
        (head ? buf : buf << ", ") << shard_info.shard_num;
        head = false;
    }
    buf << "]";

    return buf.str();
}

ExpressionActionsPtr buildShardingKeyExpression(const ASTPtr & sharding_key, ContextPtr context, const NamesAndTypesList & columns, bool project)
{
    ASTPtr query = sharding_key;
    auto syntax_result = TreeRewriter(context).analyze(query, columns);
    return ExpressionAnalyzer(query, syntax_result, context).getActions(project);
}

bool isExpressionActionsDeterministic(const ExpressionActionsPtr & actions)
{
    for (const auto & action : actions->getActions())
    {
        if (action.node->type != ActionsDAG::ActionType::FUNCTION)
            continue;
        if (!action.node->function_base->isDeterministic())
            return false;
    }
    return true;
}

class ReplacingConstantExpressionsMatcher
{
public:
    using Data = Block;

    static bool needChildVisit(ASTPtr &, const ASTPtr &)
    {
        return true;
    }

    static void visit(ASTPtr & node, Block & block_with_constants)
    {
        if (!node->as<ASTFunction>())
            return;

        std::string name = node->getColumnName();
        if (block_with_constants.has(name))
        {
            const auto & result = block_with_constants.getByName(name);
            if (!isColumnConst(*result.column))
                return;

            node = std::make_shared<ASTLiteral>(assert_cast<const ColumnConst &>(*result.column).getField());
        }
    }
};

void replaceConstantExpressions(
    ASTPtr & node,
    ContextPtr context,
    const NamesAndTypesList & columns,
    ConstStoragePtr storage,
    const StorageSnapshotPtr & storage_snapshot)
{
    auto syntax_result = TreeRewriter(context).analyze(node, columns, storage, storage_snapshot);
    Block block_with_constants = KeyCondition::getBlockWithConstants(node, syntax_result, context);

    InDepthNodeVisitor<ReplacingConstantExpressionsMatcher, true> visitor(block_with_constants);
    visitor.visit(node);
}

size_t getClusterQueriedNodes(const Settings & settings, const ClusterPtr & cluster)
{
    size_t num_local_shards = cluster->getLocalShardCount();
    size_t num_remote_shards = cluster->getRemoteShardCount();
    UInt64 max_parallel_replicas = settings[Setting::allow_experimental_parallel_reading_from_replicas]
        ? settings[Setting::max_parallel_replicas] : 1;

    return (num_remote_shards + num_local_shards) * max_parallel_replicas;
}

}

/// For destruction of std::unique_ptr of type that is incomplete in class definition.
StorageDistributed::~StorageDistributed() = default;


VirtualColumnsDescription StorageDistributed::createVirtuals()
{
    /// NOTE: This is weird.
    /// Most of these virtual columns are part of MergeTree
    /// tables info. But Distributed is general-purpose engine.
    StorageInMemoryMetadata metadata;
    auto desc = MergeTreeData::createVirtuals(metadata);

    desc.addEphemeral("_shard_num", std::make_shared<DataTypeUInt32>(), "Deprecated. Use function shardNum instead");

    /// Add virtual columns from table with Merge engine.
    desc.addEphemeral("_database", std::make_shared<DataTypeLowCardinality>(std::make_shared<DataTypeString>()), "The name of database which the row comes from");
    desc.addEphemeral("_table", std::make_shared<DataTypeLowCardinality>(std::make_shared<DataTypeString>()), "The name of table which the row comes from");

    return desc;
}

StorageDistributed::StorageDistributed(
    const StorageID & id_,
    const ColumnsDescription & columns_,
    const ConstraintsDescription & constraints_,
    const String & comment,
    const String & remote_database_,
    const String & remote_table_,
    const String & cluster_name_,
    ContextPtr context_,
    const ASTPtr & sharding_key_,
    const String & storage_policy_name_,
    const String & relative_data_path_,
    const DistributedSettings & distributed_settings_,
    LoadingStrictnessLevel mode,
    ClusterPtr owned_cluster_,
    ASTPtr remote_table_function_ptr_,
    bool is_remote_function_)
    : IStorage(id_)
    , WithContext(context_->getGlobalContext())
    , remote_database(remote_database_)
    , remote_table(remote_table_)
    , remote_table_function_ptr(remote_table_function_ptr_)
    , remote_storage(remote_table_function_ptr ? StorageID::createEmpty() : StorageID{remote_database, remote_table})
    , log(getLogger("StorageDistributed (" + id_.table_name + ")"))
    , owned_cluster(std::move(owned_cluster_))
    , cluster_name(getContext()->getMacros()->expand(cluster_name_))
    , has_sharding_key(sharding_key_)
    , relative_data_path(relative_data_path_)
    , distributed_settings(std::make_unique<DistributedSettings>(distributed_settings_))
    , rng(randomSeed())
    , is_remote_function(is_remote_function_)
{
    if (!(*distributed_settings)[DistributedSetting::flush_on_detach] && (*distributed_settings)[DistributedSetting::background_insert_batch])
        throw Exception(ErrorCodes::BAD_ARGUMENTS, "Settings flush_on_detach=0 and background_insert_batch=1 are incompatible");

    StorageInMemoryMetadata storage_metadata;
    if (columns_.empty())
    {
        StorageID id = StorageID::createEmpty();
        id.table_name = remote_table;
        id.database_name = remote_database;
        storage_metadata.setColumns(getStructureOfRemoteTable(*getCluster(), id, getContext(), remote_table_function_ptr));
    }
    else
        storage_metadata.setColumns(columns_);

    storage_metadata.setConstraints(constraints_);
    storage_metadata.setComment(comment);
    setInMemoryMetadata(storage_metadata);
    setVirtuals(createVirtuals());

    if (sharding_key_)
    {
        sharding_key_expr = buildShardingKeyExpression(sharding_key_, getContext(), storage_metadata.getColumns().getAllPhysical(), false);
        sharding_key_column_name = sharding_key_->getColumnName();
        sharding_key_is_deterministic = isExpressionActionsDeterministic(sharding_key_expr);
    }

    if (!relative_data_path.empty())
    {
        storage_policy = getContext()->getStoragePolicy(storage_policy_name_);
        data_volume = storage_policy->getVolume(0);
        if (storage_policy->getVolumes().size() > 1)
            LOG_WARNING(log, "Storage policy for Distributed table has multiple volumes. "
                             "Only {} volume will be used to store data. Other will be ignored.", data_volume->getName());
    }

    /// Sanity check. Skip check if the table is already created to allow the server to start.
    if (mode <= LoadingStrictnessLevel::CREATE)
    {
        if (remote_database.empty() && !remote_table_function_ptr && !getCluster()->maybeCrossReplication())
            LOG_WARNING(log, "Name of remote database is empty. Default database will be used implicitly.");

        size_t num_local_shards = getCluster()->getLocalShardCount();
        if (num_local_shards && (remote_database.empty() || remote_database == id_.database_name) && remote_table == id_.table_name)
            throw Exception(ErrorCodes::INFINITE_LOOP, "Distributed table {} looks at itself", id_.table_name);
    }

    initializeFromDisk();
}


QueryProcessingStage::Enum StorageDistributed::getQueryProcessingStage(
    ContextPtr local_context,
    QueryProcessingStage::Enum to_stage,
    const StorageSnapshotPtr & storage_snapshot,
    SelectQueryInfo & query_info) const
{
    const auto & settings = local_context->getSettingsRef();
    ClusterPtr cluster = getCluster();

    size_t nodes = getClusterQueriedNodes(settings, cluster);

    query_info.cluster = cluster;

    if (!local_context->canUseParallelReplicasCustomKeyForCluster(*cluster))
    {
        if (nodes > 1 && settings[Setting::optimize_skip_unused_shards])
        {
            /// Always calculate optimized cluster here, to avoid conditions during read()
            /// (Anyway it will be calculated in the read())
            auto syntax_analyzer_result = query_info.syntax_analyzer_result;
            ClusterPtr optimized_cluster = getOptimizedCluster(local_context, storage_snapshot, query_info, syntax_analyzer_result);
            if (optimized_cluster)
            {
                LOG_DEBUG(log, "Skipping irrelevant shards - the query will be sent to the following shards of the cluster (shard numbers): {}",
                        makeFormattedListOfShards(optimized_cluster));

                cluster = optimized_cluster;
                query_info.optimized_cluster = cluster;

                nodes = getClusterQueriedNodes(settings, cluster);
            }
            else
            {
                LOG_DEBUG(log, "Unable to figure out irrelevant shards from WHERE/PREWHERE clauses - the query will be sent to all shards of the cluster{}",
                        has_sharding_key ? "" : " (no sharding key)");
            }
        }
    }

    if (settings[Setting::distributed_group_by_no_merge])
    {
        if (settings[Setting::distributed_group_by_no_merge] == DISTRIBUTED_GROUP_BY_NO_MERGE_AFTER_AGGREGATION)
        {
            if (settings[Setting::distributed_push_down_limit])
                return QueryProcessingStage::WithMergeableStateAfterAggregationAndLimit;
            return QueryProcessingStage::WithMergeableStateAfterAggregation;
        }

        /// NOTE: distributed_group_by_no_merge=1 does not respect distributed_push_down_limit
        /// (since in this case queries processed separately and the initiator is just a proxy in this case).
        if (to_stage != QueryProcessingStage::Complete)
            throw Exception(
                ErrorCodes::LOGICAL_ERROR, "Queries with distributed_group_by_no_merge=1 should be processed to Complete stage");
        return QueryProcessingStage::Complete;
    }

    /// Nested distributed query cannot return Complete stage,
    /// since the parent query need to aggregate the results after.
    if (to_stage == QueryProcessingStage::WithMergeableState)
        return QueryProcessingStage::WithMergeableState;

    /// If there is only one node, the query can be fully processed by the
    /// shard, initiator will work as a proxy only.
    if (nodes == 1)
    {
        /// In case the query was processed to
        /// WithMergeableStateAfterAggregation/WithMergeableStateAfterAggregationAndLimit
        /// (which are greater the Complete stage)
        /// we cannot return Complete (will break aliases and similar),
        /// relevant for Distributed over Distributed
        return std::max(to_stage, QueryProcessingStage::Complete);
    }
    if (nodes == 0)
    {
        /// In case of 0 shards, the query should be processed fully on the initiator,
        /// since we need to apply aggregations.
        /// That's why we need to return FetchColumns.
        return QueryProcessingStage::FetchColumns;
    }

    std::optional<QueryProcessingStage::Enum> optimized_stage;
    if (settings[Setting::allow_experimental_analyzer])
        optimized_stage = getOptimizedQueryProcessingStageAnalyzer(query_info, settings);
    else
        optimized_stage = getOptimizedQueryProcessingStage(query_info, settings);
    if (optimized_stage)
    {
        if (*optimized_stage == QueryProcessingStage::Complete)
            return std::min(to_stage, *optimized_stage);
        return *optimized_stage;
    }

    return QueryProcessingStage::WithMergeableState;
}

/// Reuses the logic of isPartitionKeySuitsGroupByKey in useDataParallelAggregation.cpp
/// Will skip merging step in the initial server when the following conditions are met:
/// 1. Sharding key columns should be a subset of expression columns.
/// 2. Sharding key expression is a deterministic function of col1, ..., coln and expression key is injective functions of these col1, ..., coln.
/// 3. If the expression contains non-injective function, return false.
bool StorageDistributed::isShardingKeySuitsQueryTreeNodeExpression(
    const QueryTreeNodePtr & expr, const SelectQueryInfo & query_info) const
{
    ColumnsWithTypeAndName empty_input_columns;
    ColumnNodePtrWithHashSet empty_correlated_columns_set;
    // When comparing sharding key expressions, we need to ignore table qualifiers in column names
    // because the sharding key is defined without table qualifiers, but the query expression
    // may have internal table aliases (e.g. __table1.id). Setting use_column_identifier_as_action_node_name=false
    // makes the DAG builder use plain column names without table qualifiers.
    auto [expression_dag, correlated_subtrees] = buildActionsDAGFromExpressionNode(
        expr,
        empty_input_columns,
        query_info.planner_context,
        empty_correlated_columns_set,
        false /* use_column_identifier_as_action_node_name */);

    correlated_subtrees.assertEmpty("in sharding key expression");

    if (expression_dag.hasArrayJoin() || expression_dag.hasStatefulFunctions() || expression_dag.hasNonDeterministic())
        return false;

    const auto & expr_key_required_columns = expression_dag.getRequiredColumnsNames();

    const auto & sharding_key_dag = sharding_key_expr->getActionsDAG();

    for (const auto & col : sharding_key_dag.getRequiredColumnsNames())
    {
        if (std::ranges::find(expr_key_required_columns, col) == expr_key_required_columns.end())
            return false;
    }

    auto irreducibe_nodes = removeInjectiveFunctionsFromResultsRecursively(expression_dag);
    for (const auto & node : irreducibe_nodes)
    {
        if (node->type == ActionsDAG::ActionType::FUNCTION && !isInjectiveFunction(node))
        {
            return false;
        }
    }
    const auto matches = matchTrees(expression_dag.getOutputs(), sharding_key_dag);
    return allOutputsDependsOnlyOnAllowedNodes(sharding_key_dag, irreducibe_nodes, matches);
}

std::optional<QueryProcessingStage::Enum> StorageDistributed::getOptimizedQueryProcessingStageAnalyzer(const SelectQueryInfo & query_info, const Settings & settings) const
{
    bool optimize_sharding_key_aggregation = settings[Setting::optimize_skip_unused_shards] && settings[Setting::optimize_distributed_group_by_sharding_key]
        && has_sharding_key && (settings[Setting::allow_nondeterministic_optimize_skip_unused_shards] || sharding_key_is_deterministic);

    QueryProcessingStage::Enum default_stage = QueryProcessingStage::WithMergeableStateAfterAggregation;
    if (settings[Setting::distributed_push_down_limit])
        default_stage = QueryProcessingStage::WithMergeableStateAfterAggregationAndLimit;

    const auto & query_node = query_info.query_tree->as<const QueryNode &>();

    // GROUP BY qualifiers
    // - TODO: WITH TOTALS can be implemented
    // - TODO: WITH ROLLUP can be implemented (I guess)
    if (query_node.isGroupByWithTotals() || query_node.isGroupByWithRollup() || query_node.isGroupByWithCube())
        return {};

    // Window functions are not supported.
    if (hasWindowFunctionNodes(query_info.query_tree))
        return {};
    // TODO: extremes support can be implemented
    if (settings[Setting::extremes])
        return {};

    // DISTINCT
    if (query_node.isDistinct())
    {
        if (!optimize_sharding_key_aggregation || !isShardingKeySuitsQueryTreeNodeExpression(query_node.getProjectionNode(), query_info))
            return {};
    }

    // GROUP BY
    if (query_info.has_aggregates || query_node.hasGroupBy())
    {
        if (!optimize_sharding_key_aggregation || !query_node.hasGroupBy() || query_node.isGroupByWithGroupingSets() || !isShardingKeySuitsQueryTreeNodeExpression(query_node.getGroupByNode(), query_info))
            return {};
    }

    // LIMIT BY
    if (query_node.hasLimitBy())
    {
        if (!optimize_sharding_key_aggregation || !isShardingKeySuitsQueryTreeNodeExpression(query_node.getLimitByNode(), query_info))
            return {};
    }

    // ORDER BY
    if (query_node.hasOrderBy())
        return default_stage;

    // LIMIT
    // OFFSET
    if (query_node.hasLimit() || query_node.hasOffset())
        return default_stage;

    // Only simple SELECT FROM GROUP BY sharding_key can use Complete state.
    return QueryProcessingStage::Complete;
}

std::optional<QueryProcessingStage::Enum> StorageDistributed::getOptimizedQueryProcessingStage(const SelectQueryInfo & query_info, const Settings & settings) const
{
    bool optimize_sharding_key_aggregation = settings[Setting::optimize_skip_unused_shards] && settings[Setting::optimize_distributed_group_by_sharding_key]
        && has_sharding_key && (settings[Setting::allow_nondeterministic_optimize_skip_unused_shards] || sharding_key_is_deterministic);

    QueryProcessingStage::Enum default_stage = QueryProcessingStage::WithMergeableStateAfterAggregation;
    if (settings[Setting::distributed_push_down_limit])
        default_stage = QueryProcessingStage::WithMergeableStateAfterAggregationAndLimit;

    const auto & select = query_info.query->as<ASTSelectQuery &>();

    auto expr_contains_sharding_key = [&](const auto & exprs) -> bool
    {
        std::unordered_set<std::string> expr_columns;
        for (auto & expr : exprs)
        {
            auto id = expr->template as<ASTIdentifier>();
            if (!id)
                continue;
            expr_columns.emplace(id->name());
        }

        for (const auto & column : sharding_key_expr->getRequiredColumns())
        {
            if (!expr_columns.contains(column))
                return false;
        }

        return true;
    };

    // GROUP BY qualifiers
    // - TODO: WITH TOTALS can be implemented
    // - TODO: WITH ROLLUP can be implemented (I guess)
    if (select.group_by_with_totals || select.group_by_with_rollup || select.group_by_with_cube)
        return {};
    // Window functions are not supported.
    if (query_info.has_window)
        return {};
    // TODO: extremes support can be implemented
    if (settings[Setting::extremes])
        return {};

    // DISTINCT
    if (select.distinct)
    {
        if (!optimize_sharding_key_aggregation || !expr_contains_sharding_key(select.select()->children))
            return {};
    }

    // GROUP BY
    const ASTPtr group_by = select.groupBy();

    bool has_aggregates = query_info.has_aggregates;
    if (query_info.syntax_analyzer_result)
        has_aggregates = !query_info.syntax_analyzer_result->aggregates.empty();

    if (has_aggregates || group_by)
    {
        if (!optimize_sharding_key_aggregation || !group_by || !expr_contains_sharding_key(group_by->children))
            return {};
    }

    // LIMIT BY
    if (const ASTPtr limit_by = select.limitBy())
    {
        if (!optimize_sharding_key_aggregation || !expr_contains_sharding_key(limit_by->children))
            return {};
    }

    // ORDER BY
    if (const ASTPtr order_by = select.orderBy())
        return default_stage;

    // LIMIT
    // OFFSET
    if (select.limitLength() || select.limitOffset())
        return default_stage;

    // Only simple SELECT FROM GROUP BY sharding_key can use Complete state.
    return QueryProcessingStage::Complete;
}

static bool requiresObjectColumns(const ColumnsDescription & all_columns, ASTPtr query)
{
    if (!hasDynamicSubcolumnsDeprecated(all_columns))
        return false;

    if (!query)
        return true;

    RequiredSourceColumnsVisitor::Data columns_context;
    RequiredSourceColumnsVisitor(columns_context).visit(query);

    auto required_columns = columns_context.requiredColumns();
    for (const auto & required_column : required_columns)
    {
        auto name_in_storage = Nested::splitName(required_column).first;
        auto column_in_storage = all_columns.tryGetPhysical(name_in_storage);

        if (column_in_storage && column_in_storage->type->hasDynamicSubcolumnsDeprecated())
            return true;
    }

    return false;
}

StorageSnapshotPtr StorageDistributed::getStorageSnapshot(const StorageMetadataPtr & metadata_snapshot, ContextPtr query_context) const
{
    return getStorageSnapshotForQuery(metadata_snapshot, nullptr, query_context);
}

StorageSnapshotPtr StorageDistributed::getStorageSnapshotForQuery(
    const StorageMetadataPtr & metadata_snapshot, const ASTPtr & query, ContextPtr /*query_context*/) const
{
    /// If query doesn't use columns of type Object, don't deduce
    /// concrete types for them, because it required extra round trip.
    auto snapshot_data = std::make_unique<SnapshotData>();
    if (!requiresObjectColumns(metadata_snapshot->getColumns(), query))
        return std::make_shared<StorageSnapshot>(*this, metadata_snapshot, ColumnsDescription{}, std::move(snapshot_data));

    snapshot_data->objects_by_shard = getExtendedObjectsOfRemoteTables(
        *getCluster(),
        StorageID{remote_database, remote_table},
        metadata_snapshot->getColumns(),
        getContext());

    auto object_columns = DB::getConcreteObjectColumns(
        snapshot_data->objects_by_shard.begin(),
        snapshot_data->objects_by_shard.end(),
        metadata_snapshot->getColumns(),
        [](const auto & shard_num_and_columns) -> const auto & { return shard_num_and_columns.second; });

    return std::make_shared<StorageSnapshot>(*this, metadata_snapshot, std::move(object_columns), std::move(snapshot_data));
}

namespace
{

class ReplaseAliasColumnsVisitor : public InDepthQueryTreeVisitor<ReplaseAliasColumnsVisitor>
{
    static QueryTreeNodePtr getColumnNodeAliasExpression(const QueryTreeNodePtr & node)
    {
        const auto * column_node = node->as<ColumnNode>();
        if (!column_node || !column_node->hasExpression())
            return nullptr;

        const auto & column_source = column_node->getColumnSourceOrNull();
        if (!column_source || column_source->getNodeType() == QueryTreeNodeType::JOIN
                           || column_source->getNodeType() == QueryTreeNodeType::CROSS_JOIN
                           || column_source->getNodeType() == QueryTreeNodeType::ARRAY_JOIN)
            return nullptr;

        auto column_expression = column_node->getExpression();
        column_expression->setAlias(column_node->getColumnName());
        return column_expression;
    }

public:
    void visitImpl(QueryTreeNodePtr & node)
    {
        if (auto column_expression = getColumnNodeAliasExpression(node))
            node = column_expression;
    }
};

class RewriteInToGlobalInVisitor : public InDepthQueryTreeVisitorWithContext<RewriteInToGlobalInVisitor>
{
public:
    using Base = InDepthQueryTreeVisitorWithContext<RewriteInToGlobalInVisitor>;
    using Base::Base;

    void enterImpl(QueryTreeNodePtr & node)
    {
        if (auto * function_node = node->as<FunctionNode>(); function_node && isNameOfLocalInFunction(function_node->getFunctionName()))
        {
            auto * query = function_node->getArguments().getNodes()[1]->as<QueryNode>();
            if (!query)
                return;
            bool no_replace = true;
            for (const auto & table_node : extractTableExpressions(query->getJoinTree(), false, true))
            {
                const StorageDistributed * storage_distributed = nullptr;
                if (const TableNode * table_node_typed = table_node->as<TableNode>())
                    storage_distributed = typeid_cast<const StorageDistributed *>(table_node_typed->getStorage().get());
                else if (const TableFunctionNode * table_function_node_typed = table_node->as<TableFunctionNode>())
                    storage_distributed = typeid_cast<const StorageDistributed *>(table_function_node_typed->getStorage().get());

                if (!storage_distributed)
                {
                    no_replace = false;
                    break;
                }
            }
            if (no_replace)
                return;

            auto result_function = std::make_shared<FunctionNode>(getGlobalInFunctionNameForLocalInFunctionName(function_node->getFunctionName()));
            result_function->getArguments().getNodes() = std::move(function_node->getArguments().getNodes());
            resolveOrdinaryFunctionNodeByName(*result_function, result_function->getFunctionName(), getContext());
            node = result_function;
        }
    }

    static bool needChildVisit(QueryTreeNodePtr & parent, QueryTreeNodePtr &)
    {
        if (auto * function_node = parent->as<FunctionNode>(); function_node && function_node->getFunctionName().starts_with("global"))
            return false;

        return true;
    }
};

bool rewriteJoinToGlobalJoinIfNeeded(QueryTreeNodePtr join_tree)
{
    bool rewrite = false;

    auto * join = join_tree->as<JoinNode>();
    if (!join)
        return rewrite;

    auto table_expression = join->getRightTableExpression();

    if (QueryNode * query = table_expression->as<QueryNode>())
        rewrite = rewriteJoinToGlobalJoinIfNeeded(query->getJoinTree());
    else if (const TableNode * table_node_typed = table_expression->as<TableNode>())
    {
        if (!typeid_cast<const StorageDistributed *>(table_node_typed->getStorage().get()))
            rewrite = true;
    }
    else if (const TableFunctionNode * table_function_node_typed = table_expression->as<TableFunctionNode>())
    {
        if (!typeid_cast<const StorageDistributed *>(table_function_node_typed->getStorage().get()))
            rewrite = true;
    }

    if (rewrite)
        join->setLocality(JoinLocality::Global);

    rewriteJoinToGlobalJoinIfNeeded(join->getLeftTableExpression());

    return rewrite;
}

QueryTreeNodePtr buildQueryTreeDistributed(SelectQueryInfo & query_info,
    const StorageSnapshotPtr & distributed_storage_snapshot,
    const StorageID & remote_storage_id,
    const ASTPtr & remote_table_function)
{
    auto & planner_context = query_info.planner_context;
    const auto & query_context = planner_context->getQueryContext();

    std::optional<TableExpressionModifiers> table_expression_modifiers;

    if (auto * query_info_table_node = query_info.table_expression->as<TableNode>())
        table_expression_modifiers = query_info_table_node->getTableExpressionModifiers();
    else if (auto * query_info_table_function_node = query_info.table_expression->as<TableFunctionNode>())
        table_expression_modifiers = query_info_table_function_node->getTableExpressionModifiers();

    QueryTreeNodePtr replacement_table_expression;

    if (remote_table_function)
    {
        auto remote_table_function_query_tree = buildQueryTree(remote_table_function, query_context);
        auto & remote_table_function_node = remote_table_function_query_tree->as<FunctionNode &>();

        auto table_function_node = std::make_shared<TableFunctionNode>(remote_table_function_node.getFunctionName());
        table_function_node->getArgumentsNode() = remote_table_function_node.getArgumentsNode();

        if (table_expression_modifiers)
            table_function_node->setTableExpressionModifiers(*table_expression_modifiers);

        /// Subquery in table function `view` may reference tables that don't exist on the initiator.
        if (table_function_node->getTableFunctionName() == "view")
        {
            auto get_column_options = GetColumnsOptions(GetColumnsOptions::All).withExtendedObjects().withVirtuals();
            auto column_names_and_types = distributed_storage_snapshot->getColumns(get_column_options);

            StorageID fake_storage_id = StorageID::createEmpty();
            if (auto * table_node = query_info.table_expression->as<TableNode>())
                fake_storage_id = table_node->getStorage()->getStorageID();
            else if (auto * original_table_function_node = query_info.table_expression->as<TableFunctionNode>())
                fake_storage_id = original_table_function_node->getStorage()->getStorageID();

            auto storage = std::make_shared<StorageDummy>(fake_storage_id, ColumnsDescription{column_names_and_types});

            table_function_node->resolve({}, std::move(storage), query_context, /*unresolved_arguments_indexes_=*/{ 0 });
        }
        else
        {
            QueryAnalysisPass query_analysis_pass;
            QueryTreeNodePtr node = table_function_node;
            query_analysis_pass.run(node, query_context);
        }

        replacement_table_expression = std::move(table_function_node);
    }
    else
    {
        auto get_column_options = GetColumnsOptions(GetColumnsOptions::All).withExtendedObjects().withVirtuals();

        auto column_names_and_types = distributed_storage_snapshot->getColumns(get_column_options);

        auto storage = std::make_shared<StorageDummy>(remote_storage_id, ColumnsDescription{column_names_and_types});
        auto table_node = std::make_shared<TableNode>(std::move(storage), query_context);

        if (table_expression_modifiers)
            table_node->setTableExpressionModifiers(*table_expression_modifiers);

        replacement_table_expression = std::move(table_node);
    }

    replacement_table_expression->setAlias(query_info.table_expression->getAlias());

    auto query_tree_to_modify = query_info.query_tree->cloneAndReplace(query_info.table_expression, std::move(replacement_table_expression));
    ReplaseAliasColumnsVisitor replase_alias_columns_visitor;
    replase_alias_columns_visitor.visit(query_tree_to_modify);

    const auto & settings = query_context->getSettingsRef();

    if (settings[Setting::prefer_global_in_and_join])
    {
        auto & query_node = query_tree_to_modify->as<QueryNode&>();
        if (query_node.hasWhere())
        {
            RewriteInToGlobalInVisitor visitor(query_context);
            visitor.visit(query_node.getWhere());
        }

        rewriteJoinToGlobalJoinIfNeeded(query_node.getJoinTree());
    }

    return buildQueryTreeForShard(query_info.planner_context, query_tree_to_modify, /*allow_global_join_for_right_table*/ false);
}

}

void StorageDistributed::read(
    QueryPlan & query_plan,
    const Names &,
    const StorageSnapshotPtr & storage_snapshot,
    SelectQueryInfo & query_info,
    ContextPtr local_context,
    QueryProcessingStage::Enum processed_stage,
    const size_t /*max_block_size*/,
    const size_t /*num_streams*/)
{
    SharedHeader header;

    SelectQueryInfo modified_query_info = query_info;

    const auto & settings = local_context->getSettingsRef();

    if (settings[Setting::allow_experimental_analyzer])
    {
        StorageID remote_storage_id = StorageID{remote_database, remote_table};

        auto query_tree_distributed = buildQueryTreeDistributed(modified_query_info,
            query_info.initial_storage_snapshot ? query_info.initial_storage_snapshot : storage_snapshot,
            remote_storage_id,
            remote_table_function_ptr);
        Block block = *InterpreterSelectQueryAnalyzer::getSampleBlock(query_tree_distributed, local_context, SelectQueryOptions(processed_stage).analyze());
        /** For distributed tables we do not need constants in header, since we don't send them to remote servers.
          * Moreover, constants can break some functions like `hostName` that are constants only for local queries.
          */
        for (auto & column : block)
            column.column = column.column->convertToFullColumnIfConst();
        header = std::make_shared<const Block>(std::move(block));

        modified_query_info.query = queryNodeToDistributedSelectQuery(query_tree_distributed);

        modified_query_info.query_tree = std::move(query_tree_distributed);

        /// Return directly (with correct header) if no shard to query.
        if (modified_query_info.getCluster()->getShardsInfo().empty())
            return;
    }
    else
    {
        header = InterpreterSelectQuery(modified_query_info.query, local_context, SelectQueryOptions(processed_stage).analyze()).getSampleBlock();

        modified_query_info.query = ClusterProxy::rewriteSelectQuery(
            local_context, modified_query_info.query,
            remote_database, remote_table, remote_table_function_ptr);

        if (modified_query_info.getCluster()->getShardsInfo().empty())
        {
            Pipe pipe(std::make_shared<NullSource>(header));
            auto read_from_pipe = std::make_unique<ReadFromPreparedSource>(std::move(pipe));
            read_from_pipe->setStepDescription("Read from NullSource (Distributed)");
            query_plan.addStep(std::move(read_from_pipe));

            return;
        }
    }

    const auto & snapshot_data = assert_cast<const SnapshotData &>(*storage_snapshot->data);
    ClusterProxy::SelectStreamFactory select_stream_factory =
        ClusterProxy::SelectStreamFactory(
            header,
            snapshot_data.objects_by_shard,
            storage_snapshot,
            processed_stage);

    auto shard_filter_generator = ClusterProxy::getShardFilterGeneratorForCustomKey(
        *modified_query_info.getCluster(), local_context, getInMemoryMetadataPtr()->columns);

    ClusterProxy::executeQuery(
        query_plan,
        header,
        processed_stage,
        remote_storage,
        remote_table_function_ptr,
        select_stream_factory,
        log,
        local_context,
        modified_query_info,
        sharding_key_expr,
        sharding_key_column_name,
        *distributed_settings,
        shard_filter_generator,
        is_remote_function);

    /// This is a bug, it is possible only when there is no shards to query, and this is handled earlier.
    if (!query_plan.isInitialized())
        throw Exception(ErrorCodes::LOGICAL_ERROR, "Pipeline is not initialized");
}


SinkToStoragePtr StorageDistributed::write(const ASTPtr &, const StorageMetadataPtr & metadata_snapshot, ContextPtr local_context, bool /*async_insert*/)
{
    auto cluster = getCluster();
    const auto & settings = local_context->getSettingsRef();

    auto shard_num = cluster->getLocalShardCount() + cluster->getRemoteShardCount();

    /// If sharding key is not specified, then you can only write to a shard containing only one shard
    if (!settings[Setting::insert_shard_id] && !settings[Setting::insert_distributed_one_random_shard] && !has_sharding_key && shard_num >= 2)
    {
        throw Exception(ErrorCodes::STORAGE_REQUIRES_PARAMETER,
                        "Method write is not supported by storage {} with more than one shard and no sharding key provided", getName());
    }

    if (settings[Setting::insert_shard_id] && settings[Setting::insert_shard_id] > shard_num)
    {
        throw Exception(ErrorCodes::INVALID_SHARD_ID, "Shard id should be range from 1 to shard number");
    }

    /// Force sync insertion if it is remote() table function
    bool insert_sync = settings[Setting::distributed_foreground_insert] || settings[Setting::insert_shard_id] || owned_cluster || relative_data_path.empty();
    auto timeout = settings[Setting::distributed_background_insert_timeout];

    Names columns_to_send;
    if (settings[Setting::insert_allow_materialized_columns])
        columns_to_send = metadata_snapshot->getSampleBlock().getNames();
    else
        columns_to_send = metadata_snapshot->getSampleBlockNonMaterialized().getNames();

    /// DistributedSink will not own cluster, but will own ConnectionPools of the cluster
    return std::make_shared<DistributedSink>(local_context, *this, metadata_snapshot, cluster, insert_sync, timeout, columns_to_send);
}


std::optional<QueryPipeline> StorageDistributed::distributedWriteBetweenDistributedTables(const StorageDistributed & src_distributed, const ASTInsertQuery & query, ContextPtr local_context) const
{
    const auto & settings = local_context->getSettingsRef();
    auto new_query = std::dynamic_pointer_cast<ASTInsertQuery>(query.clone());

    if (src_distributed.remote_table_function_ptr)
    {
        const TableFunctionPtr src_table_function =
            TableFunctionFactory::instance().get(src_distributed.remote_table_function_ptr, local_context);
        if (const TableFunctionView * view_function = typeid_cast<const TableFunctionView *>(src_table_function.get()))
        {
            new_query->select = view_function->getSelectQuery().clone();
        }
        else
        {
            const auto select_with_union_query = std::make_shared<ASTSelectWithUnionQuery>();
            select_with_union_query->list_of_selects = std::make_shared<ASTExpressionList>();

            const auto select = std::make_shared<ASTSelectQuery>();

            auto expression_list = std::make_shared<ASTExpressionList>();
            expression_list->children.push_back(std::make_shared<ASTAsterisk>());
            select->setExpression(ASTSelectQuery::Expression::SELECT, expression_list->clone());
            select->addTableFunction(src_distributed.remote_table_function_ptr);

            select_with_union_query->list_of_selects->children.push_back(select->clone());

            new_query->select = select_with_union_query;
        }
    }
    else
    {
        const auto select_with_union_query = std::make_shared<ASTSelectWithUnionQuery>();
        select_with_union_query->list_of_selects = std::make_shared<ASTExpressionList>();

        auto * select = query.select->as<ASTSelectWithUnionQuery &>().list_of_selects->children.at(0)->as<ASTSelectQuery>();
        auto new_select_query = std::dynamic_pointer_cast<ASTSelectQuery>(select->clone());
        select_with_union_query->list_of_selects->children.push_back(new_select_query);

        new_select_query->replaceDatabaseAndTable(src_distributed.getRemoteDatabaseName(), src_distributed.getRemoteTableName());

        new_query->select = select_with_union_query;
    }

    const auto src_cluster = src_distributed.getCluster();
    const auto dst_cluster = getCluster();
    const Cluster::AddressesWithFailover & src_addresses = src_cluster->getShardsAddresses();
    const Cluster::AddressesWithFailover & dst_addresses = dst_cluster->getShardsAddresses();
    /// Compare addresses instead of cluster name, to handle remote()/cluster().
    /// (since for remote()/cluster() the getClusterName() is empty string)
    if (src_addresses != dst_addresses)
    {
        /// The warning should be produced only for root queries,
        /// since in case of parallel_distributed_insert_select=1,
        /// it will produce warning for the rewritten insert,
        /// since destination table is still Distributed there.
        if (local_context->getClientInfo().distributed_depth == 0)
        {
            LOG_WARNING(log,
                "Parallel distributed INSERT SELECT is not possible "
                "(source cluster={} ({} addresses), destination cluster={} ({} addresses))",
                src_distributed.getClusterName(),
                src_addresses.size(),
                getClusterName(),
                dst_addresses.size());
        }
        return {};
    }

    if (settings[Setting::parallel_distributed_insert_select] == PARALLEL_DISTRIBUTED_INSERT_SELECT_ALL)
    {
        new_query->table_id = StorageID(getRemoteDatabaseName(), getRemoteTableName());
        /// Reset table function for INSERT INTO remote()/cluster()
        new_query->table_function.reset();
    }

    const auto & shards_info = dst_cluster->getShardsInfo();

    String new_query_str;
    {
        WriteBufferFromOwnString buf;
        IAST::FormatSettings ast_format_settings(
            /*one_line*/ true, /*identifier_quoting_rule_=*/IdentifierQuotingRule::Always);
        new_query->IAST::format(buf, ast_format_settings);
        new_query_str = buf.str();
    }

    QueryPipeline pipeline;
    ContextMutablePtr query_context = Context::createCopy(local_context);
    query_context->increaseDistributedDepth();
    query_context->setSetting("enable_parallel_replicas", Field{0}); // TODO: allow parallel inserts with PR for distributed tables

    for (size_t shard_index : collections::range(0, shards_info.size()))
    {
        const auto & shard_info = shards_info[shard_index];
        if (shard_info.isLocal() && settings[Setting::prefer_localhost_replica])
        {
            InterpreterInsertQuery interpreter(
                new_query,
                query_context,
                /* allow_materialized */ false,
                /* no_squash */ false,
                /* no_destination */ false,
                /* async_isnert */ false);
            pipeline.addCompletedPipeline(interpreter.execute().pipeline);
        }
        else
        {
            auto timeouts = ConnectionTimeouts::getTCPTimeoutsWithFailover(settings);
            auto connections = shard_info.pool->getMany(timeouts, settings, PoolMode::GET_ONE);
            if (connections.empty() || connections.front().isNull())
                throw Exception(ErrorCodes::LOGICAL_ERROR, "Expected exactly one connection for shard {}",
                    shard_info.shard_num);

            ///  INSERT SELECT query returns empty block
            auto remote_query_executor
                = std::make_shared<RemoteQueryExecutor>(std::move(connections), new_query_str, std::make_shared<Block>(Block{}), query_context);
            QueryPipeline remote_pipeline(std::make_shared<RemoteSource>(
                remote_query_executor, false, settings[Setting::async_socket_for_remote], settings[Setting::async_query_sending_for_remote]));
            remote_pipeline.complete(std::make_shared<EmptySink>(remote_query_executor->getSharedHeader()));

            pipeline.addCompletedPipeline(std::move(remote_pipeline));
        }
    }

    return pipeline;
}

static std::shared_ptr<const ActionsDAG> getFilterFromQuery(const ASTPtr & ast, ContextPtr context)
{
    QueryPlan plan;
    SelectQueryOptions options;
    options.only_analyze = true;
    if (context->getSettingsRef()[Setting::allow_experimental_analyzer])
    {
        InterpreterSelectQueryAnalyzer interpreter(ast, context, options);
        plan = std::move(interpreter).extractQueryPlan();
    }
    else
    {
        InterpreterSelectWithUnionQuery interpreter(ast, context, options);
        interpreter.buildQueryPlan(plan);
    }

    plan.optimize(QueryPlanOptimizationSettings(context));

    std::stack<QueryPlan::Node *> nodes;
    nodes.push(plan.getRootNode());

    SourceStepWithFilter * source = nullptr;

    while (!nodes.empty())
    {
        const auto * node = nodes.top();
        nodes.pop();

        if (auto * with_filter = dynamic_cast<SourceStepWithFilter *>(node->step.get()))
        {
            if (source)
            {
                WriteBufferFromOwnString buf;
                plan.explainPlan(buf, {});
                throw Exception(ErrorCodes::LOGICAL_ERROR,
                    "Found multiple source steps for query\n{}\nPlan\n{}",
                    ast->formatForErrorMessage(), buf.str());
            }

            source = with_filter;
        }
    }

    if (!source)
        return nullptr;

    return source->detachFilterActionsDAG();
}


std::optional<QueryPipeline> StorageDistributed::distributedWriteFromClusterStorage(const IStorageCluster & src_storage_cluster, const ASTInsertQuery & query, ContextPtr local_context) const
{
    const auto & settings = local_context->getSettingsRef();

    auto filter = getFilterFromQuery(query.select, local_context);
    const ActionsDAG::Node * predicate = nullptr;
    if (filter)
        predicate = filter->getOutputs().at(0);

    auto dst_cluster = getCluster();

    auto new_query = std::dynamic_pointer_cast<ASTInsertQuery>(query.clone());
    if (settings[Setting::parallel_distributed_insert_select] == PARALLEL_DISTRIBUTED_INSERT_SELECT_ALL)
    {
        new_query->table_id = StorageID(getRemoteDatabaseName(), getRemoteTableName());
        /// Reset table function for INSERT INTO remote()/cluster()
        new_query->table_function.reset();
    }

    String new_query_str;
    {
        WriteBufferFromOwnString buf;
        IAST::FormatSettings ast_format_settings(
            /*one_line=*/true, /*identifier_quoting_rule=*/IdentifierQuotingRule::Always);
        new_query->IAST::format(buf, ast_format_settings);
        new_query_str = buf.str();
    }

    QueryPipeline pipeline;
    ContextMutablePtr query_context = Context::createCopy(local_context);
    query_context->increaseDistributedDepth();

    const auto & current_settings = query_context->getSettingsRef();
    auto timeouts = ConnectionTimeouts::getTCPTimeoutsWithFailover(current_settings);

    const auto cluster = getCluster();

    /// Select query is needed for pruining on virtual columns
    auto extension = src_storage_cluster.getTaskIteratorExtension(
<<<<<<< HEAD
        predicate, filter.has_value() ? &filter.value() : nullptr, local_context, cluster);
=======
        predicate, filter.get(), local_context, number_of_replicas);
>>>>>>> 0e43a730

    /// Here we take addresses from destination cluster and assume source table exists on these nodes
    size_t replica_index = 0;
    for (const auto & replicas : cluster->getShardsInfo())
    {
        /// Skip unavailable hosts if necessary
        auto try_results = replicas.pool->getMany(
            timeouts, current_settings, PoolMode::GET_MANY, /*async_callback*/ {}, /*skip_unavailable_endpoints*/ true);

        /// There will be only one replica, because we consider each replica as a shard
        for (const auto & try_result : try_results)
        {
            IConnections::ReplicaInfo replica_info{ .number_of_current_replica = replica_index++ };

            auto remote_query_executor = std::make_shared<RemoteQueryExecutor>(
                std::vector<IConnectionPool::Entry>{try_result},
                new_query_str,
                std::make_shared<const Block>(Block{}),
                query_context,
                /*throttler=*/nullptr,
                Scalars{},
                Tables{},
                QueryProcessingStage::Complete,
                nullptr,
                RemoteQueryExecutor::Extension{.task_iterator = extension.task_iterator, .replica_info = std::move(replica_info)});

            Pipe pipe{std::make_shared<RemoteSource>(
                remote_query_executor,
                false,
                settings[Setting::async_socket_for_remote],
                settings[Setting::async_query_sending_for_remote])};
            pipe.addSimpleTransform([&](const SharedHeader & header) { return std::make_shared<UnmarshallBlocksTransform>(header); });
            QueryPipeline remote_pipeline{std::move(pipe)};
            remote_pipeline.complete(std::make_shared<EmptySink>(remote_query_executor->getSharedHeader()));

            pipeline.addCompletedPipeline(std::move(remote_pipeline));
        }
    }

    return pipeline;
}


std::optional<QueryPipeline> StorageDistributed::distributedWrite(const ASTInsertQuery & query, ContextPtr local_context)
{
    const Settings & settings = local_context->getSettingsRef();
    if (settings[Setting::max_distributed_depth] && local_context->getClientInfo().distributed_depth >= settings[Setting::max_distributed_depth])
        throw Exception(ErrorCodes::TOO_LARGE_DISTRIBUTED_DEPTH, "Maximum distributed depth exceeded");

    auto & select = query.select->as<ASTSelectWithUnionQuery &>();

    StoragePtr src_storage;

    /// Distributed write only works in the most trivial case INSERT ... SELECT
    /// without any unions or joins on the right side
    if (select.list_of_selects->children.size() == 1)
    {
        if (auto * select_query = select.list_of_selects->children.at(0)->as<ASTSelectQuery>())
        {
            JoinedTables joined_tables(Context::createCopy(local_context), *select_query);

            if (joined_tables.tablesCount() == 1)
            {
                src_storage = joined_tables.getLeftTableStorage();
            }
        }
    }

    if (!src_storage)
        return {};

    if (auto src_distributed = std::dynamic_pointer_cast<StorageDistributed>(src_storage))
    {
        return distributedWriteBetweenDistributedTables(*src_distributed, query, local_context);
    }
    if (auto src_storage_cluster = std::dynamic_pointer_cast<IStorageCluster>(src_storage))
    {
        return distributedWriteFromClusterStorage(*src_storage_cluster, query, local_context);
    }

    return {};
}


void StorageDistributed::checkAlterIsPossible(const AlterCommands & commands, ContextPtr local_context) const
{
    std::optional<NameDependencies> name_deps{};
    for (const auto & command : commands)
    {
        if (command.type != AlterCommand::Type::ADD_COLUMN && command.type != AlterCommand::Type::MODIFY_COLUMN
            && command.type != AlterCommand::Type::DROP_COLUMN && command.type != AlterCommand::Type::COMMENT_COLUMN
            && command.type != AlterCommand::Type::RENAME_COLUMN && command.type != AlterCommand::Type::COMMENT_TABLE)

            throw Exception(ErrorCodes::NOT_IMPLEMENTED, "Alter of type '{}' is not supported by storage {}",
                command.type, getName());

        if (command.type == AlterCommand::DROP_COLUMN && !command.clear)
        {
            if (!name_deps)
                name_deps = getDependentViewsByColumn(local_context);
            const auto & deps_mv = name_deps.value()[command.column_name];
            if (!deps_mv.empty())
            {
                throw Exception(ErrorCodes::ALTER_OF_COLUMN_IS_FORBIDDEN,
                    "Trying to ALTER DROP column {} which is referenced by materialized view {}",
                    backQuoteIfNeed(command.column_name), toString(deps_mv));
            }
        }
    }
}

void StorageDistributed::alter(const AlterCommands & params, ContextPtr local_context, AlterLockHolder &)
{
    auto table_id = getStorageID();

    checkAlterIsPossible(params, local_context);
    StorageInMemoryMetadata new_metadata = getInMemoryMetadata();
    params.apply(new_metadata, local_context);
    DatabaseCatalog::instance().getDatabase(table_id.database_name)->alterTable(local_context, table_id, new_metadata);
    setInMemoryMetadata(new_metadata);
}

void StorageDistributed::initializeFromDisk()
{
    if (!storage_policy)
        return;

    const auto & disks = data_volume->getDisks();

    /// Make initialization for large number of disks parallel.
    ThreadPool pool(CurrentMetrics::StorageDistributedThreads, CurrentMetrics::StorageDistributedThreadsActive, CurrentMetrics::StorageDistributedThreadsScheduled, disks.size());
    ThreadPoolCallbackRunnerLocal<void> runner(pool, "DistInit");

    for (const DiskPtr & disk : disks)
    {
        runner([this, disk_to_init = disk]
        {
            initializeDirectoryQueuesForDisk(disk_to_init);
        });
    }
    runner.waitForAllToFinishAndRethrowFirstError();

    const auto & paths = getDataPaths();
    std::vector<UInt64> last_increment(paths.size());
    for (size_t i = 0; i < paths.size(); ++i)
    {
        runner([&paths, &last_increment, i]
        {
            last_increment[i] = getMaximumFileNumber(paths[i]);
        });
    }
    runner.waitForAllToFinishAndRethrowFirstError();

    for (const auto inc : last_increment)
    {
        if (inc > file_names_increment.value)
            file_names_increment.value.store(inc);
    }
    LOG_DEBUG(log, "Auto-increment is {}", file_names_increment.value.load());
}


void StorageDistributed::shutdown(bool)
{
    auto holder = async_insert_blocker.cancel();

    std::lock_guard lock(cluster_nodes_mutex);

    LOG_DEBUG(log, "Joining background threads for async INSERT");
    cluster_nodes_data.clear();
    LOG_DEBUG(log, "Background threads for async INSERT joined");

    async_insert_blocker.cancelForever();
}

void StorageDistributed::drop()
{
    // Some INSERT in-between shutdown() and drop() can call
    // getDirectoryQueue() again, so call shutdown() to clear them, but
    // when the drop() (this function) executed none of INSERT is allowed in
    // parallel.
    //
    // And second time shutdown() should be fast, since none of
    // DirectoryMonitor should not do anything, because ActionBlocker is
    // canceled (in shutdown()).
    shutdown(true);

    // Distributed table without sharding_key does not allows INSERTs
    if (relative_data_path.empty())
        return;

    LOG_DEBUG(log, "Removing pending blocks for async INSERT from filesystem on DROP TABLE");

    auto disks = data_volume->getDisks();
    for (const auto & disk : disks)
    {
        if (!disk->existsDirectory(relative_data_path))
        {
            LOG_INFO(log, "Path {} is already removed from disk {}", relative_data_path, disk->getName());
            continue;
        }

        disk->removeRecursive(relative_data_path);
    }
}

Strings StorageDistributed::getDataPaths() const
{
    Strings paths;

    if (relative_data_path.empty())
        return paths;

    for (const DiskPtr & disk : data_volume->getDisks())
        paths.push_back(disk->getPath() + relative_data_path);

    return paths;
}

void StorageDistributed::truncate(const ASTPtr &, const StorageMetadataPtr &, ContextPtr, TableExclusiveLockHolder &)
{
    std::lock_guard lock(cluster_nodes_mutex);

    LOG_DEBUG(log, "Removing pending blocks for async INSERT from filesystem on TRUNCATE TABLE");

    for (auto it = cluster_nodes_data.begin(); it != cluster_nodes_data.end();)
    {
        it->second.directory_queue->shutdownAndDropAllData();
        it = cluster_nodes_data.erase(it);
    }
}

StoragePolicyPtr StorageDistributed::getStoragePolicy() const
{
    return storage_policy;
}

void StorageDistributed::initializeDirectoryQueuesForDisk(const DiskPtr & disk)
{
    const std::string path(disk->getPath() + relative_data_path);
    fs::create_directories(path);

    std::filesystem::directory_iterator begin(path);
    std::filesystem::directory_iterator end;
    for (auto it = begin; it != end; ++it)
    {
        const auto & dir_path = it->path();
        if (std::filesystem::is_directory(dir_path))
        {
            /// Created by DistributedSink
            const auto & tmp_path = dir_path / "tmp";
            if (std::filesystem::is_directory(tmp_path) && std::filesystem::is_empty(tmp_path))
                std::filesystem::remove(tmp_path);

            const auto & broken_path = dir_path / "broken";
            if (std::filesystem::is_directory(broken_path) && std::filesystem::is_empty(broken_path))
                std::filesystem::remove(broken_path);

            if (std::filesystem::is_empty(dir_path))
            {
                LOG_DEBUG(log, "Removing {} (used for async INSERT into Distributed)", dir_path.string());
                /// Will be created by DistributedSink on demand.
                std::filesystem::remove(dir_path);
            }
            else
            {
                getDirectoryQueue(disk, dir_path.filename().string());
            }
        }
    }
}


DistributedAsyncInsertDirectoryQueue & StorageDistributed::getDirectoryQueue(const DiskPtr & disk, const std::string & name)
{
    const std::string & disk_path = disk->getPath();
    const std::string key(disk_path + name);

    std::lock_guard lock(cluster_nodes_mutex);
    auto & node_data = cluster_nodes_data[key];
    /// If the node changes, you need to recreate the DistributedAsyncInsertDirectoryQueue
    if (!node_data.directory_queue
        || (node_data.clusters_version < getContext()->getClustersVersion() && node_data.addresses != parseAddresses(name)))
    {
        node_data.addresses = parseAddresses(name);
        node_data.clusters_version = getContext()->getClustersVersion();
        node_data.connection_pool = DistributedAsyncInsertDirectoryQueue::createPool(node_data.addresses, *this);
        node_data.directory_queue = std::make_unique<DistributedAsyncInsertDirectoryQueue>(
            *this, disk, relative_data_path + name,
            node_data.connection_pool,
            async_insert_blocker,
            getContext()->getDistributedSchedulePool());
    }
    return *node_data.directory_queue;
}

std::vector<DistributedAsyncInsertDirectoryQueue::Status> StorageDistributed::getDirectoryQueueStatuses() const
{
    std::vector<DistributedAsyncInsertDirectoryQueue::Status> statuses;
    std::lock_guard lock(cluster_nodes_mutex);
    statuses.reserve(cluster_nodes_data.size());
    for (const auto & node : cluster_nodes_data)
        statuses.push_back(node.second.directory_queue->getStatus());
    return statuses;
}

Cluster::Addresses StorageDistributed::parseAddresses(const std::string & name) const
{
    Cluster::Addresses addresses;

    const auto & cluster = getCluster();
    const auto & shards_info = cluster->getShardsInfo();
    const auto & shards_addresses = cluster->getShardsAddresses();

    for (auto it = boost::make_split_iterator(name, boost::first_finder(",")); it != decltype(it){}; ++it)
    {
        const std::string & dirname = boost::copy_range<std::string>(*it);
        Cluster::Address address = Cluster::Address::fromFullString(dirname);

        /// Check new format shard{shard_index}_replica{replica_index}
        /// (shard_index and replica_index starts from 1).
        if (address.shard_index)
        {
            if (address.shard_index > shards_info.size())
            {
                LOG_ERROR(log, "No shard with shard_index={} ({})", address.shard_index, name);
                continue;
            }

            const auto & replicas_addresses = shards_addresses[address.shard_index - 1];
            size_t replicas = replicas_addresses.size();

            if (dirname.ends_with("_all_replicas"))
            {
                for (const auto & replica_address : replicas_addresses)
                    addresses.push_back(replica_address);
                continue;
            }

            if (address.replica_index > replicas)
            {
                LOG_ERROR(log, "No shard with replica_index={} ({})", address.replica_index, name);
                continue;
            }

            addresses.push_back(replicas_addresses[address.replica_index - 1]);
        }
        else
            addresses.push_back(address);
    }
    return addresses;
}

std::optional<UInt64> StorageDistributed::totalBytes(ContextPtr) const
{
    UInt64 total_bytes = 0;
    for (const auto & status : getDirectoryQueueStatuses())
        total_bytes += status.bytes_count;
    return total_bytes;
}

size_t StorageDistributed::getShardCount() const
{
    return getCluster()->getShardCount();
}

ClusterPtr StorageDistributed::getCluster() const
{
    return owned_cluster ? owned_cluster : getContext()->getCluster(cluster_name);
}

ClusterPtr StorageDistributed::getOptimizedCluster(
    ContextPtr local_context,
    const StorageSnapshotPtr & storage_snapshot,
    const SelectQueryInfo & query_info,
    const TreeRewriterResultPtr & syntax_analyzer_result) const
{
    ClusterPtr cluster = getCluster();
    const Settings & settings = local_context->getSettingsRef();

    bool sharding_key_is_usable = settings[Setting::allow_nondeterministic_optimize_skip_unused_shards] || sharding_key_is_deterministic;

    if (has_sharding_key && sharding_key_is_usable)
    {
        ClusterPtr optimized = skipUnusedShards(cluster, query_info, syntax_analyzer_result, storage_snapshot, local_context);
        if (optimized)
            return optimized;
    }

    UInt64 force = settings[Setting::force_optimize_skip_unused_shards];
    if (force == FORCE_OPTIMIZE_SKIP_UNUSED_SHARDS_ALWAYS || (force == FORCE_OPTIMIZE_SKIP_UNUSED_SHARDS_HAS_SHARDING_KEY && has_sharding_key))
    {
        if (!has_sharding_key)
            throw Exception(ErrorCodes::UNABLE_TO_SKIP_UNUSED_SHARDS, "No sharding key");
        if (!sharding_key_is_usable)
            throw Exception(ErrorCodes::UNABLE_TO_SKIP_UNUSED_SHARDS, "Sharding key is not deterministic");
        throw Exception(ErrorCodes::UNABLE_TO_SKIP_UNUSED_SHARDS, "Sharding key {} is not used", sharding_key_column_name);
    }

    return {};
}

IColumn::Selector StorageDistributed::createSelector(const ClusterPtr cluster, const ColumnWithTypeAndName & result)
{
    const auto & slot_to_shard = cluster->getSlotToShard();
    const IColumn * column = result.column.get();

/// NOLINTBEGIN(readability-else-after-return)
// If result.type is DataTypeLowCardinality, do shard according to its dictionaryType
#define CREATE_FOR_TYPE(TYPE)                                                                                       \
    if (typeid_cast<const DataType##TYPE *>(result.type.get()))                                                     \
        return createBlockSelector<TYPE>(*column, slot_to_shard);                                            \
    else if (auto * type_low_cardinality = typeid_cast<const DataTypeLowCardinality *>(result.type.get()))          \
        if (typeid_cast<const DataType ## TYPE *>(type_low_cardinality->getDictionaryType().get()))                 \
            return createBlockSelector<TYPE>(*column->convertToFullColumnIfLowCardinality(), slot_to_shard);

    CREATE_FOR_TYPE(UInt8)
    CREATE_FOR_TYPE(UInt16)
    CREATE_FOR_TYPE(UInt32)
    CREATE_FOR_TYPE(UInt64)
    CREATE_FOR_TYPE(Int8)
    CREATE_FOR_TYPE(Int16)
    CREATE_FOR_TYPE(Int32)
    CREATE_FOR_TYPE(Int64)

#undef CREATE_FOR_TYPE

    throw Exception(ErrorCodes::TYPE_MISMATCH, "Sharding key expression does not evaluate to an integer type");
}
/// NOLINTEND(readability-else-after-return)

ClusterPtr StorageDistributed::skipUnusedShardsWithAnalyzer(
    ClusterPtr cluster,
    const SelectQueryInfo & query_info,
    [[maybe_unused]] const StorageSnapshotPtr & storage_snapshot,
    ContextPtr local_context) const
{
    if (!query_info.filter_actions_dag)
        return nullptr;

    size_t limit = local_context->getSettingsRef()[Setting::optimize_skip_unused_shards_limit];
    if (!limit || limit > SSIZE_MAX)
    {
        throw Exception(ErrorCodes::ARGUMENT_OUT_OF_BOUND, "optimize_skip_unused_shards_limit out of range (0, {}]", SSIZE_MAX);
    }

    const auto & sharding_key_dag = sharding_key_expr->getActionsDAG();
    const auto * expr_node = sharding_key_dag.tryFindInOutputs(sharding_key_column_name);
    if (!expr_node)
        throw Exception(
            ErrorCodes::LOGICAL_ERROR, "Cannot find sharding key column {} in expression {}",
            sharding_key_column_name, sharding_key_dag.dumpDAG());

    const auto * predicate = query_info.filter_actions_dag->getOutputs().at(0);
    const auto variants = evaluateExpressionOverConstantCondition(predicate, {expr_node}, local_context, limit);

    // Can't get a definite answer if we can skip any shards
    if (!variants)
        return nullptr;

    std::set<int> shards;

    for (const auto & variant : *variants)
    {
        const auto selector = createSelector(cluster, variant.at(0));
        shards.insert(selector.begin(), selector.end());
    }

    return cluster->getClusterWithMultipleShards({shards.begin(), shards.end()});
}

/// Returns a new cluster with fewer shards if constant folding for `sharding_key_expr` is possible
/// using constraints from "PREWHERE" and "WHERE" conditions, otherwise returns `nullptr`
ClusterPtr StorageDistributed::skipUnusedShards(
    ClusterPtr cluster,
    const SelectQueryInfo & query_info,
    const TreeRewriterResultPtr & syntax_analyzer_result,
    const StorageSnapshotPtr & storage_snapshot,
    ContextPtr local_context) const
{
    if (local_context->getSettingsRef()[Setting::allow_experimental_analyzer])
        return skipUnusedShardsWithAnalyzer(cluster, query_info, storage_snapshot, local_context);

    const auto & select = query_info.query->as<ASTSelectQuery &>();
    if (!select.prewhere() && !select.where())
        return nullptr;

    /// FIXME: support analyzer
    if (!syntax_analyzer_result)
        return nullptr;

    ASTPtr condition_ast;
    /// Remove JOIN from the query since it may contain a condition for other tables.
    /// But only the conditions for the left table should be analyzed for shard skipping.
    {
        ASTPtr select_without_join_ptr = select.clone();
        ASTSelectQuery select_without_join = select_without_join_ptr->as<ASTSelectQuery &>();
        TreeRewriterResult analyzer_result_without_join = *syntax_analyzer_result;

        removeJoin(select_without_join, analyzer_result_without_join, local_context);
        if (!select_without_join.prewhere() && !select_without_join.where())
            return nullptr;

        if (select_without_join.prewhere() && select_without_join.where())
            condition_ast = makeASTFunction("and", select_without_join.prewhere()->clone(), select_without_join.where()->clone());
        else
            condition_ast = select_without_join.prewhere() ? select_without_join.prewhere()->clone() : select_without_join.where()->clone();
    }

    replaceConstantExpressions(condition_ast, local_context, storage_snapshot->metadata->getColumns().getAll(), shared_from_this(), storage_snapshot);

    size_t limit = local_context->getSettingsRef()[Setting::optimize_skip_unused_shards_limit];
    if (!limit || limit > SSIZE_MAX)
    {
        throw Exception(ErrorCodes::ARGUMENT_OUT_OF_BOUND, "optimize_skip_unused_shards_limit out of range (0, {}]", SSIZE_MAX);
    }
    // To interpret limit==0 as limit is reached
    ++limit;
    const auto blocks = evaluateExpressionOverConstantCondition(condition_ast, sharding_key_expr, limit);

    if (!limit)
    {
        LOG_DEBUG(
            log,
            "Number of values for sharding key exceeds optimize_skip_unused_shards_limit={}, "
            "try to increase it, but note that this may increase query processing time.",
            local_context->getSettingsRef()[Setting::optimize_skip_unused_shards_limit].value);
        return nullptr;
    }

    // Can't get a definite answer if we can skip any shards
    if (!blocks)
        return nullptr;

    std::set<int> shards;

    for (const auto & block : *blocks)
    {
        if (!block.has(sharding_key_column_name))
            throw Exception(ErrorCodes::TOO_MANY_ROWS, "sharding_key_expr should evaluate as a single row");

        const ColumnWithTypeAndName & result = block.getByName(sharding_key_column_name);
        const auto selector = createSelector(cluster, result);

        shards.insert(selector.begin(), selector.end());
    }

    return cluster->getClusterWithMultipleShards({shards.begin(), shards.end()});
}

ActionLock StorageDistributed::getActionLock(StorageActionBlockType type)
{
    if (type == ActionLocks::DistributedSend)
        return async_insert_blocker.cancel();
    return {};
}

void StorageDistributed::flushAndPrepareForShutdown()
{
    try
    {
        flushClusterNodesAllDataImpl(getContext(), /* settings_changes= */ {}, (*distributed_settings)[DistributedSetting::flush_on_detach]);
    }
    catch (...)
    {
        tryLogCurrentException(log, "Cannot flush");
    }
}

void StorageDistributed::flushClusterNodesAllData(ContextPtr local_context, const SettingsChanges & settings_changes)
{
    flushClusterNodesAllDataImpl(local_context, settings_changes, /* flush= */ true);
}

void StorageDistributed::flushClusterNodesAllDataImpl(ContextPtr local_context, const SettingsChanges & settings_changes, bool flush)
{
    /// Sync SYSTEM FLUSH DISTRIBUTED with TRUNCATE
    auto table_lock = lockForShare(local_context->getCurrentQueryId(), local_context->getSettingsRef()[Setting::lock_acquire_timeout]);

    std::vector<std::shared_ptr<DistributedAsyncInsertDirectoryQueue>> directory_queues;

    {
        std::lock_guard lock(cluster_nodes_mutex);

        directory_queues.reserve(cluster_nodes_data.size());
        for (auto & node : cluster_nodes_data)
            directory_queues.push_back(node.second.directory_queue);
    }

    if (flush)
    {
        LOG_INFO(log, "Flushing pending INSERT blocks");

        Stopwatch watch;
        ThreadPool pool(CurrentMetrics::StorageDistributedThreads, CurrentMetrics::StorageDistributedThreadsActive, CurrentMetrics::StorageDistributedThreadsScheduled, directory_queues.size());
        ThreadPoolCallbackRunnerLocal<void> runner(pool, "DistFlush");

        for (const auto & node : directory_queues)
        {
            runner([node_to_flush = node, &settings_changes]
            {
                node_to_flush->flushAllData(settings_changes);
            });
        }

        runner.waitForAllToFinishAndRethrowFirstError();

        LOG_INFO(log, "Pending INSERT blocks flushed, took {} ms.", watch.elapsedMilliseconds());
    }
    else
    {
        LOG_INFO(log, "Skip flushing data (due to flush_on_detach=0)");

        for (auto & node : directory_queues)
            node->shutdownWithoutFlush();
    }
}

void StorageDistributed::rename(const String & new_path_to_table_data, const StorageID & new_table_id)
{
    assert(relative_data_path != new_path_to_table_data);
    if (!relative_data_path.empty())
        renameOnDisk(new_path_to_table_data);
    renameInMemory(new_table_id);
}


size_t StorageDistributed::getRandomShardIndex(const Cluster::ShardsInfo & shards)
{

    UInt32 total_weight = 0;
    for (const auto & shard : shards)
        total_weight += shard.weight;

    assert(total_weight > 0);

    size_t res;
    {
        std::lock_guard lock(rng_mutex);
        res = std::uniform_int_distribution<size_t>(0, total_weight - 1)(rng);
    }

    for (auto i = 0ul, s = shards.size(); i < s; ++i)
    {
        if (shards[i].weight > res)
            return i;
        res -= shards[i].weight;
    }

    UNREACHABLE();
}


void StorageDistributed::renameOnDisk(const String & new_path_to_table_data)
{
    for (const DiskPtr & disk : data_volume->getDisks())
    {
        disk->createDirectories(new_path_to_table_data);
        disk->moveDirectory(relative_data_path, new_path_to_table_data);

        auto new_path = disk->getPath() + new_path_to_table_data;
        LOG_DEBUG(log, "Updating path to {}", new_path);

        std::lock_guard lock(cluster_nodes_mutex);
        for (auto & node : cluster_nodes_data)
            node.second.directory_queue->updatePath(new_path_to_table_data);
    }

    relative_data_path = new_path_to_table_data;
}

void StorageDistributed::delayInsertOrThrowIfNeeded() const
{
    if (!(*distributed_settings)[DistributedSetting::bytes_to_throw_insert] &&
        !(*distributed_settings)[DistributedSetting::bytes_to_delay_insert])
        return;

    UInt64 total_bytes = *totalBytes(getContext());

    if ((*distributed_settings)[DistributedSetting::bytes_to_throw_insert] && total_bytes > (*distributed_settings)[DistributedSetting::bytes_to_throw_insert])
    {
        ProfileEvents::increment(ProfileEvents::DistributedRejectedInserts);
        throw Exception(ErrorCodes::DISTRIBUTED_TOO_MANY_PENDING_BYTES,
            "Too many bytes pending for async INSERT: {} (bytes_to_throw_insert={})",
            formatReadableSizeWithBinarySuffix(total_bytes),
            formatReadableSizeWithBinarySuffix((*distributed_settings)[DistributedSetting::bytes_to_throw_insert]));
    }

    if ((*distributed_settings)[DistributedSetting::bytes_to_delay_insert] && total_bytes > (*distributed_settings)[DistributedSetting::bytes_to_delay_insert])
    {
        /// Step is 5% of the delay and minimal one second.
        /// NOTE: max_delay_to_insert is in seconds, and step is in ms.
        const size_t step_ms = static_cast<size_t>(std::min<double>(1., static_cast<double>((*distributed_settings)[DistributedSetting::max_delay_to_insert]) * 1'000 * 0.05));
        UInt64 delayed_ms = 0;

        do {
            delayed_ms += step_ms;
            std::this_thread::sleep_for(std::chrono::milliseconds(step_ms));
        } while (*totalBytes(getContext()) > (*distributed_settings)[DistributedSetting::bytes_to_delay_insert] && delayed_ms < (*distributed_settings)[DistributedSetting::max_delay_to_insert]*1000);

        ProfileEvents::increment(ProfileEvents::DistributedDelayedInserts);
        ProfileEvents::increment(ProfileEvents::DistributedDelayedInsertsMilliseconds, delayed_ms);

        UInt64 new_total_bytes = *totalBytes(getContext());
        LOG_INFO(log, "Too many bytes pending for async INSERT: was {}, now {}, INSERT was delayed to {} ms",
            formatReadableSizeWithBinarySuffix(total_bytes),
            formatReadableSizeWithBinarySuffix(new_total_bytes),
            delayed_ms);

        if (new_total_bytes > (*distributed_settings)[DistributedSetting::bytes_to_delay_insert])
        {
            ProfileEvents::increment(ProfileEvents::DistributedRejectedInserts);
            throw Exception(ErrorCodes::DISTRIBUTED_TOO_MANY_PENDING_BYTES,
                "Too many bytes pending for async INSERT: {} (bytes_to_delay_insert={})",
                formatReadableSizeWithBinarySuffix(new_total_bytes),
                formatReadableSizeWithBinarySuffix((*distributed_settings)[DistributedSetting::bytes_to_delay_insert]));
        }
    }
}

void registerStorageDistributed(StorageFactory & factory)
{
    factory.registerStorage("Distributed", [](const StorageFactory::Arguments & args)
    {
        /** Arguments of engine is following:
          * - name of cluster in configuration;
          * - name of remote database;
          * - name of remote table;
          * - policy to store data in;
          *
          * Remote database may be specified in following form:
          * - identifier;
          * - constant expression with string result, like currentDatabase();
          * -- string literal as specific case;
          * - empty string means 'use default database from cluster'.
          *
          * Distributed engine also supports SETTINGS clause.
          */

        ASTs & engine_args = args.engine_args;

        if (engine_args.size() < 3 || engine_args.size() > 5)
            throw Exception(ErrorCodes::NUMBER_OF_ARGUMENTS_DOESNT_MATCH,
                            "Storage Distributed requires from 3 "
                            "to 5 parameters - name of configuration section with list "
                            "of remote servers, name of remote database, name "
                            "of remote table, sharding key expression (optional), policy to store data in (optional).");

        String cluster_name = getClusterNameAndMakeLiteral(engine_args[0]);

        const ContextPtr & context = args.getContext();
        const ContextPtr & local_context = args.getLocalContext();

        engine_args[1] = evaluateConstantExpressionOrIdentifierAsLiteral(engine_args[1], local_context);
        engine_args[2] = evaluateConstantExpressionOrIdentifierAsLiteral(engine_args[2], local_context);

        String remote_database = checkAndGetLiteralArgument<String>(engine_args[1], "remote_database");
        String remote_table = checkAndGetLiteralArgument<String>(engine_args[2], "remote_table");

        const auto & sharding_key = engine_args.size() >= 4 ? engine_args[3] : nullptr;
        String storage_policy = "default";
        if (engine_args.size() >= 5)
        {
            engine_args[4] = evaluateConstantExpressionOrIdentifierAsLiteral(engine_args[4], local_context);
            storage_policy = checkAndGetLiteralArgument<String>(engine_args[4], "storage_policy");
        }

        /// Check that sharding_key exists in the table and has numeric type.
        if (sharding_key)
        {
            auto sharding_expr = buildShardingKeyExpression(sharding_key, context, args.columns.getAllPhysical(), true);
            const Block & block = sharding_expr->getSampleBlock();

            if (block.columns() != 1)
                throw Exception(ErrorCodes::INCORRECT_NUMBER_OF_COLUMNS, "Sharding expression must return exactly one column");

            auto type = block.getByPosition(0).type;

            if (!type->isValueRepresentedByInteger())
                throw Exception(ErrorCodes::TYPE_MISMATCH, "Sharding expression has type {}, but should be one of integer type",
                    type->getName());
        }

        /// TODO: move some arguments from the arguments to the SETTINGS.
        DistributedSettings distributed_settings = context->getDistributedSettings();
        if (args.storage_def->settings)
        {
            distributed_settings.loadFromQuery(*args.storage_def);
        }

        if (distributed_settings[DistributedSetting::max_delay_to_insert] < 1)
            throw Exception(ErrorCodes::ARGUMENT_OUT_OF_BOUND,
                "max_delay_to_insert cannot be less then 1");

        if (distributed_settings[DistributedSetting::bytes_to_throw_insert] && distributed_settings[DistributedSetting::bytes_to_delay_insert] &&
            distributed_settings[DistributedSetting::bytes_to_throw_insert] <= distributed_settings[DistributedSetting::bytes_to_delay_insert])
        {
            throw Exception(ErrorCodes::ARGUMENT_OUT_OF_BOUND,
                "bytes_to_throw_insert cannot be less or equal to bytes_to_delay_insert (since it is handled first)");
        }

        /// Set default values from the distributed_background_insert_* global context settings.
        if (!distributed_settings[DistributedSetting::background_insert_batch].changed)
            distributed_settings[DistributedSetting::background_insert_batch] = context->getSettingsRef()[Setting::distributed_background_insert_batch];
        if (!distributed_settings[DistributedSetting::background_insert_split_batch_on_failure].changed)
            distributed_settings[DistributedSetting::background_insert_split_batch_on_failure]
                = context->getSettingsRef()[Setting::distributed_background_insert_split_batch_on_failure];
        if (!distributed_settings[DistributedSetting::background_insert_sleep_time_ms].changed)
            distributed_settings[DistributedSetting::background_insert_sleep_time_ms] = context->getSettingsRef()[Setting::distributed_background_insert_sleep_time_ms];
        if (!distributed_settings[DistributedSetting::background_insert_max_sleep_time_ms].changed)
            distributed_settings[DistributedSetting::background_insert_max_sleep_time_ms]
                = context->getSettingsRef()[Setting::distributed_background_insert_max_sleep_time_ms];

        return std::make_shared<StorageDistributed>(
            args.table_id,
            args.columns,
            args.constraints,
            args.comment,
            remote_database,
            remote_table,
            cluster_name,
            context,
            sharding_key,
            storage_policy,
            args.relative_data_path,
            distributed_settings,
            args.mode);
    },
    {
        .supports_settings = true,
        .supports_parallel_insert = true,
        .supports_schema_inference = true,
        .source_access_type = AccessTypeObjects::Source::REMOTE,
        .has_builtin_setting_fn = DistributedSettings::hasBuiltin,
    });
}

bool StorageDistributed::initializeDiskOnConfigChange(const std::set<String> & new_added_disks)
{
    if (!storage_policy || !data_volume)
        return true;

    auto new_storage_policy = getContext()->getStoragePolicy(storage_policy->getName());
    auto new_data_volume = new_storage_policy->getVolume(0);
    if (new_storage_policy->getVolumes().size() > 1)
        LOG_WARNING(log, "Storage policy for Distributed table has multiple volumes. "
                            "Only {} volume will be used to store data. Other will be ignored.", data_volume->getName());

    std::atomic_store(&storage_policy, new_storage_policy);
    std::atomic_store(&data_volume, new_data_volume);

    for (auto & disk : data_volume->getDisks())
    {
        if (new_added_disks.contains(disk->getName()))
        {
            initializeDirectoryQueuesForDisk(disk);
        }
    }

    return true;
}
}<|MERGE_RESOLUTION|>--- conflicted
+++ resolved
@@ -1320,11 +1320,7 @@
 
     /// Select query is needed for pruining on virtual columns
     auto extension = src_storage_cluster.getTaskIteratorExtension(
-<<<<<<< HEAD
-        predicate, filter.has_value() ? &filter.value() : nullptr, local_context, cluster);
-=======
-        predicate, filter.get(), local_context, number_of_replicas);
->>>>>>> 0e43a730
+        predicate, filter.get(), local_context, cluster);
 
     /// Here we take addresses from destination cluster and assume source table exists on these nodes
     size_t replica_index = 0;
