#include <Storages/Kafka/StorageKafka.h>
#include <Storages/Kafka/parseSyslogLevel.h>

#include <DataTypes/DataTypeArray.h>
#include <DataTypes/DataTypeDateTime.h>
#include <DataTypes/DataTypeDateTime64.h>
#include <DataTypes/DataTypeLowCardinality.h>
#include <DataTypes/DataTypeNullable.h>
#include <DataTypes/DataTypeString.h>
#include <DataTypes/DataTypesNumber.h>
#include <Formats/FormatFactory.h>
#include <Interpreters/Context.h>
#include <Interpreters/InterpreterInsertQuery.h>
#include <Interpreters/InterpreterSelectQuery.h>
#include <Interpreters/evaluateConstantExpression.h>
#include <Parsers/ASTCreateQuery.h>
#include <Parsers/ASTExpressionList.h>
#include <Parsers/ASTIdentifier.h>
#include <Parsers/ASTInsertQuery.h>
#include <Parsers/ASTLiteral.h>
#include <Processors/Executors/CompletedPipelineExecutor.h>
#include <Processors/QueryPlan/ISourceStep.h>
#include <Processors/QueryPlan/QueryPlan.h>
#include <QueryPipeline/Pipe.h>
#include <Storages/Kafka/StorageKafkaCommon.h>
#include <QueryPipeline/QueryPipeline.h>
#include <QueryPipeline/QueryPipelineBuilder.h>
#include <Storages/Kafka/KafkaProducer.h>
#include <Storages/Kafka/KafkaSettings.h>
#include <Storages/Kafka/KafkaSource.h>
#include <Storages/MessageQueueSink.h>
#include <Storages/NamedCollectionsHelpers.h>
#include <Storages/StorageFactory.h>
#include <Storages/StorageMaterializedView.h>
#include <base/getFQDNOrHostName.h>
#include <boost/algorithm/string/replace.hpp>
#include <boost/algorithm/string/split.hpp>
#include <boost/algorithm/string/trim.hpp>
#include <cppkafka/configuration.h>
#include <librdkafka/rdkafka.h>
#include <Poco/Util/AbstractConfiguration.h>
#include <Common/Exception.h>
#include <Common/Macros.h>
#include <Common/Stopwatch.h>
#include <Common/formatReadable.h>
#include <Common/getNumberOfPhysicalCPUCores.h>
#include <Processors/QueryPlan/ReadFromStreamLikeEngine.h>
#include <Common/logger_useful.h>
#include <Common/quoteString.h>
#include <Common/setThreadName.h>

#include <Storages/ColumnDefault.h>
#include <Common/config_version.h>
#include <Common/CurrentMetrics.h>
#include <Common/ProfileEvents.h>
#include <base/sleep.h>

#if USE_KRB5
#include <Access/KerberosInit.h>
#endif // USE_KRB5

namespace CurrentMetrics
{
    extern const Metric KafkaBackgroundReads;
    extern const Metric KafkaConsumersInUse;
    extern const Metric KafkaWrites;
}

namespace ProfileEvents
{
    extern const Event KafkaDirectReads;
    extern const Event KafkaBackgroundReads;
    extern const Event KafkaWrites;
}


namespace DB
{

namespace ErrorCodes
{
    extern const int NOT_IMPLEMENTED;
    extern const int LOGICAL_ERROR;
    extern const int QUERY_NOT_ALLOWED;
    extern const int ABORTED;
}

class ReadFromStorageKafka final : public ReadFromStreamLikeEngine
{
public:
    ReadFromStorageKafka(
        const Names & column_names_,
        StoragePtr storage_,
        const StorageSnapshotPtr & storage_snapshot_,
        SelectQueryInfo & query_info,
        ContextPtr context_)
        : ReadFromStreamLikeEngine{column_names_, storage_snapshot_, query_info.storage_limits, context_}
        , column_names{column_names_}
        , storage{storage_}
        , storage_snapshot{storage_snapshot_}
    {
    }

    String getName() const override { return "ReadFromStorageKafka"; }

private:
    Pipe makePipe() final
    {
        auto & kafka_storage = storage->as<StorageKafka &>();
        if (kafka_storage.shutdown_called)
            throw Exception(ErrorCodes::ABORTED, "Table is detached");

        if (kafka_storage.mv_attached)
            throw Exception(ErrorCodes::QUERY_NOT_ALLOWED, "Cannot read from StorageKafka with attached materialized views");

        ProfileEvents::increment(ProfileEvents::KafkaDirectReads);

        /// Always use all consumers at once, otherwise SELECT may not read messages from all partitions.
        Pipes pipes;
        pipes.reserve(kafka_storage.num_consumers);
        auto modified_context = Context::createCopy(getContext());
        modified_context->applySettingsChanges(kafka_storage.settings_adjustments);

        // Claim as many consumers as requested, but don't block
        for (size_t i = 0; i < kafka_storage.num_consumers; ++i)
        {
            /// Use block size of 1, otherwise LIMIT won't work properly as it will buffer excess messages in the last block
            /// TODO: probably that leads to awful performance.
            /// FIXME: seems that doesn't help with extra reading and committing unprocessed messages.
            pipes.emplace_back(std::make_shared<KafkaSource>(
                kafka_storage,
                storage_snapshot,
                modified_context,
                column_names,
                kafka_storage.log,
                1,
                kafka_storage.kafka_settings->kafka_commit_on_select));
        }

        LOG_DEBUG(kafka_storage.log, "Starting reading {} streams", pipes.size());
        return Pipe::unitePipes(std::move(pipes));
    }

    const Names column_names;
    StoragePtr storage;
    StorageSnapshotPtr storage_snapshot;
};

<<<<<<< HEAD
=======
namespace
{
    const String CONFIG_KAFKA_TAG = "kafka";
    const String CONFIG_KAFKA_TOPIC_TAG = "kafka_topic";
    const String CONFIG_KAFKA_CONSUMER_TAG = "consumer";
    const String CONFIG_KAFKA_PRODUCER_TAG = "producer";
    const String CONFIG_NAME_TAG = "name";

    void setKafkaConfigValue(cppkafka::Configuration & kafka_config, const String & key, const String & value)
   {
        /// "log_level" has valid underscore, the remaining librdkafka setting use dot.separated.format which isn't acceptable for XML.
        /// See https://github.com/edenhill/librdkafka/blob/master/CONFIGURATION.md
        const String setting_name_in_kafka_config = (key == "log_level") ? key : boost::replace_all_copy(key, "_", ".");
        kafka_config.set(setting_name_in_kafka_config, value);
    }

    void loadConfigProperty(cppkafka::Configuration & kafka_config, const Poco::Util::AbstractConfiguration & config, const String & config_prefix, const String & tag)
    {
        const String property_path = config_prefix + "." + tag;
        const String property_value = config.getString(property_path);

        setKafkaConfigValue(kafka_config, tag, property_value);
    }

    void loadNamedCollectionConfig(cppkafka::Configuration & kafka_config, const String & collection_name, const String & config_prefix)
    {
        const auto & collection = NamedCollectionFactory::instance().get(collection_name);
        for (const auto & key : collection->getKeys(-1, config_prefix))
        {
            // Cut prefix with '.' before actual config tag.
            const auto param_name = key.substr(config_prefix.size() + 1);
            setKafkaConfigValue(kafka_config, param_name, collection->get<String>(key));
        }
    }

    void loadLegacyTopicConfig(cppkafka::Configuration & kafka_config, const Poco::Util::AbstractConfiguration & config, const String & collection_name, const String & config_prefix)
    {
        if (!collection_name.empty())
        {
            loadNamedCollectionConfig(kafka_config, collection_name, config_prefix);
            return;
        }

        Poco::Util::AbstractConfiguration::Keys tags;
        config.keys(config_prefix, tags);

        for (const auto & tag : tags)
        {
            loadConfigProperty(kafka_config, config, config_prefix, tag);
        }
    }

    /// Read server configuration into cppkafa configuration, used by new per-topic configuration
    void loadTopicConfig(cppkafka::Configuration & kafka_config, const Poco::Util::AbstractConfiguration & config, const String & collection_name, const String & config_prefix, const String & topic)
    {
        if (!collection_name.empty())
        {
            const auto topic_prefix = fmt::format("{}.{}", config_prefix, CONFIG_KAFKA_TOPIC_TAG);
            const auto & collection = NamedCollectionFactory::instance().get(collection_name);
            for (const auto & key : collection->getKeys(1, config_prefix))
            {
                /// Only consider key <kafka_topic>. Multiple occurrences given as "kafka_topic", "kafka_topic[1]", etc.
                if (!key.starts_with(topic_prefix))
                    continue;

                const String kafka_topic_path = config_prefix + "." + key;
                const String kafka_topic_name_path = kafka_topic_path + "." + CONFIG_NAME_TAG;
                if (topic == collection->get<String>(kafka_topic_name_path))
                    /// Found it! Now read the per-topic configuration into cppkafka.
                    loadNamedCollectionConfig(kafka_config, collection_name, kafka_topic_path);
            }
        }
        else
        {
            /// Read all tags one level below <kafka>
            Poco::Util::AbstractConfiguration::Keys tags;
            config.keys(config_prefix, tags);

            for (const auto & tag : tags)
            {
                if (tag == CONFIG_NAME_TAG)
                    continue; // ignore <name>, it is used to match topic configurations
                loadConfigProperty(kafka_config, config, config_prefix, tag);
            }
        }
    }

    /// Read server configuration into cppkafka configuration, used by global configuration and by legacy per-topic configuration
    void loadFromConfig(cppkafka::Configuration & kafka_config, const Poco::Util::AbstractConfiguration & config, const String & collection_name, const String & config_prefix, const Names & topics)
    {
        if (!collection_name.empty())
        {
            loadNamedCollectionConfig(kafka_config, collection_name, config_prefix);
            return;
        }

        /// Read all tags one level below <kafka>
        Poco::Util::AbstractConfiguration::Keys tags;
        config.keys(config_prefix, tags);

        for (const auto & tag : tags)
        {
            if (tag == CONFIG_KAFKA_PRODUCER_TAG || tag == CONFIG_KAFKA_CONSUMER_TAG)
                /// Do not load consumer/producer properties, since they should be separated by different configuration objects.
                continue;

            if (tag.starts_with(CONFIG_KAFKA_TOPIC_TAG)) /// multiple occurrences given as "kafka_topic", "kafka_topic[1]", etc.
            {
                // Update consumer topic-specific configuration (new syntax). Example with topics "football" and "baseball":
                //     <kafka>
                //         <kafka_topic>
                //             <name>football</name>
                //             <retry_backoff_ms>250</retry_backoff_ms>
                //             <fetch_min_bytes>5000</fetch_min_bytes>
                //         </kafka_topic>
                //         <kafka_topic>
                //             <name>baseball</name>
                //             <retry_backoff_ms>300</retry_backoff_ms>
                //             <fetch_min_bytes>2000</fetch_min_bytes>
                //         </kafka_topic>
                //     </kafka>
                // Advantages: The period restriction no longer applies (e.g. <name>sports.football</name> will work), everything
                // Kafka-related is below <kafka>.
                for (const auto & topic : topics)
                {
                    /// Read topic name between <name>...</name>
                    const String kafka_topic_path = config_prefix + "." + tag;
                    const String kafka_topic_name_path = kafka_topic_path + "." + CONFIG_NAME_TAG;
                    const String topic_name = config.getString(kafka_topic_name_path);

                    if (topic_name != topic)
                        continue;
                    loadTopicConfig(kafka_config, config, collection_name, kafka_topic_path, topic);
                }
                continue;
            }
            if (tag.starts_with(CONFIG_KAFKA_TAG))
                /// skip legacy configuration per topic e.g. <kafka_TOPIC_NAME>.
                /// it will be processed is a separate function
                continue;
            // Update configuration from the configuration. Example:
            //     <kafka>
            //         <retry_backoff_ms>250</retry_backoff_ms>
            //         <fetch_min_bytes>100000</fetch_min_bytes>
            //     </kafka>
            loadConfigProperty(kafka_config, config, config_prefix, tag);
        }
    }

    void loadLegacyConfigSyntax(cppkafka::Configuration & kafka_config, const Poco::Util::AbstractConfiguration & config, const String & collection_name, const String & prefix, const Names & topics)
    {
        for (const auto & topic : topics)
        {
            const String kafka_topic_path = prefix + "." + CONFIG_KAFKA_TAG + "_" + topic;
            loadLegacyTopicConfig(kafka_config, config, collection_name, kafka_topic_path);
        }
    }

    void loadConsumerConfig(cppkafka::Configuration & kafka_config, const Poco::Util::AbstractConfiguration & config, const String & collection_name, const String & prefix, const Names & topics)
    {
        const String consumer_path = prefix + "." + CONFIG_KAFKA_CONSUMER_TAG;
        loadLegacyConfigSyntax(kafka_config, config, collection_name, prefix, topics);
        // A new syntax has higher priority
        loadFromConfig(kafka_config, config, collection_name, consumer_path, topics);
    }

    void loadProducerConfig(cppkafka::Configuration & kafka_config, const Poco::Util::AbstractConfiguration & config, const String & collection_name, const String & prefix, const Names & topics)
    {
        const String producer_path = prefix + "." + CONFIG_KAFKA_PRODUCER_TAG;
        loadLegacyConfigSyntax(kafka_config, config, collection_name, prefix, topics);
        // A new syntax has higher priority
        loadFromConfig(kafka_config, config, collection_name, producer_path, topics);

    }
}

>>>>>>> 57dfde97
StorageKafka::StorageKafka(
    const StorageID & table_id_, ContextPtr context_,
    const ColumnsDescription & columns_, std::unique_ptr<KafkaSettings> kafka_settings_,
    const String & collection_name_)
    : IStorage(table_id_)
    , WithContext(context_->getGlobalContext())
    , kafka_settings(std::move(kafka_settings_))
    , macros_info{.table_id = table_id_}
    , topics(parseTopics(getContext()->getMacros()->expand(kafka_settings->kafka_topic_list.value, macros_info)))
    , brokers(getContext()->getMacros()->expand(kafka_settings->kafka_broker_list.value, macros_info))
    , group(getContext()->getMacros()->expand(kafka_settings->kafka_group_name.value, macros_info))
    , client_id(
          kafka_settings->kafka_client_id.value.empty() ? getDefaultClientId(table_id_)
                                                        : getContext()->getMacros()->expand(kafka_settings->kafka_client_id.value, macros_info))
    , format_name(getContext()->getMacros()->expand(kafka_settings->kafka_format.value))
    , max_rows_per_message(kafka_settings->kafka_max_rows_per_message.value)
    , schema_name(getContext()->getMacros()->expand(kafka_settings->kafka_schema.value, macros_info))
    , num_consumers(kafka_settings->kafka_num_consumers.value)
    , log(getLogger("StorageKafka (" + table_id_.table_name + ")"))
    , intermediate_commit(kafka_settings->kafka_commit_every_batch.value)
    , settings_adjustments(createSettingsAdjustments())
    , thread_per_consumer(kafka_settings->kafka_thread_per_consumer.value)
    , collection_name(collection_name_)
{
    kafka_settings->sanityCheck();

    if (kafka_settings->kafka_handle_error_mode == StreamingHandleErrorMode::STREAM)
    {
        kafka_settings->input_format_allow_errors_num = 0;
        kafka_settings->input_format_allow_errors_ratio = 0;
    }

    StorageInMemoryMetadata storage_metadata;
    storage_metadata.setColumns(columns_);
    setInMemoryMetadata(storage_metadata);
    setVirtuals(createVirtuals(kafka_settings->kafka_handle_error_mode));

    auto task_count = thread_per_consumer ? num_consumers : 1;
    for (size_t i = 0; i < task_count; ++i)
    {
        auto task = getContext()->getMessageBrokerSchedulePool().createTask(log->name(), [this, i]{ threadFunc(i); });
        task->deactivate();
        tasks.emplace_back(std::make_shared<TaskContext>(std::move(task)));
    }

    consumers.resize(num_consumers);
    for (size_t i = 0; i < num_consumers; ++i)
        consumers[i] = createKafkaConsumer(i);

    cleanup_thread = std::make_unique<ThreadFromGlobalPool>([this]()
    {
        const auto & table = getStorageID().getTableName();
        const auto & thread_name = std::string("KfkCln:") + table;
        setThreadName(thread_name.c_str(), /*truncate=*/ true);
        cleanConsumers();
    });
}

StorageKafka::~StorageKafka() = default;

VirtualColumnsDescription StorageKafka::createVirtuals(StreamingHandleErrorMode handle_error_mode)
{
    VirtualColumnsDescription desc;

    desc.addEphemeral("_topic", std::make_shared<DataTypeLowCardinality>(std::make_shared<DataTypeString>()), "");
    desc.addEphemeral("_key", std::make_shared<DataTypeString>(), "");
    desc.addEphemeral("_offset", std::make_shared<DataTypeUInt64>(), "");
    desc.addEphemeral("_partition", std::make_shared<DataTypeUInt64>(), "");
    desc.addEphemeral("_timestamp", std::make_shared<DataTypeNullable>(std::make_shared<DataTypeDateTime>()), "");
    desc.addEphemeral("_timestamp_ms", std::make_shared<DataTypeNullable>(std::make_shared<DataTypeDateTime64>(3)), "");
    desc.addEphemeral("_headers.name", std::make_shared<DataTypeArray>(std::make_shared<DataTypeString>()), "");
    desc.addEphemeral("_headers.value", std::make_shared<DataTypeArray>(std::make_shared<DataTypeString>()), "");

    if (handle_error_mode == StreamingHandleErrorMode::STREAM)
    {
        desc.addEphemeral("_raw_message", std::make_shared<DataTypeString>(), "");
        desc.addEphemeral("_error", std::make_shared<DataTypeString>(), "");
    }

    return desc;
}

SettingsChanges StorageKafka::createSettingsAdjustments()
{
    SettingsChanges result;
    // Needed for backward compatibility
    if (!kafka_settings->input_format_skip_unknown_fields.changed)
    {
        // Always skip unknown fields regardless of the context (JSON or TSKV)
        kafka_settings->input_format_skip_unknown_fields = true;
    }

    if (!kafka_settings->input_format_allow_errors_ratio.changed)
    {
        kafka_settings->input_format_allow_errors_ratio = 0.;
    }

    if (!kafka_settings->input_format_allow_errors_num.changed)
    {
        kafka_settings->input_format_allow_errors_num = kafka_settings->kafka_skip_broken_messages.value;
    }

    if (!schema_name.empty())
        result.emplace_back("format_schema", schema_name);

    for (const auto & setting : *kafka_settings)
    {
        const auto & name = setting.getName();
        if (name.find("kafka_") == std::string::npos)
            result.emplace_back(name, setting.getValue());
    }
    return result;
}

Names StorageKafka::parseTopics(String topic_list)
{
    Names result;
    boost::split(result,topic_list,[](char c){ return c == ','; });
    for (String & topic : result)
    {
        boost::trim(topic);
    }
    return result;
}

String StorageKafka::getDefaultClientId(const StorageID & table_id_)
{
    return fmt::format("{}-{}-{}-{}", VERSION_NAME, getFQDNOrHostName(), table_id_.database_name, table_id_.table_name);
}

void StorageKafka::read(
    QueryPlan & query_plan,
    const Names & column_names,
    const StorageSnapshotPtr & storage_snapshot,
    SelectQueryInfo & query_info,
    ContextPtr query_context,
    QueryProcessingStage::Enum /* processed_stage */,
    size_t /* max_block_size */,
    size_t /* num_streams */)
{
    query_plan.addStep(std::make_unique<ReadFromStorageKafka>(
        column_names, shared_from_this(), storage_snapshot, query_info, std::move(query_context)));
}


SinkToStoragePtr StorageKafka::write(const ASTPtr &, const StorageMetadataPtr & metadata_snapshot, ContextPtr local_context, bool /*async_insert*/)
{
    auto modified_context = Context::createCopy(local_context);
    modified_context->applySettingsChanges(settings_adjustments);

    CurrentMetrics::Increment metric_increment{CurrentMetrics::KafkaWrites};
    ProfileEvents::increment(ProfileEvents::KafkaWrites);

    if (topics.size() > 1)
        throw Exception(ErrorCodes::NOT_IMPLEMENTED, "Can't write to Kafka table with multiple topics!");

    cppkafka::Configuration conf = getProducerConfiguration();

    const Settings & settings = getContext()->getSettingsRef();
    size_t poll_timeout = settings.stream_poll_timeout_ms.totalMilliseconds();
    const auto & header = metadata_snapshot->getSampleBlockNonMaterialized();

    auto producer = std::make_unique<KafkaProducer>(
        std::make_shared<cppkafka::Producer>(conf), topics[0], std::chrono::milliseconds(poll_timeout), shutdown_called, header);

    LOG_TRACE(log, "Kafka producer created");

    size_t max_rows = max_rows_per_message;
    /// Need for backward compatibility.
    if (format_name == "Avro" && local_context->getSettingsRef().output_format_avro_rows_in_file.changed)
        max_rows = local_context->getSettingsRef().output_format_avro_rows_in_file.value;
    return std::make_shared<MessageQueueSink>(
        header, getFormatName(), max_rows, std::move(producer), getName(), modified_context);
}


void StorageKafka::startup()
{
    // Start the reader thread
    for (auto & task : tasks)
    {
        task->holder->activateAndSchedule();
    }
}


void StorageKafka::shutdown(bool)
{
    shutdown_called = true;
    cleanup_cv.notify_one();

    {
        LOG_TRACE(log, "Waiting for consumers cleanup thread");
        Stopwatch watch;
        if (cleanup_thread)
        {
            cleanup_thread->join();
            cleanup_thread.reset();
        }
        LOG_TRACE(log, "Consumers cleanup thread finished in {} ms.", watch.elapsedMilliseconds());
    }

    {
        LOG_TRACE(log, "Waiting for streaming jobs");
        Stopwatch watch;
        for (auto & task : tasks)
        {
            // Interrupt streaming thread
            task->stream_cancelled = true;

            LOG_TEST(log, "Waiting for cleanup of a task");
            task->holder->deactivate();
        }
        LOG_TRACE(log, "Streaming jobs finished in {} ms.", watch.elapsedMilliseconds());
    }

    {
        std::lock_guard lock(mutex);
        LOG_TRACE(log, "Closing {} consumers", consumers.size());
        Stopwatch watch;
        consumers.clear();
        LOG_TRACE(log, "Consumers closed. Took {} ms.", watch.elapsedMilliseconds());
    }

    {
        LOG_TRACE(log, "Waiting for final cleanup");
        Stopwatch watch;
        rd_kafka_wait_destroyed(KAFKA_CLEANUP_TIMEOUT_MS);
        LOG_TRACE(log, "Final cleanup finished in {} ms (timeout {} ms).", watch.elapsedMilliseconds(), KAFKA_CLEANUP_TIMEOUT_MS);
    }
}


void StorageKafka::pushConsumer(KafkaConsumerPtr consumer)
{
    std::lock_guard lock(mutex);
    consumer->notInUse();
    cv.notify_one();
    CurrentMetrics::sub(CurrentMetrics::KafkaConsumersInUse, 1);
}


KafkaConsumerPtr StorageKafka::popConsumer()
{
    return popConsumer(std::chrono::milliseconds::zero());
}


KafkaConsumerPtr StorageKafka::popConsumer(std::chrono::milliseconds timeout)
{
    std::unique_lock lock(mutex);

    KafkaConsumerPtr ret_consumer_ptr;
    std::optional<size_t> closed_consumer_index;
    for (size_t i = 0; i < consumers.size(); ++i)
    {
        auto & consumer_ptr = consumers[i];

        if (consumer_ptr->isInUse())
            continue;

        if (consumer_ptr->hasConsumer())
        {
            ret_consumer_ptr = consumer_ptr;
            break;
        }

        if (!closed_consumer_index.has_value() && !consumer_ptr->hasConsumer())
        {
            closed_consumer_index = i;
        }
    }

    /// 1. There is consumer available - return it.
    if (ret_consumer_ptr)
    {
        /// Noop
    }
    /// 2. There is no consumer, but we can create a new one.
    else if (!ret_consumer_ptr && closed_consumer_index.has_value())
    {
        ret_consumer_ptr = consumers[*closed_consumer_index];

        cppkafka::Configuration consumer_config = getConsumerConfiguration(*closed_consumer_index);
        /// It should be OK to create consumer under lock, since it should be fast (without subscribing).
        ret_consumer_ptr->createConsumer(consumer_config);
        LOG_TRACE(log, "Created #{} consumer", *closed_consumer_index);
    }
    /// 3. There is no free consumer and num_consumers already created, waiting @timeout.
    else
    {
        cv.wait_for(lock, timeout, [&]()
        {
            /// Note we are waiting only opened, free, consumers, since consumer cannot be closed right now
            auto it = std::find_if(consumers.begin(), consumers.end(), [](const auto & ptr)
            {
                return !ptr->isInUse() && ptr->hasConsumer();
            });
            if (it != consumers.end())
            {
                ret_consumer_ptr = *it;
                return true;
            }
            return false;
        });
    }

    if (ret_consumer_ptr)
    {
        CurrentMetrics::add(CurrentMetrics::KafkaConsumersInUse, 1);
        ret_consumer_ptr->inUse();
    }
    return ret_consumer_ptr;
}


KafkaConsumerPtr StorageKafka::createKafkaConsumer(size_t consumer_number)
{
    /// NOTE: we pass |stream_cancelled| by reference here, so the buffers should not outlive the storage.
    auto & stream_cancelled = thread_per_consumer ? tasks[consumer_number]->stream_cancelled : tasks.back()->stream_cancelled;

    KafkaConsumerPtr kafka_consumer_ptr = std::make_shared<KafkaConsumer>(
        log,
        getPollMaxBatchSize(),
        getPollTimeoutMillisecond(),
        intermediate_commit,
        stream_cancelled,
        topics);
    return kafka_consumer_ptr;
}

cppkafka::Configuration StorageKafka::getConsumerConfiguration(size_t consumer_number)
{
    cppkafka::Configuration conf;

    conf.set("metadata.broker.list", brokers);
    conf.set("group.id", group);
    if (num_consumers > 1)
    {
        conf.set("client.id", fmt::format("{}-{}", client_id, consumer_number));
    }
    else
    {
        conf.set("client.id", client_id);
    }
    conf.set("client.software.name", VERSION_NAME);
    conf.set("client.software.version", VERSION_DESCRIBE);
    conf.set("auto.offset.reset", "earliest");     // If no offset stored for this group, read all messages from the start

    // that allows to prevent fast draining of the librdkafka queue
    // during building of single insert block. Improves performance
    // significantly, but may lead to bigger memory consumption.
    size_t default_queued_min_messages = 100000; // must be greater than or equal to default
    size_t max_allowed_queued_min_messages = 10000000; // must be less than or equal to max allowed value
    conf.set("queued.min.messages", std::min(std::max(getMaxBlockSize(), default_queued_min_messages), max_allowed_queued_min_messages));

    updateGlobalConfiguration(conf);
    updateConsumerConfiguration(conf);

    // those settings should not be changed by users.
    conf.set("enable.auto.commit", "false");       // We manually commit offsets after a stream successfully finished
    conf.set("enable.auto.offset.store", "false"); // Update offset automatically - to commit them all at once.
    conf.set("enable.partition.eof", "false");     // Ignore EOF messages

    for (auto & property : conf.get_all())
    {
        LOG_TRACE(log, "Consumer set property {}:{}", property.first, property.second);
    }

    return conf;
}

cppkafka::Configuration StorageKafka::getProducerConfiguration()
{
    cppkafka::Configuration conf;
    conf.set("metadata.broker.list", brokers);
    conf.set("client.id", client_id);
    conf.set("client.software.name", VERSION_NAME);
    conf.set("client.software.version", VERSION_DESCRIBE);

    updateGlobalConfiguration(conf);
    updateProducerConfiguration(conf);

    for (auto & property : conf.get_all())
    {
        LOG_TRACE(log, "Producer set property {}:{}", property.first, property.second);
    }

    return conf;
}

void StorageKafka::cleanConsumers()
{
    UInt64 ttl_usec = kafka_settings->kafka_consumers_pool_ttl_ms * 1'000;

    std::unique_lock lock(mutex);
    std::chrono::milliseconds timeout(KAFKA_RESCHEDULE_MS);
    while (!cleanup_cv.wait_for(lock, timeout, [this]() { return shutdown_called == true; }))
    {
        /// Copy consumers for closing to a new vector to close them without a lock
        std::vector<ConsumerPtr> consumers_to_close;

        UInt64 now_usec = std::chrono::duration_cast<std::chrono::microseconds>(std::chrono::system_clock::now().time_since_epoch()).count();
        {
            for (size_t i = 0; i < consumers.size(); ++i)
            {
                auto & consumer_ptr = consumers[i];

                UInt64 consumer_last_used_usec = consumer_ptr->getLastUsedUsec();
                chassert(consumer_last_used_usec <= now_usec);

                if (!consumer_ptr->hasConsumer())
                    continue;
                if (consumer_ptr->isInUse())
                    continue;

                if (now_usec - consumer_last_used_usec > ttl_usec)
                {
                    LOG_TRACE(log, "Closing #{} consumer (id: {})", i, consumer_ptr->getMemberId());
                    consumers_to_close.push_back(consumer_ptr->moveConsumer());
                }
            }
        }

        if (!consumers_to_close.empty())
        {
            lock.unlock();

            Stopwatch watch;
            size_t closed = consumers_to_close.size();
            consumers_to_close.clear();
            LOG_TRACE(log, "{} consumers had been closed (due to {} usec timeout). Took {} ms.",
                closed, ttl_usec, watch.elapsedMilliseconds());

            lock.lock();
        }

        ttl_usec = kafka_settings->kafka_consumers_pool_ttl_ms * 1'000;
    }

    LOG_TRACE(log, "Consumers cleanup thread finished");
}

size_t StorageKafka::getMaxBlockSize() const
{
    return kafka_settings->kafka_max_block_size.changed
        ? kafka_settings->kafka_max_block_size.value
        : (getContext()->getSettingsRef().max_insert_block_size.value / num_consumers);
}

size_t StorageKafka::getPollMaxBatchSize() const
{
    size_t batch_size = kafka_settings->kafka_poll_max_batch_size.changed
                        ? kafka_settings->kafka_poll_max_batch_size.value
                        : getContext()->getSettingsRef().max_block_size.value;

    return std::min(batch_size,getMaxBlockSize());
}

size_t StorageKafka::getPollTimeoutMillisecond() const
{
    return kafka_settings->kafka_poll_timeout_ms.changed
        ? kafka_settings->kafka_poll_timeout_ms.totalMilliseconds()
        : getContext()->getSettingsRef().stream_poll_timeout_ms.totalMilliseconds();
}

void StorageKafka::updateGlobalConfiguration(cppkafka::Configuration & kafka_config)
{
<<<<<<< HEAD
    if (!collection_name.empty())
        return "named_collections." + collection_name + "." + String{KafkaConfigLoader::CONFIG_KAFKA_TAG}; /// Add one more level to separate librdkafka configuration.
    return String{KafkaConfigLoader::CONFIG_KAFKA_TAG};
}

void StorageKafka::updateConfiguration(cppkafka::Configuration & kafka_config)
{
    // Update consumer configuration from the configuration. Example:
    //     <kafka>
    //         <retry_backoff_ms>250</retry_backoff_ms>
    //         <fetch_min_bytes>100000</fetch_min_bytes>
    //     </kafka>
    const auto & config = getContext()->getConfigRef();
    auto config_prefix = getConfigPrefix();
    if (config.has(config_prefix))
        KafkaConfigLoader::loadConfig(kafka_config, config, config_prefix);
=======
    const auto & config = getContext()->getConfigRef();
    loadFromConfig(kafka_config, config, collection_name, CONFIG_KAFKA_TAG, topics);
>>>>>>> 57dfde97

#if USE_KRB5
    if (kafka_config.has_property("sasl.kerberos.kinit.cmd"))
        LOG_WARNING(log, "sasl.kerberos.kinit.cmd configuration parameter is ignored.");

    kafka_config.set("sasl.kerberos.kinit.cmd","");
    kafka_config.set("sasl.kerberos.min.time.before.relogin","0");

    if (kafka_config.has_property("sasl.kerberos.keytab") && kafka_config.has_property("sasl.kerberos.principal"))
    {
        String keytab = kafka_config.get("sasl.kerberos.keytab");
        String principal = kafka_config.get("sasl.kerberos.principal");
        LOG_DEBUG(log, "Running KerberosInit");
        try
        {
            kerberosInit(keytab,principal);
        }
        catch (const Exception & e)
        {
            LOG_ERROR(log, "KerberosInit failure: {}", getExceptionMessage(e, false));
        }
        LOG_DEBUG(log, "Finished KerberosInit");
    }
#else // USE_KRB5
    if (kafka_config.has_property("sasl.kerberos.keytab") || kafka_config.has_property("sasl.kerberos.principal"))
        LOG_WARNING(log, "Ignoring Kerberos-related parameters because ClickHouse was built without krb5 library support.");
#endif // USE_KRB5

<<<<<<< HEAD
    // Update consumer topic-specific configuration (legacy syntax, retained for compatibility). Example with topic "football":
    //     <kafka_football>
    //         <retry_backoff_ms>250</retry_backoff_ms>
    //         <fetch_min_bytes>100000</fetch_min_bytes>
    //     </kafka_football>
    // The legacy syntax has the problem that periods in topic names (e.g. "sports.football") are not supported because the Poco
    // configuration framework hierarchy is based on periods as level separators. Besides that, per-topic tags at the same level
    // as <kafka> are ugly.
    for (const auto & topic : topics)
    {
        const auto topic_config_key = config_prefix + "_" + topic;
        if (config.has(topic_config_key))
            KafkaConfigLoader::loadConfig(kafka_config, config, topic_config_key);
    }

    // Update consumer topic-specific configuration (new syntax). Example with topics "football" and "baseball":
    //     <kafka>
    //         <kafka_topic>
    //             <name>football</name>
    //             <retry_backoff_ms>250</retry_backoff_ms>
    //             <fetch_min_bytes>5000</fetch_min_bytes>
    //         </kafka_topic>
    //         <kafka_topic>
    //             <name>baseball</name>
    //             <retry_backoff_ms>300</retry_backoff_ms>
    //             <fetch_min_bytes>2000</fetch_min_bytes>
    //         </kafka_topic>
    //     </kafka>
    // Advantages: The period restriction no longer applies (e.g. <name>sports.football</name> will work), everything
    // Kafka-related is below <kafka>.
    for (const auto & topic : topics)
        if (config.has(config_prefix))
            KafkaConfigLoader::loadTopicConfig(kafka_config, config, config_prefix, topic);

=======
>>>>>>> 57dfde97
    // No need to add any prefix, messages can be distinguished
    kafka_config.set_log_callback(
        [this](cppkafka::KafkaHandleBase & handle, int level, const std::string & facility, const std::string & message)
        {
            auto [poco_level, client_logs_level] = parseSyslogLevel(level);
            const auto & kafka_object_config = handle.get_configuration();
            const std::string client_id_key{"client.id"};
            chassert(kafka_object_config.has_property(client_id_key) && "Kafka configuration doesn't have expected client.id set");
            LOG_IMPL(
                log,
                client_logs_level,
                poco_level,
                "[client.id:{}] [rdk:{}] {}",
                kafka_object_config.get(client_id_key),
                facility,
                message);
        });

    /// NOTE: statistics should be consumed, otherwise it creates too much
    /// entries in the queue, that leads to memory leak and slow shutdown.
    if (!kafka_config.has_property("statistics.interval.ms"))
    {
        // every 3 seconds by default. set to 0 to disable.
        kafka_config.set("statistics.interval.ms", "3000");
    }

    // Configure interceptor to change thread name
    //
    // TODO: add interceptors support into the cppkafka.
    // XXX:  rdkafka uses pthread_set_name_np(), but glibc-compatibliity overrides it to noop.
    {
        // This should be safe, since we wait the rdkafka object anyway.
        void * self = static_cast<void *>(this);

        int status;

        status = rd_kafka_conf_interceptor_add_on_new(kafka_config.get_handle(),
            "init", StorageKafkaInterceptors::rdKafkaOnNew, self);
        if (status != RD_KAFKA_RESP_ERR_NO_ERROR)
            LOG_ERROR(log, "Cannot set new interceptor due to {} error", status);

        // cppkafka always copy the configuration
        status = rd_kafka_conf_interceptor_add_on_conf_dup(kafka_config.get_handle(),
            "init", StorageKafkaInterceptors::rdKafkaOnConfDup, self);
        if (status != RD_KAFKA_RESP_ERR_NO_ERROR)
            LOG_ERROR(log, "Cannot set dup conf interceptor due to {} error", status);
    }
}

void StorageKafka::updateConsumerConfiguration(cppkafka::Configuration & kafka_config)
{
    const auto & config = getContext()->getConfigRef();
    loadConsumerConfig(kafka_config, config, collection_name, CONFIG_KAFKA_TAG, topics);
}

void StorageKafka::updateProducerConfiguration(cppkafka::Configuration & kafka_config)
{
    const auto & config = getContext()->getConfigRef();
    loadProducerConfig(kafka_config, config, collection_name, CONFIG_KAFKA_TAG, topics);
}

bool StorageKafka::checkDependencies(const StorageID & table_id)
{
    // Check if all dependencies are attached
    auto view_ids = DatabaseCatalog::instance().getDependentViews(table_id);
    if (view_ids.empty())
        return true;

    // Check the dependencies are ready?
    for (const auto & view_id : view_ids)
    {
        auto view = DatabaseCatalog::instance().tryGetTable(view_id, getContext());
        if (!view)
            return false;

        // If it materialized view, check it's target table
        auto * materialized_view = dynamic_cast<StorageMaterializedView *>(view.get());
        if (materialized_view && !materialized_view->tryGetTargetTable())
            return false;

        // Check all its dependencies
        if (!checkDependencies(view_id))
            return false;
    }

    return true;
}

void StorageKafka::threadFunc(size_t idx)
{
    assert(idx < tasks.size());
    auto task = tasks[idx];
    std::string exception_str;

    try
    {
        auto table_id = getStorageID();
        // Check if at least one direct dependency is attached
        size_t num_views = DatabaseCatalog::instance().getDependentViews(table_id).size();
        if (num_views)
        {
            auto start_time = std::chrono::steady_clock::now();

            mv_attached.store(true);

            // Keep streaming as long as there are attached views and streaming is not cancelled
            while (!task->stream_cancelled)
            {
                if (!checkDependencies(table_id))
                    break;

                LOG_DEBUG(log, "Started streaming to {} attached views", num_views);

                // Exit the loop & reschedule if some stream stalled
                auto some_stream_is_stalled = streamToViews();
                if (some_stream_is_stalled)
                {
                    LOG_TRACE(log, "Stream(s) stalled. Reschedule.");
                    break;
                }

                auto ts = std::chrono::steady_clock::now();
                auto duration = std::chrono::duration_cast<std::chrono::milliseconds>(ts-start_time);
                if (duration.count() > KAFKA_MAX_THREAD_WORK_DURATION_MS)
                {
                    LOG_TRACE(log, "Thread work duration limit exceeded. Reschedule.");
                    break;
                }
            }
        }
    }
    catch (...)
    {
        /// do bare minimum in catch block
        LockMemoryExceptionInThread lock_memory_tracker(VariableContext::Global);
        exception_str = getCurrentExceptionMessage(true /* with_stacktrace */);
    }

    if (!exception_str.empty())
    {
        LOG_ERROR(log, "{} {}", __PRETTY_FUNCTION__, exception_str);

        auto safe_consumers = getSafeConsumers();
        for (auto const & consumer_ptr : safe_consumers.consumers)
        {
            /// propagate materialized view exception to all consumers
            consumer_ptr->setExceptionInfo(exception_str, false /* no stacktrace, reuse passed one */);
        }
    }

    mv_attached.store(false);

    // Wait for attached views
    if (!task->stream_cancelled)
        task->holder->scheduleAfter(KAFKA_RESCHEDULE_MS);
}


bool StorageKafka::streamToViews()
{
    Stopwatch watch;

    auto table_id = getStorageID();
    auto table = DatabaseCatalog::instance().getTable(table_id, getContext());
    if (!table)
        throw Exception(ErrorCodes::LOGICAL_ERROR, "Engine table {} doesn't exist.", table_id.getNameForLogs());

    CurrentMetrics::Increment metric_increment{CurrentMetrics::KafkaBackgroundReads};
    ProfileEvents::increment(ProfileEvents::KafkaBackgroundReads);

    auto storage_snapshot = getStorageSnapshot(getInMemoryMetadataPtr(), getContext());

    // Create an INSERT query for streaming data
    auto insert = std::make_shared<ASTInsertQuery>();
    insert->table_id = table_id;

    size_t block_size = getMaxBlockSize();

    auto kafka_context = Context::createCopy(getContext());
    kafka_context->makeQueryContext();
    kafka_context->applySettingsChanges(settings_adjustments);

    // Create a stream for each consumer and join them in a union stream
    // Only insert into dependent views and expect that input blocks contain virtual columns
    InterpreterInsertQuery interpreter(insert, kafka_context, false, true, true);
    auto block_io = interpreter.execute();

    // Create a stream for each consumer and join them in a union stream
    std::vector<std::shared_ptr<KafkaSource>> sources;
    Pipes pipes;

    auto stream_count = thread_per_consumer ? 1 : num_consumers;
    sources.reserve(stream_count);
    pipes.reserve(stream_count);
    for (size_t i = 0; i < stream_count; ++i)
    {
        auto source = std::make_shared<KafkaSource>(*this, storage_snapshot, kafka_context, block_io.pipeline.getHeader().getNames(), log, block_size, false);
        sources.emplace_back(source);
        pipes.emplace_back(source);

        // Limit read batch to maximum block size to allow DDL
        StreamLocalLimits limits;

        Poco::Timespan max_execution_time = kafka_settings->kafka_flush_interval_ms.changed
                                          ? kafka_settings->kafka_flush_interval_ms
                                          : getContext()->getSettingsRef().stream_flush_interval_ms;

        source->setTimeLimit(max_execution_time);
    }

    auto pipe = Pipe::unitePipes(std::move(pipes));

    // We can't cancel during copyData, as it's not aware of commits and other kafka-related stuff.
    // It will be cancelled on underlying layer (kafka buffer)

    std::atomic_size_t rows = 0;
    {
        block_io.pipeline.complete(std::move(pipe));

        // we need to read all consumers in parallel (sequential read may lead to situation
        // when some of consumers are not used, and will break some Kafka consumer invariants)
        block_io.pipeline.setNumThreads(stream_count);
        block_io.pipeline.setConcurrencyControl(kafka_context->getSettingsRef().use_concurrency_control);

        block_io.pipeline.setProgressCallback([&](const Progress & progress) { rows += progress.read_rows.load(); });
        CompletedPipelineExecutor executor(block_io.pipeline);
        executor.execute();
    }

    bool some_stream_is_stalled = false;
    for (auto & source : sources)
    {
        some_stream_is_stalled = some_stream_is_stalled || source->isStalled();
        source->commit();
    }

    UInt64 milliseconds = watch.elapsedMilliseconds();
    LOG_DEBUG(log, "Pushing {} rows to {} took {} ms.",
        formatReadableQuantity(rows), table_id.getNameForLogs(), milliseconds);

    return some_stream_is_stalled;
}

<<<<<<< HEAD
NamesAndTypesList StorageKafka::getVirtuals() const
{
    auto result = NamesAndTypesList{
        {"_topic", std::make_shared<DataTypeLowCardinality>(std::make_shared<DataTypeString>())},
        {"_key", std::make_shared<DataTypeString>()},
        {"_offset", std::make_shared<DataTypeUInt64>()},
        {"_partition", std::make_shared<DataTypeUInt64>()},
        {"_timestamp", std::make_shared<DataTypeNullable>(std::make_shared<DataTypeDateTime>())},
        {"_timestamp_ms", std::make_shared<DataTypeNullable>(std::make_shared<DataTypeDateTime64>(3))},
        {"_headers.name", std::make_shared<DataTypeArray>(std::make_shared<DataTypeString>())},
        {"_headers.value", std::make_shared<DataTypeArray>(std::make_shared<DataTypeString>())}};
    if (kafka_settings->kafka_handle_error_mode == StreamingHandleErrorMode::STREAM)
    {
        result.push_back({"_raw_message", std::make_shared<DataTypeString>()});
        result.push_back({"_error", std::make_shared<DataTypeString>()});
    }
    return result;
}

Names StorageKafka::getVirtualColumnNames() const
{
    auto result = Names {
        "_topic",
        "_key",
        "_offset",
        "_partition",
        "_timestamp",
        "_timestamp_ms",
        "_headers.name",
        "_headers.value",
    };
    if (kafka_settings->kafka_handle_error_mode == StreamingHandleErrorMode::STREAM)
    {
        result.push_back({"_raw_message"});
        result.push_back({"_error"});
    }
    return result;
=======
void registerStorageKafka(StorageFactory & factory)
{
    auto creator_fn = [](const StorageFactory::Arguments & args)
    {
        ASTs & engine_args = args.engine_args;
        size_t args_count = engine_args.size();
        const bool has_settings = args.storage_def->settings;

        auto kafka_settings = std::make_unique<KafkaSettings>();
        String collection_name;
        if (auto named_collection = tryGetNamedCollectionWithOverrides(args.engine_args, args.getLocalContext()))
        {
            for (const auto & setting : kafka_settings->all())
            {
                const auto & setting_name = setting.getName();
                if (named_collection->has(setting_name))
                    kafka_settings->set(setting_name, named_collection->get<String>(setting_name));
            }
            collection_name = assert_cast<const ASTIdentifier *>(args.engine_args[0].get())->name();
        }

        if (has_settings)
        {
            kafka_settings->loadFromQuery(*args.storage_def);
        }

        // Check arguments and settings
        #define CHECK_KAFKA_STORAGE_ARGUMENT(ARG_NUM, PAR_NAME, EVAL)       \
            /* One of the four required arguments is not specified */       \
            if (args_count < (ARG_NUM) && (ARG_NUM) <= 4 &&                 \
                !kafka_settings->PAR_NAME.changed)                          \
            {                                                               \
                throw Exception(ErrorCodes::NUMBER_OF_ARGUMENTS_DOESNT_MATCH,\
                    "Required parameter '{}' "                              \
                    "for storage Kafka not specified",                      \
                    #PAR_NAME);                                             \
            }                                                               \
            if (args_count >= (ARG_NUM))                                    \
            {                                                               \
                /* The same argument is given in two places */              \
                if (has_settings &&                                         \
                    kafka_settings->PAR_NAME.changed)                       \
                {                                                           \
                    throw Exception(ErrorCodes::BAD_ARGUMENTS,              \
                        "The argument №{} of storage Kafka "                \
                        "and the parameter '{}' "                           \
                        "in SETTINGS cannot be specified at the same time", \
                        #ARG_NUM, #PAR_NAME);                               \
                }                                                           \
                /* move engine args to settings */                          \
                else                                                        \
                {                                                           \
                    if ((EVAL) == 1)                                        \
                    {                                                       \
                        engine_args[(ARG_NUM)-1] =                          \
                            evaluateConstantExpressionAsLiteral(            \
                                engine_args[(ARG_NUM)-1],                   \
                                args.getLocalContext());                    \
                    }                                                       \
                    if ((EVAL) == 2)                                        \
                    {                                                       \
                        engine_args[(ARG_NUM)-1] =                          \
                           evaluateConstantExpressionOrIdentifierAsLiteral( \
                                engine_args[(ARG_NUM)-1],                   \
                                args.getLocalContext());                    \
                    }                                                       \
                    kafka_settings->PAR_NAME =                              \
                        engine_args[(ARG_NUM)-1]->as<ASTLiteral &>().value; \
                }                                                           \
            }

        /** Arguments of engine is following:
          * - Kafka broker list
          * - List of topics
          * - Group ID (may be a constant expression with a string result)
          * - Message format (string)
          * - Row delimiter
          * - Schema (optional, if the format supports it)
          * - Number of consumers
          * - Max block size for background consumption
          * - Skip (at least) unreadable messages number
          * - Do intermediate commits when the batch consumed and handled
          */

        /* 0 = raw, 1 = evaluateConstantExpressionAsLiteral, 2=evaluateConstantExpressionOrIdentifierAsLiteral */
        /// In case of named collection we already validated the arguments.
        if (collection_name.empty())
        {
            CHECK_KAFKA_STORAGE_ARGUMENT(1, kafka_broker_list, 0)
            CHECK_KAFKA_STORAGE_ARGUMENT(2, kafka_topic_list, 1)
            CHECK_KAFKA_STORAGE_ARGUMENT(3, kafka_group_name, 2)
            CHECK_KAFKA_STORAGE_ARGUMENT(4, kafka_format, 2)
            CHECK_KAFKA_STORAGE_ARGUMENT(5, kafka_row_delimiter, 2)
            CHECK_KAFKA_STORAGE_ARGUMENT(6, kafka_schema, 2)
            CHECK_KAFKA_STORAGE_ARGUMENT(7, kafka_num_consumers, 0)
            CHECK_KAFKA_STORAGE_ARGUMENT(8, kafka_max_block_size, 0)
            CHECK_KAFKA_STORAGE_ARGUMENT(9, kafka_skip_broken_messages, 0)
            CHECK_KAFKA_STORAGE_ARGUMENT(10, kafka_commit_every_batch, 0)
            CHECK_KAFKA_STORAGE_ARGUMENT(11, kafka_client_id, 2)
            CHECK_KAFKA_STORAGE_ARGUMENT(12, kafka_poll_timeout_ms, 0)
            CHECK_KAFKA_STORAGE_ARGUMENT(13, kafka_flush_interval_ms, 0)
            CHECK_KAFKA_STORAGE_ARGUMENT(14, kafka_thread_per_consumer, 0)
            CHECK_KAFKA_STORAGE_ARGUMENT(15, kafka_handle_error_mode, 0)
            CHECK_KAFKA_STORAGE_ARGUMENT(16, kafka_commit_on_select, 0)
            CHECK_KAFKA_STORAGE_ARGUMENT(17, kafka_max_rows_per_message, 0)
        }

        #undef CHECK_KAFKA_STORAGE_ARGUMENT

        auto num_consumers = kafka_settings->kafka_num_consumers.value;
        auto max_consumers = std::max<uint32_t>(getNumberOfPhysicalCPUCores(), 16);

        if (!args.getLocalContext()->getSettingsRef().kafka_disable_num_consumers_limit && num_consumers > max_consumers)
        {
            throw Exception(ErrorCodes::BAD_ARGUMENTS, "The number of consumers can not be bigger than {}. "
                            "A single consumer can read any number of partitions. "
                            "Extra consumers are relatively expensive, "
                            "and using a lot of them can lead to high memory and CPU usage. "
                            "To achieve better performance "
                            "of getting data from Kafka, consider using a setting kafka_thread_per_consumer=1, "
                            "and ensure you have enough threads "
                            "in MessageBrokerSchedulePool (background_message_broker_schedule_pool_size). "
                            "See also https://clickhouse.com/docs/en/integrations/kafka#tuning-performance", max_consumers);
        }
        else if (num_consumers < 1)
        {
            throw Exception(ErrorCodes::BAD_ARGUMENTS, "Number of consumers can not be lower than 1");
        }

        if (kafka_settings->kafka_max_block_size.changed && kafka_settings->kafka_max_block_size.value < 1)
        {
            throw Exception(ErrorCodes::BAD_ARGUMENTS, "kafka_max_block_size can not be lower than 1");
        }

        if (kafka_settings->kafka_poll_max_batch_size.changed && kafka_settings->kafka_poll_max_batch_size.value < 1)
        {
            throw Exception(ErrorCodes::BAD_ARGUMENTS, "kafka_poll_max_batch_size can not be lower than 1");
        }
        NamesAndTypesList supported_columns;
        for (const auto & column : args.columns)
        {
            if (column.default_desc.kind == ColumnDefaultKind::Alias)
                supported_columns.emplace_back(column.name, column.type);
            if (column.default_desc.kind == ColumnDefaultKind::Default && !column.default_desc.expression)
                supported_columns.emplace_back(column.name, column.type);
        }
        // Kafka engine allows only ordinary columns without default expression or alias columns.
        if (args.columns.getAll() != supported_columns)
        {
            throw Exception(ErrorCodes::BAD_ARGUMENTS, "KafkaEngine doesn't support DEFAULT/MATERIALIZED/EPHEMERAL expressions for columns. "
                                                       "See https://clickhouse.com/docs/en/engines/table-engines/integrations/kafka/#configuration");
        }

        return std::make_shared<StorageKafka>(args.table_id, args.getContext(), args.columns, std::move(kafka_settings), collection_name);
    };

    factory.registerStorage("Kafka", creator_fn, StorageFactory::StorageFeatures{ .supports_settings = true, });
>>>>>>> 57dfde97
}

}<|MERGE_RESOLUTION|>--- conflicted
+++ resolved
@@ -146,185 +146,6 @@
     StorageSnapshotPtr storage_snapshot;
 };
 
-<<<<<<< HEAD
-=======
-namespace
-{
-    const String CONFIG_KAFKA_TAG = "kafka";
-    const String CONFIG_KAFKA_TOPIC_TAG = "kafka_topic";
-    const String CONFIG_KAFKA_CONSUMER_TAG = "consumer";
-    const String CONFIG_KAFKA_PRODUCER_TAG = "producer";
-    const String CONFIG_NAME_TAG = "name";
-
-    void setKafkaConfigValue(cppkafka::Configuration & kafka_config, const String & key, const String & value)
-   {
-        /// "log_level" has valid underscore, the remaining librdkafka setting use dot.separated.format which isn't acceptable for XML.
-        /// See https://github.com/edenhill/librdkafka/blob/master/CONFIGURATION.md
-        const String setting_name_in_kafka_config = (key == "log_level") ? key : boost::replace_all_copy(key, "_", ".");
-        kafka_config.set(setting_name_in_kafka_config, value);
-    }
-
-    void loadConfigProperty(cppkafka::Configuration & kafka_config, const Poco::Util::AbstractConfiguration & config, const String & config_prefix, const String & tag)
-    {
-        const String property_path = config_prefix + "." + tag;
-        const String property_value = config.getString(property_path);
-
-        setKafkaConfigValue(kafka_config, tag, property_value);
-    }
-
-    void loadNamedCollectionConfig(cppkafka::Configuration & kafka_config, const String & collection_name, const String & config_prefix)
-    {
-        const auto & collection = NamedCollectionFactory::instance().get(collection_name);
-        for (const auto & key : collection->getKeys(-1, config_prefix))
-        {
-            // Cut prefix with '.' before actual config tag.
-            const auto param_name = key.substr(config_prefix.size() + 1);
-            setKafkaConfigValue(kafka_config, param_name, collection->get<String>(key));
-        }
-    }
-
-    void loadLegacyTopicConfig(cppkafka::Configuration & kafka_config, const Poco::Util::AbstractConfiguration & config, const String & collection_name, const String & config_prefix)
-    {
-        if (!collection_name.empty())
-        {
-            loadNamedCollectionConfig(kafka_config, collection_name, config_prefix);
-            return;
-        }
-
-        Poco::Util::AbstractConfiguration::Keys tags;
-        config.keys(config_prefix, tags);
-
-        for (const auto & tag : tags)
-        {
-            loadConfigProperty(kafka_config, config, config_prefix, tag);
-        }
-    }
-
-    /// Read server configuration into cppkafa configuration, used by new per-topic configuration
-    void loadTopicConfig(cppkafka::Configuration & kafka_config, const Poco::Util::AbstractConfiguration & config, const String & collection_name, const String & config_prefix, const String & topic)
-    {
-        if (!collection_name.empty())
-        {
-            const auto topic_prefix = fmt::format("{}.{}", config_prefix, CONFIG_KAFKA_TOPIC_TAG);
-            const auto & collection = NamedCollectionFactory::instance().get(collection_name);
-            for (const auto & key : collection->getKeys(1, config_prefix))
-            {
-                /// Only consider key <kafka_topic>. Multiple occurrences given as "kafka_topic", "kafka_topic[1]", etc.
-                if (!key.starts_with(topic_prefix))
-                    continue;
-
-                const String kafka_topic_path = config_prefix + "." + key;
-                const String kafka_topic_name_path = kafka_topic_path + "." + CONFIG_NAME_TAG;
-                if (topic == collection->get<String>(kafka_topic_name_path))
-                    /// Found it! Now read the per-topic configuration into cppkafka.
-                    loadNamedCollectionConfig(kafka_config, collection_name, kafka_topic_path);
-            }
-        }
-        else
-        {
-            /// Read all tags one level below <kafka>
-            Poco::Util::AbstractConfiguration::Keys tags;
-            config.keys(config_prefix, tags);
-
-            for (const auto & tag : tags)
-            {
-                if (tag == CONFIG_NAME_TAG)
-                    continue; // ignore <name>, it is used to match topic configurations
-                loadConfigProperty(kafka_config, config, config_prefix, tag);
-            }
-        }
-    }
-
-    /// Read server configuration into cppkafka configuration, used by global configuration and by legacy per-topic configuration
-    void loadFromConfig(cppkafka::Configuration & kafka_config, const Poco::Util::AbstractConfiguration & config, const String & collection_name, const String & config_prefix, const Names & topics)
-    {
-        if (!collection_name.empty())
-        {
-            loadNamedCollectionConfig(kafka_config, collection_name, config_prefix);
-            return;
-        }
-
-        /// Read all tags one level below <kafka>
-        Poco::Util::AbstractConfiguration::Keys tags;
-        config.keys(config_prefix, tags);
-
-        for (const auto & tag : tags)
-        {
-            if (tag == CONFIG_KAFKA_PRODUCER_TAG || tag == CONFIG_KAFKA_CONSUMER_TAG)
-                /// Do not load consumer/producer properties, since they should be separated by different configuration objects.
-                continue;
-
-            if (tag.starts_with(CONFIG_KAFKA_TOPIC_TAG)) /// multiple occurrences given as "kafka_topic", "kafka_topic[1]", etc.
-            {
-                // Update consumer topic-specific configuration (new syntax). Example with topics "football" and "baseball":
-                //     <kafka>
-                //         <kafka_topic>
-                //             <name>football</name>
-                //             <retry_backoff_ms>250</retry_backoff_ms>
-                //             <fetch_min_bytes>5000</fetch_min_bytes>
-                //         </kafka_topic>
-                //         <kafka_topic>
-                //             <name>baseball</name>
-                //             <retry_backoff_ms>300</retry_backoff_ms>
-                //             <fetch_min_bytes>2000</fetch_min_bytes>
-                //         </kafka_topic>
-                //     </kafka>
-                // Advantages: The period restriction no longer applies (e.g. <name>sports.football</name> will work), everything
-                // Kafka-related is below <kafka>.
-                for (const auto & topic : topics)
-                {
-                    /// Read topic name between <name>...</name>
-                    const String kafka_topic_path = config_prefix + "." + tag;
-                    const String kafka_topic_name_path = kafka_topic_path + "." + CONFIG_NAME_TAG;
-                    const String topic_name = config.getString(kafka_topic_name_path);
-
-                    if (topic_name != topic)
-                        continue;
-                    loadTopicConfig(kafka_config, config, collection_name, kafka_topic_path, topic);
-                }
-                continue;
-            }
-            if (tag.starts_with(CONFIG_KAFKA_TAG))
-                /// skip legacy configuration per topic e.g. <kafka_TOPIC_NAME>.
-                /// it will be processed is a separate function
-                continue;
-            // Update configuration from the configuration. Example:
-            //     <kafka>
-            //         <retry_backoff_ms>250</retry_backoff_ms>
-            //         <fetch_min_bytes>100000</fetch_min_bytes>
-            //     </kafka>
-            loadConfigProperty(kafka_config, config, config_prefix, tag);
-        }
-    }
-
-    void loadLegacyConfigSyntax(cppkafka::Configuration & kafka_config, const Poco::Util::AbstractConfiguration & config, const String & collection_name, const String & prefix, const Names & topics)
-    {
-        for (const auto & topic : topics)
-        {
-            const String kafka_topic_path = prefix + "." + CONFIG_KAFKA_TAG + "_" + topic;
-            loadLegacyTopicConfig(kafka_config, config, collection_name, kafka_topic_path);
-        }
-    }
-
-    void loadConsumerConfig(cppkafka::Configuration & kafka_config, const Poco::Util::AbstractConfiguration & config, const String & collection_name, const String & prefix, const Names & topics)
-    {
-        const String consumer_path = prefix + "." + CONFIG_KAFKA_CONSUMER_TAG;
-        loadLegacyConfigSyntax(kafka_config, config, collection_name, prefix, topics);
-        // A new syntax has higher priority
-        loadFromConfig(kafka_config, config, collection_name, consumer_path, topics);
-    }
-
-    void loadProducerConfig(cppkafka::Configuration & kafka_config, const Poco::Util::AbstractConfiguration & config, const String & collection_name, const String & prefix, const Names & topics)
-    {
-        const String producer_path = prefix + "." + CONFIG_KAFKA_PRODUCER_TAG;
-        loadLegacyConfigSyntax(kafka_config, config, collection_name, prefix, topics);
-        // A new syntax has higher priority
-        loadFromConfig(kafka_config, config, collection_name, producer_path, topics);
-
-    }
-}
-
->>>>>>> 57dfde97
 StorageKafka::StorageKafka(
     const StorageID & table_id_, ContextPtr context_,
     const ColumnsDescription & columns_, std::unique_ptr<KafkaSettings> kafka_settings_,
@@ -793,27 +614,8 @@
 
 void StorageKafka::updateGlobalConfiguration(cppkafka::Configuration & kafka_config)
 {
-<<<<<<< HEAD
-    if (!collection_name.empty())
-        return "named_collections." + collection_name + "." + String{KafkaConfigLoader::CONFIG_KAFKA_TAG}; /// Add one more level to separate librdkafka configuration.
-    return String{KafkaConfigLoader::CONFIG_KAFKA_TAG};
-}
-
-void StorageKafka::updateConfiguration(cppkafka::Configuration & kafka_config)
-{
-    // Update consumer configuration from the configuration. Example:
-    //     <kafka>
-    //         <retry_backoff_ms>250</retry_backoff_ms>
-    //         <fetch_min_bytes>100000</fetch_min_bytes>
-    //     </kafka>
     const auto & config = getContext()->getConfigRef();
-    auto config_prefix = getConfigPrefix();
-    if (config.has(config_prefix))
-        KafkaConfigLoader::loadConfig(kafka_config, config, config_prefix);
-=======
-    const auto & config = getContext()->getConfigRef();
-    loadFromConfig(kafka_config, config, collection_name, CONFIG_KAFKA_TAG, topics);
->>>>>>> 57dfde97
+    KafkaConfigLoader::loadFromConfig(kafka_config, config, collection_name, KafkaConfigLoader::CONFIG_KAFKA_TAG, topics);
 
 #if USE_KRB5
     if (kafka_config.has_property("sasl.kerberos.kinit.cmd"))
@@ -841,44 +643,6 @@
     if (kafka_config.has_property("sasl.kerberos.keytab") || kafka_config.has_property("sasl.kerberos.principal"))
         LOG_WARNING(log, "Ignoring Kerberos-related parameters because ClickHouse was built without krb5 library support.");
 #endif // USE_KRB5
-
-<<<<<<< HEAD
-    // Update consumer topic-specific configuration (legacy syntax, retained for compatibility). Example with topic "football":
-    //     <kafka_football>
-    //         <retry_backoff_ms>250</retry_backoff_ms>
-    //         <fetch_min_bytes>100000</fetch_min_bytes>
-    //     </kafka_football>
-    // The legacy syntax has the problem that periods in topic names (e.g. "sports.football") are not supported because the Poco
-    // configuration framework hierarchy is based on periods as level separators. Besides that, per-topic tags at the same level
-    // as <kafka> are ugly.
-    for (const auto & topic : topics)
-    {
-        const auto topic_config_key = config_prefix + "_" + topic;
-        if (config.has(topic_config_key))
-            KafkaConfigLoader::loadConfig(kafka_config, config, topic_config_key);
-    }
-
-    // Update consumer topic-specific configuration (new syntax). Example with topics "football" and "baseball":
-    //     <kafka>
-    //         <kafka_topic>
-    //             <name>football</name>
-    //             <retry_backoff_ms>250</retry_backoff_ms>
-    //             <fetch_min_bytes>5000</fetch_min_bytes>
-    //         </kafka_topic>
-    //         <kafka_topic>
-    //             <name>baseball</name>
-    //             <retry_backoff_ms>300</retry_backoff_ms>
-    //             <fetch_min_bytes>2000</fetch_min_bytes>
-    //         </kafka_topic>
-    //     </kafka>
-    // Advantages: The period restriction no longer applies (e.g. <name>sports.football</name> will work), everything
-    // Kafka-related is below <kafka>.
-    for (const auto & topic : topics)
-        if (config.has(config_prefix))
-            KafkaConfigLoader::loadTopicConfig(kafka_config, config, config_prefix, topic);
-
-=======
->>>>>>> 57dfde97
     // No need to add any prefix, messages can be distinguished
     kafka_config.set_log_callback(
         [this](cppkafka::KafkaHandleBase & handle, int level, const std::string & facility, const std::string & message)
@@ -931,13 +695,13 @@
 void StorageKafka::updateConsumerConfiguration(cppkafka::Configuration & kafka_config)
 {
     const auto & config = getContext()->getConfigRef();
-    loadConsumerConfig(kafka_config, config, collection_name, CONFIG_KAFKA_TAG, topics);
+    KafkaConfigLoader::loadConsumerConfig(kafka_config, config, collection_name, KafkaConfigLoader::CONFIG_KAFKA_TAG, topics);
 }
 
 void StorageKafka::updateProducerConfiguration(cppkafka::Configuration & kafka_config)
 {
     const auto & config = getContext()->getConfigRef();
-    loadProducerConfig(kafka_config, config, collection_name, CONFIG_KAFKA_TAG, topics);
+    KafkaConfigLoader::loadProducerConfig(kafka_config, config, collection_name, KafkaConfigLoader::CONFIG_KAFKA_TAG, topics);
 }
 
 bool StorageKafka::checkDependencies(const StorageID & table_id)
@@ -1122,203 +886,4 @@
     return some_stream_is_stalled;
 }
 
-<<<<<<< HEAD
-NamesAndTypesList StorageKafka::getVirtuals() const
-{
-    auto result = NamesAndTypesList{
-        {"_topic", std::make_shared<DataTypeLowCardinality>(std::make_shared<DataTypeString>())},
-        {"_key", std::make_shared<DataTypeString>()},
-        {"_offset", std::make_shared<DataTypeUInt64>()},
-        {"_partition", std::make_shared<DataTypeUInt64>()},
-        {"_timestamp", std::make_shared<DataTypeNullable>(std::make_shared<DataTypeDateTime>())},
-        {"_timestamp_ms", std::make_shared<DataTypeNullable>(std::make_shared<DataTypeDateTime64>(3))},
-        {"_headers.name", std::make_shared<DataTypeArray>(std::make_shared<DataTypeString>())},
-        {"_headers.value", std::make_shared<DataTypeArray>(std::make_shared<DataTypeString>())}};
-    if (kafka_settings->kafka_handle_error_mode == StreamingHandleErrorMode::STREAM)
-    {
-        result.push_back({"_raw_message", std::make_shared<DataTypeString>()});
-        result.push_back({"_error", std::make_shared<DataTypeString>()});
-    }
-    return result;
-}
-
-Names StorageKafka::getVirtualColumnNames() const
-{
-    auto result = Names {
-        "_topic",
-        "_key",
-        "_offset",
-        "_partition",
-        "_timestamp",
-        "_timestamp_ms",
-        "_headers.name",
-        "_headers.value",
-    };
-    if (kafka_settings->kafka_handle_error_mode == StreamingHandleErrorMode::STREAM)
-    {
-        result.push_back({"_raw_message"});
-        result.push_back({"_error"});
-    }
-    return result;
-=======
-void registerStorageKafka(StorageFactory & factory)
-{
-    auto creator_fn = [](const StorageFactory::Arguments & args)
-    {
-        ASTs & engine_args = args.engine_args;
-        size_t args_count = engine_args.size();
-        const bool has_settings = args.storage_def->settings;
-
-        auto kafka_settings = std::make_unique<KafkaSettings>();
-        String collection_name;
-        if (auto named_collection = tryGetNamedCollectionWithOverrides(args.engine_args, args.getLocalContext()))
-        {
-            for (const auto & setting : kafka_settings->all())
-            {
-                const auto & setting_name = setting.getName();
-                if (named_collection->has(setting_name))
-                    kafka_settings->set(setting_name, named_collection->get<String>(setting_name));
-            }
-            collection_name = assert_cast<const ASTIdentifier *>(args.engine_args[0].get())->name();
-        }
-
-        if (has_settings)
-        {
-            kafka_settings->loadFromQuery(*args.storage_def);
-        }
-
-        // Check arguments and settings
-        #define CHECK_KAFKA_STORAGE_ARGUMENT(ARG_NUM, PAR_NAME, EVAL)       \
-            /* One of the four required arguments is not specified */       \
-            if (args_count < (ARG_NUM) && (ARG_NUM) <= 4 &&                 \
-                !kafka_settings->PAR_NAME.changed)                          \
-            {                                                               \
-                throw Exception(ErrorCodes::NUMBER_OF_ARGUMENTS_DOESNT_MATCH,\
-                    "Required parameter '{}' "                              \
-                    "for storage Kafka not specified",                      \
-                    #PAR_NAME);                                             \
-            }                                                               \
-            if (args_count >= (ARG_NUM))                                    \
-            {                                                               \
-                /* The same argument is given in two places */              \
-                if (has_settings &&                                         \
-                    kafka_settings->PAR_NAME.changed)                       \
-                {                                                           \
-                    throw Exception(ErrorCodes::BAD_ARGUMENTS,              \
-                        "The argument №{} of storage Kafka "                \
-                        "and the parameter '{}' "                           \
-                        "in SETTINGS cannot be specified at the same time", \
-                        #ARG_NUM, #PAR_NAME);                               \
-                }                                                           \
-                /* move engine args to settings */                          \
-                else                                                        \
-                {                                                           \
-                    if ((EVAL) == 1)                                        \
-                    {                                                       \
-                        engine_args[(ARG_NUM)-1] =                          \
-                            evaluateConstantExpressionAsLiteral(            \
-                                engine_args[(ARG_NUM)-1],                   \
-                                args.getLocalContext());                    \
-                    }                                                       \
-                    if ((EVAL) == 2)                                        \
-                    {                                                       \
-                        engine_args[(ARG_NUM)-1] =                          \
-                           evaluateConstantExpressionOrIdentifierAsLiteral( \
-                                engine_args[(ARG_NUM)-1],                   \
-                                args.getLocalContext());                    \
-                    }                                                       \
-                    kafka_settings->PAR_NAME =                              \
-                        engine_args[(ARG_NUM)-1]->as<ASTLiteral &>().value; \
-                }                                                           \
-            }
-
-        /** Arguments of engine is following:
-          * - Kafka broker list
-          * - List of topics
-          * - Group ID (may be a constant expression with a string result)
-          * - Message format (string)
-          * - Row delimiter
-          * - Schema (optional, if the format supports it)
-          * - Number of consumers
-          * - Max block size for background consumption
-          * - Skip (at least) unreadable messages number
-          * - Do intermediate commits when the batch consumed and handled
-          */
-
-        /* 0 = raw, 1 = evaluateConstantExpressionAsLiteral, 2=evaluateConstantExpressionOrIdentifierAsLiteral */
-        /// In case of named collection we already validated the arguments.
-        if (collection_name.empty())
-        {
-            CHECK_KAFKA_STORAGE_ARGUMENT(1, kafka_broker_list, 0)
-            CHECK_KAFKA_STORAGE_ARGUMENT(2, kafka_topic_list, 1)
-            CHECK_KAFKA_STORAGE_ARGUMENT(3, kafka_group_name, 2)
-            CHECK_KAFKA_STORAGE_ARGUMENT(4, kafka_format, 2)
-            CHECK_KAFKA_STORAGE_ARGUMENT(5, kafka_row_delimiter, 2)
-            CHECK_KAFKA_STORAGE_ARGUMENT(6, kafka_schema, 2)
-            CHECK_KAFKA_STORAGE_ARGUMENT(7, kafka_num_consumers, 0)
-            CHECK_KAFKA_STORAGE_ARGUMENT(8, kafka_max_block_size, 0)
-            CHECK_KAFKA_STORAGE_ARGUMENT(9, kafka_skip_broken_messages, 0)
-            CHECK_KAFKA_STORAGE_ARGUMENT(10, kafka_commit_every_batch, 0)
-            CHECK_KAFKA_STORAGE_ARGUMENT(11, kafka_client_id, 2)
-            CHECK_KAFKA_STORAGE_ARGUMENT(12, kafka_poll_timeout_ms, 0)
-            CHECK_KAFKA_STORAGE_ARGUMENT(13, kafka_flush_interval_ms, 0)
-            CHECK_KAFKA_STORAGE_ARGUMENT(14, kafka_thread_per_consumer, 0)
-            CHECK_KAFKA_STORAGE_ARGUMENT(15, kafka_handle_error_mode, 0)
-            CHECK_KAFKA_STORAGE_ARGUMENT(16, kafka_commit_on_select, 0)
-            CHECK_KAFKA_STORAGE_ARGUMENT(17, kafka_max_rows_per_message, 0)
-        }
-
-        #undef CHECK_KAFKA_STORAGE_ARGUMENT
-
-        auto num_consumers = kafka_settings->kafka_num_consumers.value;
-        auto max_consumers = std::max<uint32_t>(getNumberOfPhysicalCPUCores(), 16);
-
-        if (!args.getLocalContext()->getSettingsRef().kafka_disable_num_consumers_limit && num_consumers > max_consumers)
-        {
-            throw Exception(ErrorCodes::BAD_ARGUMENTS, "The number of consumers can not be bigger than {}. "
-                            "A single consumer can read any number of partitions. "
-                            "Extra consumers are relatively expensive, "
-                            "and using a lot of them can lead to high memory and CPU usage. "
-                            "To achieve better performance "
-                            "of getting data from Kafka, consider using a setting kafka_thread_per_consumer=1, "
-                            "and ensure you have enough threads "
-                            "in MessageBrokerSchedulePool (background_message_broker_schedule_pool_size). "
-                            "See also https://clickhouse.com/docs/en/integrations/kafka#tuning-performance", max_consumers);
-        }
-        else if (num_consumers < 1)
-        {
-            throw Exception(ErrorCodes::BAD_ARGUMENTS, "Number of consumers can not be lower than 1");
-        }
-
-        if (kafka_settings->kafka_max_block_size.changed && kafka_settings->kafka_max_block_size.value < 1)
-        {
-            throw Exception(ErrorCodes::BAD_ARGUMENTS, "kafka_max_block_size can not be lower than 1");
-        }
-
-        if (kafka_settings->kafka_poll_max_batch_size.changed && kafka_settings->kafka_poll_max_batch_size.value < 1)
-        {
-            throw Exception(ErrorCodes::BAD_ARGUMENTS, "kafka_poll_max_batch_size can not be lower than 1");
-        }
-        NamesAndTypesList supported_columns;
-        for (const auto & column : args.columns)
-        {
-            if (column.default_desc.kind == ColumnDefaultKind::Alias)
-                supported_columns.emplace_back(column.name, column.type);
-            if (column.default_desc.kind == ColumnDefaultKind::Default && !column.default_desc.expression)
-                supported_columns.emplace_back(column.name, column.type);
-        }
-        // Kafka engine allows only ordinary columns without default expression or alias columns.
-        if (args.columns.getAll() != supported_columns)
-        {
-            throw Exception(ErrorCodes::BAD_ARGUMENTS, "KafkaEngine doesn't support DEFAULT/MATERIALIZED/EPHEMERAL expressions for columns. "
-                                                       "See https://clickhouse.com/docs/en/engines/table-engines/integrations/kafka/#configuration");
-        }
-
-        return std::make_shared<StorageKafka>(args.table_id, args.getContext(), args.columns, std::move(kafka_settings), collection_name);
-    };
-
-    factory.registerStorage("Kafka", creator_fn, StorageFactory::StorageFeatures{ .supports_settings = true, });
->>>>>>> 57dfde97
-}
-
 }