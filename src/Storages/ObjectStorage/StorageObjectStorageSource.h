#pragma once
#include <optional>
#include <Common/re2.h>
#include <Interpreters/Context_fwd.h>
#include <Interpreters/ClusterFunctionReadTask.h>
#include <IO/Archives/IArchiveReader.h>
#include <Processors/Executors/PullingPipelineExecutor.h>
#include <Processors/Formats/IInputFormat.h>
#include <Storages/ObjectStorage/StorageObjectStorage.h>
#include <Storages/ObjectStorage/IObjectIterator.h>
#include <Formats/FormatParserGroup.h>


namespace DB
{

class SchemaCache;

<<<<<<< HEAD
using ReadTaskCallback = std::function<String()>;

class StorageObjectStorageSource : public ISource
=======
class StorageObjectStorageSource : public SourceWithKeyCondition
>>>>>>> 631ce383
{
    friend class ObjectStorageQueueSource;
public:
    using Configuration = StorageObjectStorage::Configuration;
    using ConfigurationPtr = StorageObjectStorage::ConfigurationPtr;
    using ObjectInfos = StorageObjectStorage::ObjectInfos;

    class ReadTaskIterator;
    class GlobIterator;
    class KeysIterator;
    class ArchiveIterator;

    StorageObjectStorageSource(
        String name_,
        ObjectStoragePtr object_storage_,
        ConfigurationPtr configuration,
        const ReadFromFormatInfo & info,
        const std::optional<FormatSettings> & format_settings_,
        ContextPtr context_,
        UInt64 max_block_size_,
        std::shared_ptr<IObjectIterator> file_iterator_,
        FormatParserGroupPtr parser_group_,
        bool need_only_count_);

    ~StorageObjectStorageSource() override;

    String getName() const override { return name; }

    Chunk generate() override;

    void onFinish() override { parser_group->finishStream(); }

    static std::shared_ptr<IObjectIterator> createFileIterator(
        ConfigurationPtr configuration,
        const StorageObjectStorage::QuerySettings & query_settings,
        ObjectStoragePtr object_storage,
        bool distributed_processing,
        const ContextPtr & local_context,
        const ActionsDAG::Node * predicate,
        const ActionsDAG * filter_actions_dag,
        const NamesAndTypesList & virtual_columns,
        ObjectInfos * read_keys,
        std::function<void(FileProgress)> file_progress_callback = {},
        bool ignore_archive_globs = false,
        bool skip_object_metadata = false);

    static std::string getUniqueStoragePathIdentifier(
        const Configuration & configuration,
        const ObjectInfo & object_info,
        bool include_connection_info = true);

    static std::unique_ptr<ReadBufferFromFileBase> createReadBuffer(
        ObjectInfo & object_info,
        const ObjectStoragePtr & object_storage,
        const ContextPtr & context_,
        const LoggerPtr & log,
        const std::optional<ReadSettings> & read_settings = std::nullopt);

protected:
    const String name;
    ObjectStoragePtr object_storage;
    const ConfigurationPtr configuration;
    const ContextPtr read_context;
    const std::optional<FormatSettings> format_settings;
    const UInt64 max_block_size;
    const bool need_only_count;
    FormatParserGroupPtr parser_group;
    ReadFromFormatInfo read_from_format_info;
    const std::shared_ptr<ThreadPool> create_reader_pool;

    std::shared_ptr<IObjectIterator> file_iterator;
    SchemaCache & schema_cache;
    bool initialized = false;
    size_t total_rows_in_file = 0;
    LoggerPtr log = getLogger("StorageObjectStorageSource");

    struct ReaderHolder : private boost::noncopyable
    {
    public:
        ReaderHolder(
            ObjectInfoPtr object_info_,
            std::unique_ptr<ReadBuffer> read_buf_,
            std::shared_ptr<ISource> source_,
            std::unique_ptr<QueryPipeline> pipeline_,
            std::unique_ptr<PullingPipelineExecutor> reader_);

        ReaderHolder() = default;
        ReaderHolder(ReaderHolder && other) noexcept { *this = std::move(other); }
        ReaderHolder & operator=(ReaderHolder && other) noexcept;

        explicit operator bool() const { return reader != nullptr; }
        PullingPipelineExecutor * operator->() { return reader.get(); }
        const PullingPipelineExecutor * operator->() const { return reader.get(); }

        ObjectInfoPtr getObjectInfo() const { return object_info; }
        const IInputFormat * getInputFormat() const { return dynamic_cast<const IInputFormat *>(source.get()); }

    private:
        ObjectInfoPtr object_info;
        std::unique_ptr<ReadBuffer> read_buf;
        std::shared_ptr<ISource> source;
        std::unique_ptr<QueryPipeline> pipeline;
        std::unique_ptr<PullingPipelineExecutor> reader;
    };

    ReaderHolder reader;
    ThreadPoolCallbackRunnerUnsafe<ReaderHolder> create_reader_scheduler;
    std::future<ReaderHolder> reader_future;

    /// Recreate ReadBuffer and Pipeline for each file.
    static ReaderHolder createReader(
        size_t processor,
        const std::shared_ptr<IObjectIterator> & file_iterator,
        const ConfigurationPtr & configuration,
        const ObjectStoragePtr & object_storage,
        ReadFromFormatInfo & read_from_format_info,
        const std::optional<FormatSettings> & format_settings,
        const ContextPtr & context_,
        SchemaCache * schema_cache,
        const LoggerPtr & log,
        size_t max_block_size,
        FormatParserGroupPtr parser_group,
        bool need_only_count);

    ReaderHolder createReader();

    std::future<ReaderHolder> createReaderAsync();

    void addNumRowsToCache(const ObjectInfo & object_info, size_t num_rows);
    void lazyInitialize();
};

class StorageObjectStorageSource::ReadTaskIterator : public IObjectIterator
{
public:
    ReadTaskIterator(
        const ClusterFunctionReadTaskCallback & callback_,
        size_t max_threads_count);

    ObjectInfoPtr next(size_t) override;

    size_t estimatedKeysCount() override { return buffer.size(); }

private:
    ClusterFunctionReadTaskCallback callback;
    ObjectInfos buffer;
    std::atomic_size_t index = 0;
};

class StorageObjectStorageSource::GlobIterator : public IObjectIterator, WithContext
{
public:
    GlobIterator(
        ObjectStoragePtr object_storage_,
        ConfigurationPtr configuration_,
        const ActionsDAG::Node * predicate,
        const NamesAndTypesList & virtual_columns_,
        ContextPtr context_,
        ObjectInfos * read_keys_,
        size_t list_object_keys_size,
        bool throw_on_zero_files_match_,
        std::function<void(FileProgress)> file_progress_callback_ = {});

    ~GlobIterator() override = default;

    ObjectInfoPtr next(size_t processor) override;

    size_t estimatedKeysCount() override;

private:
    ObjectInfoPtr nextUnlocked(size_t processor);
    void createFilterAST(const String & any_key);
    void fillBufferForKey(const std::string & uri_key);

    const ObjectStoragePtr object_storage;
    const ConfigurationPtr configuration;
    const NamesAndTypesList virtual_columns;
    const bool throw_on_zero_files_match;
    const LoggerPtr log;

    size_t index = 0;

    ObjectInfos object_infos;
    ObjectInfos * read_keys;
    ExpressionActionsPtr filter_expr;
    ObjectStorageIteratorPtr object_storage_iterator;
    bool recursive{false};
    std::vector<String> expanded_keys;
    std::vector<String>::iterator expanded_keys_iter;

    std::unique_ptr<re2::RE2> matcher;

    bool is_finished = false;
    bool first_iteration = true;
    std::mutex next_mutex;
    const ContextPtr local_context;

    std::function<void(FileProgress)> file_progress_callback;
};

class StorageObjectStorageSource::KeysIterator : public IObjectIterator
{
public:
    KeysIterator(
        const Strings & keys_,
        ObjectStoragePtr object_storage_,
        const NamesAndTypesList & virtual_columns_,
        ObjectInfos * read_keys_,
        bool ignore_non_existent_files_,
        bool skip_object_metadata_,
        std::function<void(FileProgress)> file_progress_callback = {});

    ~KeysIterator() override = default;

    ObjectInfoPtr next(size_t processor) override;

    size_t estimatedKeysCount() override { return keys.size(); }

private:
    const ObjectStoragePtr object_storage;
    const NamesAndTypesList virtual_columns;
    const std::function<void(FileProgress)> file_progress_callback;
    const std::vector<String> keys;
    std::atomic<size_t> index = 0;
    bool ignore_non_existent_files;
    bool skip_object_metadata;
};

/*
 * An archives iterator.
 * Allows to iterate files inside one or many archives.
 * `archives_iterator` is an iterator which iterates over different archives.
 * There are two ways to read files in archives:
 * 1. When we want to read one concete file in each archive.
 *    In this case we go through all archives, check if this certain file
 *    exists within this archive and read it if it exists.
 * 2. When we have a certain pattern of files we want to read in each archive.
 *    For this purpose we create a filter defined as IArchiveReader::NameFilter.
 */
class StorageObjectStorageSource::ArchiveIterator : public IObjectIterator, private WithContext
{
public:
    explicit ArchiveIterator(
        ObjectStoragePtr object_storage_,
        ConfigurationPtr configuration_,
        std::unique_ptr<IObjectIterator> archives_iterator_,
        ContextPtr context_,
        ObjectInfos * read_keys_,
        bool ignore_archive_globs_ = false);

    ObjectInfoPtr next(size_t processor) override;

    size_t estimatedKeysCount() override;

    struct ObjectInfoInArchive : public ObjectInfo
    {
        ObjectInfoInArchive(
            ObjectInfoPtr archive_object_,
            const std::string & path_in_archive_,
            std::shared_ptr<IArchiveReader> archive_reader_,
            IArchiveReader::FileInfo && file_info_);

        std::string getFileName() const override
        {
            return path_in_archive;
        }

        std::string getPath() const override
        {
            return archive_object->getPath() + "::" + path_in_archive;
        }

        std::string getPathToArchive() const override
        {
            return archive_object->getPath();
        }

        bool isArchive() const override { return true; }

        size_t fileSizeInArchive() const override { return file_info.uncompressed_size; }

        const ObjectInfoPtr archive_object;
        const std::string path_in_archive;
        const std::shared_ptr<IArchiveReader> archive_reader;
        const IArchiveReader::FileInfo file_info;
    };

private:
    std::shared_ptr<IArchiveReader> createArchiveReader(ObjectInfoPtr object_info) const;

    const ObjectStoragePtr object_storage;
    const bool is_path_in_archive_with_globs;
    /// Iterator which iterates through different archives.
    const std::unique_ptr<IObjectIterator> archives_iterator;
    /// Used when files inside archive are defined with a glob
    const IArchiveReader::NameFilter filter = {};
    const LoggerPtr log;
    /// Current file inside the archive.
    std::string path_in_archive = {};
    /// Read keys of files inside archives.
    ObjectInfos * read_keys;
    /// Object pointing to archive (NOT path within archive).
    ObjectInfoPtr archive_object;
    /// Reader of the archive.
    std::shared_ptr<IArchiveReader> archive_reader;
    /// File enumerator inside the archive.
    std::unique_ptr<IArchiveReader::FileEnumerator> file_enumerator;

    bool ignore_archive_globs;

    std::mutex next_mutex;
};

}<|MERGE_RESOLUTION|>--- conflicted
+++ resolved
@@ -16,13 +16,7 @@
 
 class SchemaCache;
 
-<<<<<<< HEAD
-using ReadTaskCallback = std::function<String()>;
-
 class StorageObjectStorageSource : public ISource
-=======
-class StorageObjectStorageSource : public SourceWithKeyCondition
->>>>>>> 631ce383
 {
     friend class ObjectStorageQueueSource;
 public:
