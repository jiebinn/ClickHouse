#include <Storages/ObjectStorage/StorageObjectStorageConfiguration.h>

#include <Storages/NamedCollectionsHelpers.h>
#include <Formats/FormatFactory.h>
#include <Formats/ReadSchemaUtils.h>
#include <Storages/ObjectStorage/StorageObjectStorageSink.h>
#include <Interpreters/Context.h>
#include <Common/logger_useful.h>

namespace DB
{

namespace ErrorCodes
{
    extern const int NOT_IMPLEMENTED;
    extern const int LOGICAL_ERROR;
    extern const int BAD_ARGUMENTS;
}

bool StorageObjectStorageConfiguration::update( ///NOLINT
    ObjectStoragePtr object_storage_ptr,
    ContextPtr context,
    bool /* if_not_updated_before */,
    bool /* check_consistent_with_previous_metadata */)
{
    IObjectStorage::ApplyNewSettingsOptions options{.allow_client_change = !isStaticConfiguration()};
    object_storage_ptr->applyNewSettings(context->getConfigRef(), getTypeName() + ".", context, options);
    return true;
}

void StorageObjectStorageConfiguration::create( ///NOLINT
    ObjectStoragePtr object_storage_ptr,
    ContextPtr context,
    const std::optional<ColumnsDescription> & /*columns*/,
    ASTPtr /*partition_by*/,
    bool /*if_not_exists*/,
    std::shared_ptr<DataLake::ICatalog> /*catalog*/,
        const StorageID & /*table_id_*/)
{
    IObjectStorage::ApplyNewSettingsOptions options{.allow_client_change = !isStaticConfiguration()};
    object_storage_ptr->applyNewSettings(context->getConfigRef(), getTypeName() + ".", context, options);
}

ReadFromFormatInfo StorageObjectStorageConfiguration::prepareReadingFromFormat(
    ObjectStoragePtr,
    const Strings & requested_columns,
    const StorageSnapshotPtr & storage_snapshot,
    bool supports_subset_of_columns,
<<<<<<< HEAD
    bool supports_tuple_elements,
    ContextPtr local_context)
{
    return DB::prepareReadingFromFormat(requested_columns, storage_snapshot, local_context, supports_subset_of_columns, supports_tuple_elements);
=======
    ContextPtr local_context,
    const PrepareReadingFromFormatHiveParams & hive_parameters)
{
    return DB::prepareReadingFromFormat(requested_columns, storage_snapshot, local_context, supports_subset_of_columns, hive_parameters);
>>>>>>> 594159d4
}

std::optional<ColumnsDescription> StorageObjectStorageConfiguration::tryGetTableStructureFromMetadata() const
{
    throw Exception(ErrorCodes::NOT_IMPLEMENTED, "Method tryGetTableStructureFromMetadata is not implemented for basic configuration");
}

void StorageObjectStorageConfiguration::initialize(
    StorageObjectStorageConfiguration & configuration_to_initialize,
    ASTs & engine_args,
    ContextPtr local_context,
    bool with_table_structure)
{
    if (auto named_collection = tryGetNamedCollectionWithOverrides(engine_args, local_context))
        configuration_to_initialize.fromNamedCollection(*named_collection, local_context);
    else
        configuration_to_initialize.fromAST(engine_args, local_context, with_table_structure);

    if (configuration_to_initialize.isNamespaceWithGlobs())
        throw Exception(ErrorCodes::BAD_ARGUMENTS,
                        "Expression can not have wildcards inside {} name", configuration_to_initialize.getNamespaceType());

    if (configuration_to_initialize.isDataLakeConfiguration())
    {
        if (configuration_to_initialize.partition_strategy_type != PartitionStrategyFactory::StrategyType::NONE)
        {
            throw Exception(ErrorCodes::BAD_ARGUMENTS, "The `partition_strategy` argument is incompatible with data lakes");
        }
    }
    else if (configuration_to_initialize.partition_strategy_type == PartitionStrategyFactory::StrategyType::NONE)
    {
        // Promote to wildcard in case it is not data lake to make it backwards compatible
        configuration_to_initialize.partition_strategy_type = PartitionStrategyFactory::StrategyType::WILDCARD;
    }

    if (configuration_to_initialize.format == "auto")
    {
        if (configuration_to_initialize.isDataLakeConfiguration())
        {
            configuration_to_initialize.format = "Parquet";
        }
        else
        {
            configuration_to_initialize.format
                = FormatFactory::instance()
                      .tryGetFormatFromFileName(configuration_to_initialize.isArchive() ? configuration_to_initialize.getPathInArchive() : configuration_to_initialize.getRawPath().path)
                      .value_or("auto");
        }
    }
    else
        FormatFactory::instance().checkFormatName(configuration_to_initialize.format);

    /// It might be changed on `StorageObjectStorageConfiguration::initPartitionStrategy`
    configuration_to_initialize.read_path = configuration_to_initialize.getRawPath();
    configuration_to_initialize.initialized = true;
}

void StorageObjectStorageConfiguration::initPartitionStrategy(ASTPtr partition_by, const ColumnsDescription & columns, ContextPtr context)
{
    partition_strategy = PartitionStrategyFactory::get(
        partition_strategy_type,
        partition_by,
        columns.getOrdinary(),
        context,
        format,
        getRawPath().hasGlobs(),
        getRawPath().hasPartitionWildcard(),
        partition_columns_in_data_file);

    if (partition_strategy)
    {
        read_path = partition_strategy->getPathForRead(getRawPath().path);
        LOG_DEBUG(getLogger("StorageObjectStorageConfiguration"), "Initialized partition strategy {}", magic_enum::enum_name(partition_strategy_type));
    }
}

const StorageObjectStorageConfiguration::Path & StorageObjectStorageConfiguration::getPathForRead() const
{
    return read_path;
}

StorageObjectStorageConfiguration::Path StorageObjectStorageConfiguration::getPathForWrite(const std::string & partition_id) const
{
    auto raw_path = getRawPath();

    if (!partition_strategy)
    {
        return raw_path;
    }

    return Path {partition_strategy->getPathForWrite(raw_path.path, partition_id)};
}

bool StorageObjectStorageConfiguration::Path::hasPartitionWildcard() const
{
    static const String PARTITION_ID_WILDCARD = "{_partition_id}";
    return path.find(PARTITION_ID_WILDCARD) != String::npos;
}

bool StorageObjectStorageConfiguration::Path::hasGlobsIgnorePartitionWildcard() const
{
    if (!hasPartitionWildcard())
        return hasGlobs();
    return PartitionedSink::replaceWildcards(path, "").find_first_of("*?{") != std::string::npos;
}

bool StorageObjectStorageConfiguration::Path::hasGlobs() const
{
    return path.find_first_of("*?{") != std::string::npos;
}

std::string StorageObjectStorageConfiguration::Path::cutGlobs(bool supports_partial_prefix) const
{
    if (supports_partial_prefix)
    {
        return path.substr(0, path.find_first_of("*?{"));
    }

    auto first_glob_pos = path.find_first_of("*?{");
    auto end_of_path_without_globs = path.substr(0, first_glob_pos).rfind('/');
    if (end_of_path_without_globs == std::string::npos || end_of_path_without_globs == 0)
        return "/";
    return path.substr(0, end_of_path_without_globs);
}

void StorageObjectStorageConfiguration::check(ContextPtr) const
{
    FormatFactory::instance().checkFormatName(format);
}

bool StorageObjectStorageConfiguration::isNamespaceWithGlobs() const
{
    return getNamespace().find_first_of("*?{") != std::string::npos;
}

bool StorageObjectStorageConfiguration::isPathInArchiveWithGlobs() const
{
    return getPathInArchive().find_first_of("*?{") != std::string::npos;
}

std::string StorageObjectStorageConfiguration::getPathInArchive() const
{
    throw Exception(ErrorCodes::LOGICAL_ERROR, "Path {} is not archive", getRawPath().path);
}

void StorageObjectStorageConfiguration::assertInitialized() const
{
    if (!initialized)
    {
        throw Exception(ErrorCodes::LOGICAL_ERROR, "Configuration was not initialized before usage");
    }
}


}<|MERGE_RESOLUTION|>--- conflicted
+++ resolved
@@ -46,17 +46,11 @@
     const Strings & requested_columns,
     const StorageSnapshotPtr & storage_snapshot,
     bool supports_subset_of_columns,
-<<<<<<< HEAD
     bool supports_tuple_elements,
-    ContextPtr local_context)
-{
-    return DB::prepareReadingFromFormat(requested_columns, storage_snapshot, local_context, supports_subset_of_columns, supports_tuple_elements);
-=======
     ContextPtr local_context,
     const PrepareReadingFromFormatHiveParams & hive_parameters)
 {
-    return DB::prepareReadingFromFormat(requested_columns, storage_snapshot, local_context, supports_subset_of_columns, hive_parameters);
->>>>>>> 594159d4
+    return DB::prepareReadingFromFormat(requested_columns, storage_snapshot, local_context, supports_subset_of_columns, supports_tuple_elements, hive_parameters);
 }
 
 std::optional<ColumnsDescription> StorageObjectStorageConfiguration::tryGetTableStructureFromMetadata() const
