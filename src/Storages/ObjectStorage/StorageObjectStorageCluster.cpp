--- conflicted
+++ resolved
@@ -195,19 +195,6 @@
         virtual_columns,
         nullptr,
         local_context->getFileProgressCallback(),
-<<<<<<< HEAD
-        /*ignore_archive_globs=*/true,
-        /*skip_object_metadata=*/true);
-
-    auto task_distributor = std::make_shared<StorageObjectStorageStableTaskDistributor>(iterator, number_of_replicas);
-
-    auto callback = std::make_shared<TaskIterator>(
-        [task_distributor](size_t number_of_current_replica) mutable -> ClusterFunctionReadTaskResponsePtr
-        {
-            auto task = task_distributor->getNextTask(number_of_current_replica);
-            if (task)
-                return std::make_shared<ClusterFunctionReadTaskResponse>(std::move(task));
-=======
         /*ignore_archive_globs=*/false,
         /*skip_object_metadata=*/true);
 
@@ -222,7 +209,6 @@
             auto task = task_distributor->getNextTask(number_of_current_replica);
             if (task)
                 return std::make_shared<ClusterFunctionReadTaskResponse>(std::move(task), local_context);
->>>>>>> 2040e3f2
             return std::make_shared<ClusterFunctionReadTaskResponse>();
         });
 
