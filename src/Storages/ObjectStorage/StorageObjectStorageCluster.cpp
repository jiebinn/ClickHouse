#include "Storages/ObjectStorage/StorageObjectStorageCluster.h"

#include <Common/Exception.h>
#include <Common/StringUtils.h>

#include <Core/Settings.h>
#include <Formats/FormatFactory.h>
#include <Parsers/queryToString.h>
#include <Processors/Sources/RemoteSource.h>
#include <QueryPipeline/RemoteQueryExecutor.h>

#include <Storages/VirtualColumnUtils.h>
#include <Storages/ObjectStorage/Utils.h>
#include <Storages/ObjectStorage/StorageObjectStorageSource.h>
<<<<<<< HEAD
#include <Storages/extractTableFunctionArgumentsFromSelectQuery.h>
#include <Storages/ObjectStorage/StorageObjectStorageStableTaskDistributor.h>
=======
#include <Storages/extractTableFunctionFromSelectQuery.h>
>>>>>>> 947faa5c


namespace DB
{
namespace Setting
{
    extern const SettingsBool use_hive_partitioning;
    extern const SettingsBool object_storage_stable_cluster_task_distribution;
}

namespace ErrorCodes
{
    extern const int LOGICAL_ERROR;
}

String StorageObjectStorageCluster::getPathSample(StorageInMemoryMetadata metadata, ContextPtr context)
{
    auto query_settings = configuration->getQuerySettings(context);
    /// We don't want to throw an exception if there are no files with specified path.
    query_settings.throw_on_zero_files_match = false;
    auto file_iterator = StorageObjectStorageSource::createFileIterator(
        configuration,
        query_settings,
        object_storage,
        false, // distributed_processing
        context,
        {}, // predicate
        metadata.getColumns().getAll(), // virtual_columns
        nullptr, // read_keys
        {} // file_progress_callback
    );

    if (auto file = file_iterator->next(0))
        return file->getPath();
    return "";
}

StorageObjectStorageCluster::StorageObjectStorageCluster(
    const String & cluster_name_,
    ConfigurationPtr configuration_,
    ObjectStoragePtr object_storage_,
    const StorageID & table_id_,
    const ColumnsDescription & columns_,
    const ConstraintsDescription & constraints_,
    ContextPtr context_)
    : IStorageCluster(
        cluster_name_, table_id_, getLogger(fmt::format("{}({})", configuration_->getEngineName(), table_id_.table_name)))
    , configuration{configuration_}
    , object_storage(object_storage_)
{
    ColumnsDescription columns{columns_};
    std::string sample_path;
    resolveSchemaAndFormat(columns, configuration->format, object_storage, configuration, {}, sample_path, context_);
    configuration->check(context_);

    StorageInMemoryMetadata metadata;
    metadata.setColumns(columns);
    metadata.setConstraints(constraints_);

    if (sample_path.empty() && context_->getSettingsRef()[Setting::use_hive_partitioning])
        sample_path = getPathSample(metadata, context_);

    setVirtuals(VirtualColumnUtils::getVirtualsForFileLikeStorage(metadata.columns, context_, sample_path));
    setInMemoryMetadata(metadata);
}

std::string StorageObjectStorageCluster::getName() const
{
    return configuration->getEngineName();
}

void StorageObjectStorageCluster::updateQueryToSendIfNeeded(
    ASTPtr & query,
    const DB::StorageSnapshotPtr & storage_snapshot,
    const ContextPtr & context)
{
    auto * table_function = extractTableFunctionFromSelectQuery(query);
    if (!table_function)
    {
        throw Exception(
            ErrorCodes::LOGICAL_ERROR,
            "Expected SELECT query from table function {}, got '{}'",
            configuration->getEngineName(), queryToString(query));
    }

    auto * expression_list = table_function->arguments->as<ASTExpressionList>();
    if (!expression_list)
    {
        throw Exception(
            ErrorCodes::LOGICAL_ERROR,
            "Expected SELECT query from table function {}, got '{}'",
            configuration->getEngineName(), queryToString(query));
    }

    ASTs & args = expression_list->children;
    const auto & structure = storage_snapshot->metadata->getColumns().getAll().toNamesAndTypesDescription();
    if (args.empty())
    {
        throw Exception(
            ErrorCodes::LOGICAL_ERROR,
            "Unexpected empty list of arguments for {}Cluster table function",
            configuration->getEngineName());
    }

    if (!endsWith(table_function->name, "Cluster"))
        configuration->addStructureAndFormatToArgsIfNeeded(args, structure, configuration->format, context, /*with_structure=*/true);
    else
    {
        ASTPtr cluster_name_arg = args.front();
        args.erase(args.begin());
        configuration->addStructureAndFormatToArgsIfNeeded(args, structure, configuration->format, context, /*with_structure=*/true);
        args.insert(args.begin(), cluster_name_arg);
    }
}

RemoteQueryExecutor::Extension StorageObjectStorageCluster::getTaskIteratorExtension(
    const ActionsDAG::Node * predicate, const ContextPtr & local_context) const
{
    auto iterator = StorageObjectStorageSource::createFileIterator(
        configuration, configuration->getQuerySettings(local_context), object_storage, /* distributed_processing */false,
        local_context, predicate, virtual_columns, nullptr, local_context->getFileProgressCallback(), /*ignore_archive_globs=*/true);

    if (local_context->getSettingsRef()[Setting::object_storage_stable_cluster_task_distribution])
    {
<<<<<<< HEAD
        auto task_distributor = std::make_shared<StorageObjectStorageStableTaskDistributor>(iterator);
        
        auto callback = std::make_shared<TaskIterator>(
            [task_distributor](size_t number_of_current_replica, size_t number_of_replicas) mutable -> String {
                if (auto next_task = task_distributor->getNextTask(number_of_current_replica, number_of_replicas))
                    return next_task.value();
                return "";
            });
        
        return RemoteQueryExecutor::Extension{ .task_iterator = std::move(callback) };
    }
    else
    {
        auto callback = std::make_shared<TaskIterator>(
            [iterator](size_t, size_t) mutable -> String {
                if (auto object_info = iterator->next(0))
                    return object_info->getPath();
                return "";
            });
        
        return RemoteQueryExecutor::Extension{ .task_iterator = std::move(callback) };
    }
=======
        auto object_info = iterator->next(0);
        if (!object_info)
            return "";

        auto archive_object_info = std::dynamic_pointer_cast<StorageObjectStorageSource::ArchiveIterator::ObjectInfoInArchive>(object_info);
        if (archive_object_info)
            return archive_object_info->getPathToArchive();

        return object_info->getPath();
    });
    return RemoteQueryExecutor::Extension{ .task_iterator = std::move(callback) };
>>>>>>> 947faa5c
}

}<|MERGE_RESOLUTION|>--- conflicted
+++ resolved
@@ -12,12 +12,8 @@
 #include <Storages/VirtualColumnUtils.h>
 #include <Storages/ObjectStorage/Utils.h>
 #include <Storages/ObjectStorage/StorageObjectStorageSource.h>
-<<<<<<< HEAD
-#include <Storages/extractTableFunctionArgumentsFromSelectQuery.h>
+#include <Storages/extractTableFunctionFromSelectQuery.h>
 #include <Storages/ObjectStorage/StorageObjectStorageStableTaskDistributor.h>
-=======
-#include <Storages/extractTableFunctionFromSelectQuery.h>
->>>>>>> 947faa5c
 
 
 namespace DB
@@ -142,42 +138,34 @@
 
     if (local_context->getSettingsRef()[Setting::object_storage_stable_cluster_task_distribution])
     {
-<<<<<<< HEAD
         auto task_distributor = std::make_shared<StorageObjectStorageStableTaskDistributor>(iterator);
-        
+
         auto callback = std::make_shared<TaskIterator>(
             [task_distributor](size_t number_of_current_replica, size_t number_of_replicas) mutable -> String {
                 if (auto next_task = task_distributor->getNextTask(number_of_current_replica, number_of_replicas))
                     return next_task.value();
                 return "";
             });
-        
+
         return RemoteQueryExecutor::Extension{ .task_iterator = std::move(callback) };
     }
     else
     {
         auto callback = std::make_shared<TaskIterator>(
             [iterator](size_t, size_t) mutable -> String {
-                if (auto object_info = iterator->next(0))
-                    return object_info->getPath();
-                return "";
+                auto object_info = iterator->next(0);
+                if (!object_info)
+                    return "";
+
+                auto archive_object_info = std::dynamic_pointer_cast<StorageObjectStorageSource::ArchiveIterator::ObjectInfoInArchive>(object_info);
+                if (archive_object_info)
+                    return archive_object_info->getPathToArchive();
+
+                return object_info->getPath();
             });
-        
+
         return RemoteQueryExecutor::Extension{ .task_iterator = std::move(callback) };
     }
-=======
-        auto object_info = iterator->next(0);
-        if (!object_info)
-            return "";
-
-        auto archive_object_info = std::dynamic_pointer_cast<StorageObjectStorageSource::ArchiveIterator::ObjectInfoInArchive>(object_info);
-        if (archive_object_info)
-            return archive_object_info->getPathToArchive();
-
-        return object_info->getPath();
-    });
-    return RemoteQueryExecutor::Extension{ .task_iterator = std::move(callback) };
->>>>>>> 947faa5c
 }
 
 }