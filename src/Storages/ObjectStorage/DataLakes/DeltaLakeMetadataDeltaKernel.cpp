--- conflicted
+++ resolved
@@ -31,12 +31,8 @@
 
 bool DeltaLakeMetadataDeltaKernel::update(const ContextPtr & context)
 {
-<<<<<<< HEAD
+    std::lock_guard lock(table_snapshot_mutex);
     return table_snapshot->update(context);
-=======
-    std::lock_guard lock(table_snapshot_mutex);
-    return table_snapshot->update();
->>>>>>> fa6de076
 }
 
 ObjectIterator DeltaLakeMetadataDeltaKernel::iterate(
