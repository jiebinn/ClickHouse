#include "config.h"

#if USE_DELTA_KERNEL_RS

#include <Storages/ObjectStorage/DataLakes/DeltaLake/TableSnapshot.h>

#include <Core/ColumnWithTypeAndName.h>
#include <Core/Types.h>
#include <Core/NamesAndTypes.h>
#include <Core/Field.h>
#include <Core/Settings.h>

#include <Columns/IColumn.h>
#include <Common/Exception.h>
#include <Common/logger_useful.h>
#include <Common/ThreadPool.h>
#include <Common/ThreadStatus.h>
#include <Common/escapeForFileName.h>

#include <IO/ReadBufferFromString.h>
#include <IO/WriteBufferFromString.h>
#include <Interpreters/Context.h>

#include <Storages/ObjectStorage/DataLakes/DeltaLake/getSchemaFromSnapshot.h>
#include <Storages/ObjectStorage/DataLakes/DeltaLake/PartitionPruner.h>
#include <Storages/ObjectStorage/DataLakes/DeltaLake/KernelUtils.h>
#include <Storages/ObjectStorage/DataLakes/DeltaLake/ExpressionVisitor.h>
#include <delta_kernel_ffi.hpp>
#include <fmt/ranges.h>


namespace fs = std::filesystem;

namespace DB::ErrorCodes
{
    extern const int NOT_IMPLEMENTED;
}

namespace DB::Setting
{
    extern const SettingsBool delta_lake_enable_expression_visitor_logging;
}

namespace ProfileEvents
{
    extern const Event DeltaLakePartitionPrunedFiles;
}

namespace DB
{

Field parseFieldFromString(const String & value, DB::DataTypePtr data_type)
{
    try
    {
        ReadBufferFromString buffer(value);
        auto col = data_type->createColumn();
        auto serialization = data_type->getSerialization(ISerialization::Kind::DEFAULT);
        serialization->deserializeWholeText(*col, buffer, FormatSettings{});
        return (*col)[0];
    }
    catch (...)
    {
        throw Exception(
            ErrorCodes::NOT_IMPLEMENTED,
            "Cannot parse {} for data type {}: {}",
            value, data_type->getName(), getCurrentExceptionMessage(false));
    }
}

}

namespace DeltaLake
{

class TableSnapshot::Iterator final : public DB::IObjectIterator
{
public:
    Iterator(
        std::shared_ptr<KernelSnapshotState> kernel_snapshot_state_,
        const std::string & data_prefix_,
        const TableSchema & table_schema_,
        const DB::NameToNameMap & physical_names_map_,
        const DB::Names & partition_columns_,
        DB::ObjectStoragePtr object_storage_,
        const DB::ActionsDAG * filter_dag_,
        DB::IDataLakeMetadata::FileProgressCallback callback_,
        size_t list_batch_size_,
        bool enable_expression_visitor_logging_,
        LoggerPtr log_)
        : kernel_snapshot_state(kernel_snapshot_state_)
        , data_prefix(data_prefix_)
        , expression_schema(table_schema_)
        , partition_columns(partition_columns_)
        , object_storage(object_storage_)
        , callback(callback_)
        , list_batch_size(list_batch_size_)
        , log(log_)
        , enable_expression_visitor_logging(enable_expression_visitor_logging_)
<<<<<<< HEAD
        , snapshot_version(snapshot_version_)
=======
        , thread([&, thread_group = DB::CurrentThread::getGroup()] {
            /// Attach to current query thread group, to be able to
            /// have query id in logs and metrics from scanDataFunc.
            DB::ThreadGroupSwitcher switcher(thread_group, "TableSnapshot");
            scanDataFunc();
        })
>>>>>>> 94a2673d
    {
        if (filter_dag_)
        {
            pruner.emplace(
                *filter_dag_,
                table_schema_,
                partition_columns_,
                physical_names_map_,
                DB::Context::getGlobalContextInstance());

            LOG_TEST(log, "Using filter expression");
        }
        else
        {
            LOG_TEST(log, "No filter expression passed");
        }

        if (!physical_names_map_.empty())
        {
            for (auto & [name, value] : expression_schema)
                name = getPhysicalName(name, physical_names_map_);

            for (auto & name : partition_columns)
                name = getPhysicalName(name, physical_names_map_);
        }

        thread = std::make_unique<ThreadFromGlobalPool>(
            [&, thread_group = DB::CurrentThread::getGroup()]
            {
                /// Attach to current query thread group, to be able to
                /// have query id in logs and metrics from scanDataFunc.
                DB::ThreadGroupSwitcher switcher(thread_group, "TableSnapshot");
                scanDataFunc();
            });
    }

    ~Iterator() override
    {
        shutdown.store(true);
        schedule_next_batch_cv.notify_one();
        if (thread && thread->joinable())
            thread->join();
    }

    void initScanState()
    {
        scan = KernelUtils::unwrapResult(
            ffi::scan(kernel_snapshot_state->snapshot.get(),
                      kernel_snapshot_state->engine.get(),
                      /* predicate */{}),
            "scan");

        scan_data_iterator = KernelUtils::unwrapResult(
            ffi::scan_metadata_iter_init(kernel_snapshot_state->engine.get(), scan.get()),
            "scan_metadata_iter_init");
    }

    void scanDataFunc()
    {
        initScanState();
        while (!shutdown.load())
        {
            bool have_scan_data_res = KernelUtils::unwrapResult(
                ffi::scan_metadata_next(scan_data_iterator.get(), this, visitData),
                "scan_metadata_next");

            if (have_scan_data_res)
            {
                std::unique_lock lock(next_mutex);
                if (!shutdown.load() && list_batch_size && data_files.size() >= list_batch_size)
                {
                    LOG_TEST(log, "List batch size is {}/{}", data_files.size(), list_batch_size);

                    schedule_next_batch_cv.wait(
                        lock,
                        [&]() { return (data_files.size() < list_batch_size) || shutdown.load(); });
                }
            }
            else
            {
                LOG_TEST(log, "All data files were listed");
                {
                    std::lock_guard lock(next_mutex);
                    iterator_finished = true;
                }
                data_files_cv.notify_all();
                return;
            }
        }
    }

    size_t estimatedKeysCount() override
    {
        /// For now do the same as StorageObjectStorageSource::GlobIterator.
        /// TODO: is it possible to do a precise estimation?
        return std::numeric_limits<size_t>::max();
    }

    std::optional<UInt64> getSnapshotVersion() const override
    {
        return kernel_snapshot_state->snapshot_version;
    }

    DB::ObjectInfoPtr next(size_t) override
    {
        while (true)
        {
            DB::ObjectInfoPtr object;
            {
                std::unique_lock lock(next_mutex);
                if (!iterator_finished && data_files.empty())
                {
                    LOG_TEST(log, "Waiting for next data file");
                    schedule_next_batch_cv.notify_one();
                    data_files_cv.wait(lock, [&]() { return !data_files.empty() || iterator_finished; });
                }

                if (scan_exception)
                    std::rethrow_exception(scan_exception);

                if (data_files.empty())
                    return nullptr;

                LOG_TEST(log, "Current data files: {}", data_files.size());

                object = data_files.front();
                data_files.pop_front();
                if (data_files.empty())
                    schedule_next_batch_cv.notify_one();
            }

            chassert(object);
            if (pruner.has_value() && pruner->canBePruned(*object))
            {
                ProfileEvents::increment(ProfileEvents::DeltaLakePartitionPrunedFiles);

                LOG_TEST(log, "Skipping file {} according to partition pruning", object->getPath());
                continue;
            }

            object->metadata = object_storage->getObjectMetadata(object->getPath());

            if (callback)
            {
                chassert(object->metadata);
                callback(DB::FileProgress(0, object->metadata->size_bytes));
            }
            return object;
        }
    }

    static void visitData(
        void * engine_context,
        ffi::SharedScanMetadata * scan_metadata)
    {
        ffi::visit_scan_metadata(scan_metadata, engine_context, Iterator::scanCallback);
        ffi::free_scan_metadata(scan_metadata);
    }

    static void scanCallback(
        ffi::NullableCvoid engine_context,
        struct ffi::KernelStringSlice path,
        int64_t size,
        const ffi::Stats * stats,
        const ffi::DvInfo * dv_info,
        const ffi::Expression * transform,
        const struct ffi::CStringMap * deprecated)
    {
        try
        {
            scanCallbackImpl(engine_context, path, size, stats, dv_info, transform, deprecated);
        }
        catch (...)
        {
            auto * context = static_cast<TableSnapshot::Iterator *>(engine_context);
            if (!context->scan_exception)
            {
                /// We cannot allow to throw exceptions from ScanCallback,
                /// otherwise delta-kernel will panic and call terminate.
                context->scan_exception = std::current_exception();
            }
        }
    }

    static void scanCallbackImpl(
        ffi::NullableCvoid engine_context,
        struct ffi::KernelStringSlice path,
        int64_t size,
        const ffi::Stats * stats,
        const ffi::DvInfo * /* dv_info */,
        const ffi::Expression * transform,
        const struct ffi::CStringMap * /* deprecated */)
    {
        auto * context = static_cast<TableSnapshot::Iterator *>(engine_context);
        std::string full_path = fs::path(context->data_prefix) / DB::unescapeForFileName(KernelUtils::fromDeltaString(path));
        auto object = std::make_shared<DB::ObjectInfo>(std::move(full_path));

        if (transform && !context->partition_columns.empty())
        {
            auto parsed_transform = visitScanCallbackExpression(
                transform,
                context->expression_schema,
                context->enable_expression_visitor_logging);

            object->data_lake_metadata = DB::DataLakeObjectMetadata{ .transform = parsed_transform };

            LOG_TEST(
                context->log,
                "Scanned file: {}, size: {}, num records: {}, transform: {}",
                object->getPath(), size, stats ? DB::toString(stats->num_records) : "Unknown",
                parsed_transform->dumpNames());
        }
        else
            LOG_TEST(
                context->log,
                "Scanned file: {}, size: {}, num records: {}",
                object->getPath(), size, stats ? DB::toString(stats->num_records) : "Unknown");

        {
            std::lock_guard lock(context->next_mutex);
            context->data_files.push_back(std::move(object));
        }
        context->data_files_cv.notify_one();
    }

private:
    using KernelScan = KernelPointerWrapper<ffi::SharedScan, ffi::free_scan>;
    using KernelScanDataIterator = KernelPointerWrapper<ffi::SharedScanMetadataIterator, ffi::free_scan_metadata_iter>;

    std::shared_ptr<KernelSnapshotState> kernel_snapshot_state;
    KernelScan scan;
    KernelScanDataIterator scan_data_iterator;
    std::optional<PartitionPruner> pruner;

    const std::string data_prefix;
    DB::NamesAndTypesList expression_schema;
    DB::Names partition_columns;
    const DB::ObjectStoragePtr object_storage;
    const DB::IDataLakeMetadata::FileProgressCallback callback;
    const size_t list_batch_size;
    const LoggerPtr log;
    const bool enable_expression_visitor_logging;

    std::exception_ptr scan_exception;

    /// Whether scanDataFunc should stop scanning.
    /// Set in destructor.
    std::atomic<bool> shutdown = false;
    /// A CV to notify that new data_files are available.
    std::condition_variable data_files_cv;
    /// A flag meaning that all data files were scanned
    /// and data scanning thread is finished.
    bool iterator_finished = false;

    /// A CV to notify data scanning thread to continue,
    /// as current data batch is fully read.
    std::condition_variable schedule_next_batch_cv;

    std::deque<DB::ObjectInfoPtr> data_files;
    std::mutex next_mutex;

    /// A thread for async data scanning.
    std::unique_ptr<ThreadFromGlobalPool> thread;
};


TableSnapshot::TableSnapshot(
    KernelHelperPtr helper_,
    DB::ObjectStoragePtr object_storage_,
    DB::ContextPtr context_,
    LoggerPtr log_)
    : helper(helper_)
    , object_storage(object_storage_)
    , log(log_)
    , enable_expression_visitor_logging(context_->getSettingsRef()[DB::Setting::delta_lake_enable_expression_visitor_logging])
{
}

size_t TableSnapshot::getVersion() const
{
    initSnapshot();
    return kernel_snapshot_state->snapshot_version;
}

bool TableSnapshot::update()
{
    if (!kernel_snapshot_state)
    {
        /// Snapshot is not yet created,
        /// so next attempt to create it would return the latest snapshot.
        return false;
    }
    initSnapshotImpl();
    return true;
}

void TableSnapshot::initSnapshot() const
{
    if (kernel_snapshot_state)
        return;
    initSnapshotImpl();
}

TableSnapshot::KernelSnapshotState::KernelSnapshotState(const IKernelHelper & helper_)
{
    auto * engine_builder = helper_.createBuilder();
    engine = KernelUtils::unwrapResult(ffi::builder_build(engine_builder), "builder_build");
    snapshot = KernelUtils::unwrapResult(
        ffi::snapshot(KernelUtils::toDeltaString(helper_.getTableLocation()), engine.get()), "snapshot");
    snapshot_version = ffi::version(snapshot.get());
    scan = KernelUtils::unwrapResult(ffi::scan(snapshot.get(), engine.get(), /* predicate */{}), "scan");
}

void TableSnapshot::initSnapshotImpl() const
{
    LOG_TEST(log, "Initializing snapshot");

    kernel_snapshot_state = std::make_shared<KernelSnapshotState>(*helper);

    LOG_TRACE(log, "Initialized scan state. Snapshot version: {}", kernel_snapshot_state->snapshot_version);

<<<<<<< HEAD
    std::tie(table_schema, physical_names_map) = getTableSchemaFromSnapshot(snapshot.get());
    LOG_TRACE(
        log, "Table logical schema: {}, physical names map size: {}",
        fmt::join(table_schema.getNames(), ", "), physical_names_map.size());
=======
    std::tie(table_schema, physical_names_map) = getTableSchemaFromSnapshot(kernel_snapshot_state->snapshot.get());
    LOG_TRACE(log, "Table logical schema: {}", fmt::join(table_schema.getNames(), ", "));
>>>>>>> 94a2673d

    read_schema = getReadSchemaFromSnapshot(kernel_snapshot_state->scan.get());
    LOG_TRACE(log, "Table read schema: {}", fmt::join(read_schema.getNames(), ", "));

    partition_columns = getPartitionColumnsFromSnapshot(kernel_snapshot_state->snapshot.get());
    LOG_TRACE(log, "Partition columns: {}", fmt::join(partition_columns, ", "));
}

DB::ObjectIterator TableSnapshot::iterate(
    const DB::ActionsDAG * filter_dag,
    DB::IDataLakeMetadata::FileProgressCallback callback,
    size_t list_batch_size)
{
    initSnapshot();
    return std::make_shared<TableSnapshot::Iterator>(
        kernel_snapshot_state,
        helper->getDataPath(),
        getTableSchema(),
        getPhysicalNamesMap(),
        getPartitionColumns(),
        object_storage,
        filter_dag,
        callback,
        list_batch_size,
        enable_expression_visitor_logging,
        log);
}

const DB::NamesAndTypesList & TableSnapshot::getTableSchema() const
{
    initSnapshot();
    return table_schema;
}

const DB::NamesAndTypesList & TableSnapshot::getReadSchema() const
{
    initSnapshot();
    return read_schema;
}

const DB::Names & TableSnapshot::getPartitionColumns() const
{
    initSnapshot();
    return partition_columns;
}

const DB::NameToNameMap & TableSnapshot::getPhysicalNamesMap() const
{
    initSnapshot();
    return physical_names_map;
}

}

#endif<|MERGE_RESOLUTION|>--- conflicted
+++ resolved
@@ -97,16 +97,6 @@
         , list_batch_size(list_batch_size_)
         , log(log_)
         , enable_expression_visitor_logging(enable_expression_visitor_logging_)
-<<<<<<< HEAD
-        , snapshot_version(snapshot_version_)
-=======
-        , thread([&, thread_group = DB::CurrentThread::getGroup()] {
-            /// Attach to current query thread group, to be able to
-            /// have query id in logs and metrics from scanDataFunc.
-            DB::ThreadGroupSwitcher switcher(thread_group, "TableSnapshot");
-            scanDataFunc();
-        })
->>>>>>> 94a2673d
     {
         if (filter_dag_)
         {
@@ -428,15 +418,10 @@
 
     LOG_TRACE(log, "Initialized scan state. Snapshot version: {}", kernel_snapshot_state->snapshot_version);
 
-<<<<<<< HEAD
-    std::tie(table_schema, physical_names_map) = getTableSchemaFromSnapshot(snapshot.get());
+    std::tie(table_schema, physical_names_map) = getTableSchemaFromSnapshot(kernel_snapshot_state->snapshot.get());
     LOG_TRACE(
         log, "Table logical schema: {}, physical names map size: {}",
         fmt::join(table_schema.getNames(), ", "), physical_names_map.size());
-=======
-    std::tie(table_schema, physical_names_map) = getTableSchemaFromSnapshot(kernel_snapshot_state->snapshot.get());
-    LOG_TRACE(log, "Table logical schema: {}", fmt::join(table_schema.getNames(), ", "));
->>>>>>> 94a2673d
 
     read_schema = getReadSchemaFromSnapshot(kernel_snapshot_state->scan.get());
     LOG_TRACE(log, "Table read schema: {}", fmt::join(read_schema.getNames(), ", "));
