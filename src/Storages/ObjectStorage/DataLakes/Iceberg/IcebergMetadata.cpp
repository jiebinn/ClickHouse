--- conflicted
+++ resolved
@@ -49,11 +49,8 @@
 {
 extern const SettingsInt64 iceberg_timestamp_ms;
 extern const SettingsInt64 iceberg_snapshot_id;
-<<<<<<< HEAD
 extern const SettingsBool use_iceberg_metadata_files_cache;
-=======
 extern const SettingsBool use_iceberg_partition_pruning;
->>>>>>> 62f1c0c4
 }
 
 
@@ -325,7 +322,7 @@
     };
     if (manifest_cache)
     {
-        return manifest_cache->getOrSetMetadataObject(IcebergMetadataFilesCache::getKey(configuration_ptr, metadata_file_path), create_fn);
+        return manifest_cache->getOrSetTableMetadata(IcebergMetadataFilesCache::getKey(configuration_ptr, metadata_file_path), create_fn);
     }
     return create_fn().first;
 }
@@ -518,7 +515,7 @@
     };
 
     if (cache_ptr)
-        object = cache_ptr->getOrSetMetadataObject(IcebergMetadataFilesCache::getKey(configuration_ptr, metadata_file_path), create_fn);
+        object = cache_ptr->getOrSetTableMetadata(IcebergMetadataFilesCache::getKey(configuration_ptr, metadata_file_path), create_fn);
     else
         object = create_fn().first;
 
@@ -557,7 +554,7 @@
         auto manifest_list_buf = StorageObjectStorageSource::createReadBuffer(object_info, object_storage, getContext(), log);
         AvroForIcebergDeserializer manifest_list_deserializer(std::move(manifest_list_buf), filename, getFormatSettings(getContext()));
 
-        ManifestListCacheCell::CachedManifestList cached_manifest_list;
+        ManifestFileCacheKeys manifest_file_cache_keys;
 
         for (size_t i = 0; i < manifest_list_deserializer.rows(); ++i)
         {
@@ -566,28 +563,30 @@
             Int64 added_sequence_number = 0;
             if (format_version > 1)
                 added_sequence_number = manifest_list_deserializer.getValueFromRowByName(i, SEQUENCE_NUMBER_COLUMN, TypeIndex::Int64).safeGet<Int64>();
-            cached_manifest_list.emplace_back(manifest_file_name, added_sequence_number);
+            manifest_file_cache_keys.emplace_back(manifest_file_name, added_sequence_number);
         }
         /// We only return the list of {file name, seq number} for cache.
         /// Because ManifestList holds a list of ManifestFilePtr which consume much memory space.
         /// ManifestFilePtr is shared pointers can be held for too much time, so we cache ManifestFile separately.
-        return cached_manifest_list;
+        return manifest_file_cache_keys;
     };
 
-    auto convert_fn = [&](const String & filename_, Int64 inherited_sequence_number_)
-    {
-        return getManifestFile(filename_, inherited_sequence_number_);
-    };
-
-    Iceberg::ManifestListPtr manifest_list_ptr;
+    ManifestFileCacheKeys manifest_file_cache_keys;
+    ManifestList manifest_list;
     if (manifest_cache)
     {
-        manifest_list_ptr = manifest_cache->getOrSetManifestList(IcebergMetadataFilesCache::getKey(configuration_ptr, filename), create_fn, convert_fn);
+        manifest_file_cache_keys = manifest_cache->getOrSetManifestFileCacheKeys(IcebergMetadataFilesCache::getKey(configuration_ptr, filename), create_fn);
     }
     else
     {
-        manifest_list_ptr = ManifestListCacheCell(create_fn()).getManifestList(convert_fn);
-    }
+        manifest_file_cache_keys = create_fn();
+    }
+    for (const auto & entry : manifest_file_cache_keys)
+    {
+        auto manifest_file_ptr = getManifestFile(entry.manifest_file_path, entry.added_sequence_number);
+        manifest_list.push_back(manifest_file_ptr);
+    }
+    ManifestListPtr manifest_list_ptr = std::make_shared<ManifestList>(std::move(manifest_list));
     initializeDataFiles(manifest_list_ptr);
     return manifest_list_ptr;
 }
