--- conflicted
+++ resolved
@@ -1106,51 +1106,7 @@
         persistent_components.metadata_compression_method);
 
     auto [schema, current_schema_id] = parseTableSchemaV2Method(metadata_object);
-<<<<<<< HEAD
     return getSortingKeyDescriptionFromMetadata(metadata_object, *persistent_components.schema_processor->getClickhouseTableSchemaById(current_schema_id), local_context);
-=======
-
-    auto mapper = createColumnMapper(schema)->getStorageColumnEncoding();
-    for (const auto & [col_name, source_id] : mapper)
-    {
-        source_id_to_column_name[source_id] = col_name;
-    }
-
-    KeyDescription key_description;
-    auto ch_schema = persistent_components.schema_processor->getClickhouseTableSchemaById(current_schema_id);
-    ColumnsDescription column_description;
-    for (size_t i = 0; i < ch_schema->size(); ++i)
-        column_description.add(ColumnDescription(ch_schema->getNames()[i], ch_schema->getTypes()[i]));
-
-    String order_by_str;
-
-    for (UInt32 i = 0; i < sort_orders->size(); ++i)
-    {
-        auto sort_order = sort_orders->getObject(i);
-        if (sort_order->getValue<Int64>(f_order_id) != sort_order_id)
-            continue;
-        auto fields = sort_order->getArray(f_fields);
-        for (UInt32 field_index = 0; field_index < fields->size(); ++field_index)
-        {
-            auto field = fields->getObject(field_index);
-            auto source_id = field->getValue<Int64>(f_source_id);
-            auto column_name = source_id_to_column_name[source_id];
-            int direction = field->getValue<String>(f_direction) == "asc" ? 1 : -1;
-
-            if (direction == 1)
-                order_by_str += fmt::format("{} ASC,", column_name);
-            else
-                order_by_str += fmt::format("{} DESC,", column_name);
-        }
-        break;
-    }
-    if (order_by_str.empty())
-        return KeyDescription{};
-    order_by_str.pop_back();
-    auto key = KeyDescription::parse(order_by_str, column_description, local_context, true);
-    key.sort_order_id = sort_order_id;
-    return key;
->>>>>>> 7faed2dd
 }
 
 }
