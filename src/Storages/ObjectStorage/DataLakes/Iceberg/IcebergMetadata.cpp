#include "config.h"

#if USE_AVRO

#include <Core/Settings.h>
#include <Core/NamesAndTypes.h>
#include <Formats/FormatFactory.h>
#include <IO/ReadBufferFromFileBase.h>
#include <IO/ReadBufferFromString.h>
#include <IO/ReadHelpers.h>
#include <Interpreters/Context.h>

#include <Storages/ObjectStorage/DataLakes/Common.h>
#include <Storages/ObjectStorage/StorageObjectStorageSource.h>
#include <Storages/ObjectStorage/DataLakes/DataLakeStorageSettings.h>
#include "Storages/ObjectStorage/DataLakes/Iceberg/IcebergMetadataFilesCache.h"
#include <Interpreters/ExpressionActions.h>
#include <IO/CompressedReadBufferWrapper.h>

#include <Storages/ObjectStorage/DataLakes/Iceberg/IcebergMetadata.h>
#include <Storages/ObjectStorage/DataLakes/Iceberg/Utils.h>
#include <Storages/ObjectStorage/DataLakes/Iceberg/AvroForIcebergDeserializer.h>
#include <Storages/ObjectStorage/DataLakes/Iceberg/Snapshot.h>
#include <Storages/ObjectStorage/DataLakes/Iceberg/ManifestFilesPruning.h>
#include <Storages/ObjectStorage/DataLakes/Iceberg/ManifestFile.h>
#include <Storages/ObjectStorage/DataLakes/Iceberg/Constant.h>

#include <Common/logger_useful.h>
#include <Common/ProfileEvents.h>

namespace ProfileEvents
{
    extern const Event IcebergTrivialCountOptimizationApplied;
    extern const Event IcebergVersionHintUsed;
}

namespace DB
{

namespace DataLakeStorageSetting
{
    extern const DataLakeStorageSettingsString iceberg_metadata_file_path;
    extern const DataLakeStorageSettingsString iceberg_metadata_table_uuid;
    extern const DataLakeStorageSettingsBool iceberg_recent_metadata_file_by_last_updated_ms_field;
    extern const DataLakeStorageSettingsBool iceberg_use_version_hint;
}

namespace ErrorCodes
{
extern const int FILE_DOESNT_EXIST;
extern const int BAD_ARGUMENTS;
extern const int LOGICAL_ERROR;
extern const int ICEBERG_SPECIFICATION_VIOLATION;
}

namespace Setting
{
extern const SettingsInt64 iceberg_timestamp_ms;
extern const SettingsInt64 iceberg_snapshot_id;
extern const SettingsBool use_iceberg_metadata_files_cache;
extern const SettingsBool use_iceberg_partition_pruning;
}


using namespace Iceberg;

namespace
{

std::pair<Int32, Poco::JSON::Object::Ptr>
parseTableSchemaFromManifestFile(const AvroForIcebergDeserializer & deserializer, const String & manifest_file_name)
{
    auto schema_json_string = deserializer.tryGetAvroMetadataValue(f_schema);
    if (!schema_json_string.has_value())
        throw Exception(
            ErrorCodes::BAD_ARGUMENTS,
            "Cannot read Iceberg table: manifest file '{}' doesn't have field '{}' in its metadata",
            manifest_file_name, f_schema);
    Poco::JSON::Parser parser;
    Poco::Dynamic::Var json = parser.parse(*schema_json_string);
    const Poco::JSON::Object::Ptr & schema_object = json.extract<Poco::JSON::Object::Ptr>();
    Int32 schema_object_id = schema_object->getValue<int>(f_schema_id);
    return {schema_object_id, schema_object};
}


std::string normalizeUuid(const std::string & uuid)
{
    std::string result;
    result.reserve(uuid.size());
    for (char c : uuid)
    {
        if (std::isalnum(c))
        {
            result.push_back(std::tolower(c));
        }
    }
    return result;
}

<<<<<<< HEAD
Poco::JSON::Object::Ptr
readJSON(const String & metadata_file_path, ObjectStoragePtr object_storage, const ContextPtr & local_context, LoggerPtr log, CompressionMethod compression_method)
{
    ObjectInfo object_info(metadata_file_path);
    auto source_buf = StorageObjectStorageSource::createReadBuffer(object_info, object_storage, local_context, log);

    std::unique_ptr<ReadBuffer> buf;
    if (compression_method != CompressionMethod::None)
        buf = wrapReadBufferWithCompressionMethod(std::move(source_buf), compression_method);
    else
        buf = std::move(source_buf);
=======
Poco::JSON::Object::Ptr getMetadataJSONObject(
    const String & metadata_file_path,
    ObjectStoragePtr object_storage,
    StorageObjectStorage::ConfigurationPtr configuration_ptr,
    IcebergMetadataFilesCachePtr cache_ptr,
    const ContextPtr & local_context,
    LoggerPtr log)
{
    auto create_fn = [&]()
    {
        ObjectInfo object_info(metadata_file_path);
        auto buf = StorageObjectStorageSource::createReadBuffer(object_info, object_storage, local_context, log);
>>>>>>> 9c5fcfd4

        String json_str;
        readJSONObjectPossiblyInvalid(json_str, *buf);
        return json_str;
    };

    String metadata_json_str;
    if (cache_ptr)
        metadata_json_str = cache_ptr->getOrSetTableMetadata(IcebergMetadataFilesCache::getKey(configuration_ptr, metadata_file_path), create_fn);
    else
        metadata_json_str = create_fn();

    Poco::JSON::Parser parser; /// For some reason base/base/JSON.h can not parse this json file
    Poco::Dynamic::Var json = parser.parse(metadata_json_str);
    return json.extract<Poco::JSON::Object::Ptr>();
}


}


IcebergMetadata::IcebergMetadata(
    ObjectStoragePtr object_storage_,
    ConfigurationObserverPtr configuration_,
    const ContextPtr & context_,
    Int32 metadata_version_,
    Int32 format_version_,
    const Poco::JSON::Object::Ptr & metadata_object_,
    IcebergMetadataFilesCachePtr cache_ptr)
    : WithContext(context_)
    , object_storage(std::move(object_storage_))
    , configuration(std::move(configuration_))
    , schema_processor(IcebergSchemaProcessor())
    , log(getLogger("IcebergMetadata"))
    , manifest_cache(cache_ptr)
    , last_metadata_version(metadata_version_)
    , format_version(format_version_)
    , relevant_snapshot_schema_id(-1)
    , table_location(metadata_object_->getValue<String>(f_location))
{
    updateState(context_, metadata_object_, true);
}

std::pair<Poco::JSON::Object::Ptr, Int32> parseTableSchemaV2Method(const Poco::JSON::Object::Ptr & metadata_object)
{
    Poco::JSON::Object::Ptr schema;
    if (!metadata_object->has(f_current_schema_id))
        throw Exception(ErrorCodes::BAD_ARGUMENTS, "Cannot parse Iceberg table schema: '{}' field is missing in metadata", f_current_schema_id);
    auto current_schema_id = metadata_object->getValue<int>(f_current_schema_id);
    if (!metadata_object->has(f_schemas))
        throw Exception(ErrorCodes::BAD_ARGUMENTS, "Cannot parse Iceberg table schema: '{}' field is missing in metadata", f_schemas);
    auto schemas = metadata_object->get(f_schemas).extract<Poco::JSON::Array::Ptr>();
    if (schemas->size() == 0)
        throw Exception(ErrorCodes::BAD_ARGUMENTS, "Cannot parse Iceberg table schema: '{}' field is empty", f_schemas);
    for (uint32_t i = 0; i != schemas->size(); ++i)
    {
        auto current_schema = schemas->getObject(i);
        if (!current_schema->has(f_schema_id))
        {
            throw Exception(ErrorCodes::BAD_ARGUMENTS, "Cannot parse Iceberg table schema: '{}' field is missing in schema", f_schema_id);
        }
        if (current_schema->getValue<int>(f_schema_id) == current_schema_id)
        {
            schema = current_schema;
            break;
        }
    }

    if (!schema)
        throw Exception(ErrorCodes::BAD_ARGUMENTS, R"(There is no schema with "{}" that matches "{}" in metadata)", f_schema_id, f_current_schema_id);
    if (schema->getValue<int>(f_schema_id) != current_schema_id)
        throw Exception(ErrorCodes::BAD_ARGUMENTS, R"(Field "{}" of the schema doesn't match "{}" in metadata)", f_schema_id, f_current_schema_id);
    return {schema, current_schema_id};
}

std::pair<Poco::JSON::Object::Ptr, Int32> parseTableSchemaV1Method(const Poco::JSON::Object::Ptr & metadata_object)
{
    if (!metadata_object->has(f_schema))
        throw Exception(ErrorCodes::BAD_ARGUMENTS, "Cannot parse Iceberg table schema: '{}' field is missing in metadata", f_schema);
    Poco::JSON::Object::Ptr schema = metadata_object->getObject(f_schema);
    if (!metadata_object->has(f_schema_id))
        throw Exception(ErrorCodes::BAD_ARGUMENTS, "Cannot parse Iceberg table schema: '{}' field is missing in schema", f_schema_id);
    auto current_schema_id = schema->getValue<int>(f_schema_id);
    return {schema, current_schema_id};
}


void IcebergMetadata::addTableSchemaById(Int32 schema_id, Poco::JSON::Object::Ptr metadata_object)
{
    if (schema_processor.hasClickhouseTableSchemaById(schema_id))
        return;
    if (!metadata_object->has(f_schemas))
    {
        throw Exception(
            ErrorCodes::BAD_ARGUMENTS, "Cannot parse Iceberg table schema with id `{}`: 'schemas' field is missing in metadata", schema_id);
    }
    auto schemas = metadata_object->get(f_schemas).extract<Poco::JSON::Array::Ptr>();
    for (uint32_t i = 0; i != schemas->size(); ++i)
    {
        auto current_schema = schemas->getObject(i);
        if (current_schema->has(f_schema_id) && current_schema->getValue<int>(f_schema_id) == schema_id)
        {
            schema_processor.addIcebergTableSchema(current_schema);
            return;
        }
    }
    throw Exception(
        ErrorCodes::ICEBERG_SPECIFICATION_VIOLATION,
        "Cannot parse Iceberg table schema with id `{}`: schema with such id is not found in metadata",
        schema_id);
}

Int32 IcebergMetadata::parseTableSchema(
    const Poco::JSON::Object::Ptr & metadata_object, IcebergSchemaProcessor & schema_processor, LoggerPtr metadata_logger)
{
    const auto format_version = metadata_object->getValue<Int32>(f_format_version);
    if (format_version == 2)
    {
        auto [schema, current_schema_id] = parseTableSchemaV2Method(metadata_object);
        schema_processor.addIcebergTableSchema(schema);
        return current_schema_id;
    }
    else
    {
        try
        {
            auto [schema, current_schema_id] = parseTableSchemaV1Method(metadata_object);
            schema_processor.addIcebergTableSchema(schema);
            return current_schema_id;
        }
        catch (const Exception & first_error)
        {
            if (first_error.code() != ErrorCodes::BAD_ARGUMENTS)
                throw;
            try
            {
                auto [schema, current_schema_id] = parseTableSchemaV2Method(metadata_object);
                schema_processor.addIcebergTableSchema(schema);
                LOG_WARNING(
                    metadata_logger,
                    "Iceberg table schema was parsed using v2 specification, but it was impossible to parse it using v1 "
                    "specification. Be "
                    "aware that you Iceberg writing engine violates Iceberg specification. Error during parsing {}",
                    first_error.displayText());
                return current_schema_id;
            }
            catch (const Exception & second_error)
            {
                if (first_error.code() != ErrorCodes::BAD_ARGUMENTS)
                    throw;
                throw Exception(
                    ErrorCodes::BAD_ARGUMENTS,
                    "Cannot parse Iceberg table schema both with v1 and v2 methods. Old method error: {}. New method error: {}",
                    first_error.displayText(),
                    second_error.displayText());
            }
        }
    }
}

struct MetadataFileWithInfo
{
    Int32 version;
    String path;
    CompressionMethod compression_method;
};

static CompressionMethod getCompressionMethodFromMetadataFile(const String & path)
{
    constexpr std::string_view metadata_suffix = ".metadata.json";

    auto compression_method = chooseCompressionMethod(path, "auto");

    /// NOTE you will be surprised, but some metadata files store compression not in the end of the file name,
    /// but somewhere in the middle of the file name, before metadata.json suffix.
    /// Maybe history of Iceberg metadata files is not so long, but it is already full of surprises.
    /// Example of weird engineering descisions: 00000-85befd5a-69c7-46d4-bca6-cfbd67f0f7e6.gz.metadata.json
    if (compression_method == CompressionMethod::None && path.ends_with(metadata_suffix))
        compression_method = chooseCompressionMethod(path.substr(0, path.size() - metadata_suffix.size()), "auto");

    return compression_method;
}

static MetadataFileWithInfo getMetadataFileAndVersion(const std::string & path)
{
    String file_name(path.begin() + path.find_last_of('/') + 1, path.end());
    String version_str;
    /// v<V>.metadata.json
    if (file_name.starts_with('v'))
        version_str = String(file_name.begin() + 1, file_name.begin() + file_name.find_first_of('.'));
    /// <V>-<random-uuid>.metadata.json
    else
        version_str = String(file_name.begin(), file_name.begin() + file_name.find_first_of('-'));

    if (!std::all_of(version_str.begin(), version_str.end(), isdigit))
        throw Exception(
            ErrorCodes::BAD_ARGUMENTS, "Bad metadata file name: {}. Expected vN.metadata.json where N is a number", file_name);


    return MetadataFileWithInfo{
        .version = std::stoi(version_str),
        .path = path,
        .compression_method = getCompressionMethodFromMetadataFile(path)};
}

enum class MostRecentMetadataFileSelectionWay
{
    BY_LAST_UPDATED_MS_FIELD,
    BY_METADATA_FILE_VERSION
};

struct ShortMetadataFileInfo
{
    Int32 version;
    UInt64 last_updated_ms;
    String path;
};


/**
 * Each version of table metadata is stored in a `metadata` directory and
 * has one of 2 formats:
 *   1) v<V>.metadata.json, where V - metadata version.
 *   2) <V>-<random-uuid>.metadata.json, where V - metadata version
 */
static MetadataFileWithInfo getLatestMetadataFileAndVersion(
    const ObjectStoragePtr & object_storage,
    StorageObjectStorage::ConfigurationPtr configuration_ptr,
    IcebergMetadataFilesCachePtr cache_ptr,
    const ContextPtr & local_context,
    const std::optional<String> & table_uuid)
{
    auto log = getLogger("IcebergMetadataFileResolver");
    MostRecentMetadataFileSelectionWay selection_way
        = configuration_ptr->getDataLakeSettings()[DataLakeStorageSetting::iceberg_recent_metadata_file_by_last_updated_ms_field].value
        ? MostRecentMetadataFileSelectionWay::BY_LAST_UPDATED_MS_FIELD
        : MostRecentMetadataFileSelectionWay::BY_METADATA_FILE_VERSION;
    bool need_all_metadata_files_parsing
        = (selection_way == MostRecentMetadataFileSelectionWay::BY_LAST_UPDATED_MS_FIELD) || table_uuid.has_value();
    const auto metadata_files = listFiles(*object_storage, *configuration_ptr, "metadata", ".metadata.json");
    if (metadata_files.empty())
    {
        throw Exception(
            ErrorCodes::FILE_DOESNT_EXIST, "The metadata file for Iceberg table with path {} doesn't exist", configuration_ptr->getPath());
    }
    std::vector<ShortMetadataFileInfo> metadata_files_with_versions;
    metadata_files_with_versions.reserve(metadata_files.size());
    for (const auto & path : metadata_files)
    {
        auto [version, metadata_file_path, compression_method] = getMetadataFileAndVersion(path);
        if (need_all_metadata_files_parsing)
        {
<<<<<<< HEAD
            auto metadata_file_object = readJSON(metadata_file_path, object_storage, local_context, log, compression_method);
=======
            auto metadata_file_object = getMetadataJSONObject(metadata_file_path, object_storage, configuration_ptr, cache_ptr, local_context, log);
>>>>>>> 9c5fcfd4
            if (table_uuid.has_value())
            {
                if (metadata_file_object->has(f_table_uuid))
                {
                    auto current_table_uuid = metadata_file_object->getValue<String>(f_table_uuid);
                    if (normalizeUuid(table_uuid.value()) == normalizeUuid(current_table_uuid))
                    {
                        metadata_files_with_versions.emplace_back(
                            version, metadata_file_object->getValue<UInt64>(f_last_updated_ms), metadata_file_path);
                    }
                }
                else
                {
                    Int64 format_version = metadata_file_object->getValue<Int64>(f_format_version);
                    throw Exception(
                        format_version == 1 ? ErrorCodes::BAD_ARGUMENTS : ErrorCodes::ICEBERG_SPECIFICATION_VIOLATION,
                        "Table UUID is not specified in some metadata files for table by path {}",
                        metadata_file_path);
                }
            }
            else
            {
                metadata_files_with_versions.emplace_back(version, metadata_file_object->getValue<UInt64>(f_last_updated_ms), metadata_file_path);
            }
        }
        else
        {
            metadata_files_with_versions.emplace_back(version, 0, metadata_file_path);
        }
    }

    /// Get the latest version of metadata file: v<V>.metadata.json
    const ShortMetadataFileInfo & latest_metadata_file_info = [&]()
    {
        if (selection_way == MostRecentMetadataFileSelectionWay::BY_LAST_UPDATED_MS_FIELD)
        {
            return *std::max_element(
                metadata_files_with_versions.begin(),
                metadata_files_with_versions.end(),
                [](const ShortMetadataFileInfo & a, const ShortMetadataFileInfo & b) { return a.last_updated_ms < b.last_updated_ms; });
        }
        else
        {
            return *std::max_element(
                metadata_files_with_versions.begin(),
                metadata_files_with_versions.end(),
                [](const ShortMetadataFileInfo & a, const ShortMetadataFileInfo & b) { return a.version < b.version; });
        }
    }();
    return {latest_metadata_file_info.version, latest_metadata_file_info.path, getCompressionMethodFromMetadataFile(latest_metadata_file_info.path)};
}

static MetadataFileWithInfo getLatestOrExplicitMetadataFileAndVersion(
    const ObjectStoragePtr & object_storage,
    StorageObjectStorage::ConfigurationPtr configuration_ptr,
    IcebergMetadataFilesCachePtr cache_ptr,
    const ContextPtr & local_context,
    Poco::Logger * log)
{
    const auto & data_lake_settings = configuration_ptr->getDataLakeSettings();
    if (data_lake_settings[DataLakeStorageSetting::iceberg_metadata_file_path].changed)
    {
        auto explicit_metadata_path = data_lake_settings[DataLakeStorageSetting::iceberg_metadata_file_path].value;
        try
        {
            LOG_TEST(log, "Explicit metadata file path is specified {}, will read from this metadata file", explicit_metadata_path);
            std::filesystem::path p(explicit_metadata_path);
            auto it = p.begin();
            if (it != p.end())
            {
                if (*it == "." || *it == "..")
                    throw Exception(ErrorCodes::BAD_ARGUMENTS, "Relative paths are not allowed");
            }
            auto prefix_storage_path = configuration_ptr->getPath();
            if (!explicit_metadata_path.starts_with(prefix_storage_path))
                explicit_metadata_path = std::filesystem::path(prefix_storage_path) / explicit_metadata_path;
            return getMetadataFileAndVersion(explicit_metadata_path);
        }
        catch (const std::exception & ex)
        {
            throw Exception(ErrorCodes::BAD_ARGUMENTS, "Invalid path {} specified for iceberg_metadata_file_path: '{}'", explicit_metadata_path, ex.what());
        }
    }
    else if (data_lake_settings[DataLakeStorageSetting::iceberg_metadata_table_uuid].changed)
    {
        std::optional<String> table_uuid = data_lake_settings[DataLakeStorageSetting::iceberg_metadata_table_uuid].value;
        return getLatestMetadataFileAndVersion(object_storage, configuration_ptr, cache_ptr, local_context, table_uuid);
    }
    else if (data_lake_settings[DataLakeStorageSetting::iceberg_use_version_hint].value)
    {
        auto prefix_storage_path = configuration_ptr->getPath();
        auto version_hint_path = std::filesystem::path(prefix_storage_path) / "metadata" / "version-hint.text";
        std::string metadata_file;
        StoredObject version_hint(version_hint_path);
        auto buf = object_storage->readObject(version_hint, ReadSettings{});
        readString(metadata_file, *buf);
        if (!metadata_file.ends_with(".metadata.json"))
        {
            if (std::all_of(metadata_file.begin(), metadata_file.end(), isdigit))
                metadata_file = "v" + metadata_file + ".metadata.json";
            else
                metadata_file = metadata_file + ".metadata.json";
        }
        LOG_TEST(log, "Version hint file points to {}, will read from this metadata file", metadata_file);
        ProfileEvents::increment(ProfileEvents::IcebergVersionHintUsed);
        return getMetadataFileAndVersion(std::filesystem::path(prefix_storage_path) / "metadata" / metadata_file);
    }
    else
    {
        return getLatestMetadataFileAndVersion(object_storage, configuration_ptr, cache_ptr, local_context, std::nullopt);
    }
}

bool IcebergMetadata::update(const ContextPtr & local_context)
{
    auto configuration_ptr = configuration.lock();

<<<<<<< HEAD
    const auto [metadata_version, metadata_file_path, compression_method]
        = getLatestOrExplicitMetadataFileAndVersion(object_storage, *configuration_ptr, local_context, log.get());
=======
    const auto [metadata_version, metadata_file_path]
        = getLatestOrExplicitMetadataFileAndVersion(object_storage, configuration_ptr, manifest_cache, local_context, log.get());
>>>>>>> 9c5fcfd4

    bool metadata_file_changed = false;
    if (last_metadata_version != metadata_version)
    {
        last_metadata_version = metadata_version;
<<<<<<< HEAD
        last_metadata_object = ::DB::readJSON(metadata_file_path, object_storage, local_context, log, compression_method);
=======
>>>>>>> 9c5fcfd4
        metadata_file_changed = true;
    }

    auto metadata_object = getMetadataJSONObject(metadata_file_path, object_storage, configuration_ptr, manifest_cache, local_context, log);
    chassert(format_version == metadata_object->getValue<int>(f_format_version));

    auto previous_snapshot_id = relevant_snapshot_id;
    auto previous_snapshot_schema_id = relevant_snapshot_schema_id;

    updateState(local_context, metadata_object, metadata_file_changed);

    if (previous_snapshot_id != relevant_snapshot_id)
    {
        cached_unprunned_files_for_last_processed_snapshot = std::nullopt;
        schema_id_by_data_file_initialized.store(false);
        return true;
    }
    return previous_snapshot_schema_id != relevant_snapshot_schema_id;
}

void IcebergMetadata::updateSnapshot(Poco::JSON::Object::Ptr metadata_object)
{
    auto configuration_ptr = configuration.lock();
    if (!metadata_object->has(f_snapshots))
        throw Exception(
            ErrorCodes::ICEBERG_SPECIFICATION_VIOLATION,
            "No snapshot set found in metadata for iceberg table `{}`, it is impossible to get manifest list by snapshot id `{}`",
            configuration_ptr->getPath(),
            relevant_snapshot_id);
    auto snapshots = metadata_object->get(f_snapshots).extract<Poco::JSON::Array::Ptr>();
    for (size_t i = 0; i < snapshots->size(); ++i)
    {
        const auto snapshot = snapshots->getObject(static_cast<UInt32>(i));
        if (snapshot->getValue<Int64>(f_snapshot_id) == relevant_snapshot_id)
        {
            if (!snapshot->has(f_manifest_list))
                throw Exception(
                    ErrorCodes::ICEBERG_SPECIFICATION_VIOLATION,
                    "No manifest list found for snapshot id `{}` for iceberg table `{}`",
                    relevant_snapshot_id,
                    configuration_ptr->getPath());
            std::optional<size_t> total_rows;
            std::optional<size_t> total_bytes;

            if (snapshot->has(f_summary))
            {
                auto summary_object = snapshot->get(f_summary).extract<Poco::JSON::Object::Ptr>();
                if (summary_object->has(f_total_records))
                    total_rows = summary_object->getValue<Int64>(f_total_records);

                if (summary_object->has(f_total_files_size))
                    total_bytes = summary_object->getValue<Int64>(f_total_files_size);
            }

            relevant_snapshot = IcebergSnapshot{
                getManifestList(getProperFilePathFromMetadataInfo(
                    snapshot->getValue<String>(f_manifest_list), configuration_ptr->getPath(), table_location)),
                relevant_snapshot_id, total_rows, total_bytes};

            if (!snapshot->has(f_schema_id))
                throw Exception(
                    ErrorCodes::ICEBERG_SPECIFICATION_VIOLATION,
                    "No schema id found for snapshot id `{}` for iceberg table `{}`",
                    relevant_snapshot_id,
                    configuration_ptr->getPath());
            relevant_snapshot_schema_id = snapshot->getValue<Int32>(f_schema_id);
            addTableSchemaById(relevant_snapshot_schema_id, metadata_object);
            return;
        }
    }
    throw Exception(
        ErrorCodes::BAD_ARGUMENTS,
        "No manifest list is found for snapshot id `{}` in metadata for iceberg table `{}`",
        relevant_snapshot_id,
        configuration_ptr->getPath());
}

void IcebergMetadata::updateState(const ContextPtr & local_context, Poco::JSON::Object::Ptr metadata_object, bool metadata_file_changed)
{
    auto configuration_ptr = configuration.lock();
    std::optional<String> manifest_list_file;

    bool timestamp_changed = local_context->getSettingsRef()[Setting::iceberg_timestamp_ms].changed;
    bool snapshot_id_changed = local_context->getSettingsRef()[Setting::iceberg_snapshot_id].changed;
    if (timestamp_changed && snapshot_id_changed)
    {
        throw Exception(
            ErrorCodes::BAD_ARGUMENTS,
            "Time travel with timestamp and snapshot id for iceberg table by path {} cannot be changed simultaneously",
            configuration_ptr->getPath());
    }
    if (timestamp_changed)
    {
        Int64 closest_timestamp = 0;
        Int64 query_timestamp = local_context->getSettingsRef()[Setting::iceberg_timestamp_ms];
        if (!metadata_object->has(f_snapshot_log))
            throw Exception(ErrorCodes::BAD_ARGUMENTS, "No snapshot log found in metadata for iceberg table {} so it is impossible to get relevant snapshot id using timestamp", configuration_ptr->getPath());
        auto snapshots = metadata_object->get(f_snapshot_log).extract<Poco::JSON::Array::Ptr>();
        relevant_snapshot_id = -1;
        for (size_t i = 0; i < snapshots->size(); ++i)
        {
            const auto snapshot = snapshots->getObject(static_cast<UInt32>(i));
            Int64 snapshot_timestamp = snapshot->getValue<Int64>(f_timestamp_ms);
            if (snapshot_timestamp <= query_timestamp && snapshot_timestamp > closest_timestamp)
            {
                closest_timestamp = snapshot_timestamp;
                relevant_snapshot_id = snapshot->getValue<Int64>(f_snapshot_id);
            }
        }
        if (relevant_snapshot_id < 0)
            throw Exception(ErrorCodes::BAD_ARGUMENTS, "No snapshot found in snapshot log before requested timestamp for iceberg table {}", configuration_ptr->getPath());
        updateSnapshot(metadata_object);
    }
    else if (snapshot_id_changed)
    {
        relevant_snapshot_id = local_context->getSettingsRef()[Setting::iceberg_snapshot_id];
        updateSnapshot(metadata_object);
    }
    else if (metadata_file_changed)
    {
        if (!metadata_object->has(f_current_snapshot_id))
            relevant_snapshot_id = -1;
        else
            relevant_snapshot_id = metadata_object->getValue<Int64>(f_current_snapshot_id);
        if (relevant_snapshot_id != -1)
        {
            updateSnapshot(metadata_object);
        }
        relevant_snapshot_schema_id = parseTableSchema(metadata_object, schema_processor, log);
    }
}

std::optional<Int32> IcebergMetadata::getSchemaVersionByFileIfOutdated(String data_path) const
{
    if (!schema_id_by_data_file_initialized.load())
    {
        std::lock_guard lock(schema_id_by_data_file_mutex);
        if (!schema_id_by_data_file_initialized.load())
        {
            initializeSchemasFromManifestList(relevant_snapshot->manifest_list_entries);
            schema_id_by_data_file_initialized.store(true);
        }
    }
    auto schema_id_it = schema_id_by_data_file.find(data_path);
    if (schema_id_it == schema_id_by_data_file.end())
    {
        throw Exception(ErrorCodes::BAD_ARGUMENTS, "Cannot find manifest file for data file: {}", data_path);
    }
    auto schema_id = schema_id_it->second;
    if (schema_id == relevant_snapshot_schema_id)
        return std::nullopt;
    return std::optional{schema_id};
}


DataLakeMetadataPtr IcebergMetadata::create(
    const ObjectStoragePtr & object_storage,
    const ConfigurationObserverPtr & configuration,
    const ContextPtr & local_context)
{
    auto configuration_ptr = configuration.lock();

    auto log = getLogger("IcebergMetadata");

    IcebergMetadataFilesCachePtr cache_ptr = nullptr;
    if (local_context->getSettingsRef()[Setting::use_iceberg_metadata_files_cache])
        cache_ptr = local_context->getIcebergMetadataFilesCache();
    else
        LOG_TRACE(log, "Not using in-memory cache for iceberg metadata files, because the setting use_iceberg_metadata_files_cache is false.");

<<<<<<< HEAD
    const auto [metadata_version, metadata_file_path, compression_method] = getLatestOrExplicitMetadataFileAndVersion(object_storage, *configuration_ptr, local_context, log.get());

    auto create_fn = [&]()
    {
        ObjectInfo object_info(metadata_file_path); // NOLINT
        auto source_buf = StorageObjectStorageSource::createReadBuffer(object_info, object_storage, local_context, log);

        std::unique_ptr<ReadBuffer> buf;
        if (compression_method != CompressionMethod::None)
            buf = wrapReadBufferWithCompressionMethod(std::move(source_buf), compression_method);
        else
            buf = std::move(source_buf);

        String json_str;
        readJSONObjectPossiblyInvalid(json_str, *buf);
        return json_str;
    };

    String metadata_json_str;
    if (cache_ptr)
        metadata_json_str = cache_ptr->getOrSetTableMetadata(IcebergMetadataFilesCache::getKey(configuration_ptr, metadata_file_path), create_fn);
    else
        metadata_json_str = create_fn();

    /// For some reason base/base/JSON.h can not parse this json file
    Poco::JSON::Parser parser;
    Poco::Dynamic::Var json = parser.parse(metadata_json_str);
    Poco::JSON::Object::Ptr object = json.extract<Poco::JSON::Object::Ptr>();
=======
    const auto [metadata_version, metadata_file_path] = getLatestOrExplicitMetadataFileAndVersion(object_storage, configuration_ptr, cache_ptr, local_context, log.get());

    Poco::JSON::Object::Ptr object = getMetadataJSONObject(metadata_file_path, object_storage, configuration_ptr, cache_ptr, local_context, log);
>>>>>>> 9c5fcfd4

    IcebergSchemaProcessor schema_processor;

    auto format_version = object->getValue<int>(f_format_version);

    auto ptr
        = std::make_unique<IcebergMetadata>(object_storage, configuration_ptr, local_context, metadata_version, format_version, object, cache_ptr);

    return ptr;
}

void IcebergMetadata::initializeSchemasFromManifestList(ManifestFileCacheKeys manifest_list_ptr) const
{
    for (const auto & manifest_list_entry : manifest_list_ptr)
    {
        auto manifest_file_ptr = getManifestFile(manifest_list_entry.manifest_file_path, manifest_list_entry.added_sequence_number);
        initializeSchemasFromManifestFile(manifest_file_ptr);
    }
}

void IcebergMetadata::initializeSchemasFromManifestFile(ManifestFilePtr manifest_file_ptr) const
{
    for (const auto & manifest_file_entry : manifest_file_ptr->getFiles())
    {
        if (std::holds_alternative<DataFileEntry>(manifest_file_entry.file))
            schema_id_by_data_file.emplace(std::get<DataFileEntry>(manifest_file_entry.file).file_name, manifest_file_ptr->getSchemaId());
    }
}

ManifestFileCacheKeys IcebergMetadata::getManifestList(const String & filename) const
{
    auto configuration_ptr = configuration.lock();
    if (configuration_ptr == nullptr)
        throw Exception(ErrorCodes::LOGICAL_ERROR, "Configuration is expired");

    auto create_fn = [&]()
    {
        StorageObjectStorage::ObjectInfo object_info(filename);
        auto manifest_list_buf = StorageObjectStorageSource::createReadBuffer(object_info, object_storage, getContext(), log);
        AvroForIcebergDeserializer manifest_list_deserializer(std::move(manifest_list_buf), filename, getFormatSettings(getContext()));

        ManifestFileCacheKeys manifest_file_cache_keys;

        for (size_t i = 0; i < manifest_list_deserializer.rows(); ++i)
        {
            const std::string file_path = manifest_list_deserializer.getValueFromRowByName(i, f_manifest_path, TypeIndex::String).safeGet<std::string>();
            const auto manifest_file_name = getProperFilePathFromMetadataInfo(file_path, configuration_ptr->getPath(), table_location);
            Int64 added_sequence_number = 0;
            if (format_version > 1)
                added_sequence_number = manifest_list_deserializer.getValueFromRowByName(i, f_sequence_number, TypeIndex::Int64).safeGet<Int64>();
            manifest_file_cache_keys.emplace_back(manifest_file_name, added_sequence_number);
        }
        /// We only return the list of {file name, seq number} for cache.
        /// Because ManifestList holds a list of ManifestFilePtr which consume much memory space.
        /// ManifestFilePtr is shared pointers can be held for too much time, so we cache ManifestFile separately.
        return manifest_file_cache_keys;
    };

    ManifestFileCacheKeys manifest_file_cache_keys;
    if (manifest_cache)
    {
        manifest_file_cache_keys = manifest_cache->getOrSetManifestFileCacheKeys(IcebergMetadataFilesCache::getKey(configuration_ptr, filename), create_fn);
    }
    else
    {
        manifest_file_cache_keys = create_fn();
    }
    return manifest_file_cache_keys;
}

IcebergMetadata::IcebergHistory IcebergMetadata::getHistory() const
{
    auto configuration_ptr = configuration.lock();

<<<<<<< HEAD
    const auto [metadata_version, metadata_file_path, compression_method] = getLatestOrExplicitMetadataFileAndVersion(object_storage, *configuration_ptr, getContext(), log.get());

    chassert(metadata_version == last_metadata_version);

    auto metadata_object = readJSON(metadata_file_path, object_storage, getContext(), log, compression_method);
=======
    const auto [metadata_version, metadata_file_path] = getLatestOrExplicitMetadataFileAndVersion(object_storage, configuration_ptr, manifest_cache, getContext(), log.get());

    chassert(metadata_version == last_metadata_version);

    auto metadata_object = getMetadataJSONObject(metadata_file_path, object_storage, configuration_ptr, manifest_cache, getContext(), log);
>>>>>>> 9c5fcfd4

    chassert(format_version == metadata_object->getValue<int>(f_format_version));

    /// History
    std::vector<Iceberg::IcebergHistoryRecord> iceberg_history;

    auto snapshots = metadata_object->get(f_snapshots).extract<Poco::JSON::Array::Ptr>();
    auto snapshot_logs = metadata_object->get(f_snapshot_log).extract<Poco::JSON::Array::Ptr>();

    std::vector<Int64> ancestors;
    std::map<Int64, Int64> parents_list;
    for (size_t i = 0; i < snapshots->size(); ++i)
    {
        const auto snapshot = snapshots->getObject(static_cast<UInt32>(i));
        auto snapshot_id = snapshot->getValue<Int64>(f_snapshot_id);

        if (snapshot->has(f_parent_snapshot_id) && !snapshot->isNull(f_parent_snapshot_id))
            parents_list[snapshot_id] = snapshot->getValue<Int64>(f_parent_snapshot_id);
        else
            parents_list[snapshot_id] = 0;
    }

    /// For empty table we may have no snapshots
    if (metadata_object->has(f_current_snapshot_id))
    {
        auto current_snapshot_id = metadata_object->getValue<Int64>(f_current_snapshot_id);
        /// Add current snapshot-id to ancestors list
        ancestors.push_back(current_snapshot_id);
        while (parents_list[current_snapshot_id] != 0)
        {
            ancestors.push_back(parents_list[current_snapshot_id]);
            current_snapshot_id = parents_list[current_snapshot_id];
        }
    }


    for (size_t i = 0; i < snapshots->size(); ++i)
    {
        IcebergHistoryRecord history_record;

        const auto snapshot = snapshots->getObject(static_cast<UInt32>(i));
        history_record.snapshot_id = snapshot->getValue<Int64>(f_snapshot_id);

        if (snapshot->has(f_parent_snapshot_id) && !snapshot->isNull(f_parent_snapshot_id))
            history_record.parent_id = snapshot->getValue<Int64>(f_parent_snapshot_id);
        else
            history_record.parent_id = 0;

        for (size_t j = 0; j < snapshot_logs->size(); ++j)
        {
            const auto snapshot_log = snapshot_logs->getObject(static_cast<UInt32>(j));
            if (snapshot_log->getValue<Int64>(f_snapshot_id) == history_record.snapshot_id)
            {
                auto value = snapshot_log->getValue<std::string>(f_timestamp_ms);
                ReadBufferFromString in(value);
                DateTime64 time = 0;
                readDateTime64Text(time, 6, in);

                history_record.made_current_at = time;
                break;
            }
        }

        if (std::find(ancestors.begin(), ancestors.end(), history_record.snapshot_id) != ancestors.end())
            history_record.is_current_ancestor = true;
        else
            history_record.is_current_ancestor = false;

        iceberg_history.push_back(history_record);
    }

    return iceberg_history;
}

ManifestFilePtr IcebergMetadata::getManifestFile(const String & filename, Int64 inherited_sequence_number) const
{
    auto configuration_ptr = configuration.lock();

    auto create_fn = [&]()
    {
        ObjectInfo manifest_object_info(filename);
        auto buffer = StorageObjectStorageSource::createReadBuffer(manifest_object_info, object_storage, getContext(), log);
        AvroForIcebergDeserializer manifest_file_deserializer(std::move(buffer), filename, getFormatSettings(getContext()));
        auto [schema_id, schema_object] = parseTableSchemaFromManifestFile(manifest_file_deserializer, filename);
        schema_processor.addIcebergTableSchema(schema_object);
        return std::make_shared<ManifestFileContent>(
            manifest_file_deserializer,
            format_version,
            configuration_ptr->getPath(),
            schema_id,
            schema_object,
            schema_processor,
            inherited_sequence_number,
            table_location,
            getContext());
    };

    if (manifest_cache)
    {
        auto manifest_file = manifest_cache->getOrSetManifestFile(IcebergMetadataFilesCache::getKey(configuration_ptr, filename), create_fn);
        schema_processor.addIcebergTableSchema(manifest_file->getSchemaObject());
        return manifest_file;
    }
    return create_fn();
}

Strings IcebergMetadata::getDataFiles(const ActionsDAG * filter_dag, ContextPtr local_context) const
{
    if (!relevant_snapshot)
        return {};

    bool use_partition_pruning = filter_dag && local_context->getSettingsRef()[Setting::use_iceberg_partition_pruning];

    if (!use_partition_pruning && cached_unprunned_files_for_last_processed_snapshot.has_value())
        return cached_unprunned_files_for_last_processed_snapshot.value();

    Strings data_files;
    for (const auto & manifest_list_entry : relevant_snapshot->manifest_list_entries)
    {
        auto manifest_file_ptr = getManifestFile(manifest_list_entry.manifest_file_path, manifest_list_entry.added_sequence_number);
        initializeSchemasFromManifestFile(manifest_file_ptr);
        ManifestFilesPruner pruner(
            schema_processor, relevant_snapshot_schema_id,
            use_partition_pruning ? filter_dag : nullptr,
            *manifest_file_ptr, local_context);
        const auto & data_files_in_manifest = manifest_file_ptr->getFiles();
        for (const auto & manifest_file_entry : data_files_in_manifest)
        {
            if (manifest_file_entry.status != ManifestEntryStatus::DELETED)
            {
                if (!pruner.canBePruned(manifest_file_entry))
                {
                    if (std::holds_alternative<DataFileEntry>(manifest_file_entry.file))
                        data_files.push_back(std::get<DataFileEntry>(manifest_file_entry.file).file_name);
                }
            }
        }
    }

    schema_id_by_data_file_initialized = true;
    if (!use_partition_pruning)
    {
        cached_unprunned_files_for_last_processed_snapshot = data_files;
        return cached_unprunned_files_for_last_processed_snapshot.value();
    }

    return data_files;
}

std::optional<size_t> IcebergMetadata::totalRows() const
{
    auto configuration_ptr = configuration.lock();
    if (!configuration_ptr)
        throw Exception(ErrorCodes::LOGICAL_ERROR, "Configuration is expired");

    if (!relevant_snapshot)
    {
        ProfileEvents::increment(ProfileEvents::IcebergTrivialCountOptimizationApplied);
        return 0;
    }

    /// All these "hints" with total rows or bytes are optional both in
    /// metadata files and in manifest files, so we try all of them one by one
    if (relevant_snapshot->total_rows.has_value())
    {
        ProfileEvents::increment(ProfileEvents::IcebergTrivialCountOptimizationApplied);
        return relevant_snapshot->total_rows;
    }

    Int64 result = 0;
    for (const auto & manifest_list_entry : relevant_snapshot->manifest_list_entries)
    {
        auto manifest_file_ptr = getManifestFile(manifest_list_entry.manifest_file_path, manifest_list_entry.added_sequence_number);
        auto count = manifest_file_ptr->getRowsCountInAllDataFilesExcludingDeleted();
        if (!count.has_value())
            return {};

        result += count.value();
    }

    ProfileEvents::increment(ProfileEvents::IcebergTrivialCountOptimizationApplied);
    return result;
}


std::optional<size_t> IcebergMetadata::totalBytes() const
{
    auto configuration_ptr = configuration.lock();
    if (!configuration_ptr)
        throw Exception(ErrorCodes::LOGICAL_ERROR, "Configuration is expired");

    if (!relevant_snapshot)
        return 0;

    /// All these "hints" with total rows or bytes are optional both in
    /// metadata files and in manifest files, so we try all of them one by one
    if (relevant_snapshot->total_bytes.has_value())
        return relevant_snapshot->total_bytes;

    Int64 result = 0;
    for (const auto & manifest_list_entry : relevant_snapshot->manifest_list_entries)
    {
        auto manifest_file_ptr = getManifestFile(manifest_list_entry.manifest_file_path, manifest_list_entry.added_sequence_number);
        auto count = manifest_file_ptr->getBytesCountInAllDataFiles();
        if (!count.has_value())
            return {};

        result += count.value();
    }

    return result;
}

ObjectIterator IcebergMetadata::iterate(
    const ActionsDAG * filter_dag,
    FileProgressCallback callback,
    size_t /* list_batch_size */,
    ContextPtr local_context) const
{
    return createKeysIterator(getDataFiles(filter_dag, local_context), object_storage, callback);
}

}

#endif<|MERGE_RESOLUTION|>--- conflicted
+++ resolved
@@ -98,32 +98,25 @@
     return result;
 }
 
-<<<<<<< HEAD
-Poco::JSON::Object::Ptr
-readJSON(const String & metadata_file_path, ObjectStoragePtr object_storage, const ContextPtr & local_context, LoggerPtr log, CompressionMethod compression_method)
-{
-    ObjectInfo object_info(metadata_file_path);
-    auto source_buf = StorageObjectStorageSource::createReadBuffer(object_info, object_storage, local_context, log);
-
-    std::unique_ptr<ReadBuffer> buf;
-    if (compression_method != CompressionMethod::None)
-        buf = wrapReadBufferWithCompressionMethod(std::move(source_buf), compression_method);
-    else
-        buf = std::move(source_buf);
-=======
 Poco::JSON::Object::Ptr getMetadataJSONObject(
     const String & metadata_file_path,
     ObjectStoragePtr object_storage,
     StorageObjectStorage::ConfigurationPtr configuration_ptr,
     IcebergMetadataFilesCachePtr cache_ptr,
     const ContextPtr & local_context,
-    LoggerPtr log)
+    LoggerPtr log,
+    CompressionMethod compression_method)
 {
     auto create_fn = [&]()
     {
         ObjectInfo object_info(metadata_file_path);
-        auto buf = StorageObjectStorageSource::createReadBuffer(object_info, object_storage, local_context, log);
->>>>>>> 9c5fcfd4
+        auto source_buf = StorageObjectStorageSource::createReadBuffer(object_info, object_storage, local_context, log);
+
+        std::unique_ptr<ReadBuffer> buf;
+        if (compression_method != CompressionMethod::None)
+            buf = wrapReadBufferWithCompressionMethod(std::move(source_buf), compression_method);
+        else
+            buf = std::move(source_buf);
 
         String json_str;
         readJSONObjectPossiblyInvalid(json_str, *buf);
@@ -376,11 +369,7 @@
         auto [version, metadata_file_path, compression_method] = getMetadataFileAndVersion(path);
         if (need_all_metadata_files_parsing)
         {
-<<<<<<< HEAD
-            auto metadata_file_object = readJSON(metadata_file_path, object_storage, local_context, log, compression_method);
-=======
-            auto metadata_file_object = getMetadataJSONObject(metadata_file_path, object_storage, configuration_ptr, cache_ptr, local_context, log);
->>>>>>> 9c5fcfd4
+            auto metadata_file_object = getMetadataJSONObject(metadata_file_path, object_storage, configuration_ptr, cache_ptr, local_context, log, compression_method);
             if (table_uuid.has_value())
             {
                 if (metadata_file_object->has(f_table_uuid))
@@ -498,26 +487,17 @@
 {
     auto configuration_ptr = configuration.lock();
 
-<<<<<<< HEAD
     const auto [metadata_version, metadata_file_path, compression_method]
-        = getLatestOrExplicitMetadataFileAndVersion(object_storage, *configuration_ptr, local_context, log.get());
-=======
-    const auto [metadata_version, metadata_file_path]
         = getLatestOrExplicitMetadataFileAndVersion(object_storage, configuration_ptr, manifest_cache, local_context, log.get());
->>>>>>> 9c5fcfd4
 
     bool metadata_file_changed = false;
     if (last_metadata_version != metadata_version)
     {
         last_metadata_version = metadata_version;
-<<<<<<< HEAD
-        last_metadata_object = ::DB::readJSON(metadata_file_path, object_storage, local_context, log, compression_method);
-=======
->>>>>>> 9c5fcfd4
         metadata_file_changed = true;
     }
 
-    auto metadata_object = getMetadataJSONObject(metadata_file_path, object_storage, configuration_ptr, manifest_cache, local_context, log);
+    auto metadata_object = getMetadataJSONObject(metadata_file_path, object_storage, configuration_ptr, manifest_cache, local_context, log, compression_method);
     chassert(format_version == metadata_object->getValue<int>(f_format_version));
 
     auto previous_snapshot_id = relevant_snapshot_id;
@@ -684,40 +664,9 @@
     else
         LOG_TRACE(log, "Not using in-memory cache for iceberg metadata files, because the setting use_iceberg_metadata_files_cache is false.");
 
-<<<<<<< HEAD
-    const auto [metadata_version, metadata_file_path, compression_method] = getLatestOrExplicitMetadataFileAndVersion(object_storage, *configuration_ptr, local_context, log.get());
-
-    auto create_fn = [&]()
-    {
-        ObjectInfo object_info(metadata_file_path); // NOLINT
-        auto source_buf = StorageObjectStorageSource::createReadBuffer(object_info, object_storage, local_context, log);
-
-        std::unique_ptr<ReadBuffer> buf;
-        if (compression_method != CompressionMethod::None)
-            buf = wrapReadBufferWithCompressionMethod(std::move(source_buf), compression_method);
-        else
-            buf = std::move(source_buf);
-
-        String json_str;
-        readJSONObjectPossiblyInvalid(json_str, *buf);
-        return json_str;
-    };
-
-    String metadata_json_str;
-    if (cache_ptr)
-        metadata_json_str = cache_ptr->getOrSetTableMetadata(IcebergMetadataFilesCache::getKey(configuration_ptr, metadata_file_path), create_fn);
-    else
-        metadata_json_str = create_fn();
-
-    /// For some reason base/base/JSON.h can not parse this json file
-    Poco::JSON::Parser parser;
-    Poco::Dynamic::Var json = parser.parse(metadata_json_str);
-    Poco::JSON::Object::Ptr object = json.extract<Poco::JSON::Object::Ptr>();
-=======
-    const auto [metadata_version, metadata_file_path] = getLatestOrExplicitMetadataFileAndVersion(object_storage, configuration_ptr, cache_ptr, local_context, log.get());
-
-    Poco::JSON::Object::Ptr object = getMetadataJSONObject(metadata_file_path, object_storage, configuration_ptr, cache_ptr, local_context, log);
->>>>>>> 9c5fcfd4
+    const auto [metadata_version, metadata_file_path, compression_method] = getLatestOrExplicitMetadataFileAndVersion(object_storage, configuration_ptr, cache_ptr, local_context, log.get());
+
+    Poco::JSON::Object::Ptr object = getMetadataJSONObject(metadata_file_path, object_storage, configuration_ptr, cache_ptr, local_context, log, compression_method);
 
     IcebergSchemaProcessor schema_processor;
 
@@ -792,19 +741,11 @@
 {
     auto configuration_ptr = configuration.lock();
 
-<<<<<<< HEAD
-    const auto [metadata_version, metadata_file_path, compression_method] = getLatestOrExplicitMetadataFileAndVersion(object_storage, *configuration_ptr, getContext(), log.get());
+    const auto [metadata_version, metadata_file_path, compression_method] = getLatestOrExplicitMetadataFileAndVersion(object_storage, configuration_ptr, manifest_cache, getContext(), log.get());
 
     chassert(metadata_version == last_metadata_version);
 
-    auto metadata_object = readJSON(metadata_file_path, object_storage, getContext(), log, compression_method);
-=======
-    const auto [metadata_version, metadata_file_path] = getLatestOrExplicitMetadataFileAndVersion(object_storage, configuration_ptr, manifest_cache, getContext(), log.get());
-
-    chassert(metadata_version == last_metadata_version);
-
-    auto metadata_object = getMetadataJSONObject(metadata_file_path, object_storage, configuration_ptr, manifest_cache, getContext(), log);
->>>>>>> 9c5fcfd4
+    auto metadata_object = getMetadataJSONObject(metadata_file_path, object_storage, configuration_ptr, manifest_cache, getContext(), log, compression_method);
 
     chassert(format_version == metadata_object->getValue<int>(f_format_version));
 
