--- conflicted
+++ resolved
@@ -110,7 +110,6 @@
 
     ColumnMapperPtr getColumnMapper() const override { return column_mapper; }
 
-<<<<<<< HEAD
     SinkToStoragePtr write(
         SharedHeader sample_block,
         const StorageID & table_id,
@@ -119,7 +118,7 @@
         const std::optional<FormatSettings> & format_settings,
         ContextPtr context,
         std::shared_ptr<DataLake::ICatalog> catalog) override;
-=======
+
     bool supportsDelete() const override { return true; }
     void mutate(const MutationCommands & commands,
         ContextPtr context,
@@ -129,7 +128,6 @@
         const std::optional<FormatSettings> & format_settings) override;
 
     void checkMutationIsPossible(const MutationCommands & commands) override;
->>>>>>> 8bfeac9d
 
 protected:
     ObjectIterator iterate(
