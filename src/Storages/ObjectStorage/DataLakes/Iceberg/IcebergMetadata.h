#pragma once
#include "config.h"

#if USE_AVRO

#include <Poco/JSON/Array.h>
#include <Poco/JSON/Object.h>
#include <Poco/JSON/Parser.h>

#include <Core/Types.h>
#include <Disks/ObjectStorages/IObjectStorage.h>
#include <Interpreters/Context_fwd.h>
#include <Storages/ObjectStorage/DataLakes/Iceberg/ManifestFile.h>
#include <Storages/ObjectStorage/DataLakes/Iceberg/SchemaProcessor.h>
#include <Storages/ObjectStorage/DataLakes/Iceberg/Snapshot.h>

#include <Common/SharedMutex.h>
#include <tuple>
#include <optional>
#include <base/defines.h>

#include <Storages/ObjectStorage/DataLakes/IDataLakeMetadata.h>
#include <Storages/ObjectStorage/DataLakes/Iceberg/IcebergMetadataFilesCache.h>
#include <Storages/ObjectStorage/StorageObjectStorage.h>

#include <IO/CompressionMethod.h>

namespace DB
{

class IcebergMetadata;

struct ParsedDataFileInfo
{
    ParsedDataFileInfo(
        StorageObjectStorageConfigurationPtr configuration_,
        Iceberg::ManifestFileEntry data_object_,
        const std::vector<Iceberg::ManifestFileEntry> & position_deletes_objects_);
    String data_object_file_path_key;
    String data_object_file_path; // Full path to the data object file
    std::vector<Iceberg::ManifestFileEntry> position_deletes_objects;
    Int64 sequence_number;

    bool operator<(const ParsedDataFileInfo & other) const
    {
        return std::tie(data_object_file_path_key) < std::tie(other.data_object_file_path_key);
    }
};
class IcebergMetadata : public IDataLakeMetadata
{
public:
    using IcebergHistory = std::vector<Iceberg::IcebergHistoryRecord>;

    static constexpr auto name = "Iceberg";

    IcebergMetadata(
        ObjectStoragePtr object_storage_,
        StorageObjectStorageConfigurationWeakPtr configuration_,
        const ContextPtr & context_,
        Int32 metadata_version_,
        Int32 format_version_,
        const Poco::JSON::Object::Ptr & metadata_object,
        IcebergMetadataFilesCachePtr cache_ptr,
        CompressionMethod metadata_compression_method_);

    /// Get table schema parsed from metadata.
    NamesAndTypesList getTableSchema() const override;

    bool operator==(const IDataLakeMetadata & other) const override
    {
        const auto * iceberg_metadata = dynamic_cast<const IcebergMetadata *>(&other);
        return iceberg_metadata && getVersion() == iceberg_metadata->getVersion();
    }

    static void createInitial(
        const ObjectStoragePtr & object_storage,
        const StorageObjectStorageConfigurationWeakPtr & configuration,
        const ContextPtr & local_context,
        const std::optional<ColumnsDescription> & columns,
        ASTPtr partition_by,
        bool if_not_exists,
        std::shared_ptr<DataLake::ICatalog> catalog,
        const StorageID & table_id_);

    static DataLakeMetadataPtr create(
        const ObjectStoragePtr & object_storage,
        const StorageObjectStorageConfigurationWeakPtr & configuration,
        const ContextPtr & local_context);

    std::shared_ptr<NamesAndTypesList> getInitialSchemaByPath(ContextPtr local_context, const String & data_path) const override;
    std::shared_ptr<const ActionsDAG> getSchemaTransformer(ContextPtr local_context, const String & data_path) const override;

    bool hasPositionDeleteTransformer(const ObjectInfoPtr & object_info) const override;

    std::shared_ptr<ISimpleTransform> getPositionDeleteTransformer(
        const ObjectInfoPtr & /* object_info */,
        const SharedHeader & /* header */,
        const std::optional<FormatSettings> & /* format_settings */,
        ContextPtr /* context */) const override;

    bool supportsSchemaEvolution() const override { return true; }

    static Int32 parseTableSchema(const Poco::JSON::Object::Ptr & metadata_object, IcebergSchemaProcessor & schema_processor, LoggerPtr metadata_logger);

    bool supportsUpdate() const override { return true; }
    bool supportsWrites() const override { return true; }

    bool update(const ContextPtr & local_context) override;

    IcebergHistory getHistory(ContextPtr local_context) const;

    std::optional<size_t> totalRows(ContextPtr Local_context) const override;
    std::optional<size_t> totalBytes(ContextPtr Local_context) const override;

    ColumnMapperPtr getColumnMapper() const override { return column_mapper; }

<<<<<<< HEAD
    CompressionMethod getCompressionMethod() const { return metadata_compression_method; }

    bool optimize(const StorageMetadataPtr & metadata_snapshot, ContextPtr context, const std::optional<FormatSettings> & format_settings) override;
=======
    bool supportsDelete() const override { return true; }
    void mutate(const MutationCommands & commands,
        ContextPtr context,
        const StorageID & storage_id,
        StorageMetadataPtr metadata_snapshot,
        std::shared_ptr<DataLake::ICatalog> catalog,
        const std::optional<FormatSettings> & format_settings) override;

    void checkMutationIsPossible(const MutationCommands & commands) override;
>>>>>>> cf137c2b

protected:
    ObjectIterator iterate(
        const ActionsDAG * filter_dag,
        FileProgressCallback callback,
        size_t list_batch_size,
        ContextPtr local_context) const override;

private:
    const ObjectStoragePtr object_storage;
    const StorageObjectStorageConfigurationWeakPtr configuration;
    mutable IcebergSchemaProcessor schema_processor;
    LoggerPtr log;

    IcebergMetadataFilesCachePtr manifest_cache;

    std::tuple<Int64, Int32> getVersion() const;

    mutable SharedMutex mutex;

    Int32 last_metadata_version TSA_GUARDED_BY(mutex);
    const Int32 format_version;

    mutable std::unordered_map<String, Int32> schema_id_by_data_file TSA_GUARDED_BY(mutex);
    /// Does schema_id_by_data_files initialized and valid?
    /// Is an optimization to avoid acquiring exclusive lock from get*() method
    mutable std::atomic_bool schema_id_by_data_files_initialized = false;

    Int32 relevant_snapshot_schema_id TSA_GUARDED_BY(mutex);
    std::optional<Iceberg::IcebergSnapshot> relevant_snapshot TSA_GUARDED_BY(mutex);
    Int64 relevant_snapshot_id TSA_GUARDED_BY(mutex) {-1};
    const String table_location;

    ColumnMapperPtr column_mapper;

    void updateState(const ContextPtr & local_context, Poco::JSON::Object::Ptr metadata_object) TSA_REQUIRES(mutex);
    std::vector<ParsedDataFileInfo> getDataFiles(
        const ActionsDAG * filter_dag,
        ContextPtr local_context,
        const std::vector<Iceberg::ManifestFileEntry> & position_delete_files) const;
    std::vector<Iceberg::ManifestFileEntry> getPositionDeleteFiles(const ActionsDAG * filter_dag, ContextPtr local_context) const;
    void updateSnapshot(ContextPtr local_context, Poco::JSON::Object::Ptr metadata_object) TSA_REQUIRES(mutex);
    void addTableSchemaById(Int32 schema_id, Poco::JSON::Object::Ptr metadata_object) TSA_REQUIRES(mutex);
    std::optional<Int32> getSchemaVersionByFileIfOutdated(String data_path) const TSA_REQUIRES_SHARED(mutex);
    void initializeSchemasFromManifestList(ContextPtr local_context, ManifestFileCacheKeys manifest_list_ptr) const TSA_REQUIRES(mutex);
    Iceberg::ManifestFilePtr
    getManifestFile(ContextPtr local_context, const String & filename, Int64 inherited_sequence_number, Int64 inherited_snapshot_id) const
        TSA_REQUIRES_SHARED(mutex);
    std::optional<String> getRelevantManifestList(const Poco::JSON::Object::Ptr & metadata);
public:
    ManifestFileCacheKeys getManifestList(ContextPtr local_context, const String & filename) const;
    Iceberg::ManifestFilePtr tryGetManifestFile(ContextPtr local_context, const String & filename, Int64 inherited_sequence_number, Int64 inherited_snapshot_id) const;
private:
    template <typename T>
    std::vector<T> getFilesImpl(
        const ActionsDAG * filter_dag,
        Iceberg::FileContentType file_content_type,
        ContextPtr local_context,
        std::function<T(const Iceberg::ManifestFileEntry &)> transform_function) const;
    CompressionMethod metadata_compression_method;
};

struct IcebergDataObjectInfo : public RelativePathWithMetadata
{
    IcebergDataObjectInfo(std::optional<ObjectMetadata> metadata_, ParsedDataFileInfo parsed_data_file_info_);

    ParsedDataFileInfo parsed_data_file_info;
};

using IcebergDataObjectInfoPtr = std::shared_ptr<IcebergDataObjectInfo>;


class IcebergKeysIterator : public IObjectIterator
{
public:
    IcebergKeysIterator(
        std::vector<ParsedDataFileInfo> && data_files_,
        std::unique_ptr<std::vector<Iceberg::ManifestFileEntry>> && position_deletes_files_,
        ObjectStoragePtr object_storage_,
        IDataLakeMetadata::FileProgressCallback callback_);

    size_t estimatedKeysCount() override
    {
        return data_files.size();
    }

    ObjectInfoPtr next(size_t) override;

private:
    std::vector<ParsedDataFileInfo> data_files;
    std::unique_ptr<std::vector<Iceberg::ManifestFileEntry>> position_deletes_files;
    ObjectStoragePtr object_storage;
    std::atomic<size_t> index = 0;
    IDataLakeMetadata::FileProgressCallback callback;
};

}

#endif<|MERGE_RESOLUTION|>--- conflicted
+++ resolved
@@ -114,11 +114,9 @@
 
     ColumnMapperPtr getColumnMapper() const override { return column_mapper; }
 
-<<<<<<< HEAD
     CompressionMethod getCompressionMethod() const { return metadata_compression_method; }
 
     bool optimize(const StorageMetadataPtr & metadata_snapshot, ContextPtr context, const std::optional<FormatSettings> & format_settings) override;
-=======
     bool supportsDelete() const override { return true; }
     void mutate(const MutationCommands & commands,
         ContextPtr context,
@@ -128,7 +126,6 @@
         const std::optional<FormatSettings> & format_settings) override;
 
     void checkMutationIsPossible(const MutationCommands & commands) override;
->>>>>>> cf137c2b
 
 protected:
     ObjectIterator iterate(
