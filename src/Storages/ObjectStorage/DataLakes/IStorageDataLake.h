#pragma once

#include "config.h"

#if USE_AVRO

#include <Storages/IStorage.h>
#include <Storages/StorageFactory.h>
#include <Storages/ObjectStorage/StorageObjectStorage.h>
#include <Storages/ObjectStorage/DataLakes/IDataLakeMetadata.h>
#include <Storages/ObjectStorage/DataLakes/IcebergMetadata.h>
#include <Storages/ObjectStorage/DataLakes/HudiMetadata.h>
#include <Storages/ObjectStorage/DataLakes/DeltaLakeMetadata.h>
#include <Common/logger_useful.h>


namespace DB
{

namespace ErrorCodes
{
extern const int FORMAT_VERSION_TOO_OLD;
extern const int NOT_IMPLEMENTED;
}

/// Storage for read-only integration with Apache Iceberg tables in Amazon S3 (see https://iceberg.apache.org/)
/// Right now it's implemented on top of StorageS3 and right now it doesn't support
/// many Iceberg features like schema evolution, partitioning, positional and equality deletes.
template <typename DataLakeMetadata>
class IStorageDataLake final : public StorageObjectStorage
{
public:
    using Storage = StorageObjectStorage;
    using ConfigurationPtr = Storage::ConfigurationPtr;

    static StoragePtr create(
        ConfigurationPtr base_configuration,
        ContextPtr context,
        const StorageID & table_id_,
        const ColumnsDescription & columns_,
        const ConstraintsDescription & constraints_,
        const String & comment_,
        std::optional<FormatSettings> format_settings_,
        LoadingStrictnessLevel mode)
    {
        auto object_storage = base_configuration->createObjectStorage(context, /* is_readonly */ true);
        NamesAndTypesList schema_from_metadata;
        const bool use_schema_from_metadata = columns_.empty();

        if (base_configuration->format == "auto")
            base_configuration->format = "Parquet";

        ConfigurationPtr configuration = base_configuration->clone();

        DataLakeMetadataPtr datalake_metadata;

        try
        {
            datalake_metadata = DataLakeMetadata::create(object_storage, base_configuration, context);
            configuration->setPaths(datalake_metadata->getDataFileInfos());
            if (use_schema_from_metadata)
                schema_from_metadata = datalake_metadata->getTableSchema();
        }
        catch (...)
        {
            if (mode <= LoadingStrictnessLevel::CREATE)
                throw;

            datalake_metadata.reset();
            configuration->setPaths({});
            tryLogCurrentException(__PRETTY_FUNCTION__);
        }

        return std::make_shared<IStorageDataLake<DataLakeMetadata>>(
            base_configuration,
            std::move(datalake_metadata),
            configuration,
            object_storage,
            context,
            table_id_,
            use_schema_from_metadata ? ColumnsDescription(schema_from_metadata) : columns_,
            constraints_,
            comment_,
            format_settings_);
    }

    String getName() const override { return DataLakeMetadata::name; }

    static ColumnsDescription getTableStructureFromData(
        ObjectStoragePtr object_storage_,
        ConfigurationPtr base_configuration,
        const std::optional<FormatSettings> & format_settings_,
        ContextPtr local_context)
    {
        auto metadata = DataLakeMetadata::create(object_storage_, base_configuration, local_context);

        auto schema_from_metadata = metadata->getTableSchema();
        if (!schema_from_metadata.empty())
        {
            return ColumnsDescription(std::move(schema_from_metadata));
        }
<<<<<<< HEAD
        else
        {
            ConfigurationPtr configuration = base_configuration->clone();
            configuration->setPaths(metadata->getDataFileInfos());
            std::string sample_path;
            return Storage::resolveSchemaFromData(
                object_storage_, configuration, format_settings_, sample_path, local_context);
        }
=======

        ConfigurationPtr configuration = base_configuration->clone();
        configuration->setPaths(metadata->getDataFiles());
        std::string sample_path;
        return Storage::resolveSchemaFromData(object_storage_, configuration, format_settings_, sample_path, local_context);
>>>>>>> 2b959fed
    }

    void updateConfiguration(ContextPtr local_context) override
    {
        Storage::updateConfiguration(local_context);

        auto new_metadata = DataLakeMetadata::create(Storage::object_storage, base_configuration, local_context);
        if (!current_metadata || (*current_metadata != *new_metadata))
        {
            if constexpr (std::is_same_v<IcebergMetadata, DataLakeMetadata>)
            {
                throw Exception(
                    ErrorCodes::FORMAT_VERSION_TOO_OLD,
                    "Storage thinks that actual metadata version is {}, but actual metadata version is {} current",
                    (dynamic_cast<IcebergMetadata *>(current_metadata.get()) != nullptr)
                        ? dynamic_cast<IcebergMetadata *>(current_metadata.get())->getVersion()
                        : -1,
                    (dynamic_cast<IcebergMetadata *>(new_metadata.get()) != nullptr)
                        ? dynamic_cast<IcebergMetadata *>(new_metadata.get())->getVersion()
                        : -1);
            }
            else
            {
                current_metadata = std::move(new_metadata);
            }
        }

        auto updated_configuration = base_configuration->clone();
        updated_configuration->setPaths(current_metadata->getDataFileInfos());
        updated_configuration->setPartitionColumns(current_metadata->getPartitionColumns());

        Storage::configuration = updated_configuration;
    }

    template <typename... Args>
    IStorageDataLake(
        ConfigurationPtr base_configuration_,
        DataLakeMetadataPtr metadata_,
        Args &&... args)
        : Storage(std::forward<Args>(args)...)
        , base_configuration(base_configuration_)
        , current_metadata(std::move(metadata_))
    {
        if (base_configuration->format == "auto")
        {
            base_configuration->format = Storage::configuration->format;
        }

        if (current_metadata)
        {
            const auto & columns = current_metadata->getPartitionColumns();
            base_configuration->setPartitionColumns(columns);
            Storage::configuration->setPartitionColumns(columns);
        }
    }

    void updateExternalDynamicMetadata(ContextPtr context) override
    {
        if constexpr (std::is_same_v<DataLakeMetadata, IcebergMetadata>)
        {
            current_metadata = DataLakeMetadata::create(Storage::object_storage, base_configuration, context);
            ColumnsDescription column_description{current_metadata->getTableSchema()};
            StorageInMemoryMetadata metadata;
            metadata.setColumns(std::move(column_description));
            setInMemoryMetadata(metadata);
            return;
        }
        throw Exception(ErrorCodes::NOT_IMPLEMENTED, "Method updateExternalDynamicMetadata is not supported by storage {}", getName());
    }

    bool hasExternalDynamicMetadata() const override { return std::is_same_v<DataLakeMetadata, IcebergMetadata>; }


private:
    ConfigurationPtr base_configuration;
    DataLakeMetadataPtr current_metadata;

    ReadFromFormatInfo prepareReadingFromFormat(
        const Strings & requested_columns,
        const StorageSnapshotPtr & storage_snapshot,
        bool supports_subset_of_columns,
        ContextPtr local_context) override
    {
        auto info = DB::prepareReadingFromFormat(requested_columns, storage_snapshot, local_context, supports_subset_of_columns);
        if (!current_metadata)
        {
            Storage::updateConfiguration(local_context);
            current_metadata = DataLakeMetadata::create(Storage::object_storage, base_configuration, local_context);
        }
        auto column_mapping = current_metadata->getColumnNameToPhysicalNameMapping();
        if (!column_mapping.empty())
        {
            for (const auto & [column_name, physical_name] : column_mapping)
            {
                auto & column = info.format_header.getByName(column_name);
                column.name = physical_name;
            }
        }
        return info;
    }
};

using StorageIceberg = IStorageDataLake<IcebergMetadata>;
using StorageDeltaLake = IStorageDataLake<DeltaLakeMetadata>;
using StorageHudi = IStorageDataLake<HudiMetadata>;

}

#endif<|MERGE_RESOLUTION|>--- conflicted
+++ resolved
@@ -99,22 +99,11 @@
         {
             return ColumnsDescription(std::move(schema_from_metadata));
         }
-<<<<<<< HEAD
-        else
-        {
-            ConfigurationPtr configuration = base_configuration->clone();
-            configuration->setPaths(metadata->getDataFileInfos());
-            std::string sample_path;
-            return Storage::resolveSchemaFromData(
-                object_storage_, configuration, format_settings_, sample_path, local_context);
-        }
-=======
 
         ConfigurationPtr configuration = base_configuration->clone();
         configuration->setPaths(metadata->getDataFiles());
         std::string sample_path;
         return Storage::resolveSchemaFromData(object_storage_, configuration, format_settings_, sample_path, local_context);
->>>>>>> 2b959fed
     }
 
     void updateConfiguration(ContextPtr local_context) override
