--- conflicted
+++ resolved
@@ -270,7 +270,6 @@
                 /// Old delta lake code which needs to be deprecated in favour of DeltaLakeMetadataDeltaKernel.
                 if (dynamic_cast<const DeltaLakeMetadata *>(configuration.get()))
                 {
-<<<<<<< HEAD
                     for (const auto & [name_and_type, value] : object_with_partition_columns_info->partitions_info)
                     {
                         if (!read_from_format_info.source_header.has(name_and_type.name))
@@ -292,8 +291,6 @@
                 else
                 {
 #if USE_PARQUET
-=======
->>>>>>> ca2087f7
                     /// This is an awful temporary crutch,
                     /// which will be removed once DeltaKernel is used by default for DeltaLake.
                     /// (Because it does not make sense to support it in a nice way
