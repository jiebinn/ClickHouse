#pragma once

#include "config.h"

#if USE_AZURE_BLOB_STORAGE
#include <filesystem>
#include <Disks/ObjectStorages/AzureBlobStorage/AzureObjectStorage.h>
#include <Interpreters/Context_fwd.h>
#include <Storages/ObjectStorage/Common.h>
#include <Storages/ObjectStorage/StorageObjectStorage.h>


namespace DB
{
class BackupFactory;

struct AzureStorageParsableArguments : private StorageParsableArguments
{
    friend class StorageAzureConfiguration;
    static constexpr auto max_number_of_arguments_with_structure = 10;
    static constexpr auto signatures_with_structure
        = " - connection_string, container_name, blobpath, structure \n"
          " - connection_string, container_name, blobpath, format, compression, structure \n"
          " - connection_string, container_name, blobpath, format, compression, partition_strategy, structure \n"
          " - connection_string, container_name, blobpath, format, compression, partition_strategy, partition_columns_in_data_file, "
          "structure \n"
          " - storage_account_url, container_name, blobpath, account_name, account_key, structure\n"
          " - storage_account_url, container_name, blobpath, account_name, account_key, format, compression, structure\n"
          " - storage_account_url, container_name, blobpath, account_name, account_key, format, compression, partition_strategy, "
          "structure\n"
          " - storage_account_url, container_name, blobpath, account_name, account_key, format, compression, partition_strategy, "
          "partition_columns_in_data_file, structure\n";

    /// All possible signatures for Azure engine without structure argument (for example for AzureBlobStorage table engine).
    static constexpr auto max_number_of_arguments_without_structure = max_number_of_arguments_with_structure - 1;
    static constexpr auto signatures_without_structure =
        " - connection_string, container_name, blobpath\n"
        " - connection_string, container_name, blobpath, format \n"
        " - connection_string, container_name, blobpath, format, compression \n"
        " - storage_account_url, container_name, blobpath, account_name, account_key\n"
        " - storage_account_url, container_name, blobpath, account_name, account_key, format\n"
        " - storage_account_url, container_name, blobpath, account_name, account_key, format, compression\n"
        " - storage_account_url, container_name, blobpath, account_name, account_key, format, compression, partition_strategy\n"
        " - storage_account_url, container_name, blobpath, account_name, account_key, format, compression, partition_strategy, partition_columns_in_data_file\n";

    static constexpr std::string getSignatures(bool with_structure = true)
    {
        return with_structure ? signatures_with_structure : signatures_without_structure;
    }
    static constexpr size_t getMaxNumberOfArguments(bool with_structure = true)
    {
        return with_structure ? max_number_of_arguments_with_structure : max_number_of_arguments_without_structure;
    }

    void fromNamedCollectionImpl(const NamedCollection & collection, ContextPtr context);
    void fromDiskImpl(DiskPtr disk, ASTs & args, ContextPtr context, bool with_structure);
    void fromASTImpl(ASTs & args, ContextPtr context, bool with_structure);

    Path blob_path;
    AzureBlobStorage::ConnectionParams connection_params;
};

class StorageAzureConfiguration : public StorageObjectStorageConfiguration
{
    friend class BackupReaderAzureBlobStorage;
    friend class BackupWriterAzureBlobStorage;
    friend void registerBackupEngineAzureBlobStorage(BackupFactory & factory);

public:
    static constexpr auto type = ObjectStorageType::Azure;
    static constexpr auto type_name = "azure";
    static constexpr auto engine_name = "Azure";
    /// All possible signatures for Azure engine with structure argument (for example for azureBlobStorage table function).

    StorageAzureConfiguration() = default;

    ObjectStorageType getType() const override { return type; }
    std::string getTypeName() const override { return type_name; }
    std::string getEngineName() const override { return engine_name; }

    Path getRawPath() const override { return blob_path; }
    const String & getRawURI() const override { return blob_path.path; }

    const Paths & getPaths() const override { return blobs_paths; }
    void setPaths(const Paths & paths) override { blobs_paths = paths; }

    String getNamespace() const override { return connection_params.getContainer(); }
    String getDataSourceDescription() const override { return std::filesystem::path(connection_params.getConnectionURL()) / connection_params.getContainer(); }
    StorageObjectStorageQuerySettings getQuerySettings(const ContextPtr &) const override;

    void check(ContextPtr context) override;

    ObjectStoragePtr createObjectStorage(ContextPtr context, bool is_readonly) override;

    void addStructureAndFormatToArgsIfNeeded(
        ASTs & args,
        const String & structure_,
        const String & format_,
        ContextPtr context,
        bool with_structure) override;

<<<<<<< HEAD
    void fromNamedCollection(const NamedCollection & collection, ContextPtr context) override;
    void fromAST(ASTs & args, ContextPtr context, bool with_structure) override;
    void fromDisk(const String & disk_name, ASTs & args, ContextPtr context, bool with_structure) override;
    static bool collectCredentials(
        ASTPtr maybe_credentials, std::optional<String> & client_id, std::optional<String> & tenant_id, ContextPtr local_context);
=======
    void setInitializationAsOneLake(const String & client_id_, const String & client_secret_, const String & tenant_id_)
    {
        onelake_client_id = client_id_;
        onelake_client_secret = client_secret_;
        onelake_tenant_id = tenant_id_;
    }

protected:
    void fromNamedCollection(const NamedCollection & collection, ContextPtr context) override;
    void fromAST(ASTs & args, ContextPtr context, bool with_structure) override;
    void fromDisk(const String & disk_name, ASTs & args, ContextPtr context, bool with_structure) override;
    ASTPtr extractExtraCredentials(ASTs & args);
    bool collectCredentials(ASTPtr maybe_credentials, std::optional<String> & client_id, std::optional<String> & tenant_id, ContextPtr local_context);
    void initializeForOneLake(
        ASTs & args,
        ContextPtr context);

    void fillBlobsFromURLCommon(String & connection_url, const String & suffix, const String & full_suffix);
>>>>>>> 52088e1a

    Path blob_path;
    Paths blobs_paths;
    AzureBlobStorage::ConnectionParams connection_params;
    DiskPtr disk;
<<<<<<< HEAD
=======

    String onelake_client_id;
    String onelake_client_secret;
    String onelake_tenant_id;
};
>>>>>>> 52088e1a

private:
    void initializeFromParsableArguments(const AzureStorageParsableArguments & parsable_arguments)
    {
        StorageObjectStorageConfiguration::initializeFromParsableArguments(parsable_arguments);
        blob_path = parsable_arguments.blob_path;
        connection_params = parsable_arguments.connection_params;
    }
};
}

#endif<|MERGE_RESOLUTION|>--- conflicted
+++ resolved
@@ -16,7 +16,9 @@
 
 struct AzureStorageParsableArguments : private StorageParsableArguments
 {
+    using Path = StorageObjectStorageConfiguration::Path;
     friend class StorageAzureConfiguration;
+
     static constexpr auto max_number_of_arguments_with_structure = 10;
     static constexpr auto signatures_with_structure
         = " - connection_string, container_name, blobpath, structure \n"
@@ -52,9 +54,16 @@
         return with_structure ? max_number_of_arguments_with_structure : max_number_of_arguments_without_structure;
     }
 
+    void fillBlobsFromURLCommon(String & connection_url, const String & suffix, const String & full_suffix);
+
+    static bool collectCredentials(ASTPtr maybe_credentials, std::optional<String> & client_id, std::optional<String> & tenant_id, ContextPtr local_context);
+
     void fromNamedCollectionImpl(const NamedCollection & collection, ContextPtr context);
     void fromDiskImpl(DiskPtr disk, ASTs & args, ContextPtr context, bool with_structure);
     void fromASTImpl(ASTs & args, ContextPtr context, bool with_structure);
+    void initializeForOneLake(
+        ASTs & args,
+        ContextPtr context);
 
     Path blob_path;
     AzureBlobStorage::ConnectionParams connection_params;
@@ -65,6 +74,7 @@
     friend class BackupReaderAzureBlobStorage;
     friend class BackupWriterAzureBlobStorage;
     friend void registerBackupEngineAzureBlobStorage(BackupFactory & factory);
+    friend class StorageAzureConfigurationFriend;
 
 public:
     static constexpr auto type = ObjectStorageType::Azure;
@@ -99,13 +109,6 @@
         ContextPtr context,
         bool with_structure) override;
 
-<<<<<<< HEAD
-    void fromNamedCollection(const NamedCollection & collection, ContextPtr context) override;
-    void fromAST(ASTs & args, ContextPtr context, bool with_structure) override;
-    void fromDisk(const String & disk_name, ASTs & args, ContextPtr context, bool with_structure) override;
-    static bool collectCredentials(
-        ASTPtr maybe_credentials, std::optional<String> & client_id, std::optional<String> & tenant_id, ContextPtr local_context);
-=======
     void setInitializationAsOneLake(const String & client_id_, const String & client_secret_, const String & tenant_id_)
     {
         onelake_client_id = client_id_;
@@ -114,32 +117,21 @@
     }
 
 protected:
+    void fromDisk(const String & disk_name, ASTs & args, ContextPtr context, bool with_structure) override;
+private:
     void fromNamedCollection(const NamedCollection & collection, ContextPtr context) override;
     void fromAST(ASTs & args, ContextPtr context, bool with_structure) override;
-    void fromDisk(const String & disk_name, ASTs & args, ContextPtr context, bool with_structure) override;
     ASTPtr extractExtraCredentials(ASTs & args);
-    bool collectCredentials(ASTPtr maybe_credentials, std::optional<String> & client_id, std::optional<String> & tenant_id, ContextPtr local_context);
-    void initializeForOneLake(
-        ASTs & args,
-        ContextPtr context);
-
-    void fillBlobsFromURLCommon(String & connection_url, const String & suffix, const String & full_suffix);
->>>>>>> 52088e1a
 
     Path blob_path;
     Paths blobs_paths;
     AzureBlobStorage::ConnectionParams connection_params;
     DiskPtr disk;
-<<<<<<< HEAD
-=======
 
     String onelake_client_id;
     String onelake_client_secret;
     String onelake_tenant_id;
-};
->>>>>>> 52088e1a
 
-private:
     void initializeFromParsableArguments(const AzureStorageParsableArguments & parsable_arguments)
     {
         StorageObjectStorageConfiguration::initializeFromParsableArguments(parsable_arguments);
