#include <Storages/Statistics/StatisticsCountMinSketch.h>
#include <DataTypes/DataTypeLowCardinality.h>
#include <DataTypes/DataTypeNullable.h>
#include <IO/ReadHelpers.h>
#include <IO/WriteHelpers.h>
#include <Interpreters/convertFieldToType.h>

#if USE_DATASKETCHES

namespace DB
{

namespace ErrorCodes
{
extern const int LOGICAL_ERROR;
extern const int ILLEGAL_STATISTICS;
}

/// Constants chosen based on rolling dices.
/// The values provides:
///     1. an error tolerance of 0.1% (ε = 0.001)
///     2. a confidence level of 99.9% (δ = 0.001).
/// And sketch the size is 152kb.
static constexpr auto num_hashes = 7uz;
static constexpr auto num_buckets = 2718uz;

<<<<<<< HEAD
StatisticsCountMinSketch::StatisticsCountMinSketch(const SingleStatisticsDescription & statistics_description, DataTypePtr data_type_)
    : IStatistics(statistics_description)
=======
StatisticsCountMinSketch::StatisticsCountMinSketch(const SingleStatisticsDescription & description, const DataTypePtr & data_type_)
    : IStatistics(description)
>>>>>>> 5a6d765f
    , sketch(num_hashes, num_buckets)
    , data_type(data_type_)
{
}

<<<<<<< HEAD
=======
Float64 StatisticsCountMinSketch::estimateEqual(const Field & val) const
{
    /// Try to convert field to data_type. Converting string to proper data types such as: number, date, datetime, IPv4, Decimal etc.
    /// Return null if val larger than the range of data_type
    ///
    /// For example: if data_type is Int32:
    ///     1. For 1.0, 1, '1', return Field(1)
    ///     2. For 1.1, max_value_int64, return null
    Field val_converted = convertFieldToType(val, *data_type);
    if (val_converted.isNull())
        return 0;

    if (data_type->isValueRepresentedByNumber())
        return sketch.get_estimate(&val_converted, data_type->getSizeOfValueInMemory());

    if (isStringOrFixedString(data_type))
        return sketch.get_estimate(val.safeGet<String>());

    throw Exception(ErrorCodes::LOGICAL_ERROR, "Statistics 'count_min' does not support estimate data type of {}", data_type->getName());
}

>>>>>>> 5a6d765f
void StatisticsCountMinSketch::update(const ColumnPtr & column)
{
    for (size_t row = 0; row < column->size(); ++row)
    {
        if (column->isNullAt(row))
            continue;
        auto data = column->getDataAt(row);
        sketch.update(data.data, data.size, 1);
    }
}

void StatisticsCountMinSketch::serialize(WriteBuffer & buf)
{
    Sketch::vector_bytes bytes = sketch.serialize();
    writeIntBinary(static_cast<UInt64>(bytes.size()), buf);
    buf.write(reinterpret_cast<const char *>(bytes.data()), bytes.size());
}

void StatisticsCountMinSketch::deserialize(ReadBuffer & buf)
{
    UInt64 size;
    readIntBinary(size, buf);

    Sketch::vector_bytes bytes;
    bytes.resize(size); /// To avoid 'container-overflow' in AddressSanitizer checking
    buf.readStrict(reinterpret_cast<char *>(bytes.data()), size);

    sketch = Sketch::deserialize(bytes.data(), size);
}

Float64 StatisticsCountMinSketch::estimateEqual(const Field & val) const
{
    /// Try to convert field to data_type. Converting string to proper data types such as: number, date, datetime, IPv4, Decimal etc.
    /// Return null if val larger than the range of data_type
    ///
    /// For example: if data_type is Int32:
    ///     1. For 1.0, 1, '1', return Field(1)
    ///     2. For 1.1, max_value_int64, return null
    Field val_converted = convertFieldToType(val, *data_type);
    if (val_converted.isNull())
        return 0;

    if (data_type->isValueRepresentedByNumber())
        return sketch.get_estimate(&val_converted, data_type->getSizeOfValueInMemory());

    if (isStringOrFixedString(data_type))
        return sketch.get_estimate(val.get<String>());

    throw Exception(ErrorCodes::LOGICAL_ERROR, "Statistics 'count_min' does not support estimate data type of {}", data_type->getName());
}

<<<<<<< HEAD
void countMinSketchStatisticsValidator(const SingleStatisticsDescription & /*statistics_description*/, DataTypePtr data_type)
=======
void countMinSketchStatisticsValidator(const SingleStatisticsDescription & /*description*/, const DataTypePtr & data_type)
>>>>>>> 5a6d765f
{
    DataTypePtr inner_data_type = removeNullable(data_type);
    inner_data_type = removeLowCardinalityAndNullable(inner_data_type);
    if (!inner_data_type->isValueRepresentedByNumber() && !isStringOrFixedString(inner_data_type))
        throw Exception(ErrorCodes::ILLEGAL_STATISTICS, "Statistics of type 'count_min' does not support type {}", data_type->getName());
}

<<<<<<< HEAD
StatisticsPtr countMinSketchStatisticsCreator(const SingleStatisticsDescription & statistics_description, DataTypePtr data_type)
{
    return std::make_shared<StatisticsCountMinSketch>(statistics_description, data_type);
=======
StatisticsPtr countMinSketchStatisticsCreator(const SingleStatisticsDescription & description, const DataTypePtr & data_type)
{
    return std::make_shared<StatisticsCountMinSketch>(description, data_type);
>>>>>>> 5a6d765f
}

}

#endif<|MERGE_RESOLUTION|>--- conflicted
+++ resolved
@@ -24,20 +24,13 @@
 static constexpr auto num_hashes = 7uz;
 static constexpr auto num_buckets = 2718uz;
 
-<<<<<<< HEAD
-StatisticsCountMinSketch::StatisticsCountMinSketch(const SingleStatisticsDescription & statistics_description, DataTypePtr data_type_)
-    : IStatistics(statistics_description)
-=======
 StatisticsCountMinSketch::StatisticsCountMinSketch(const SingleStatisticsDescription & description, const DataTypePtr & data_type_)
     : IStatistics(description)
->>>>>>> 5a6d765f
     , sketch(num_hashes, num_buckets)
     , data_type(data_type_)
 {
 }
 
-<<<<<<< HEAD
-=======
 Float64 StatisticsCountMinSketch::estimateEqual(const Field & val) const
 {
     /// Try to convert field to data_type. Converting string to proper data types such as: number, date, datetime, IPv4, Decimal etc.
@@ -59,7 +52,6 @@
     throw Exception(ErrorCodes::LOGICAL_ERROR, "Statistics 'count_min' does not support estimate data type of {}", data_type->getName());
 }
 
->>>>>>> 5a6d765f
 void StatisticsCountMinSketch::update(const ColumnPtr & column)
 {
     for (size_t row = 0; row < column->size(); ++row)
@@ -90,32 +82,8 @@
     sketch = Sketch::deserialize(bytes.data(), size);
 }
 
-Float64 StatisticsCountMinSketch::estimateEqual(const Field & val) const
-{
-    /// Try to convert field to data_type. Converting string to proper data types such as: number, date, datetime, IPv4, Decimal etc.
-    /// Return null if val larger than the range of data_type
-    ///
-    /// For example: if data_type is Int32:
-    ///     1. For 1.0, 1, '1', return Field(1)
-    ///     2. For 1.1, max_value_int64, return null
-    Field val_converted = convertFieldToType(val, *data_type);
-    if (val_converted.isNull())
-        return 0;
 
-    if (data_type->isValueRepresentedByNumber())
-        return sketch.get_estimate(&val_converted, data_type->getSizeOfValueInMemory());
-
-    if (isStringOrFixedString(data_type))
-        return sketch.get_estimate(val.get<String>());
-
-    throw Exception(ErrorCodes::LOGICAL_ERROR, "Statistics 'count_min' does not support estimate data type of {}", data_type->getName());
-}
-
-<<<<<<< HEAD
-void countMinSketchStatisticsValidator(const SingleStatisticsDescription & /*statistics_description*/, DataTypePtr data_type)
-=======
 void countMinSketchStatisticsValidator(const SingleStatisticsDescription & /*description*/, const DataTypePtr & data_type)
->>>>>>> 5a6d765f
 {
     DataTypePtr inner_data_type = removeNullable(data_type);
     inner_data_type = removeLowCardinalityAndNullable(inner_data_type);
@@ -123,15 +91,9 @@
         throw Exception(ErrorCodes::ILLEGAL_STATISTICS, "Statistics of type 'count_min' does not support type {}", data_type->getName());
 }
 
-<<<<<<< HEAD
-StatisticsPtr countMinSketchStatisticsCreator(const SingleStatisticsDescription & statistics_description, DataTypePtr data_type)
-{
-    return std::make_shared<StatisticsCountMinSketch>(statistics_description, data_type);
-=======
 StatisticsPtr countMinSketchStatisticsCreator(const SingleStatisticsDescription & description, const DataTypePtr & data_type)
 {
     return std::make_shared<StatisticsCountMinSketch>(description, data_type);
->>>>>>> 5a6d765f
 }
 
 }
