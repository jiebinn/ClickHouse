--- conflicted
+++ resolved
@@ -443,16 +443,7 @@
     FieldVectorPtr keys;
     bool all_scan = false;
 
-<<<<<<< HEAD
-    auto primary_key_data_type = storage_snapshot->metadata->getSampleBlock().getByName(primary_key).type;
-    std::tie(keys, all_scan) = getFilterKeys(primary_key, primary_key_data_type, query_info);
-    if (all_scan)
-    {
-        auto reader = std::make_shared<EmbeddedRocksDBBlockInputStream>(
-                *this, storage_snapshot->metadata, max_block_size);
-        return Pipe(std::make_shared<SourceFromInputStream>(reader));
-=======
-    Block sample_block = metadata_snapshot->getSampleBlock();
+    Block sample_block = storage_snapshot->metadata->getSampleBlock();
     auto primary_key_data_type = sample_block.getByName(primary_key).type;
     std::tie(keys, all_scan) = getFilterKeys(primary_key, primary_key_data_type, query_info);
     if (all_scan)
@@ -460,7 +451,6 @@
         auto iterator = std::unique_ptr<rocksdb::Iterator>(rocksdb_ptr->NewIterator(rocksdb::ReadOptions()));
         iterator->SeekToFirst();
         return Pipe(std::make_shared<EmbeddedRocksDBSource>(*this, sample_block, std::move(iterator), max_block_size));
->>>>>>> 13b35a68
     }
     else
     {
@@ -484,11 +474,7 @@
             size_t end = num_keys * (thread_idx + 1) / num_threads;
 
             pipes.emplace_back(std::make_shared<EmbeddedRocksDBSource>(
-<<<<<<< HEAD
-                    *this, storage_snapshot->metadata, keys, keys->begin() + begin, keys->begin() + end, max_block_size));
-=======
                     *this, sample_block, keys, keys->begin() + begin, keys->begin() + end, max_block_size));
->>>>>>> 13b35a68
         }
         return Pipe::unitePipes(std::move(pipes));
     }
