--- conflicted
+++ resolved
@@ -334,17 +334,11 @@
 
     struct MutationsSnapshot final : public MutationsSnapshotBase
     {
-<<<<<<< HEAD
-        MutationsSnapshot() = default;
-        MutationsSnapshot(Params params_, MutationCounters counters_, DataPartsVector patches_) : MutationsSnapshotBase(std::move(params_), std::move(counters_), std::move(patches_)) {}
-
-=======
->>>>>>> 49cd7c65
         using MutationsByVersion = std::map<UInt64, std::shared_ptr<const MutationCommands>>;
         MutationsByVersion mutations_by_version;
 
         MutationsSnapshot() = default;
-        MutationsSnapshot(Params params_, MutationCounters counters_, MutationsByVersion mutations_snapshot);
+        MutationsSnapshot(Params params_, MutationCounters counters_, MutationsByVersion mutations_snapshot, DataPartsVector patches_);
 
         MutationCommands getOnFlyMutationCommandsForPart(const MergeTreeData::DataPartPtr & part) const override;
         std::shared_ptr<MergeTreeData::IMutationsSnapshot> cloneEmpty() const override { return std::make_shared<MutationsSnapshot>(); }
