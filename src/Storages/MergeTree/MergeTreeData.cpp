#include <Storages/PartitionCommands.h>
#include <Storages/MergeTree/MergeTreeData.h>

#include <Access/AccessControl.h>
#include <AggregateFunctions/AggregateFunctionCount.h>
#include <Analyzer/QueryTreeBuilder.h>
#include <Analyzer/Utils.h>
#include <Backups/BackupEntriesCollector.h>
#include <Backups/BackupEntryWrappedWith.h>
#include <Backups/IBackup.h>
#include <Backups/RestorerFromBackup.h>
#include <Columns/ColumnAggregateFunction.h>
#include <Common/Config/ConfigHelper.h>
#include <Common/CurrentMetrics.h>
#include <Common/Increment.h>
#include <Common/ProfileEventsScope.h>
#include <Common/Stopwatch.h>
#include <Common/StringUtils.h>
#include <Common/ThreadFuzzer.h>
#include <Common/escapeForFileName.h>
#include <Common/noexcept_scope.h>
#include <Common/quoteString.h>
#include <Common/scope_guard_safe.h>
#include <Common/typeid_cast.h>
#include <Common/thread_local_rng.h>
#include <Core/BackgroundSchedulePool.h>
#include <Core/Settings.h>
#include <Core/ServerSettings.h>
#include <Storages/MergeTree/RangesInDataPart.h>
#include <Compression/CompressedReadBuffer.h>
#include <Compression/CompressionFactory.h>
#include <Core/QueryProcessingStage.h>
#include <DataTypes/DataTypeCustomSimpleAggregateFunction.h>
#include <DataTypes/DataTypeEnum.h>
#include <DataTypes/DataTypeLowCardinality.h>
#include <DataTypes/DataTypeTuple.h>
#include <DataTypes/DataTypeUUID.h>
#include <DataTypes/NestedUtils.h>
#include <DataTypes/ObjectUtils.h>
#include <DataTypes/hasNullable.h>
#include <Disks/ObjectStorages/DiskObjectStorage.h>
#include <Disks/SingleDiskVolume.h>
#include <Disks/TemporaryFileOnDisk.h>
#include <Disks/createVolume.h>
#include <IO/Operators.h>
#include <IO/S3Common.h>
#include <IO/SharedThreadPools.h>
#include <IO/WriteBufferFromString.h>
#include <IO/WriteHelpers.h>
#include <Interpreters/Aggregator.h>
#include <Interpreters/Context.h>
#include <Interpreters/convertFieldToType.h>
#include <Interpreters/DatabaseCatalog.h>
#include <Interpreters/evaluateConstantExpression.h>
#include <Interpreters/ExpressionAnalyzer.h>
#include <Interpreters/ExpressionActions.h>
#include <Interpreters/GinFilter.h>
#include <Interpreters/InterpreterSelectQuery.h>
#include <Interpreters/MergeTreeTransaction.h>
#include <Interpreters/PartLog.h>
#include <Interpreters/TransactionLog.h>
#include <Interpreters/TreeRewriter.h>
#include <Interpreters/inplaceBlockConversions.h>
#include <Interpreters/MutationsInterpreter.h>
#include <Interpreters/Cache/QueryConditionCache.h>
#include <Parsers/ASTExpressionList.h>
#include <Parsers/ASTIndexDeclaration.h>
#include <Parsers/ASTHelpers.h>
#include <Parsers/ASTFunction.h>
#include <Parsers/ASTLiteral.h>
#include <Parsers/ASTPartition.h>
#include <Parsers/ASTSetQuery.h>
#include <Parsers/ASTTablesInSelectQuery.h>
#include <Parsers/parseQuery.h>
#include <Parsers/ASTAlterQuery.h>
#include <Processors/Formats/IInputFormat.h>
#include <Processors/QueryPlan/QueryIdHolder.h>
#include <Processors/QueryPlan/ReadFromMergeTree.h>
#include <Processors/Transforms/SquashingTransform.h>
#include <Processors/Transforms/DeduplicationTokenTransforms.h>
#include <Storages/AlterCommands.h>
#include <Storages/MergeTree/MergeTreeVirtualColumns.h>
#include <Storages/Freeze.h>
#include <Storages/MergeTree/DataPartStorageOnDiskFull.h>
#include <Storages/MergeTree/MergeTreeDataPartBuilder.h>
#include <Storages/MergeTree/MergeTreeDataPartCompact.h>
#include <Storages/MergeTree/MergeTreeSettings.h>
#include <Storages/MergeTree/PrimaryIndexCache.h>
#include <Storages/Statistics/ConditionSelectivityEstimator.h>
#include <Storages/MergeTree/MergeTreeSelectProcessor.h>
#include <Storages/MergeTree/checkDataPart.h>
#include <Storages/MutationCommands.h>
#include <Storages/MergeTree/ActiveDataPartSet.h>
#include <Storages/StorageReplicatedMergeTree.h>
#include <Storages/VirtualColumnUtils.h>
#include <Storages/MergeTree/LoadedMergeTreeDataPartInfoForReader.h>
#include <QueryPipeline/QueryPipelineBuilder.h>
#include <Storages/MergeTree/MergeTreeIndexGranularityAdaptive.h>

#include <boost/algorithm/string/join.hpp>

#include <base/insertAtEnd.h>
#include <base/interpolate.h>
#include <base/isSharedPtrUnique.h>

#include <algorithm>
#include <atomic>
#include <chrono>
#include <exception>
#include <limits>
#include <optional>
#include <ranges>
#include <set>
#include <thread>
#include <unordered_set>
#include <filesystem>

#include <fmt/format.h>
#include <Poco/Logger.h>
#include <Poco/Net/NetException.h>

#if USE_AZURE_BLOB_STORAGE
#include <azure/core/http/http.hpp>
#endif


template <>
struct fmt::formatter<DB::DataPartPtr> : fmt::formatter<std::string>
{
    template <typename FormatCtx>
    auto format(const DB::DataPartPtr & part, FormatCtx & ctx) const
    {
        return fmt::formatter<std::string>::format(part->name, ctx);
    }
};


namespace fs = std::filesystem;

namespace ProfileEvents
{
    extern const Event RejectedInserts;
    extern const Event DelayedInserts;
    extern const Event DelayedInsertsMilliseconds;
    extern const Event InsertedWideParts;
    extern const Event InsertedCompactParts;
    extern const Event MergedIntoWideParts;
    extern const Event MergedIntoCompactParts;
    extern const Event RejectedMutations;
    extern const Event DelayedMutations;
    extern const Event DelayedMutationsMilliseconds;
    extern const Event PartsLockWaitMicroseconds;
    extern const Event PartsLockHoldMicroseconds;
    extern const Event LoadedDataParts;
    extern const Event LoadedDataPartsMicroseconds;
    extern const Event RestorePartsSkippedFiles;
    extern const Event RestorePartsSkippedBytes;
}

namespace CurrentMetrics
{
    extern const Metric DelayedInserts;
    extern const Metric FreezePartThreads;
    extern const Metric FreezePartThreadsActive;
    extern const Metric FreezePartThreadsScheduled;
}


namespace
{
    constexpr UInt64 RESERVATION_MIN_ESTIMATION_SIZE = 1u * 1024u * 1024u; /// 1MB
}


namespace DB
{

namespace Setting
{
    extern const SettingsBool allow_drop_detached;
    extern const SettingsBool allow_experimental_analyzer;
    extern const SettingsBool allow_experimental_full_text_index;
    extern const SettingsBool allow_non_metadata_alters;
    extern const SettingsBool allow_statistics_optimize;
    extern const SettingsBool allow_suspicious_indices;
    extern const SettingsBool alter_move_to_space_execute_async;
    extern const SettingsBool alter_partition_verbose_result;
    extern const SettingsBool apply_mutations_on_fly;
    extern const SettingsBool allow_experimental_vector_similarity_index;
    extern const SettingsBool fsync_metadata;
    extern const SettingsSeconds lock_acquire_timeout;
    extern const SettingsBool materialize_ttl_after_modify;
    extern const SettingsUInt64 max_partition_size_to_drop;
    extern const SettingsMaxThreads max_threads;
    extern const SettingsUInt64 number_of_mutations_to_delay;
    extern const SettingsUInt64 number_of_mutations_to_throw;
    extern const SettingsBool parallel_replicas_for_non_replicated_merge_tree;
    extern const SettingsUInt64 parts_to_delay_insert;
    extern const SettingsUInt64 parts_to_throw_insert;
    extern const SettingsBool enable_shared_storage_snapshot_in_query;
    extern const SettingsUInt64 merge_tree_storage_snapshot_sleep_ms;
    extern const SettingsUInt64 min_insert_block_size_rows;
    extern const SettingsUInt64 min_insert_block_size_bytes;
    extern const SettingsBool apply_patch_parts;
}

namespace MergeTreeSetting
{
    extern const MergeTreeSettingsBool allow_experimental_reverse_key;
    extern const MergeTreeSettingsBool allow_nullable_key;
    extern const MergeTreeSettingsBool allow_remote_fs_zero_copy_replication;
    extern const MergeTreeSettingsBool allow_suspicious_indices;
    extern const MergeTreeSettingsBool allow_summing_columns_in_partition_or_order_key;
    extern const MergeTreeSettingsBool allow_coalescing_columns_in_partition_or_order_key;
    extern const MergeTreeSettingsBool assign_part_uuids;
    extern const MergeTreeSettingsBool async_insert;
    extern const MergeTreeSettingsBool check_sample_column_is_correct;
    extern const MergeTreeSettingsBool compatibility_allow_sampling_expression_not_in_primary_key;
    extern const MergeTreeSettingsUInt64 concurrent_part_removal_threshold;
    extern const MergeTreeSettingsDeduplicateMergeProjectionMode deduplicate_merge_projection_mode;
    extern const MergeTreeSettingsBool disable_freeze_partition_for_zero_copy_replication;
    extern const MergeTreeSettingsString disk;
    extern const MergeTreeSettingsBool table_disk;
    extern const MergeTreeSettingsBool enable_mixed_granularity_parts;
    extern const MergeTreeSettingsBool fsync_after_insert;
    extern const MergeTreeSettingsBool fsync_part_directory;
    extern const MergeTreeSettingsUInt64 inactive_parts_to_delay_insert;
    extern const MergeTreeSettingsUInt64 inactive_parts_to_throw_insert;
    extern const MergeTreeSettingsUInt64 index_granularity_bytes;
    extern const MergeTreeSettingsSeconds lock_acquire_timeout_for_background_operations;
    extern const MergeTreeSettingsUInt64 max_avg_part_size_for_too_many_parts;
    extern const MergeTreeSettingsUInt64 max_delay_to_insert;
    extern const MergeTreeSettingsUInt64 max_delay_to_mutate_ms;
    extern const MergeTreeSettingsUInt64 max_file_name_length;
    extern const MergeTreeSettingsUInt64 max_parts_in_total;
    extern const MergeTreeSettingsUInt64 max_projections;
    extern const MergeTreeSettingsUInt64 max_suspicious_broken_parts_bytes;
    extern const MergeTreeSettingsUInt64 max_suspicious_broken_parts;
    extern const MergeTreeSettingsUInt64 min_bytes_for_wide_part;
    extern const MergeTreeSettingsUInt64 min_bytes_to_rebalance_partition_over_jbod;
    extern const MergeTreeSettingsUInt64 min_delay_to_insert_ms;
    extern const MergeTreeSettingsUInt64 min_delay_to_mutate_ms;
    extern const MergeTreeSettingsUInt64 min_rows_for_wide_part;
    extern const MergeTreeSettingsUInt64 number_of_mutations_to_delay;
    extern const MergeTreeSettingsUInt64 number_of_mutations_to_throw;
    extern const MergeTreeSettingsSeconds old_parts_lifetime;
    extern const MergeTreeSettingsUInt64 part_moves_between_shards_enable;
    extern const MergeTreeSettingsUInt64 parts_to_delay_insert;
    extern const MergeTreeSettingsUInt64 parts_to_throw_insert;
    extern const MergeTreeSettingsFloat ratio_of_defaults_for_sparse_serialization;
    extern const MergeTreeSettingsBool remove_empty_parts;
    extern const MergeTreeSettingsBool remove_rolled_back_parts_immediately;
    extern const MergeTreeSettingsBool replace_long_file_name_to_hash;
    extern const MergeTreeSettingsUInt64 simultaneous_parts_removal_limit;
    extern const MergeTreeSettingsUInt64 sleep_before_loading_outdated_parts_ms;
    extern const MergeTreeSettingsString storage_policy;
    extern const MergeTreeSettingsFloat zero_copy_concurrent_part_removal_max_postpone_ratio;
    extern const MergeTreeSettingsUInt64 zero_copy_concurrent_part_removal_max_split_times;
    extern const MergeTreeSettingsBool use_primary_key_cache;
    extern const MergeTreeSettingsBool prewarm_primary_key_cache;
    extern const MergeTreeSettingsBool prewarm_mark_cache;
    extern const MergeTreeSettingsBool primary_key_lazy_load;
    extern const MergeTreeSettingsBool enforce_index_structure_match_on_partition_manipulation;
    extern const MergeTreeSettingsUInt64 min_bytes_to_prewarm_caches;
    extern const MergeTreeSettingsBool enable_block_number_column;
    extern const MergeTreeSettingsBool enable_block_offset_column;
    extern const MergeTreeSettingsBool columns_and_secondary_indices_sizes_lazy_calculation;
    extern const MergeTreeSettingsSeconds refresh_parts_interval;
    extern const MergeTreeSettingsBool remove_unused_patch_parts;
}

namespace ServerSetting
{
    extern const ServerSettingsDouble mark_cache_prewarm_ratio;
    extern const ServerSettingsDouble primary_index_cache_prewarm_ratio;
}

namespace ErrorCodes
{
    extern const int NO_SUCH_DATA_PART;
    extern const int NOT_IMPLEMENTED;
    extern const int DIRECTORY_ALREADY_EXISTS;
    extern const int TOO_MANY_UNEXPECTED_DATA_PARTS;
    extern const int DUPLICATE_DATA_PART;
    extern const int NO_SUCH_COLUMN_IN_TABLE;
    extern const int LOGICAL_ERROR;
    extern const int ILLEGAL_COLUMN;
    extern const int ILLEGAL_TYPE_OF_COLUMN_FOR_FILTER;
    extern const int CORRUPTED_DATA;
    extern const int BAD_TYPE_OF_FIELD;
    extern const int BAD_ARGUMENTS;
    extern const int INVALID_PARTITION_VALUE;
    extern const int METADATA_MISMATCH;
    extern const int PART_IS_TEMPORARILY_LOCKED;
    extern const int TOO_MANY_PARTS;
    extern const int INCOMPATIBLE_COLUMNS;
    extern const int BAD_TTL_EXPRESSION;
    extern const int INCORRECT_FILE_NAME;
    extern const int BAD_DATA_PART_NAME;
    extern const int READONLY_SETTING;
    extern const int ABORTED;
    extern const int UNKNOWN_DISK;
    extern const int NOT_ENOUGH_SPACE;
    extern const int ALTER_OF_COLUMN_IS_FORBIDDEN;
    extern const int SUPPORT_IS_DISABLED;
    extern const int TOO_MANY_SIMULTANEOUS_QUERIES;
    extern const int INCORRECT_QUERY;
    extern const int INVALID_SETTING_VALUE;
    extern const int CANNOT_RESTORE_TABLE;
    extern const int ZERO_COPY_REPLICATION_ERROR;
    extern const int NOT_INITIALIZED;
    extern const int SERIALIZATION_ERROR;
    extern const int TOO_MANY_MUTATIONS;
    extern const int CANNOT_SCHEDULE_TASK;
    extern const int LIMIT_EXCEEDED;
    extern const int CANNOT_FORGET_PARTITION;
    extern const int DATA_TYPE_CANNOT_BE_USED_IN_KEY;
}

static void checkSuspiciousIndices(const ASTFunction * index_function)
{
    std::unordered_set<UInt64> unique_index_expression_hashes;
    for (const auto & child : index_function->arguments->children)
    {
        const IASTHash hash = child->getTreeHash(/*ignore_aliases=*/ true);
        const auto & first_half_of_hash = hash.low64;

        if (!unique_index_expression_hashes.emplace(first_half_of_hash).second)
            throw Exception(ErrorCodes::BAD_ARGUMENTS,
                    "Primary key or secondary index contains a duplicate expression. To suppress this exception, rerun the command with setting 'allow_suspicious_indices = 1'");
    }
}

static void checkSampleExpression(const StorageInMemoryMetadata & metadata, bool allow_sampling_expression_not_in_primary_key, bool check_sample_column_is_correct)
{
    if (metadata.sampling_key.column_names.empty())
        throw Exception(ErrorCodes::INCORRECT_QUERY, "There are no columns in sampling expression");

    const auto & pk_sample_block = metadata.getPrimaryKey().sample_block;
    if (!pk_sample_block.has(metadata.sampling_key.column_names[0]) && !allow_sampling_expression_not_in_primary_key)
        throw Exception(ErrorCodes::BAD_ARGUMENTS, "Sampling expression must be present in the primary key");

    if (!check_sample_column_is_correct)
        return;

    const auto & sampling_key = metadata.getSamplingKey();
    DataTypePtr sampling_column_type = sampling_key.data_types[0];

    bool is_correct_sample_condition = false;
    if (sampling_key.data_types.size() == 1)
    {
        if (typeid_cast<const DataTypeUInt64 *>(sampling_column_type.get()))
            is_correct_sample_condition = true;
        else if (typeid_cast<const DataTypeUInt32 *>(sampling_column_type.get()))
            is_correct_sample_condition = true;
        else if (typeid_cast<const DataTypeUInt16 *>(sampling_column_type.get()))
            is_correct_sample_condition = true;
        else if (typeid_cast<const DataTypeUInt8 *>(sampling_column_type.get()))
            is_correct_sample_condition = true;
    }

    if (!is_correct_sample_condition)
        throw Exception(ErrorCodes::ILLEGAL_TYPE_OF_COLUMN_FOR_FILTER,
            "Invalid sampling column type in storage parameters: {}. Must be one unsigned integer type",
            sampling_column_type->getName());
}


void MergeTreeData::initializeDirectoriesAndFormatVersion(const std::string & relative_data_path_, bool attach, const std::string & date_column_name, bool need_create_directories)
{
    auto settings = getSettings();
    if ((*settings)[MergeTreeSetting::table_disk])
    {
        LOG_TRACE(log, "Table is located directly on disk (without database layer)");
    }
    else
    {
        relative_data_path = relative_data_path_;
        if (relative_data_path.empty())
            throw Exception(ErrorCodes::INCORRECT_FILE_NAME, "MergeTree storages require data path");
    }

    MergeTreeDataFormatVersion min_format_version(0);
    if (date_column_name.empty())
        min_format_version = MERGE_TREE_DATA_MIN_FORMAT_VERSION_WITH_CUSTOM_PARTITIONING;

    const auto format_version_path = fs::path(relative_data_path) / MergeTreeData::FORMAT_VERSION_FILE_NAME;
    std::optional<UInt32> read_format_version;

    for (const auto & disk : getDisks())
    {
        if (disk->isBroken())
            continue;

        if (need_create_directories && !disk->isReadOnly())
        {
            disk->createDirectories(relative_data_path);
            disk->createDirectories(fs::path(relative_data_path) / DETACHED_DIR_NAME);
        }

        if (auto buf = disk->readFileIfExists(format_version_path, getReadSettings()))
        {
            UInt32 current_format_version{0};
            readIntText(current_format_version, *buf);
            if (!buf->eof())
                throw Exception(ErrorCodes::CORRUPTED_DATA, "Bad version file: {}", fullPath(disk, format_version_path));

            if (!read_format_version.has_value())
                read_format_version = current_format_version;
            else if (*read_format_version != current_format_version)
                throw Exception(ErrorCodes::CORRUPTED_DATA,
                                "Version file on {} contains version {} expected version is {}.",
                                fullPath(disk, format_version_path), current_format_version, *read_format_version);
        }
    }

    /// When data path or file not exists, ignore the format_version check
    if (!attach || !read_format_version)
    {
        format_version = min_format_version;

        /// Try to write to first non-readonly disk
        for (const auto & disk : getStoragePolicy()->getDisks())
        {
            if (disk->isBroken())
               continue;

            /// Write once disk is almost the same as read-only for MergeTree,
            /// since it does not support move, that is required for any
            /// operation over MergeTree, so avoid writing format_version.txt
            /// into it as well, to avoid leaving it after DROP.
            if (!disk->isReadOnly() && !disk->isWriteOnce())
            {
                auto buf = disk->writeFile(format_version_path, 16, WriteMode::Rewrite, getContext()->getWriteSettings());
                writeIntText(format_version.toUnderType(), *buf);
                buf->finalize();
                if (getContext()->getSettingsRef()[Setting::fsync_metadata])
                    buf->sync();
            }

            break;
        }
    }
    else
    {
        format_version = *read_format_version;
    }

    if (format_version < min_format_version)
    {
        if (min_format_version == MERGE_TREE_DATA_MIN_FORMAT_VERSION_WITH_CUSTOM_PARTITIONING.toUnderType())
            throw Exception(ErrorCodes::METADATA_MISMATCH, "MergeTree data format version on disk doesn't support custom partitioning");
    }
}


DataPartsLock::DataPartsLock(std::mutex & data_parts_mutex_)
    : wait_watch(Stopwatch(CLOCK_MONOTONIC))
    , lock(data_parts_mutex_)
    , lock_watch(Stopwatch(CLOCK_MONOTONIC))
{
    ProfileEvents::increment(ProfileEvents::PartsLockWaitMicroseconds, wait_watch->elapsedMicroseconds());
}


DataPartsLock::~DataPartsLock()
{
    if (lock_watch.has_value())
        ProfileEvents::increment(ProfileEvents::PartsLockHoldMicroseconds, lock_watch->elapsedMicroseconds());
}

static Int64 extractVersion(const auto & versions, const String & partition_id, Int64 default_value)
{
    if (!versions)
        return default_value;

    auto it = versions->find(partition_id);
    if (it == versions->end())
        return default_value;

    return it->second;
}

Int64 MergeTreeData::IMutationsSnapshot::getMinPartDataVersionForPartition(const Params & params, const String & partition_id)
{
    return extractVersion(params.min_part_data_versions, partition_id, std::numeric_limits<Int64>::min());
}

Int64 MergeTreeData::IMutationsSnapshot::getMaxMutationVersionForPartition(const Params & params, const String & partition_id)
{
    return extractVersion(params.max_mutation_versions, partition_id, std::numeric_limits<Int64>::max());
}

bool MergeTreeData::IMutationsSnapshot::needIncludeMutationToSnapshot(const Params & params, const MutationCommands & commands)
{
    for (const auto & command : commands)
    {
        if (params.need_data_mutations && AlterConversions::isSupportedDataMutation(command.type))
            return true;

        if (params.need_alter_mutations && AlterConversions::isSupportedAlterMutation(command.type))
            return true;

        /// Metadata mutations must be included into the snapshot regardless of the parameters.
        if (AlterConversions::isSupportedMetadataMutation(command.type))
            return true;
    }

    return false;
}

MergeTreeData::MutationsSnapshotBase::MutationsSnapshotBase(Params params_, MutationCounters counters_, DataPartsVector patches_)
    : params(std::move(params_))
    , counters(std::move(counters_))
    , patches_by_partition(getPatchPartsByPartition(patches_, params.max_mutation_versions))
{
}

void MergeTreeData::MutationsSnapshotBase::addPatches(DataPartsVector patches_)
{
    if (patches_.empty())
        return;

    patches_by_partition = getPatchPartsByPartition(patches_, params.max_mutation_versions);
    params.need_patch_parts = true;
}

NameSet MergeTreeData::MutationsSnapshotBase::getColumnsUpdatedInPatches() const
{
    if (!params.need_patch_parts)
        return {};

    NameSet res;
    for (const auto & [_, patches] : patches_by_partition)
    {
        for (const auto & patch : patches)
        {
            const auto & columns = patch->getColumns();
            auto metadata_snapshot = patch->storage.getInMemoryMetadataPtr();

            for (const auto & column : columns)
            {
                if (!isPatchPartSystemColumn(column.name))
                    res.insert(column.name);
            }
        }
    }
    return res;
}

void MergeTreeData::MutationsSnapshotBase::addSupportedCommands(const MutationCommands & commands, UInt64 mutation_version, MutationCommands & result_commands) const
{
    for (const auto & command : commands | std::views::reverse)
    {
        bool is_supported = AlterConversions::isSupportedMetadataMutation(command.type)
            || (params.need_data_mutations && AlterConversions::isSupportedDataMutation(command.type))
            || (params.need_alter_mutations && AlterConversions::isSupportedAlterMutation(command.type));

        if (is_supported)
        {
            auto & result_command = result_commands.emplace_back(command);
            result_command.mutation_version = mutation_version;
        }
    }
}

PatchParts MergeTreeData::MutationsSnapshotBase::getPatchesForPart(const DataPartPtr & part) const
{
    if (!params.need_patch_parts)
        return {};

    auto in_partition = patches_by_partition.find(part->info.getPartitionId());
    if (in_partition == patches_by_partition.end())
        return {};

    PatchParts res;
    for (const auto & patch_part : in_partition->second)
    {
        auto patch_infos = DB::getPatchesForPart(part->info, patch_part);
        std::move(patch_infos.begin(), patch_infos.end(), std::back_inserter(res));
    }
    return res;
}

MergeTreeData::MergeTreeData(
    const StorageID & table_id_,
    const StorageInMemoryMetadata & metadata_,
    ContextMutablePtr context_,
    const String & date_column_name,
    const MergingParams & merging_params_,
    std::unique_ptr<MergeTreeSettings> storage_settings_,
    bool require_part_metadata_,
    LoadingStrictnessLevel mode,
    BrokenPartCallback broken_part_callback_)
    : IStorage(table_id_)
    , WithMutableContext(context_->getGlobalContext())
    , format_version(date_column_name.empty() ? MERGE_TREE_DATA_MIN_FORMAT_VERSION_WITH_CUSTOM_PARTITIONING : MERGE_TREE_DATA_OLD_FORMAT_VERSION)
    , merging_params(merging_params_)
    , require_part_metadata(require_part_metadata_)
    , broken_part_callback(broken_part_callback_)
    , log(table_id_.getNameForLogs())
    , storage_settings(std::move(storage_settings_))
    , pinned_part_uuids(std::make_shared<PinnedPartUUIDs>())
    , data_parts_by_info(data_parts_indexes.get<TagByInfo>())
    , data_parts_by_state_and_info(data_parts_indexes.get<TagByStateAndInfo>())
    , parts_mover(this)
    , background_operations_assignee(*this, BackgroundJobsAssignee::Type::DataProcessing, getContext())
    , background_moves_assignee(*this, BackgroundJobsAssignee::Type::Moving, getContext())
{
    context_->getGlobalContext()->initializeBackgroundExecutorsIfNeeded();

    const auto settings = getSettings();

    bool sanity_checks = mode <= LoadingStrictnessLevel::CREATE;

    allow_nullable_key = !sanity_checks || (*settings)[MergeTreeSetting::allow_nullable_key];
    allow_reverse_key = !sanity_checks || (*settings)[MergeTreeSetting::allow_experimental_reverse_key];

    /// Check sanity of MergeTreeSettings. Only when table is created.
    if (sanity_checks)
    {
        const auto & ac = getContext()->getAccessControl();
        bool allow_experimental = ac.getAllowExperimentalTierSettings();
        bool allow_beta = ac.getAllowBetaTierSettings();
        settings->sanityCheck(getContext()->getMergeMutateExecutor()->getMaxTasksCount(), allow_experimental, allow_beta);
    }

    if (!date_column_name.empty())
    {
        try
        {
            checkPartitionKeyAndInitMinMax(metadata_.partition_key);
            setProperties(metadata_, metadata_, !sanity_checks);
            if (minmax_idx_date_column_pos == -1)
                throw Exception(ErrorCodes::BAD_TYPE_OF_FIELD, "Could not find Date column");
        }
        catch (Exception & e)
        {
            /// Better error message.
            e.addMessage("(while initializing MergeTree partition key from date column " + backQuote(date_column_name) + ")");
            throw;
        }
    }
    else
    {
        is_custom_partitioned = true;
        checkPartitionKeyAndInitMinMax(metadata_.partition_key);
    }
    setProperties(metadata_, metadata_, !sanity_checks);

    /// NOTE: using the same columns list as is read when performing actual merges.
    merging_params.check(*settings, metadata_);

    if (metadata_.sampling_key.definition_ast != nullptr)
    {
        /// This is for backward compatibility.
        checkSampleExpression(metadata_, !sanity_checks || (*settings)[MergeTreeSetting::compatibility_allow_sampling_expression_not_in_primary_key],
                              (*settings)[MergeTreeSetting::check_sample_column_is_correct] && sanity_checks);
    }

    checkColumnFilenamesForCollision(metadata_.getColumns(), *settings, sanity_checks);
    checkTTLExpressions(metadata_, metadata_);

    String reason;
    if (!canUsePolymorphicParts(*settings, reason) && !reason.empty())
        LOG_WARNING(log, "{} Settings 'min_rows_for_wide_part'and 'min_bytes_for_wide_part' will be ignored.", reason);

    common_assignee_trigger = [this] (bool delay) noexcept
    {
        if (delay)
            background_operations_assignee.postpone();
        else
            background_operations_assignee.trigger();
    };

    moves_assignee_trigger = [this] (bool delay) noexcept
    {
        if (delay)
            background_moves_assignee.postpone();
        else
            background_moves_assignee.trigger();
    };
}

VirtualColumnsDescription MergeTreeData::createVirtuals(const StorageInMemoryMetadata & metadata)
{
    VirtualColumnsDescription desc;

    desc.addEphemeral("_part", std::make_shared<DataTypeLowCardinality>(std::make_shared<DataTypeString>()), "Name of part");
    desc.addEphemeral("_part_index", std::make_shared<DataTypeUInt64>(), "Sequential index of the part in the query result");
    desc.addEphemeral("_part_starting_offset", std::make_shared<DataTypeUInt64>(), "Cumulative starting row of the part in the query result");
    desc.addEphemeral("_part_uuid", std::make_shared<DataTypeUUID>(), "Unique part identifier (if enabled MergeTree setting assign_part_uuids)");
    desc.addEphemeral("_partition_id", std::make_shared<DataTypeLowCardinality>(std::make_shared<DataTypeString>()), "Name of partition");
    desc.addEphemeral("_sample_factor", std::make_shared<DataTypeFloat64>(), "Sample factor (from the query)");
    desc.addEphemeral("_part_offset", std::make_shared<DataTypeUInt64>(), "Number of row in the part");
    desc.addEphemeral("_part_granule_offset", std::make_shared<DataTypeUInt64>(), "Number of granule in the part");
    desc.addEphemeral(PartDataVersionColumn::name, std::make_shared<DataTypeUInt64>(), "Data version of part (either min block number or mutation version)");
    desc.addEphemeral("_disk_name", std::make_shared<DataTypeLowCardinality>(std::make_shared<DataTypeString>()), "Disk name");
    desc.addEphemeral("_distance", std::make_shared<DataTypeFloat32>(), "Pre-computed distance for vector search queries");

    if (metadata.hasPartitionKey())
    {
        auto partition_types = metadata.partition_key.sample_block.getDataTypes();
        desc.addEphemeral("_partition_value", std::make_shared<DataTypeTuple>(std::move(partition_types)), "Value (a tuple) of a PARTITION BY expression");
    }

    desc.addPersistent(RowExistsColumn::name, RowExistsColumn::type, nullptr, "Persisted mask created by lightweight delete that show whether row exists or is deleted");
    desc.addPersistent(BlockNumberColumn::name, BlockNumberColumn::type, BlockNumberColumn::codec, "Persisted original number of block that was assigned at insert");
    desc.addPersistent(BlockOffsetColumn::name, BlockOffsetColumn::type, BlockOffsetColumn::codec, "Persisted original number of row in block that was assigned at insert");

    return desc;
}

VirtualColumnsDescription MergeTreeData::createProjectionVirtuals(const StorageInMemoryMetadata & metadata)
{
    VirtualColumnsDescription desc;

    desc.addEphemeral("_part", std::make_shared<DataTypeLowCardinality>(std::make_shared<DataTypeString>()), "Name of part");
    desc.addEphemeral("_part_index", std::make_shared<DataTypeUInt64>(), "Sequential index of the part in the query result");
    desc.addEphemeral("_part_starting_offset", std::make_shared<DataTypeUInt64>(), "Cumulative starting row of the part in the query result");
    desc.addEphemeral("_part_uuid", std::make_shared<DataTypeUUID>(), "Unique part identifier (if enabled MergeTree setting assign_part_uuids)");
    desc.addEphemeral("_partition_id", std::make_shared<DataTypeLowCardinality>(std::make_shared<DataTypeString>()), "Name of partition");
    desc.addEphemeral("_part_data_version", std::make_shared<DataTypeUInt64>(), "Data version of part (either min block number or mutation version)");
    desc.addEphemeral("_disk_name", std::make_shared<DataTypeLowCardinality>(std::make_shared<DataTypeString>()), "Disk name");

    if (metadata.hasPartitionKey())
    {
        auto partition_types = metadata.partition_key.sample_block.getDataTypes();
        desc.addEphemeral("_partition_value", std::make_shared<DataTypeTuple>(std::move(partition_types)), "Value (a tuple) of a PARTITION BY expression");
    }

    return desc;
}

StoragePolicyPtr MergeTreeData::getStoragePolicy() const
{
    auto settings = getSettings();
    const auto & context = getContext();

    StoragePolicyPtr storage_policy;

    if ((*settings)[MergeTreeSetting::disk].changed)
        storage_policy = context->getStoragePolicyFromDisk((*settings)[MergeTreeSetting::disk]);
    else
        storage_policy = context->getStoragePolicy((*settings)[MergeTreeSetting::storage_policy]);

    return storage_policy;
}

std::map<std::string, DiskPtr> MergeTreeData::getDistinctDisksForParts(const DataPartsVector & parts_list) const
{
    if (parts_list.empty())
        return {};

    std::map<std::string, DiskPtr> results;
    auto storage_policy = getStoragePolicy();

    for (const auto & part : parts_list)
    {
        auto disk_name = part->getDataPartStorage().getDiskName();
        DiskPtr disk = storage_policy->tryGetDiskByName(disk_name);
        if (disk == nullptr)
            throw Exception(ErrorCodes::BAD_ARGUMENTS, "Couldn't find disk '{}' for part {}",
                            disk_name, part->name);

        results.try_emplace(disk_name, disk);
    }

    return results;
}

ConditionSelectivityEstimator MergeTreeData::getConditionSelectivityEstimatorByPredicate(
    const StorageSnapshotPtr & storage_snapshot, const ActionsDAG * filter_dag, ContextPtr local_context) const
{
    if (!local_context->getSettingsRef()[Setting::allow_statistics_optimize])
        return {};

    const auto & parts = assert_cast<const MergeTreeData::SnapshotData &>(*storage_snapshot->data).parts;

    if (parts.empty() || !filter_dag)
        return {};

    ASTPtr expression_ast;

    ConditionSelectivityEstimator estimator;
    ActionsDAGWithInversionPushDown inverted_dag(filter_dag->getOutputs().front(), local_context);
    PartitionPruner partition_pruner(storage_snapshot->metadata, inverted_dag, local_context);

    if (partition_pruner.isUseless())
    {
        /// Read all partitions.
        for (const auto & part : parts)
        try
        {
            auto stats = part.data_part->loadStatistics();
            /// TODO: We only have one stats file for every part.
            estimator.incrementRowCount(part.data_part->rows_count);
            for (const auto & stat : stats)
                estimator.addStatistics(stat);
        }
        catch (...)
        {
            tryLogCurrentException(log, fmt::format("while loading statistics on part {}", part.data_part->info.getPartNameV1()));
        }
    }
    else
    {
        for (const auto & part : parts)
        try
        {
            if (!partition_pruner.canBePruned(*part.data_part))
            {
                auto stats = part.data_part->loadStatistics();
                estimator.incrementRowCount(part.data_part->rows_count);
                for (const auto & stat : stats)
                    estimator.addStatistics(stat);
            }
        }
        catch (...)
        {
            tryLogCurrentException(log, fmt::format("while loading statistics on part {}", part.data_part->info.getPartNameV1()));
        }
    }

    return estimator;
}

bool MergeTreeData::supportsFinal() const
{
    return merging_params.mode == MergingParams::Collapsing
        || merging_params.mode == MergingParams::Summing
        || merging_params.mode == MergingParams::Aggregating
        || merging_params.mode == MergingParams::Replacing
        || merging_params.mode == MergingParams::Coalescing
        || merging_params.mode == MergingParams::Graphite
        || merging_params.mode == MergingParams::VersionedCollapsing;
}

static void checkKeyExpression(const ExpressionActions & expr, const Block & sample_block, const String & key_name, bool allow_nullable_key)
{
    if (expr.hasArrayJoin())
        throw Exception(ErrorCodes::ILLEGAL_COLUMN, "{} key cannot contain array joins", key_name);

    try
    {
        expr.assertDeterministic();
    }
    catch (Exception & e)
    {
        e.addMessage(fmt::format("for {} key", key_name));
        throw;
    }

    for (const ColumnWithTypeAndName & element : sample_block)
    {
        const ColumnPtr & column = element.column;
        if (column && (isColumnConst(*column) || column->isDummy()))
            throw Exception(ErrorCodes::ILLEGAL_COLUMN, "{} key cannot contain constants", key_name);

        if (!allow_nullable_key && hasNullable(element.type))
            throw Exception(
                            ErrorCodes::ILLEGAL_COLUMN,
                            "{} key contains nullable columns, "
                            "but merge tree setting `allow_nullable_key` is disabled", key_name);
    }
}

void MergeTreeData::checkProperties(
    const StorageInMemoryMetadata & new_metadata,
    const StorageInMemoryMetadata & old_metadata,
    bool attach,
    bool allow_empty_sorting_key,
    bool allow_reverse_sorting_key,
    bool allow_nullable_key_,
    ContextPtr local_context) const
{
    if (!new_metadata.sorting_key.definition_ast && !allow_empty_sorting_key)
        throw Exception(ErrorCodes::BAD_ARGUMENTS, "ORDER BY cannot be empty");

    if (!allow_reverse_sorting_key)
    {
        size_t num_sorting_keys = new_metadata.sorting_key.column_names.size();
        for (size_t i = 0; i < num_sorting_keys; ++i)
        {
            if (!new_metadata.sorting_key.reverse_flags.empty() && new_metadata.sorting_key.reverse_flags[i])
            {
                throw Exception(
                    ErrorCodes::ILLEGAL_COLUMN,
                    "Sorting key {} is reversed, but merge tree setting `allow_experimental_reverse_key` is disabled",
                    new_metadata.sorting_key.column_names[i]);
            }
        }
    }

    KeyDescription new_sorting_key = new_metadata.sorting_key;
    KeyDescription new_primary_key = new_metadata.primary_key;

    size_t sorting_key_size = new_sorting_key.column_names.size();
    size_t primary_key_size = new_primary_key.column_names.size();
    if (primary_key_size > sorting_key_size)
        throw Exception(ErrorCodes::BAD_ARGUMENTS, "Primary key must be a prefix of the sorting key, but its length: "
            "{} is greater than the sorting key length: {}", primary_key_size, sorting_key_size);

    bool allow_suspicious_indices = (*getSettings())[MergeTreeSetting::allow_suspicious_indices];
    if (local_context)
        allow_suspicious_indices = local_context->getSettingsRef()[Setting::allow_suspicious_indices];

    if (!allow_suspicious_indices && !attach)
        if (const auto * index_function = typeid_cast<ASTFunction *>(new_sorting_key.definition_ast.get()))
            checkSuspiciousIndices(index_function);

    for (size_t i = 0; i < sorting_key_size; ++i)
    {
        const String & sorting_key_column = new_sorting_key.column_names[i];

        if (i < primary_key_size)
        {
            const String & pk_column = new_primary_key.column_names[i];
            if (pk_column != sorting_key_column)
                throw Exception(ErrorCodes::BAD_ARGUMENTS,
                                "Primary key must be a prefix of the sorting key, "
                                "but the column in the position {} is {}", i, sorting_key_column +", not " + pk_column);

        }
    }

    auto all_columns = new_metadata.columns.getAllPhysical();

    /// This is ALTER, not CREATE/ATTACH TABLE. Let us check that all new columns used in the sorting key
    /// expression have just been added (so that the sorting order is guaranteed to be valid with the new key).

    Names new_primary_key_columns = new_primary_key.column_names;
    Names new_sorting_key_columns = new_sorting_key.column_names;

    ASTPtr added_key_column_expr_list = std::make_shared<ASTExpressionList>();
    const auto & old_sorting_key_columns = old_metadata.getSortingKeyColumns();
    for (size_t new_i = 0, old_i = 0; new_i < sorting_key_size; ++new_i)
    {
        if (old_i < old_sorting_key_columns.size())
        {
            if (new_sorting_key_columns[new_i] != old_sorting_key_columns[old_i])
                added_key_column_expr_list->children.push_back(new_sorting_key.expression_list_ast->children[new_i]);
            else
                ++old_i;
        }
        else
            added_key_column_expr_list->children.push_back(new_sorting_key.expression_list_ast->children[new_i]);
    }

    if (!added_key_column_expr_list->children.empty())
    {
        auto syntax = TreeRewriter(getContext()).analyze(added_key_column_expr_list, all_columns);
        Names used_columns = syntax->requiredSourceColumns();

        NamesAndTypesList deleted_columns;
        NamesAndTypesList added_columns;
        old_metadata.getColumns().getAllPhysical().getDifference(all_columns, deleted_columns, added_columns);

        for (const String & col : used_columns)
        {
            if (!added_columns.contains(col) || deleted_columns.contains(col))
                throw Exception(ErrorCodes::BAD_ARGUMENTS,
                                "Existing column {} is used in the expression that was added to the sorting key. "
                                "You can add expressions that use only the newly added columns",
                                backQuoteIfNeed(col));

            if (new_metadata.columns.getDefaults().contains(col))
                throw Exception(ErrorCodes::BAD_ARGUMENTS,
                                "Newly added column {} has a default expression, so adding expressions that use "
                                "it to the sorting key is forbidden", backQuoteIfNeed(col));
        }
    }

    if (!new_metadata.secondary_indices.empty())
    {
        std::unordered_set<String> indices_names;
        std::unordered_set<String> columns_with_text_indexes;

        for (const auto & index : new_metadata.secondary_indices)
        {
            if (!allow_suspicious_indices && !attach)
            {
                const auto * index_ast = typeid_cast<const ASTIndexDeclaration *>(index.definition_ast.get());
                ASTPtr index_expression = index_ast ? index_ast->getExpression() : nullptr;
                const auto * index_expression_ptr = index_expression ? typeid_cast<const ASTFunction *>(index_expression.get()) : nullptr;
                if (index_expression_ptr)
                    checkSuspiciousIndices(index_expression_ptr);
            }

            MergeTreeIndexFactory::instance().validate(index, attach);

            if (indices_names.contains(index.name))
                throw Exception(ErrorCodes::LOGICAL_ERROR, "Index with name {} already exists", backQuote(index.name));

            indices_names.insert(index.name);

            /// Workaround for https://github.com/ClickHouse/ClickHouse/issues/82385 where functions searchAll/searchAny don't work
            /// on columns with more than one text index
            if (index.type == TEXT_INDEX_NAME)
            {
                const auto & column = index.column_names[0];

                if (columns_with_text_indexes.contains(column))
                    throw Exception(
                        ErrorCodes::BAD_ARGUMENTS,
                        "Column {} must not have more than one text index",
                        backQuote(index.column_names[0]));

                columns_with_text_indexes.insert(column);
            }
        }
    }

    /// If adaptive index granularity is disabled, certain vector search queries with PREWHERE run into LOGICAL_ERRORs.
    ///     SET enable_vector_similarity_index = 1;
    ///     CREATE TABLE tab (`id` Int32, `vec` Array(Float32), INDEX idx vec TYPE  vector_similarity('hnsw', 'L2Distance') GRANULARITY 100000000) ENGINE = MergeTree ORDER BY id SETTINGS index_granularity_bytes = 0;
    ///     INSERT INTO tab SELECT number, [toFloat32(number), 0.] FROM numbers(10000);
    ///     WITH [1., 0.] AS reference_vec SELECT id, L2Distance(vec, reference_vec) FROM tab PREWHERE toLowCardinality(10) ORDER BY L2Distance(vec, reference_vec) ASC LIMIT 100;
    /// As a workaround, force enabled adaptive index granularity for now (it is the default anyways).
    if (new_metadata.secondary_indices.hasType("vector_similarity") && (*getSettings())[MergeTreeSetting::index_granularity_bytes] == 0)
        throw Exception(ErrorCodes::INVALID_SETTING_VALUE,
            "Vector similarity index can only be used with MergeTree setting 'index_granularity_bytes' != 0");

    if (!new_metadata.projections.empty())
    {
        std::unordered_set<String> projections_names;

        for (const auto & projection : new_metadata.projections)
        {
            if (projections_names.contains(projection.name))
                throw Exception(ErrorCodes::LOGICAL_ERROR, "Projection with name {} already exists", backQuote(projection.name));

            const auto settings = getSettings();
            if (projections_names.size() >= (*settings)[MergeTreeSetting::max_projections])
                throw Exception(ErrorCodes::LIMIT_EXCEEDED, "Maximum limit of {} projection(s) exceeded", (*settings)[MergeTreeSetting::max_projections].value);

            /// We cannot alter a projection so far. So here we do not try to find a projection in old metadata.
            bool is_aggregate = projection.type == ProjectionDescription::Type::Aggregate;
            checkProperties(
                *projection.metadata,
                *projection.metadata,
                attach,
                is_aggregate,
                allow_reverse_key,
                true /* allow_nullable_key */,
                local_context);
            projections_names.insert(projection.name);
        }
    }

    String projection_with_parent_part_offset;
    for (const auto & projection : old_metadata.projections)
    {
        if (projection.with_parent_part_offset)
        {
            projection_with_parent_part_offset = projection.name;
            break;
        }
    }

    if (!projection_with_parent_part_offset.empty())
    {
        for (const auto & col : new_metadata.columns)
        {
            if (col.name == "_part_offset" || col.name == "_part_index" || col.name == "_parent_part_offset")
                throw Exception(
                    ErrorCodes::BAD_ARGUMENTS,
                    "Cannot add column `{}` because normal projection {} references its parent `_part_offset` column. "
                    "Columns named `_part_offset`, `_part_index`, or `_parent_part_offset` are not allowed in this case",
                    col.name,
                    projection_with_parent_part_offset);
        }
    }

    for (const auto & col : new_metadata.columns)
    {
        if (!col.statistics.empty())
            MergeTreeStatisticsFactory::instance().validate(col.statistics, col.type);
    }

    checkKeyExpression(*new_sorting_key.expression, new_sorting_key.sample_block, "Sorting", allow_nullable_key_);
}

void MergeTreeData::setProperties(
    const StorageInMemoryMetadata & new_metadata,
    const StorageInMemoryMetadata & old_metadata,
    bool attach,
    ContextPtr local_context)
{
    checkProperties(
        new_metadata,
        old_metadata,
        attach,
        false,
        allow_reverse_key,
        allow_nullable_key,
        local_context);

    setInMemoryMetadata(new_metadata);
    setVirtuals(createVirtuals(new_metadata));
    projection_virtuals.set(std::make_unique<VirtualColumnsDescription>(createProjectionVirtuals(new_metadata)));

    std::lock_guard lock(patch_parts_metadata_mutex);
    patch_parts_metadata_cache.clear();
}

namespace
{

ExpressionActionsPtr getCombinedIndicesExpression(
    const KeyDescription & key,
    const MergeTreeIndices & indices,
    const ColumnsDescription & columns,
    ContextPtr context)
{
    ASTPtr combined_expr_list = key.expression_list_ast->clone();

    for (const auto & index : indices)
        for (const auto & index_expr : index->index.expression_list_ast->children)
            combined_expr_list->children.push_back(index_expr->clone());

    auto syntax_result = TreeRewriter(context).analyze(combined_expr_list, columns.get(GetColumnsOptions(GetColumnsOptions::Kind::AllPhysical).withSubcolumns()));
    return ExpressionAnalyzer(combined_expr_list, syntax_result, context).getActions(false);
}

}

ExpressionActionsPtr MergeTreeData::getMinMaxExpr(const KeyDescription & partition_key, const ExpressionActionsSettings & settings)
{
    NamesAndTypesList partition_key_columns;
    if (!partition_key.column_names.empty())
        partition_key_columns = partition_key.expression->getRequiredColumnsWithTypes();

    return std::make_shared<ExpressionActions>(ActionsDAG(partition_key_columns), settings);
}

Names MergeTreeData::getMinMaxColumnsNames(const KeyDescription & partition_key)
{
    if (!partition_key.column_names.empty())
        return partition_key.expression->getRequiredColumns();
    return {};
}

DataTypes MergeTreeData::getMinMaxColumnsTypes(const KeyDescription & partition_key)
{
    if (!partition_key.column_names.empty())
        return partition_key.expression->getRequiredColumnsWithTypes().getTypes();
    return {};
}

ExpressionActionsPtr
MergeTreeData::getPrimaryKeyAndSkipIndicesExpression(const StorageMetadataPtr & metadata_snapshot, const MergeTreeIndices & indices) const
{
    return getCombinedIndicesExpression(metadata_snapshot->getPrimaryKey(), indices, metadata_snapshot->getColumns(), getContext());
}

ExpressionActionsPtr
MergeTreeData::getSortingKeyAndSkipIndicesExpression(const StorageMetadataPtr & metadata_snapshot, const MergeTreeIndices & indices) const
{
    return getCombinedIndicesExpression(metadata_snapshot->getSortingKey(), indices, metadata_snapshot->getColumns(), getContext());
}


void MergeTreeData::checkPartitionKeyAndInitMinMax(const KeyDescription & new_partition_key)
{
    if (new_partition_key.expression_list_ast->children.empty())
        return;

    checkKeyExpression(*new_partition_key.expression, new_partition_key.sample_block, "Partition", allow_nullable_key);

    /// Add all columns used in the partition key to the min-max index.
    DataTypes minmax_idx_columns_types = getMinMaxColumnsTypes(new_partition_key);

    /// Try to find the date column in columns used by the partition key (a common case).
    /// If there are no - DateTime or DateTime64 would also suffice.

    bool has_date_column = false;
    bool has_datetime_column = false;

    for (size_t i = 0; i < minmax_idx_columns_types.size(); ++i)
    {
        if (isDate(minmax_idx_columns_types[i]))
        {
            if (!has_date_column)
            {
                minmax_idx_date_column_pos = i;
                has_date_column = true;
            }
            else
            {
                /// There is more than one Date column in partition key and we don't know which one to choose.
                minmax_idx_date_column_pos = -1;
            }
        }
    }
    if (!has_date_column)
    {
        for (size_t i = 0; i < minmax_idx_columns_types.size(); ++i)
        {
            if (isDateTime(minmax_idx_columns_types[i])
                || isDateTime64(minmax_idx_columns_types[i])
            )
            {
                if (!has_datetime_column)
                {
                    minmax_idx_time_column_pos = i;
                    has_datetime_column = true;
                }
                else
                {
                    /// There is more than one DateTime column in partition key and we don't know which one to choose.
                    minmax_idx_time_column_pos = -1;
                }
            }
        }
    }
}


void MergeTreeData::checkTTLExpressions(const StorageInMemoryMetadata & new_metadata, const StorageInMemoryMetadata & old_metadata) const
{
    auto new_column_ttls = new_metadata.column_ttls_by_name;

    if (!new_column_ttls.empty())
    {
        NameSet columns_ttl_forbidden;

        if (old_metadata.hasPartitionKey())
            for (const auto & col : old_metadata.getColumnsRequiredForPartitionKey())
                columns_ttl_forbidden.insert(col);

        if (old_metadata.hasSortingKey())
            for (const auto & col : old_metadata.getColumnsRequiredForSortingKey())
                columns_ttl_forbidden.insert(col);

        for (const auto & [name, ttl_description] : new_column_ttls)
        {
            if (columns_ttl_forbidden.contains(name))
                throw Exception(ErrorCodes::ILLEGAL_COLUMN, "Trying to set TTL for key column {}", name);
        }
    }
    auto new_table_ttl = new_metadata.table_ttl;

    if (new_table_ttl.definition_ast)
    {
        for (const auto & move_ttl : new_table_ttl.move_ttl)
        {
            if (!move_ttl.if_exists && !getDestinationForMoveTTL(move_ttl))
            {
                if (move_ttl.destination_type == DataDestinationType::DISK)
                    throw Exception(ErrorCodes::BAD_TTL_EXPRESSION,
                                    "No such disk {} for given storage policy", backQuote(move_ttl.destination_name));

                throw Exception(ErrorCodes::BAD_TTL_EXPRESSION,
                                "No such volume {} for given storage policy", backQuote(move_ttl.destination_name));
            }
        }
    }
}

namespace
{

void checkSpecialColumn(const std::string_view column_meta_name, const AlterCommand & command)
{
    if (command.type == AlterCommand::DROP_COLUMN)
    {
        throw Exception(
            ErrorCodes::ALTER_OF_COLUMN_IS_FORBIDDEN,
            "Trying to ALTER DROP {} ({}) column",
            column_meta_name,
            backQuoteIfNeed(command.column_name));
    }
    else if (command.type == AlterCommand::RENAME_COLUMN)
    {
        throw Exception(
            ErrorCodes::ALTER_OF_COLUMN_IS_FORBIDDEN,
            "Trying to ALTER RENAME {} ({}) column",
            column_meta_name,
            backQuoteIfNeed(command.column_name));
    }
};

template <typename TMustHaveDataType>
void checkSpecialColumnWithDataType(const std::string_view column_meta_name, const AlterCommand & command)
{
    checkSpecialColumn(column_meta_name, command);
    if (command.type == AlterCommand::MODIFY_COLUMN)
    {
        if (!command.data_type)
        {
            throw Exception(
                ErrorCodes::ALTER_OF_COLUMN_IS_FORBIDDEN,
                "Trying to modify settings for column {} ({}) ",
                column_meta_name,
                command.column_name);
        }
        else if (!typeid_cast<const TMustHaveDataType *>(command.data_type.get()))
        {
            throw Exception(
                ErrorCodes::ALTER_OF_COLUMN_IS_FORBIDDEN,
                "Cannot alter {} column ({}) to type {}, because it must have type {}",
                column_meta_name,
                command.column_name,
                command.data_type->getName(),
                TypeName<TMustHaveDataType>);
        }
    }
};

}

void MergeTreeData::checkStoragePolicy(const StoragePolicyPtr & new_storage_policy) const
{
    const auto old_storage_policy = getStoragePolicy();
    old_storage_policy->checkCompatibleWith(new_storage_policy);
}


void MergeTreeData::MergingParams::check(const MergeTreeSettings & settings, const StorageInMemoryMetadata & metadata) const
{
    const auto columns = metadata.getColumns().getAllPhysical();

    if (!is_deleted_column.empty() && mode != MergingParams::Replacing)
        throw Exception(ErrorCodes::LOGICAL_ERROR,
                        "is_deleted column for MergeTree cannot be specified in modes except Replacing.");

    if (!sign_column.empty() && mode != MergingParams::Collapsing && mode != MergingParams::VersionedCollapsing)
        throw Exception(ErrorCodes::LOGICAL_ERROR,
                        "Sign column for MergeTree cannot be specified "
                        "in modes except Collapsing or VersionedCollapsing.");

    if (!version_column.empty() && mode != MergingParams::Replacing && mode != MergingParams::VersionedCollapsing)
        throw Exception(ErrorCodes::LOGICAL_ERROR,
                        "Version column for MergeTree cannot be specified "
                        "in modes except Replacing or VersionedCollapsing.");

    if (!columns_to_sum.empty() && mode != MergingParams::Summing && mode != MergingParams::Coalescing)
        throw Exception(ErrorCodes::LOGICAL_ERROR, "List of columns to sum for MergeTree cannot be specified in all modes except Summing.");

    /// Check that if the sign column is needed, it exists and is of type Int8.
    auto check_sign_column = [this, & columns](bool is_optional, const std::string & storage)
    {
        if (sign_column.empty())
        {
            if (is_optional)
                return;

            throw Exception(ErrorCodes::LOGICAL_ERROR, "Sign column for storage {} is empty", storage);
        }

        bool miss_column = true;
        for (const auto & column : columns)
        {
            if (column.name == sign_column)
            {
                if (!typeid_cast<const DataTypeInt8 *>(column.type.get()))
                    throw Exception(ErrorCodes::BAD_TYPE_OF_FIELD, "Sign column ({}) for storage {} must have type Int8. "
                            "Provided column of type {}.", sign_column, storage, column.type->getName());
                miss_column = false;
                break;
            }
        }
        if (miss_column)
            throw Exception(ErrorCodes::NO_SUCH_COLUMN_IN_TABLE, "Sign column {} does not exist in table declaration.", sign_column);
    };

    /// that if the version_column column is needed, it exists and is of unsigned integer type.
    auto check_version_column = [this, & columns](bool is_optional, const std::string & storage)
    {
        if (version_column.empty())
        {
            if (is_optional)
                return;

            throw Exception(ErrorCodes::LOGICAL_ERROR, "Version column for storage {} is empty", storage);
        }

        bool miss_column = true;
        for (const auto & column : columns)
        {
            if (column.name == version_column)
            {
                if (!column.type->canBeUsedAsVersion())
                    throw Exception(ErrorCodes::BAD_TYPE_OF_FIELD,
                                    "The column {} cannot be used as a version column for storage {} because it is "
                                    "of type {} (must be of an integer type or of type Date/DateTime/DateTime64)",
                                    version_column, storage, column.type->getName());
                miss_column = false;
                break;
            }
        }
        if (miss_column)
            throw Exception(ErrorCodes::NO_SUCH_COLUMN_IN_TABLE, "Version column {} does not exist in table declaration.", version_column);
    };

    /// Check that if the is_deleted column is needed, it exists and is of type UInt8. If exist, version column must be defined too but version checks are not done here.
    auto check_is_deleted_column = [this, & columns](bool is_optional, const std::string & storage)
    {
        if (is_deleted_column.empty())
        {
            if (is_optional)
                return;

            throw Exception(ErrorCodes::LOGICAL_ERROR, "`is_deleted` ({}) column for storage {} is empty", is_deleted_column, storage);
        }

        if (version_column.empty() && !is_optional)
            throw Exception(ErrorCodes::LOGICAL_ERROR, "Version column ({}) for storage {} is empty while is_deleted ({}) is not.",
                            version_column, storage, is_deleted_column);

        bool miss_is_deleted_column = true;
        for (const auto & column : columns)
        {
            if (column.name == is_deleted_column)
            {
                if (!typeid_cast<const DataTypeUInt8 *>(column.type.get()))
                    throw Exception(ErrorCodes::BAD_TYPE_OF_FIELD, "is_deleted column ({}) for storage {} must have type UInt8. Provided column of type {}.",
                                    is_deleted_column, storage, column.type->getName());
                miss_is_deleted_column = false;
                break;
            }
        }

        if (miss_is_deleted_column)
            throw Exception(ErrorCodes::NO_SUCH_COLUMN_IN_TABLE, "is_deleted column {} does not exist in table declaration.", is_deleted_column);
    };


    if (mode == MergingParams::Collapsing)
        check_sign_column(false, "CollapsingMergeTree");

    if (mode == MergingParams::Summing || mode == MergingParams::Coalescing)
    {
        auto columns_to_sum_sorted = columns_to_sum;
        std::sort(columns_to_sum_sorted.begin(), columns_to_sum_sorted.end());
        if (const auto it = std::adjacent_find(columns_to_sum_sorted.begin(), columns_to_sum_sorted.end()); it != columns_to_sum_sorted.end())
            throw Exception(ErrorCodes::BAD_ARGUMENTS, "Column {} is listed multiple times in the list of columns to sum", *it);

        /// If columns_to_sum are set, then check that such columns exist.
        for (const auto & column_to_sum : columns_to_sum)
        {
            auto check_column_to_sum_exists = [& column_to_sum](const NameAndTypePair & name_and_type)
            {
                return column_to_sum == Nested::extractTableName(name_and_type.name);
            };
            if (columns.end() == std::find_if(columns.begin(), columns.end(), check_column_to_sum_exists))
                throw Exception(
                    ErrorCodes::NO_SUCH_COLUMN_IN_TABLE,
                    "Column {} listed in columns to sum does not exist in table declaration.",
                    column_to_sum);
        }

        auto allow_columns_in_partition_or_order_key = mode == MergingParams::Summing
            ? settings[MergeTreeSetting::allow_summing_columns_in_partition_or_order_key]
            : settings[MergeTreeSetting::allow_coalescing_columns_in_partition_or_order_key];

        /// Check that summing columns are not in partition key
        if (!allow_columns_in_partition_or_order_key && metadata.isPartitionKeyDefined())
        {
            auto partition_key_columns = metadata.getPartitionKey().expression->getRequiredColumns();
            std::sort(partition_key_columns.begin(), partition_key_columns.end());

            Names names_intersection;
            std::set_intersection(columns_to_sum_sorted.begin(), columns_to_sum_sorted.end(),
                                  partition_key_columns.begin(), partition_key_columns.end(),
                                  std::back_inserter(names_intersection));

            if (!names_intersection.empty())
                throw Exception(ErrorCodes::BAD_ARGUMENTS, "Columns: {} listed both in columns to sum and in partition key. "
                "That is not allowed.", boost::algorithm::join(names_intersection, ", "));
        }

        /// Check that summing columns are not in sorting key.
        if (!allow_columns_in_partition_or_order_key && metadata.isSortingKeyDefined())
        {
            auto sorting_key_columns = metadata.getSortingKey().expression->getRequiredColumns();
            std::sort(sorting_key_columns.begin(), sorting_key_columns.end());

            Names names_intersection;
            std::set_intersection(columns_to_sum_sorted.begin(), columns_to_sum_sorted.end(),
                                  sorting_key_columns.begin(), sorting_key_columns.end(),
                                  std::back_inserter(names_intersection));

            if (!names_intersection.empty())
                throw Exception(ErrorCodes::BAD_ARGUMENTS, "Columns: {} listed both in columns to sum and in sorting key. "
                "That is not allowed.", boost::algorithm::join(names_intersection, ", "));
        }
    }

    if (mode == MergingParams::Replacing)
    {
        if (!version_column.empty() && version_column == is_deleted_column)
            throw Exception(ErrorCodes::BAD_ARGUMENTS, "The version and is_deleted column cannot be the same column ({})", version_column);

        check_is_deleted_column(true, "ReplacingMergeTree");
        check_version_column(true, "ReplacingMergeTree");
    }

    if (mode == MergingParams::VersionedCollapsing)
    {
        if (!version_column.empty() && version_column == sign_column)
            throw Exception(ErrorCodes::BAD_ARGUMENTS, "The version and sign column cannot be the same column ({})", version_column);

        check_sign_column(false, "VersionedCollapsingMergeTree");
        check_version_column(false, "VersionedCollapsingMergeTree");
    }

    /// TODO Checks for Graphite mode.
}

const Names MergeTreeData::virtuals_useful_for_filter = {"_part", "_partition_id", "_part_uuid", "_partition_value", "_part_data_version", "_disk_name"};

Block MergeTreeData::getHeaderWithVirtualsForFilter(const StorageMetadataPtr & metadata) const
{
    const auto columns = metadata->getColumns().getAllPhysical();
    Block header;
    auto virtuals_desc = getVirtualsPtr();
    for (const auto & name : virtuals_useful_for_filter)
    {
        if (columns.contains(name))
            continue;
        if (auto column = virtuals_desc->tryGet(name))
            header.insert({column->type->createColumn(), column->type, name});
    }

    return header;
}

Block MergeTreeData::getBlockWithVirtualsForFilter(
    const StorageMetadataPtr & metadata, const RangesInDataParts & parts, bool ignore_empty) const
{
    auto block = getHeaderWithVirtualsForFilter(metadata);

    for (const auto & part : parts)
    {
        if (ignore_empty && part.data_part->isEmpty())
            continue;

        for (auto & column : block)
        {
            auto field = getFieldForConstVirtualColumn(column.name, *part.data_part);
            column.column->assumeMutableRef().insert(field);
        }
    }

    return block;
}


std::optional<UInt64> MergeTreeData::totalRowsByPartitionPredicateImpl(
    const ActionsDAG & filter_actions_dag, ContextPtr local_context, const RangesInDataParts & parts) const
{
    if (parts.empty())
        return 0;

    auto metadata_snapshot = getInMemoryMetadataPtr();
    auto virtual_columns_block = getBlockWithVirtualsForFilter(metadata_snapshot, {parts[0]});

    auto filter_dag = VirtualColumnUtils::splitFilterDagForAllowedInputs(
        filter_actions_dag.getOutputs().at(0), nullptr, /*allow_partial_result=*/false);
    if (!filter_dag)
        return {};

    /// Generate valid expressions for filtering
    bool valid = true;
    for (const auto * input : filter_dag->getInputs())
        if (!virtual_columns_block.has(input->result_name))
            valid = false;

    ActionsDAGWithInversionPushDown inverted_dag(filter_dag->getOutputs().front(), local_context);

    PartitionPruner partition_pruner(metadata_snapshot, inverted_dag, local_context, true /* strict */);
    if (partition_pruner.isUseless() && !valid)
        return {};

    std::unordered_set<String> part_values;
    if (valid)
    {
        virtual_columns_block = getBlockWithVirtualsForFilter(metadata_snapshot, parts);
        VirtualColumnUtils::filterBlockWithExpression(
            VirtualColumnUtils::buildFilterExpression(std::move(*filter_dag), local_context), virtual_columns_block);
        part_values = VirtualColumnUtils::extractSingleValueFromBlock<String>(virtual_columns_block, "_part");
        if (part_values.empty())
            return 0;
    }
    // At this point, empty `part_values` means all parts.

    size_t res = 0;
    for (const auto & part : parts)
    {
        if ((part_values.empty() || part_values.find(part.data_part->name) != part_values.end())
            && !partition_pruner.canBePruned(*part.data_part))
            res += part.data_part->rows_count;
    }
    return res;
}

String MergeTreeData::MergingParams::getModeName() const
{
    switch (mode)
    {
        case Ordinary:      return "";
        case Collapsing:    return "Collapsing";
        case Summing:       return "Summing";
        case Aggregating:   return "Aggregating";
        case Replacing:     return "Replacing";
        case Graphite:      return "Graphite";
        case VersionedCollapsing: return "VersionedCollapsing";
        case Coalescing:    return "Coalescing";
    }
}

Int64 MergeTreeData::getMaxBlockNumber() const
{
    auto lock = lockParts();

    Int64 max_block_num = 0;
    for (const DataPartPtr & part : data_parts_by_info)
        max_block_num = std::max({max_block_num, part->info.max_block, part->info.mutation});

    return max_block_num;
}

void MergeTreeData::PartLoadingTree::add(const MergeTreePartInfo & info, const String & name, const DiskPtr & disk)
{
    auto & current_ptr = root_by_partition[info.getPartitionId()];
    if (!current_ptr)
        current_ptr = std::make_shared<Node>(MergeTreePartInfo{}, "", disk);

    auto * current = current_ptr.get();
    while (true)
    {
        auto it = current->children.lower_bound(info);
        if (it != current->children.begin())
        {
            auto prev = std::prev(it);
            const auto & prev_info = prev->first;

            if (prev_info.contains(info))
            {
                current = prev->second.get();
                continue;
            }
            if (!prev_info.isDisjoint(info))
            {
                throw Exception(ErrorCodes::LOGICAL_ERROR,
                    "Part {} intersects previous part {}. It is a bug or a result of manual intervention",
                    name, prev->second->name);
            }
        }

        if (it != current->children.end())
        {
            const auto & next_info = it->first;

            if (next_info.contains(info))
            {
                current = it->second.get();
                continue;
            }
            if (!next_info.isDisjoint(info))
            {
                throw Exception(ErrorCodes::LOGICAL_ERROR,
                    "Part {} intersects next part {}. It is a bug or a result of manual intervention",
                    name, it->second->name);
            }
        }

        current->children.emplace(info, std::make_shared<Node>(info, name, disk));
        break;
    }
}

template <typename Func>
void MergeTreeData::PartLoadingTree::traverse(bool recursive, Func && func)
{
    std::function<void(const NodePtr &)> traverse_impl = [&](const auto & node)
    {
        func(node);
        if (recursive)
            for (const auto & [_, child] : node->children)
                traverse_impl(child);
    };

    for (const auto & elem : root_by_partition)
        for (const auto & [_, node] : elem.second->children)
            traverse_impl(node);
}

MergeTreeData::PartLoadingTree
MergeTreeData::PartLoadingTree::build(PartLoadingInfos nodes)
{
    std::sort(nodes.begin(), nodes.end(), [](const auto & lhs, const auto & rhs)
    {
        return std::tie(lhs.info.level, lhs.info.mutation) > std::tie(rhs.info.level, rhs.info.mutation);
    });

    PartLoadingTree tree;
    for (const auto & [info, name, disk] : nodes)
        tree.add(info, name, disk);
    return tree;
}

static std::optional<size_t> calculatePartSizeSafe(
    const MergeTreeData::DataPartPtr & part, const LoggerPtr & log)
{
    try
    {
        return part->getDataPartStorage().calculateTotalSizeOnDisk();
    }
    catch (...)
    {
        tryLogCurrentException(log, fmt::format("while calculating part size {} on path {}",
            part->name, part->getDataPartStorage().getRelativePath()));
        return {};
    }
}

static void preparePartForRemoval(const MergeTreeMutableDataPartPtr & part)
{
    part->remove_time.store(part->modification_time, std::memory_order_relaxed);
    auto creation_csn = part->version.creation_csn.load(std::memory_order_relaxed);
    if (creation_csn != Tx::RolledBackCSN && creation_csn != Tx::PrehistoricCSN && !part->version.isRemovalTIDLocked())
    {
        /// It's possible that covering part was created without transaction,
        /// but if covered part was created with transaction (i.e. creation_tid is not prehistoric),
        /// then it must have removal tid in metadata file.
        throw Exception(ErrorCodes::LOGICAL_ERROR, "Data part {} is Outdated and has creation TID {} and CSN {}, "
                        "but does not have removal tid. It's a bug or a result of manual intervention.",
                        part->name, part->version.creation_tid, creation_csn);
    }

    /// Explicitly set removal_tid_lock for parts w/o transaction (i.e. w/o txn_version.txt)
    /// to avoid keeping part forever (see VersionMetadata::canBeRemoved())
    if (!part->version.isRemovalTIDLocked())
    {
        TransactionInfoContext transaction_context{part->storage.getStorageID(), part->name};
        part->version.lockRemovalTID(Tx::PrehistoricTID, transaction_context);
    }
}

static constexpr size_t loading_parts_initial_backoff_ms = 100;
static constexpr size_t loading_parts_max_backoff_ms = 5000;
static constexpr size_t loading_parts_max_tries = 3;

void MergeTreeData::loadUnexpectedDataPart(UnexpectedPartLoadState & state)
{
    const MergeTreePartInfo & part_info = state.loading_info->info;
    const String & part_name = state.loading_info->name;
    const DiskPtr & part_disk_ptr = state.loading_info->disk;
    LOG_TRACE(log, "Loading unexpected part {} from disk {}", part_name, part_disk_ptr->getName());

    LoadPartResult res;
    auto single_disk_volume = std::make_shared<SingleDiskVolume>("volume_" + part_name, part_disk_ptr, 0);
    auto data_part_storage = std::make_shared<DataPartStorageOnDiskFull>(single_disk_volume, relative_data_path, part_name);
    String part_path = fs::path(relative_data_path) / part_name;

    try
    {
        state.part = getDataPartBuilder(part_name, single_disk_volume, part_name, getReadSettings())
            .withPartInfo(part_info)
            .withPartFormatFromDisk()
            .build();

        state.part->loadRowsCountFileForUnexpectedPart();
    }
    catch (...)
    {
        LOG_DEBUG(log, "Failed to load unexpected data part {} with exception: {}", part_name, getExceptionMessage(std::current_exception(), false));
        if (!state.part)
        {
            /// Build a fake part and mark it as broken in case of filesystem error.
            /// If the error impacts part directory instead of single files,
            /// an exception will be thrown during detach and silently ignored.
            state.part = getDataPartBuilder(part_name, single_disk_volume, part_name, getReadSettings())
                .withPartStorageType(MergeTreeDataPartStorageType::Full)
                .withPartType(MergeTreeDataPartType::Wide)
                .build();
        }

        state.is_broken = true;
        tryLogCurrentException(log, fmt::format("while loading unexpected part {} on path {}", part_name, part_path));
    }
}

MergeTreeData::LoadPartResult MergeTreeData::loadDataPart(
    const MergeTreePartInfo & part_info,
    const String & part_name,
    const DiskPtr & part_disk_ptr,
    MergeTreeDataPartState to_state,
    std::mutex & part_loading_mutex)
{
    LOG_TRACE(log, "Loading {} part {} from disk {}", magic_enum::enum_name(to_state), part_name, part_disk_ptr->getName());

    LoadPartResult res;
    auto single_disk_volume = std::make_shared<SingleDiskVolume>("volume_" + part_name, part_disk_ptr, 0);
    auto data_part_storage = std::make_shared<DataPartStorageOnDiskFull>(single_disk_volume, relative_data_path, part_name);

    String part_path = fs::path(relative_data_path) / part_name;

    /// Ignore broken parts that can appear as a result of hard server restart.
    auto mark_broken = [&]
    {
        if (!res.part)
        {
            /// Build a fake part and mark it as broken in case of filesystem error.
            /// If the error impacts part directory instead of single files,
            /// an exception will be thrown during detach and silently ignored.
            res.part = getDataPartBuilder(part_name, single_disk_volume, part_name, getReadSettings())
                .withPartStorageType(MergeTreeDataPartStorageType::Full)
                .withPartType(MergeTreeDataPartType::Wide)
                .build();
        }

        res.is_broken = true;
        tryLogCurrentException(log, fmt::format("while loading part {} on path {}", part_name, part_path));

        res.size_of_part = calculatePartSizeSafe(res.part, log.load());
        auto part_size_str = res.size_of_part ? formatReadableSizeWithBinarySuffix(*res.size_of_part) : "failed to calculate size";

        LOG_ERROR(log,
            "Detaching broken part {} (size: {}). "
            "If it happened after update, it is likely because of backward incompatibility. "
            "You need to resolve this manually",
            fs::path(getFullPathOnDisk(part_disk_ptr)) / part_name, part_size_str);
    };

    try
    {
        res.part = getDataPartBuilder(part_name, single_disk_volume, part_name, getReadSettings())
            .withPartInfo(part_info)
            .withPartFormatFromDisk()
            .build();
    }
    catch (...)
    {
        /// Don't count the part as broken if there was a retryalbe error
        /// during loading, such as "not enough memory" or network error.
        if (isRetryableException(std::current_exception()))
            throw;

        LOG_DEBUG(log, "Failed to load data part {} with exception: {}", part_name, getExceptionMessage(std::current_exception(), false));
        mark_broken();
        return res;
    }

    try
    {
        res.part->loadColumnsChecksumsIndexes(require_part_metadata, !part_disk_ptr->isReadOnly());
    }
    catch (...)
    {
        /// Don't count the part as broken if there was a retryalbe error
        /// during loading, such as "not enough memory" or network error.
        if (isRetryableException(std::current_exception()))
            throw;

        mark_broken();
        return res;
    }

    res.part->modification_time = part_disk_ptr->getLastModified(fs::path(relative_data_path) / part_name).epochTime();
    res.part->loadVersionMetadata();

    if (res.part->wasInvolvedInTransaction())
    {
        /// Check if CSNs were written after committing transaction, update and write if needed.
        bool version_updated = false;
        auto & version = res.part->version;
        chassert(!version.creation_tid.isEmpty());

        if (!res.part->version.creation_csn)
        {
            auto min = TransactionLog::getCSNAndAssert(res.part->version.creation_tid, res.part->version.creation_csn);
            if (!min)
            {
                /// Transaction that created this part was not committed. Remove part.
                min = Tx::RolledBackCSN;
            }

            LOG_TRACE(log, "Will fix version metadata of {} after unclean restart: part has creation_tid={}, setting creation_csn={}",
                        res.part->name, res.part->version.creation_tid, min);

            version.creation_csn = min;
            version_updated = true;
        }

        if (!version.removal_tid.isEmpty() && !version.removal_csn)
        {
            auto max = TransactionLog::getCSNAndAssert(version.removal_tid, version.removal_csn);
            if (max)
            {
                LOG_TRACE(log, "Will fix version metadata of {} after unclean restart: part has removal_tid={}, setting removal_csn={}",
                            res.part->name, version.removal_tid, max);
                version.removal_csn = max;
            }
            else
            {
                /// Transaction that tried to remove this part was not committed. Clear removal_tid.
                LOG_TRACE(log, "Will fix version metadata of {} after unclean restart: clearing removal_tid={}",
                            res.part->name, version.removal_tid);
                version.unlockRemovalTID(version.removal_tid, TransactionInfoContext{getStorageID(), res.part->name});
            }

            version_updated = true;
        }

        /// Sanity checks
        bool csn_order = !version.removal_csn || version.creation_csn <= version.removal_csn || version.removal_csn == Tx::PrehistoricCSN;
        bool min_start_csn_order = version.creation_tid.start_csn <= version.creation_csn;
        bool max_start_csn_order = version.removal_tid.start_csn <= version.removal_csn;
        bool creation_csn_known = version.creation_csn;
        if (!csn_order || !min_start_csn_order || !max_start_csn_order || !creation_csn_known)
            throw Exception(ErrorCodes::LOGICAL_ERROR, "Part {} has invalid version metadata: {}", res.part->name, version.toString());

        if (version_updated)
            res.part->storeVersionMetadata(/* force */ true);

        /// Deactivate part if creation was not committed or if removal was.
        if (version.creation_csn == Tx::RolledBackCSN || version.removal_csn)
        {
            preparePartForRemoval(res.part);
            to_state = DataPartState::Outdated;
        }
    }

    res.part->setState(to_state);

    DataPartIteratorByInfo it;
    bool inserted;

    {
        std::lock_guard lock(part_loading_mutex);
        LOG_TEST(log, "loadDataPart: inserting {} into data_parts_indexes", res.part->getNameWithState());
        std::tie(it, inserted) = data_parts_indexes.insert(res.part);
    }

    /// Remove duplicate parts with the same checksum.
    if (!inserted)
    {
        if ((*it)->checksums.getTotalChecksumHex() == res.part->checksums.getTotalChecksumHex())
        {
            LOG_ERROR(log, "Remove duplicate part {}", data_part_storage->getFullPath());
            res.part->is_duplicate = true;
            return res;
        }

        throw Exception(ErrorCodes::DUPLICATE_DATA_PART, "Part {} already exists but with different checksums", res.part->name);
    }

    if (to_state == DataPartState::Active)
        addPartContributionToDataVolume(res.part);

    if (res.part->hasLightweightDelete())
        has_lightweight_delete_parts.store(true);

    LOG_TRACE(log, "Finished loading {} part {} on disk {}", magic_enum::enum_name(to_state), part_name, part_disk_ptr->getName());
    return res;
}

MergeTreeData::LoadPartResult MergeTreeData::loadDataPartWithRetries(
    const MergeTreePartInfo & part_info,
    const String & part_name,
    const DiskPtr & part_disk_ptr,
    MergeTreeDataPartState to_state,
    std::mutex & part_loading_mutex,
    size_t initial_backoff_ms,
    size_t max_backoff_ms,
    size_t max_tries)
{
    auto handle_exception = [&, this](std::exception_ptr exception_ptr, size_t try_no)
    {
        if (try_no + 1 == max_tries)
            throw;

        LOG_DEBUG(log,
            "Failed to load data part {} at try {} with retryable error: {}. Will retry in {} ms",
             part_name, try_no, getExceptionMessage(exception_ptr, false), initial_backoff_ms);

        std::this_thread::sleep_for(std::chrono::milliseconds(initial_backoff_ms));
        initial_backoff_ms = std::min(initial_backoff_ms * 2, max_backoff_ms);
    };

    for (size_t try_no = 0; try_no < max_tries; ++try_no)
    {
        try
        {
            return loadDataPart(part_info, part_name, part_disk_ptr, to_state, part_loading_mutex);
        }
        catch (...)
        {
            if (isRetryableException(std::current_exception()))
                handle_exception(std::current_exception(),try_no);
            else
                throw;
        }
    }
    UNREACHABLE();
}


std::vector<MergeTreeData::LoadPartResult> MergeTreeData::loadDataPartsFromDisk(PartLoadingTreeNodes & parts_to_load)
{
    const size_t num_parts = parts_to_load.size();

    LOG_TRACE(log, "Will load {} parts using up to {} threads", num_parts, getActivePartsLoadingThreadPool().get().getMaxThreads());

    /// Shuffle all the parts randomly to possible speed up loading them from JBOD.
    std::shuffle(parts_to_load.begin(), parts_to_load.end(), thread_local_rng);

    std::mutex part_select_mutex;
    std::mutex part_loading_mutex;

    std::vector<LoadPartResult> loaded_parts;

    ThreadPoolCallbackRunnerLocal<void> runner(getActivePartsLoadingThreadPool().get(), "ActiveParts");
    while (true)
    {
        bool are_parts_to_load_empty = false;
        {
            std::lock_guard lock(part_select_mutex);
            are_parts_to_load_empty = parts_to_load.empty();
        }

        if (are_parts_to_load_empty)
        {
            /// Wait for all scheduled tasks.
            runner.waitForAllToFinishAndRethrowFirstError();

            /// At this point it is possible, that some other parts appeared in the queue for processing (parts_to_load),
            /// because we added them from inside the pool.
            /// So we need to recheck it.
        }

        PartLoadingTree::NodePtr current_part;
        {
            std::lock_guard lock(part_select_mutex);
            if (parts_to_load.empty())
                break;

            current_part = parts_to_load.back();
            parts_to_load.pop_back();
        }

        runner(
            [&, part = std::move(current_part)]()
            {
                /// Pass a separate mutex to guard the set of parts, because this lambda
                /// is called concurrently but with already locked @data_parts_mutex.
                auto res = loadDataPartWithRetries(
                    part->info, part->name, part->disk,
                    DataPartState::Active, part_loading_mutex, loading_parts_initial_backoff_ms,
                    loading_parts_max_backoff_ms, loading_parts_max_tries);

                part->is_loaded = true;
                bool is_active_part = res.part->getState() == DataPartState::Active;

                /// If part is broken or duplicate or should be removed according to transaction
                /// and it has any covered parts then try to load them to replace this part.
                if (!is_active_part && !part->children.empty())
                {
                    std::lock_guard lock{part_select_mutex};
                    for (const auto & [_, node] : part->children)
                        parts_to_load.push_back(node);
                }

                {
                    std::lock_guard lock(part_loading_mutex);
                    loaded_parts.push_back(std::move(res));
                }
            }, Priority{0});
    }

    return loaded_parts;
}


void MergeTreeData::loadDataParts(bool skip_sanity_checks, std::optional<std::unordered_set<std::string>> expected_parts)
{
    Stopwatch watch;
    LOG_DEBUG(log, "Loading data parts");

    auto metadata_snapshot = getInMemoryMetadataPtr();
    const auto settings = getSettings();

    auto disks = getStoragePolicy()->getDisks();

    if (!getStoragePolicy()->isDefaultPolicy() && !skip_sanity_checks && !(*settings)[MergeTreeSetting::disk].changed)
    {
        /// Check extra parts on different disks, in order to not allow to miss data parts at undefined disks.
        std::unordered_set<String> defined_disk_names;

        for (const auto & disk_ptr : disks)
        {
            defined_disk_names.insert(disk_ptr->getName());
        }

        /// In case of delegate disks it is not enough to traverse `disks`,
        /// because for example cache or encrypted disk which wrap s3 disk and s3 disk itself can be put into different storage policies.
        /// But disk->exists returns the same thing for both disks.
        for (const auto & [disk_name, disk] : getContext()->getDisksMap())
        {
            /// As encrypted disk can use the same path of its nested disk,
            /// we need to take it into account here.
            const auto & delegate = disk->getDelegateDiskIfExists();
            if (delegate && disk->getPath() == delegate->getPath())
                defined_disk_names.insert(delegate->getName());

            if (disk->supportsCache())
            {
                /// As cache is implemented on object storage layer, not on disk level, e.g.
                /// we have such structure:
                /// DiskObjectStorage(CachedObjectStorage(...(CachedObjectStored(ObjectStorage)...)))
                /// and disk_ptr->getName() here is the name of last delegate - ObjectStorage.
                /// So now we need to add cache layers to defined disk names.
                auto caches = disk->getCacheLayersNames();
                defined_disk_names.insert(caches.begin(), caches.end());
            }
        }

        std::unordered_set<String> skip_check_disks;
        for (const auto & [disk_name, disk] : getContext()->getDisksMap())
        {
            if (disk->isBroken() || disk->isCustomDisk())
            {
                skip_check_disks.insert(disk_name);
                continue;
            }

            bool is_disk_defined = defined_disk_names.contains(disk_name);

            if (!is_disk_defined && disk->existsDirectory(relative_data_path))
            {
                /// There still a chance that underlying disk is defined in storage policy
                const auto & delegate = disk->getDelegateDiskIfExists();
                is_disk_defined = delegate && !delegate->isBroken() && !delegate->isCustomDisk() && delegate->getPath() == disk->getPath()
                    && defined_disk_names.contains(delegate->getName());
            }

            if (!is_disk_defined && disk->existsDirectory(relative_data_path))
            {
                for (const auto it = disk->iterateDirectory(relative_data_path); it->isValid(); it->next())
                {
                    if (!MergeTreePartInfo::tryParsePartName(it->name(), format_version))
                        continue; /// Cannot parse part name, some garbage on disk, just ignore it.
                    /// But we can't ignore valid part name on undefined disk.
                    throw Exception(
                        ErrorCodes::UNKNOWN_DISK,
                        "Part '{}' ({}) was found on disk '{}' which is not defined in the storage policy '{}' or broken"
                        " (defined disks: [{}], skipped disks: [{}])",
                        it->name(), it->path(), disk_name, getStoragePolicy()->getName(),
                        fmt::join(defined_disk_names, ", "), fmt::join(skip_check_disks, ", "));
                }
            }
        }
    }

    std::vector<PartLoadingTree::PartLoadingInfos> parts_to_load_by_disk(disks.size());
    std::vector<PartLoadingTree::PartLoadingInfos> unexpected_parts_to_load_by_disk(disks.size());

    ThreadPoolCallbackRunnerLocal<void> runner(getActivePartsLoadingThreadPool().get(), "ActiveParts");

    bool all_disks_are_readonly = true;
    for (size_t i = 0; i < disks.size(); ++i)
    {
        const auto & disk_ptr = disks[i];
        if (disk_ptr->isBroken())
            continue;
        if (!disk_ptr->isReadOnly())
            all_disks_are_readonly = false;

        auto & disk_parts = parts_to_load_by_disk[i];
        auto & unexpected_disk_parts = unexpected_parts_to_load_by_disk[i];

        runner([&expected_parts, &unexpected_disk_parts, &disk_parts, this, disk_ptr]()
        {
            for (auto it = disk_ptr->iterateDirectory(relative_data_path); it->isValid(); it->next())
            {
                /// Skip temporary directories, file 'format_version.txt' and directory 'detached'.
                if (startsWith(it->name(), "tmp")
                    || it->name() == MergeTreeData::FORMAT_VERSION_FILE_NAME
                    || it->name() == DETACHED_DIR_NAME)
                    continue;

                if (auto part_info = MergeTreePartInfo::tryParsePartName(it->name(), format_version))
                {
                    if (expected_parts && !expected_parts->contains(it->name()))
                        unexpected_disk_parts.emplace_back(*part_info, it->name(), disk_ptr);
                    else
                        disk_parts.emplace_back(*part_info, it->name(), disk_ptr);
                }
            }
        }, Priority{0});
    }

    /// For iteration to be completed
    runner.waitForAllToFinishAndRethrowFirstError();

    PartLoadingTree::PartLoadingInfos parts_to_load;
    for (auto & disk_parts : parts_to_load_by_disk)
        std::move(disk_parts.begin(), disk_parts.end(), std::back_inserter(parts_to_load));
    PartLoadingTree::PartLoadingInfos unexpected_parts_to_load;
    for (auto & disk_parts : unexpected_parts_to_load_by_disk)
        std::move(disk_parts.begin(), disk_parts.end(), std::back_inserter(unexpected_parts_to_load));

    auto loading_tree = PartLoadingTree::build(std::move(parts_to_load));

    size_t num_parts = 0;
    PartLoadingTreeNodes active_parts;

    /// Collect only "the most covering" parts from the top level of the tree.
    loading_tree.traverse(/*recursive=*/ false, [&](const auto & node)
    {
        active_parts.emplace_back(node);
    });

    num_parts += active_parts.size();

    auto part_lock = lockParts();

    MutableDataPartsVector broken_parts_to_detach;
    MutableDataPartsVector duplicate_parts_to_remove;

    size_t suspicious_broken_parts = 0;
    size_t suspicious_broken_parts_bytes = 0;
    size_t suspicious_broken_unexpected_parts = 0;
    size_t suspicious_broken_unexpected_parts_bytes = 0;
    bool have_adaptive_parts = false;
    bool have_non_adaptive_parts = false;
    bool have_lightweight_in_parts = false;
    bool have_parts_with_version_metadata = false;

    bool is_static_storage = isStaticStorage();

    if (num_parts > 0)
    {
        auto loaded_parts = loadDataPartsFromDisk(active_parts);

        for (const auto & res : loaded_parts)
        {
            if (res.is_broken)
            {
                broken_parts_to_detach.push_back(res.part);
                bool unexpected = expected_parts != std::nullopt && !expected_parts->contains(res.part->name);
                if (unexpected)
                {
                    LOG_DEBUG(log, "loadDataParts: Part {} is broken, but it's not expected to be in parts set, "
                              " will not count it as suspicious broken part", res.part->name);
                    ++suspicious_broken_unexpected_parts;
                }
                else
                    ++suspicious_broken_parts;

                if (res.size_of_part)
                {
                    if (unexpected)
                        suspicious_broken_unexpected_parts_bytes += *res.size_of_part;
                    else
                        suspicious_broken_parts_bytes += *res.size_of_part;
                }
            }
            else if (res.part->is_duplicate)
            {
                if (!is_static_storage)
                    res.part->remove();
            }
            else
            {
                bool is_adaptive = res.part->index_granularity_info.mark_type.adaptive;
                have_adaptive_parts |= is_adaptive;
                have_non_adaptive_parts |= !is_adaptive;
                have_lightweight_in_parts |= res.part->hasLightweightDelete();
                have_parts_with_version_metadata |= res.part->wasInvolvedInTransaction();
            }
        }
    }

    if (have_non_adaptive_parts && have_adaptive_parts && !(*settings)[MergeTreeSetting::enable_mixed_granularity_parts])
        throw Exception(ErrorCodes::LOGICAL_ERROR,
                        "Table contains parts with adaptive and non adaptive marks, "
                        "but `setting enable_mixed_granularity_parts` is disabled");

    has_non_adaptive_index_granularity_parts = have_non_adaptive_parts;
    has_lightweight_delete_parts = have_lightweight_in_parts;
    transactions_enabled = have_parts_with_version_metadata;

    if (!skip_sanity_checks)
    {
        if (suspicious_broken_parts > (*settings)[MergeTreeSetting::max_suspicious_broken_parts])
            throw Exception(
                ErrorCodes::TOO_MANY_UNEXPECTED_DATA_PARTS,
                "Suspiciously many ({} parts, {} in total) broken parts "
                "to remove while maximum allowed broken parts count is {}. You can change the maximum value "
                "with merge tree setting 'max_suspicious_broken_parts' in <merge_tree> configuration section or in table settings in .sql file "
                "(don't forget to return setting back to default value)",
                suspicious_broken_parts,
                formatReadableSizeWithBinarySuffix(suspicious_broken_parts_bytes),
                (*settings)[MergeTreeSetting::max_suspicious_broken_parts].value);

        if (suspicious_broken_parts_bytes > (*settings)[MergeTreeSetting::max_suspicious_broken_parts_bytes])
            throw Exception(
                ErrorCodes::TOO_MANY_UNEXPECTED_DATA_PARTS,
                "Suspiciously big size ({} parts, {} in total) of all broken "
                "parts to remove while maximum allowed broken parts size is {}. "
                "You can change the maximum value with merge tree setting 'max_suspicious_broken_parts_bytes' in <merge_tree> configuration "
                "section or in table settings in .sql file (don't forget to return setting back to default value)",
                suspicious_broken_parts,
                formatReadableSizeWithBinarySuffix(suspicious_broken_parts_bytes),
                formatReadableSizeWithBinarySuffix((*settings)[MergeTreeSetting::max_suspicious_broken_parts_bytes]));
    }

    if (suspicious_broken_unexpected_parts != 0)
        LOG_WARNING(log, "Found suspicious broken unexpected parts {} with total rows count {}", suspicious_broken_unexpected_parts, suspicious_broken_unexpected_parts_bytes);

    bool replicated = dynamic_cast<StorageReplicatedMergeTree *>(this) != nullptr;
    if (!is_static_storage)
        for (auto & part : broken_parts_to_detach)
            part->renameToDetached("broken-on-start", /*ignore_error=*/ replicated); /// detached parts must not have '_' in prefixes

    resetObjectColumnsFromActiveParts(part_lock);
    resetSerializationHints(part_lock);
    are_columns_and_secondary_indices_sizes_calculated = false;
    if (!(*settings)[MergeTreeSetting::columns_and_secondary_indices_sizes_lazy_calculation])
        calculateColumnAndSecondaryIndexSizesIfNeeded();

    PartLoadingTreeNodes unloaded_parts;

    std::vector<UnexpectedPartLoadState> unexpected_unloaded_data_parts;
    for (const auto & [info, name, disk] : unexpected_parts_to_load)
    {
        bool uncovered = true;
        for (const auto & part : unexpected_parts_to_load)
        {
            if (name != part.name && part.info.contains(info))
            {
                uncovered = false;
                break;
            }
        }
        unexpected_unloaded_data_parts.push_back({std::make_shared<PartLoadingTree::Node>(info, name, disk), uncovered, /*is_broken*/ false, /*part*/ nullptr});
    }

    if (!unexpected_unloaded_data_parts.empty())
    {
        LOG_DEBUG(log, "Found {} unexpected data parts. They will be loaded asynchronously", unexpected_unloaded_data_parts.size());
        {
            std::lock_guard lock(unexpected_data_parts_mutex);
            unexpected_data_parts = std::move(unexpected_unloaded_data_parts);
            unexpected_data_parts_loading_finished = false;
        }

        unexpected_data_parts_loading_task = getContext()->getSchedulePool().createTask(
            "MergeTreeData::loadUnexpectedDataParts",
            [this] { loadUnexpectedDataParts(); });
    }

    loading_tree.traverse(/*recursive=*/ true, [&](const auto & node)
    {
        if (!node->is_loaded)
            unloaded_parts.push_back(node);
    });

    /// By the way, if all disks are readonly, it does not make sense to load outdated parts (we will not own them).
    if (!unloaded_parts.empty() && !all_disks_are_readonly)
    {
        LOG_DEBUG(log, "Found {} outdated data parts. They will be loaded asynchronously", unloaded_parts.size());

        {
            std::lock_guard lock(outdated_data_parts_mutex);
            outdated_unloaded_data_parts = std::move(unloaded_parts);
            outdated_data_parts_loading_finished = false;
        }

        outdated_data_parts_loading_task = getContext()->getSchedulePool().createTask(
            "MergeTreeData::loadOutdatedDataParts",
            [this] { loadOutdatedDataParts(/*is_async=*/ true); });
    }

    watch.stop();
    LOG_DEBUG(log, "Loaded data parts ({} items) took {} seconds", data_parts_indexes.size(), watch.elapsedSeconds());
    ProfileEvents::increment(ProfileEvents::LoadedDataParts, data_parts_indexes.size());
    ProfileEvents::increment(ProfileEvents::LoadedDataPartsMicroseconds, watch.elapsedMicroseconds());
    data_parts_loading_finished = true;

    auto refresh_parts_interval = (*settings)[MergeTreeSetting::refresh_parts_interval].totalMilliseconds();
    if (all_disks_are_readonly && refresh_parts_interval && !refresh_parts_task)
    {
        refresh_parts_task = getContext()->getSchedulePool().createTask(
            "MergeTreeData::refreshDataParts",
            [this, refresh_parts_interval] { refreshDataParts(refresh_parts_interval); });

        refresh_parts_task->scheduleAfter(refresh_parts_interval);
    }
}

void MergeTreeData::refreshDataParts(UInt64 interval_milliseconds)
try
{
    for (auto & disk : getStoragePolicy()->getDisks())
        disk->refresh(interval_milliseconds);

    Stopwatch watch;
    LOG_DEBUG(log, "Refreshing data parts");

    auto metadata_snapshot = getInMemoryMetadataPtr();
    const auto settings = getSettings();

    auto disks = getStoragePolicy()->getDisks();
    PartLoadingTree::PartLoadingInfos parts_to_load;

    for (const auto & disk_ptr : disks)
    {
        if (disk_ptr->isBroken())
            continue;
        if (!disk_ptr->isReadOnly())
            throw Exception(ErrorCodes::LOGICAL_ERROR, "MergeTreeData::refreshDataParts should only be called if all disks are readonly");

        for (auto it = disk_ptr->iterateDirectory(relative_data_path); it->isValid(); it->next())
        {
            /// Skip temporary directories, file 'format_version.txt' and directory 'detached'.
            if (startsWith(it->name(), "tmp")
                || it->name() == MergeTreeData::FORMAT_VERSION_FILE_NAME
                || it->name() == DETACHED_DIR_NAME)
                continue;

            if (auto part_info = MergeTreePartInfo::tryParsePartName(it->name(), format_version))
                parts_to_load.emplace_back(*part_info, it->name(), disk_ptr);
        }
    }

    auto loading_tree = PartLoadingTree::build(std::move(parts_to_load));

    PartLoadingTreeNodes parts_to_add;

    {
        auto part_lock = lockParts();

        /// Collect only "the most covering" parts from the top level of the tree.
        loading_tree.traverse(/*recursive=*/ false, [&, this](const auto & node)
        {
            if (auto it = data_parts_by_info.find(node->info); it == data_parts_by_info.end())
                parts_to_add.emplace_back(node);
        });
    }

    bool have_non_adaptive_parts = false;
    bool have_lightweight_in_parts = false;
    bool have_parts_with_version_metadata = false;

    for (const auto & my_part : parts_to_add)
    {
        auto res = loadDataPartWithRetries(
            my_part->info, my_part->name, my_part->disk,
            DataPartState::PreActive, data_parts_mutex, loading_parts_initial_backoff_ms,
            loading_parts_max_backoff_ms, loading_parts_max_tries);

        if (res.is_broken)
        {
            LOG_ERROR(log, "The new data part {} appears broken - skip loading", res.part->name);
        }
        else
        {
            Transaction transaction(*this, nullptr);
            preparePartForCommit(res.part, transaction, false, false);
            transaction.commit();

            bool is_adaptive = res.part->index_granularity_info.mark_type.adaptive;
            have_non_adaptive_parts |= !is_adaptive;
            have_lightweight_in_parts |= res.part->hasLightweightDelete();
            have_parts_with_version_metadata |= res.part->wasInvolvedInTransaction();
        }
    }

    has_non_adaptive_index_granularity_parts = have_non_adaptive_parts;
    has_lightweight_delete_parts = have_lightweight_in_parts;
    transactions_enabled = have_parts_with_version_metadata;

    auto old_parts = grabOldParts(true);

    watch.stop();
    LOG_DEBUG(log, "Refreshing data parts (added {} items, removed {} items) took {} seconds",
        parts_to_add.size(), old_parts.size(), watch.elapsedSeconds());

    ProfileEvents::increment(ProfileEvents::LoadedDataParts, parts_to_add.size());
    ProfileEvents::increment(ProfileEvents::LoadedDataPartsMicroseconds, watch.elapsedMicroseconds());

    refresh_parts_task->scheduleAfter(interval_milliseconds);
}
catch (...)
{
    tryLogCurrentException(log, "Failed to refresh parts");
}


void MergeTreeData::loadUnexpectedDataParts()
try
{
    {
        std::lock_guard lock(unexpected_data_parts_mutex);
        if (unexpected_data_parts.empty())
        {
            unexpected_data_parts_loading_finished = true;
            unexpected_data_parts_cv.notify_all();
            return;
        }

        LOG_DEBUG(log, "Loading {} unexpected data parts",
            unexpected_data_parts.size());
    }

    ThreadFuzzer::maybeInjectSleep();

    auto blocker = CannotAllocateThreadFaultInjector::blockFaultInjections();

    ThreadPoolCallbackRunnerLocal<void> runner(getUnexpectedPartsLoadingThreadPool().get(), "UnexpectedParts");

    bool replicated = dynamic_cast<StorageReplicatedMergeTree *>(this) != nullptr;
    for (auto & load_state : unexpected_data_parts)
    {
        std::lock_guard lock(unexpected_data_parts_mutex);
        chassert(!load_state.part);
        if (unexpected_data_parts_loading_canceled)
        {
            runner.waitForAllToFinishAndRethrowFirstError();
            return;
        }
        runner([&]()
        {
            loadUnexpectedDataPart(load_state);

            chassert(load_state.part);
            if (load_state.is_broken)
                load_state.part->renameToDetached("broken-on-start", /*ignore_error=*/ replicated); /// detached parts must not have '_' in prefixes
        }, Priority{});
    }
    runner.waitForAllToFinishAndRethrowFirstError();
    LOG_DEBUG(log, "Loaded {} unexpected data parts", unexpected_data_parts.size());

    {
        std::lock_guard lock(unexpected_data_parts_mutex);
        unexpected_data_parts_loading_finished = true;
        unexpected_data_parts_cv.notify_all();
    }
}
catch (...)
{
    LOG_ERROR(log, "Loading of unexpected parts failed. "
        "Will terminate to avoid undefined behaviour due to inconsistent set of parts. "
        "Exception: {}", getCurrentExceptionMessage(true));
    std::terminate();
}

void MergeTreeData::loadOutdatedDataParts(bool is_async)
try
{
    {
        std::lock_guard lock(outdated_data_parts_mutex);
        if (outdated_unloaded_data_parts.empty())
        {
            outdated_data_parts_loading_finished = true;
            outdated_data_parts_cv.notify_all();
            return;
        }

        LOG_DEBUG(log, "Loading {} outdated data parts {}",
            outdated_unloaded_data_parts.size(),
            is_async ? "asynchronously" : "synchronously");
    }

    std::this_thread::sleep_for(std::chrono::milliseconds(static_cast<size_t>((*getSettings())[MergeTreeSetting::sleep_before_loading_outdated_parts_ms])));
    ThreadFuzzer::maybeInjectSleep();

    /// Acquire shared lock because 'relative_data_path' is used while loading parts.
    TableLockHolder shared_lock;
    if (is_async)
        shared_lock = lockForShare(RWLockImpl::NO_QUERY, (*getSettings())[MergeTreeSetting::lock_acquire_timeout_for_background_operations]);

    std::atomic_size_t num_loaded_parts = 0;

    auto blocker = CannotAllocateThreadFaultInjector::blockFaultInjections();

    ThreadPoolCallbackRunnerLocal<void> runner(getOutdatedPartsLoadingThreadPool().get(), "OutdatedParts");

    bool replicated = dynamic_cast<StorageReplicatedMergeTree *>(this) != nullptr;
    while (true)
    {
        ThreadFuzzer::maybeInjectSleep();
        PartLoadingTree::NodePtr part;

        {
            std::lock_guard lock(outdated_data_parts_mutex);

            if (is_async && outdated_data_parts_loading_canceled)
            {
                /// Wait for every scheduled task
                /// In case of any exception it will be re-thrown and server will be terminated.
                runner.waitForAllToFinishAndRethrowFirstError();

                LOG_DEBUG(log,
                    "Stopped loading outdated data parts because task was canceled. "
                    "Loaded {} parts, {} left unloaded", num_loaded_parts.load(), outdated_unloaded_data_parts.size());
                return;
            }

            if (outdated_unloaded_data_parts.empty())
                break;

            part = outdated_unloaded_data_parts.back();
            outdated_unloaded_data_parts.pop_back();
        }

        runner([&, my_part = part]()
        {
            auto blocker_for_runner_thread = CannotAllocateThreadFaultInjector::blockFaultInjections();

            auto res = loadDataPartWithRetries(
            my_part->info, my_part->name, my_part->disk,
            DataPartState::Outdated, data_parts_mutex, loading_parts_initial_backoff_ms,
            loading_parts_max_backoff_ms, loading_parts_max_tries);

            ++num_loaded_parts;
            if (res.is_broken)
            {
                forcefullyRemoveBrokenOutdatedPartFromZooKeeperBeforeDetaching(res.part->name);
                res.part->renameToDetached("broken-on-start", /*ignore_error=*/ replicated); /// detached parts must not have '_' in prefixes
            }
            else if (res.part->is_duplicate)
                res.part->remove();
            else
                preparePartForRemoval(res.part);
        }, Priority{});
    }

    runner.waitForAllToFinishAndRethrowFirstError();

    LOG_DEBUG(log, "Loaded {} outdated data parts {}",
        num_loaded_parts.load(), is_async ? "asynchronously" : "synchronously");

    {
        std::lock_guard lock(outdated_data_parts_mutex);
        outdated_data_parts_loading_finished = true;
        outdated_data_parts_cv.notify_all();
    }
}
catch (...)
{
    LOG_ERROR(log, "Loading of outdated parts failed. "
        "Will terminate to avoid undefined behaviour due to inconsistent set of parts. "
        "Exception: {}", getCurrentExceptionMessage(true));
    std::terminate();
}

/// No TSA because of std::unique_lock and std::condition_variable.
void MergeTreeData::waitForOutdatedPartsToBeLoaded() const TSA_NO_THREAD_SAFETY_ANALYSIS
{
    /// Background tasks are not run if storage is static.
    if (isStaticStorage())
        return;

    /// If waiting is not required, do NOT log and do NOT enable/disable turbo mode to make `waitForOutdatedPartsToBeLoaded` a lightweight check
    {
        std::unique_lock lock(outdated_data_parts_mutex);
        if (outdated_data_parts_loading_canceled)
            throw Exception(ErrorCodes::NOT_INITIALIZED, "Loading of outdated data parts was already canceled");
        if (outdated_data_parts_loading_finished)
            return;
    }

    /// We need to load parts as fast as possible
    getOutdatedPartsLoadingThreadPool().enableTurboMode();
    SCOPE_EXIT({
        /// Let's lower the number of threads e.g. for later ATTACH queries to behave as usual
        getOutdatedPartsLoadingThreadPool().disableTurboMode();
    });

    LOG_TRACE(log, "Will wait for outdated data parts to be loaded");

    std::unique_lock lock(outdated_data_parts_mutex);

    outdated_data_parts_cv.wait(lock, [this]() TSA_NO_THREAD_SAFETY_ANALYSIS
    {
        return outdated_data_parts_loading_finished || outdated_data_parts_loading_canceled;
    });

    if (outdated_data_parts_loading_canceled)
        throw Exception(ErrorCodes::NOT_INITIALIZED, "Loading of outdated data parts was canceled");

    LOG_TRACE(log, "Finished waiting for outdated data parts to be loaded");
}

void MergeTreeData::waitForUnexpectedPartsToBeLoaded() const TSA_NO_THREAD_SAFETY_ANALYSIS
{
    /// Background tasks are not run if storage is static.
    if (isStaticStorage())
        return;

    /// If waiting is not required, do NOT log and do NOT enable/disable turbo mode to make `waitForUnexpectedPartsToBeLoaded` a lightweight check
    {
        std::unique_lock lock(unexpected_data_parts_mutex);
        if (unexpected_data_parts_loading_canceled)
            throw Exception(ErrorCodes::NOT_INITIALIZED, "Loading of unexpected data parts was already canceled");
        if (unexpected_data_parts_loading_finished)
            return;
    }

    /// We need to load parts as fast as possible
    getUnexpectedPartsLoadingThreadPool().enableTurboMode();
    SCOPE_EXIT({
        /// Let's lower the number of threads e.g. for later ATTACH queries to behave as usual
        getUnexpectedPartsLoadingThreadPool().disableTurboMode();
    });

    LOG_TRACE(log, "Will wait for unexpected data parts to be loaded");

    std::unique_lock lock(unexpected_data_parts_mutex);

    unexpected_data_parts_cv.wait(lock, [this]() TSA_NO_THREAD_SAFETY_ANALYSIS
    {
        return unexpected_data_parts_loading_finished || unexpected_data_parts_loading_canceled;
    });

    if (unexpected_data_parts_loading_canceled)
        throw Exception(ErrorCodes::NOT_INITIALIZED, "Loading of unexpected data parts was canceled");

    LOG_TRACE(log, "Finished waiting for unexpected data parts to be loaded");
}

void MergeTreeData::startOutdatedAndUnexpectedDataPartsLoadingTask()
{
    if (outdated_data_parts_loading_task)
        outdated_data_parts_loading_task->activateAndSchedule();
    if (unexpected_data_parts_loading_task)
        unexpected_data_parts_loading_task->activateAndSchedule();
}

void MergeTreeData::stopOutdatedAndUnexpectedDataPartsLoadingTask()
{
    if (outdated_data_parts_loading_task)
    {
        {
            std::lock_guard lock(outdated_data_parts_mutex);
            outdated_data_parts_loading_canceled = true;
        }

        outdated_data_parts_loading_task->deactivate();
        outdated_data_parts_cv.notify_all();
    }

    if (unexpected_data_parts_loading_task)
    {
        {
            std::lock_guard lock(unexpected_data_parts_mutex);
            unexpected_data_parts_loading_canceled = true;
        }

        unexpected_data_parts_loading_task->deactivate();
        unexpected_data_parts_cv.notify_all();
    }
}

PrimaryIndexCachePtr MergeTreeData::getPrimaryIndexCache() const
{
    bool use_primary_key_cache = (*getSettings())[MergeTreeSetting::use_primary_key_cache];
    bool primary_key_lazy_load = (*getSettings())[MergeTreeSetting::primary_key_lazy_load];

    if (!use_primary_key_cache || !primary_key_lazy_load)
        return nullptr;

    return getContext()->getPrimaryIndexCache();
}

PrimaryIndexCachePtr MergeTreeData::getPrimaryIndexCacheToPrewarm(size_t part_uncompressed_bytes) const
{
    if (!(*getSettings())[MergeTreeSetting::prewarm_primary_key_cache])
        return nullptr;

    /// Do not load data to caches for small parts because
    /// they will be likely replaced by merge immediately.
    size_t min_bytes_to_prewarm = (*getSettings())[MergeTreeSetting::min_bytes_to_prewarm_caches];
    if (part_uncompressed_bytes && part_uncompressed_bytes < min_bytes_to_prewarm)
        return nullptr;

    return getPrimaryIndexCache();
}

MarkCachePtr MergeTreeData::getMarkCacheToPrewarm(size_t part_uncompressed_bytes) const
{
    if (!(*getSettings())[MergeTreeSetting::prewarm_mark_cache])
        return nullptr;

    /// Do not load data to caches for small parts because
    /// they will be likely replaced by merge immediately.
    size_t min_bytes_to_prewarm = (*getSettings())[MergeTreeSetting::min_bytes_to_prewarm_caches];
    if (part_uncompressed_bytes && part_uncompressed_bytes < min_bytes_to_prewarm)
        return nullptr;

    return getContext()->getMarkCache();
}

void MergeTreeData::prewarmCaches(ThreadPool & pool, MarkCachePtr mark_cache, PrimaryIndexCachePtr index_cache)
{
    if (!mark_cache && !index_cache)
        return;

    Stopwatch watch;
    LOG_TRACE(log, "Prewarming mark and/or primary index caches");

    auto data_parts = getDataPartsVectorForInternalUsage();

    /// Prewarm caches firstly for the most fresh parts according
    /// to time columns in partition key (if exists) and by modification time.

    auto to_tuple = [](const auto & part)
    {
        return std::make_tuple(part->getMinMaxDate().second, part->getMinMaxTime().second, part->modification_time);
    };

    std::sort(data_parts.begin(), data_parts.end(), [&to_tuple](const auto & lhs, const auto & rhs)
    {
        return to_tuple(lhs) > to_tuple(rhs);
    });

    double marks_ratio_to_prewarm = getContext()->getServerSettings()[ServerSetting::mark_cache_prewarm_ratio];
    double index_ratio_to_prewarm = getContext()->getServerSettings()[ServerSetting::primary_index_cache_prewarm_ratio];

    Names columns_to_prewarm_marks;

    if (mark_cache)
    {
        auto metadata_snaphost = getInMemoryMetadataPtr();
        columns_to_prewarm_marks = getColumnsToPrewarmMarks(*getSettings(), metadata_snaphost->getColumns().getAllPhysical());
    }

    /// Allocate runner on stack after all used local variables to make its destructor
    /// is called first and all tasks stopped before local variables are being destroyed.
    ThreadPoolCallbackRunnerLocal<void> runner(pool, "PrewarmCaches");

    auto enough_space = [&](const auto & cache, double ratio_to_prewarm)
    {
        return cache->sizeInBytes() < cache->maxSizeInBytes() * ratio_to_prewarm;
    };

    for (const auto & part : data_parts)
    {
        bool added_task = false;

        if (index_cache && !part->isIndexLoaded() && enough_space(index_cache, index_ratio_to_prewarm))
        {
            runner([&]
            {
                /// Check again, because another task may have filled the cache while this task was waiting in the queue.
                /// The cache still may be filled slightly more than `index_ratio_to_prewarm`, but it's ok.
                if (enough_space(index_cache, index_ratio_to_prewarm))
                    part->loadIndexToCache(*index_cache);
            });

            added_task = true;
        }

        if (mark_cache && enough_space(mark_cache, marks_ratio_to_prewarm))
        {
            runner([&]
            {
                /// Check again, because another task may have filled the cache while this task was waiting in the queue.
                /// The cache still may be filled slightly more than `marks_ratio_to_prewarm`, but it's ok.
                if (enough_space(mark_cache, marks_ratio_to_prewarm))
                    part->loadMarksToCache(columns_to_prewarm_marks, mark_cache.get());
            });

            added_task = true;
        }

        if (!added_task)
            break;
    }

    runner.waitForAllToFinishAndRethrowFirstError();
    LOG_TRACE(log, "Prewarmed mark and/or primary index caches in {} seconds", watch.elapsedSeconds());
}

/// Is the part directory old.
/// True if its modification time and the modification time of all files inside it is less then threshold.
/// (Only files on the first level of nesting are considered).
static bool isOldPartDirectory(const DiskPtr & disk, const String & directory_path, time_t threshold)
{
    if (!disk->existsDirectory(directory_path) || disk->getLastModified(directory_path).epochTime() > threshold)
        return false;

    for (auto it = disk->iterateDirectory(directory_path); it->isValid(); it->next())
        if (disk->getLastModified(it->path()).epochTime() > threshold)
            return false;

    return true;
}


size_t MergeTreeData::clearOldTemporaryDirectories(size_t custom_directories_lifetime_seconds, const NameSet & valid_prefixes)
{
    size_t cleared_count = 0;

    cleared_count += clearOldTemporaryDirectories(relative_data_path, custom_directories_lifetime_seconds, valid_prefixes);

    if (allowRemoveStaleMovingParts())
    {
        /// Clear _all_ parts from the `moving` directory
        cleared_count += clearOldTemporaryDirectories(fs::path(relative_data_path) / "moving", custom_directories_lifetime_seconds, {""});
    }

    return cleared_count;
}

size_t MergeTreeData::clearOldTemporaryDirectories(const String & root_path, size_t custom_directories_lifetime_seconds, const NameSet & valid_prefixes)
{
    /// If the method is already called from another thread, then we don't need to do anything.
    std::unique_lock lock(clear_old_temporary_directories_mutex, std::defer_lock);
    if (!lock.try_lock())
        return 0;

    const auto settings = getSettings();
    time_t current_time = time(nullptr);
    ssize_t deadline = current_time - custom_directories_lifetime_seconds;

    size_t cleared_count = 0;

    /// Delete temporary directories older than a the specified age.
    for (const auto & disk : getDisks())
    {
        if (disk->isBroken())
            continue;

        if (!disk->existsDirectory(root_path))
            continue;

        for (auto it = disk->iterateDirectory(root_path); it->isValid(); it->next())
        {
            const std::string & basename = it->name();
            bool start_with_valid_prefix = false;
            for (const auto & prefix : valid_prefixes)
            {
                if (startsWith(basename, prefix))
                {
                    start_with_valid_prefix = true;
                    break;
                }
            }

            if (!start_with_valid_prefix)
                continue;

            const std::string & full_path = fullPath(disk, it->path());

            try
            {
                if (isOldPartDirectory(disk, it->path(), deadline))
                {
                    ThreadFuzzer::maybeInjectSleep();

                    if (temporary_parts.contains(basename))
                    {
                        /// Actually we don't rely on temporary_directories_lifetime when removing old temporaries directories,
                        /// it's just an extra level of protection just in case we have a bug.
                        LOG_INFO(LogFrequencyLimiter(log.load(), 10), "{} is in use (by merge/mutation/INSERT) (consider increasing temporary_directories_lifetime setting)", full_path);
                        continue;
                    }
                    if (!disk->existsDirectory(it->path()))
                    {
                        /// We should recheck that the dir exists, otherwise we can get "No such file or directory"
                        /// due to a race condition with "Renaming temporary part" (temporary part holder could be already released, so the check above is not enough)
                        LOG_WARNING(log, "Temporary directory {} suddenly disappeared while iterating, assuming it was concurrently renamed to persistent", it->path());
                        continue;
                    }

                    LOG_WARNING(log, "Removing temporary directory {}", full_path);

                    /// Even if it's a temporary part it could be downloaded with zero copy replication and this function
                    /// is executed as a callback.
                    ///
                    /// We don't control the amount of refs for temporary parts so we cannot decide can we remove blobs
                    /// or not. So we are not doing it
                    bool keep_shared = false;
                    if (disk->supportZeroCopyReplication() && (*settings)[MergeTreeSetting::allow_remote_fs_zero_copy_replication] && supportsReplication())
                    {
                        LOG_WARNING(log, "Since zero-copy replication is enabled we are not going to remove blobs from shared storage for {}", full_path);
                        keep_shared = true;
                    }

                    disk->removeSharedRecursive(it->path(), keep_shared, {});
                    ++cleared_count;
                }
            }
            catch (const fs::filesystem_error & e)
            {
                if (e.code() == std::errc::no_such_file_or_directory)
                {
                    /// If the file is already deleted, do nothing.
                }
                else
                    throw;
            }
        }
    }

    return cleared_count;
}

scope_guard MergeTreeData::getTemporaryPartDirectoryHolder(const String & part_dir_name) const
{
    temporary_parts.add(part_dir_name);
    return [this, part_dir_name]() { temporary_parts.remove(part_dir_name); };
}

MergeTreeData::MutableDataPartPtr MergeTreeData::asMutableDeletingPart(const DataPartPtr & part)
{
    auto state = part->getState();
    if (state != DataPartState::Deleting && state != DataPartState::DeleteOnDestroy)
        throw Exception(ErrorCodes::LOGICAL_ERROR,
            "Cannot remove part {}, because it has state: {}", part->name, magic_enum::enum_name(state));

    return std::const_pointer_cast<IMergeTreeDataPart>(part);
}

MergeTreeData::DataPartsVector MergeTreeData::grabOldParts(bool force)
{
    DataPartsVector res;

    /// If the method is already called from another thread, then we don't need to do anything.
    std::unique_lock lock(grab_old_parts_mutex, std::defer_lock);
    if (!lock.try_lock())
        return res;

    /// Concurrent parts removal is disabled for "zero-copy replication" (a non-production feature),
    /// because parts removal involves hard links and concurrent hard link operations don't work correctly
    /// in the "zero-copy replication" (because it is a non-production feature).
    /// Please don't use "zero-copy replication" (a non-production feature) in production.
    /// It is not ready for production usage. Don't use it.

    bool need_remove_parts_in_order = supportsReplication() && !isSharedStorage() && (*getSettings())[MergeTreeSetting::allow_remote_fs_zero_copy_replication];

    if (need_remove_parts_in_order)
    {
        bool has_zero_copy_disk = false;
        for (const auto & disk : getDisks())
        {
            if (disk->supportZeroCopyReplication())
            {
                has_zero_copy_disk = true;
                break;
            }
        }
        need_remove_parts_in_order = has_zero_copy_disk;
    }

    std::vector<DataPartIteratorByStateAndInfo> parts_to_delete;
    std::vector<MergeTreePartInfo> skipped_parts;

    auto has_skipped_mutation_parent = [&skipped_parts, need_remove_parts_in_order] (const DataPartPtr & part)
    {
        if (!need_remove_parts_in_order)
            return false;

        for (const auto & part_info : skipped_parts)
            if (part->info.isMutationChildOf(part_info))
                return true;

        return false;
    };

    auto time_now = time(nullptr);

    {
        auto removal_limit = (*getSettings())[MergeTreeSetting::simultaneous_parts_removal_limit];
        size_t current_removal_limit = removal_limit == 0 ? std::numeric_limits<size_t>::max() : static_cast<size_t>(removal_limit);

        auto parts_lock = lockParts();

        auto outdated_parts_range = getDataPartsStateRange(DataPartState::Outdated);
        for (auto it = outdated_parts_range.begin(); it != outdated_parts_range.end(); ++it)
        {
            if (parts_to_delete.size() == current_removal_limit)
            {
                LOG_TRACE(log, "Found {} parts to remove and reached the limit for one removal iteration", current_removal_limit);
                break;
            }

            const DataPartPtr & part = *it;

            part->last_removal_attempt_time.store(time_now, std::memory_order_relaxed);

            /// Do not remove outdated part if it may be visible for some transaction
            if (!part->version.canBeRemoved())
            {
                part->removal_state.store(DataPartRemovalState::VISIBLE_TO_TRANSACTIONS, std::memory_order_relaxed);
                skipped_parts.push_back(part->info);
                continue;
            }

            /// Grab only parts that are not used by anyone (SELECTs for example).
            if (!isSharedPtrUnique(part))
            {
                part->removal_state.store(DataPartRemovalState::NON_UNIQUE_OWNERSHIP, std::memory_order_relaxed);
                skipped_parts.push_back(part->info);
                continue;
            }

            /// First remove all covered parts, then remove covering empty part
            /// Avoids resurrection of old parts for MergeTree and issues with unexpected parts for Replicated
            if (part->rows_count == 0 && !getCoveredOutdatedParts(part, parts_lock).empty())
            {
                part->removal_state.store(DataPartRemovalState::EMPTY_PART_COVERS_OTHER_PARTS, std::memory_order_relaxed);
                skipped_parts.push_back(part->info);
                continue;
            }

            auto part_remove_time = part->remove_time.load(std::memory_order_relaxed);
            bool reached_removal_time = part_remove_time <= time_now && time_now - part_remove_time >= (*getSettings())[MergeTreeSetting::old_parts_lifetime].totalSeconds();
            if ((reached_removal_time && !has_skipped_mutation_parent(part))
                || force
                || (part->version.creation_csn == Tx::RolledBackCSN && (*getSettings())[MergeTreeSetting::remove_rolled_back_parts_immediately]))
            {
                if (part->removal_state.load(std::memory_order_relaxed) == DataPartRemovalState::REMOVE_ROLLED_BACK)
                    part->removal_state.store(DataPartRemovalState::REMOVE_RETRY, std::memory_order_relaxed);
                else
                    part->removal_state.store(DataPartRemovalState::REMOVE, std::memory_order_relaxed);
                parts_to_delete.emplace_back(it);
            }
            else
            {
                if (!reached_removal_time)
                    part->removal_state.store(DataPartRemovalState::NOT_REACHED_REMOVAL_TIME, std::memory_order_relaxed);
                else
                    part->removal_state.store(DataPartRemovalState::HAS_SKIPPED_MUTATION_PARENT, std::memory_order_relaxed);
                skipped_parts.push_back(part->info);
                continue;
            }
        }

        res.reserve(parts_to_delete.size());
        for (const auto & it_to_delete : parts_to_delete)
        {
            res.emplace_back(*it_to_delete);
            modifyPartState(it_to_delete, DataPartState::Deleting);
        }
    }

    if (!res.empty())
        LOG_TRACE(log, "Skipped {} old parts, found {} old parts to remove. Parts: [{}]",
                  skipped_parts.size(), res.size(), fmt::join(getPartsNames(res), ", "));

    return res;
}


void MergeTreeData::rollbackDeletingParts(const MergeTreeData::DataPartsVector & parts)
{
    auto lock = lockParts();
    for (const auto & part : parts)
    {
        /// We should modify it under data_parts_mutex
        part->assertState({DataPartState::Deleting});
        modifyPartState(part, DataPartState::Outdated);
        part->removal_state.store(DataPartRemovalState::REMOVE_ROLLED_BACK, std::memory_order_relaxed);
    }
}

void MergeTreeData::removePartsFinally(const MergeTreeData::DataPartsVector & parts, MergeTreeData::DataPartsVector * removed_parts)
{
    if (parts.empty())
        return;

    {
        auto lock = lockParts();

        /// TODO: use data_parts iterators instead of pointers
        for (const auto & part : parts)
        {
            /// Temporary does not present in data_parts_by_info.
            if (part->getState() == DataPartState::Temporary)
                continue;

            auto it = data_parts_by_info.find(part->info);
            if (it == data_parts_by_info.end())
                throw Exception(ErrorCodes::LOGICAL_ERROR, "Deleting data part {} doesn't exist", part->name);

            (*it)->assertState({DataPartState::Deleting});

            LOG_TEST(log, "removePartsFinally: removing {} from data_parts_indexes", (*it)->getNameWithState());
            data_parts_indexes.erase(it);

            if (removed_parts)
                removed_parts->push_back(part);
        }
    }

    LOG_DEBUG(log, "Removing {} parts from memory: Parts: [{}]", parts.size(), fmt::join(parts, ", "));

    /// Data parts is still alive (since DataPartsVector holds shared_ptrs) and contain useful metainformation for logging
    /// NOTE: There is no need to log parts deletion somewhere else, all deleting parts pass through this function and pass away

    auto table_id = getStorageID();
    if (auto part_log = getContext()->getPartLog(table_id.database_name))
    {
        PartLogElement part_log_elem;

        part_log_elem.event_type = PartLogElement::REMOVE_PART;

        const auto time_now = std::chrono::system_clock::now();
        part_log_elem.event_time = timeInSeconds(time_now);
        part_log_elem.event_time_microseconds = timeInMicroseconds(time_now);

        part_log_elem.duration_ms = 0;

        part_log_elem.database_name = table_id.database_name;
        part_log_elem.table_name = table_id.table_name;
        part_log_elem.table_uuid = table_id.uuid;

        for (const auto & part : parts)
        {
            part_log_elem.partition_id = part->info.getPartitionId();
            part_log_elem.partition = part->partition.serializeToString(part->getMetadataSnapshot());
            part_log_elem.part_name = part->name;
            part_log_elem.bytes_compressed_on_disk = part->getBytesOnDisk();
            part_log_elem.bytes_uncompressed = part->getBytesUncompressedOnDisk();
            part_log_elem.rows = part->rows_count;
            part_log_elem.part_type = part->getType();

            part_log->add(part_log_elem);
        }
    }
}


void MergeTreeData::clearPartsFromFilesystemImpl(const DataPartsVector & parts, bool throw_on_error, NameSet * parts_failed_to_delete)
{
    NameSet part_names_succeed;

    auto get_failed_parts = [&part_names_succeed, &parts_failed_to_delete, &parts] ()
    {
        if (part_names_succeed.size() == parts.size())
            return;

        if (parts_failed_to_delete)
        {
            for (const auto & part : parts)
            {
                if (!part_names_succeed.contains(part->name))
                    parts_failed_to_delete->insert(part->name);
            }
        }
    };

    try
    {
        clearPartsFromFilesystemImplMaybeInParallel(parts, &part_names_succeed);
        get_failed_parts();
    }
    catch (...)
    {
        get_failed_parts();

        LOG_DEBUG(log, "Failed to remove all parts, all count {}, removed {}", parts.size(), part_names_succeed.size());

        if (throw_on_error)
            throw;
    }
}

void MergeTreeData::clearPartsFromFilesystemImplMaybeInParallel(const DataPartsVector & parts_to_remove, NameSet * part_names_succeed)
{
    if (parts_to_remove.empty())
        return;

    const auto settings = getSettings();

    auto remove_single_thread = [this, &parts_to_remove, part_names_succeed]()
    {
        LOG_DEBUG(
            log, "Removing {} parts from filesystem (serially): Parts: [{}]", parts_to_remove.size(), fmt::join(parts_to_remove, ", "));
        for (const DataPartPtr & part : parts_to_remove)
        {
            asMutableDeletingPart(part)->remove();
            if (part_names_succeed)
                part_names_succeed->insert(part->name);
        }
    };

    if (parts_to_remove.size() <= (*settings)[MergeTreeSetting::concurrent_part_removal_threshold])
    {
        remove_single_thread();
        return;
    }

    /// Parallel parts removal.
    std::mutex part_names_mutex;

    /// This flag disallow straightforward concurrent parts removal. It's required only in case
    /// when we have parts on zero-copy disk + at least some of them were mutated.
    bool remove_parts_in_order = false;
    if ((*settings)[MergeTreeSetting::allow_remote_fs_zero_copy_replication] && dynamic_cast<StorageReplicatedMergeTree *>(this) != nullptr)
    {
        remove_parts_in_order = std::any_of(
            parts_to_remove.begin(), parts_to_remove.end(),
            [] (const auto & data_part) { return data_part->isStoredOnRemoteDiskWithZeroCopySupport() && data_part->info.getMutationVersion() > 0; }
        );
    }

    if (!remove_parts_in_order)
    {
        /// NOTE: Under heavy system load you may get "Cannot schedule a task" from ThreadPool.
        LOG_DEBUG(
            log, "Removing {} parts from filesystem (concurrently): Parts: [{}]", parts_to_remove.size(), fmt::join(parts_to_remove, ", "));

        ThreadPoolCallbackRunnerLocal<void> runner(getPartsCleaningThreadPool().get(), "PartsCleaning");

        for (const DataPartPtr & part : parts_to_remove)
        {
            runner([&part, &part_names_mutex, part_names_succeed, thread_group = CurrentThread::getGroup()]
            {
                asMutableDeletingPart(part)->remove();
                if (part_names_succeed)
                {
                    std::lock_guard lock(part_names_mutex);
                    part_names_succeed->insert(part->name);
                }
            }, Priority{0});
        }

        runner.waitForAllToFinishAndRethrowFirstError();
        return;
    }

    if (format_version < MERGE_TREE_DATA_MIN_FORMAT_VERSION_WITH_CUSTOM_PARTITIONING)
    {
        remove_single_thread();
        return;
    }

    /// NOTE: Under heavy system load you may get "Cannot schedule a task" from ThreadPool.
    LOG_DEBUG(
        log, "Removing {} parts from filesystem (concurrently): Parts: [{}]", parts_to_remove.size(), fmt::join(parts_to_remove, ", "));

    /// We have "zero copy replication" parts and we are going to remove them in parallel.
    /// The problem is that all parts in a mutation chain must be removed sequentially to avoid "key does not exits" issues.
    /// We remove disjoint subsets of parts in parallel.
    /// The problem is that it's not trivial to divide Outdated parts into disjoint subsets,
    /// because Outdated parts legally can be intersecting (but intersecting parts must be separated by a DROP_RANGE).
    /// So we ignore level and version and use block numbers only (they cannot intersect by block numbers unless we have a bug).

    struct RemovalRanges
    {
        std::vector<MergeTreePartInfo> infos;
        std::vector<DataPartsVector> parts;
        std::vector<UInt64> split_times;
    };

    auto split_into_independent_ranges = [this](const DataPartsVector & parts_to_remove_, size_t split_times) -> RemovalRanges
    {
        if (parts_to_remove_.empty())
            return {};

        ActiveDataPartSet independent_ranges_set(format_version);
        for (const auto & part : parts_to_remove_)
        {
            MergeTreePartInfo range_info = part->info;
            range_info.level = static_cast<UInt32>(range_info.max_block - range_info.min_block);
            range_info.mutation = 0;
            independent_ranges_set.add(range_info, range_info.getPartNameV1());
        }

        RemovalRanges independent_ranges;
        independent_ranges.infos = independent_ranges_set.getPartInfos();
        size_t num_ranges = independent_ranges.infos.size();
        independent_ranges.parts.resize(num_ranges);
        independent_ranges.split_times.resize(num_ranges, split_times);
        size_t avg_range_size = parts_to_remove_.size() / num_ranges;

        size_t sum_of_ranges = 0;
        for (size_t i = 0; i < num_ranges; ++i)
        {
            MergeTreePartInfo & range = independent_ranges.infos[i];
            DataPartsVector & parts_in_range = independent_ranges.parts[i];
            range.level = MergeTreePartInfo::MAX_LEVEL;
            range.mutation = MergeTreePartInfo::MAX_BLOCK_NUMBER;

            parts_in_range.reserve(avg_range_size * 2);
            for (const auto & part : parts_to_remove_)
                if (range.contains(part->info))
                    parts_in_range.push_back(part);
            sum_of_ranges += parts_in_range.size();
        }

        if (parts_to_remove_.size() != sum_of_ranges)
            throw Exception(ErrorCodes::LOGICAL_ERROR, "Number of removed parts is not equal to number of parts in independent ranges "
                                                       "({} != {}), it's a bug", parts_to_remove_.size(), sum_of_ranges);

        return independent_ranges;
    };

    ThreadPoolCallbackRunnerLocal<void> runner(getPartsCleaningThreadPool().get(), "PartsCleaning");

    auto schedule_parts_removal = [this, &runner, &part_names_mutex, part_names_succeed](
        const MergeTreePartInfo & range, DataPartsVector && parts_in_range)
    {
        /// Below, range should be captured by copy to avoid use-after-scope on exception from pool
        runner(
            [this, range, &part_names_mutex, part_names_succeed, batch = std::move(parts_in_range)]
        {
            LOG_TRACE(log, "Removing {} parts in blocks range {}", batch.size(), range.getPartNameForLogs());

            for (const auto & part : batch)
            {
                asMutableDeletingPart(part)->remove();
                if (part_names_succeed)
                {
                    std::lock_guard lock(part_names_mutex);
                    part_names_succeed->insert(part->name);
                }
            }
        }, Priority{0});
    };

    RemovalRanges independent_ranges = split_into_independent_ranges(parts_to_remove, /* split_times */ 0);
    DataPartsVector excluded_parts;
    size_t num_ranges = independent_ranges.infos.size();
    size_t sum_of_ranges = 0;
    for (size_t i = 0; i < num_ranges; ++i)
    {
        MergeTreePartInfo & range = independent_ranges.infos[i];
        DataPartsVector & parts_in_range = independent_ranges.parts[i];
        UInt64 split_times = independent_ranges.split_times[i];

        /// It may happen that we have a huge part covering thousands small parts.
        /// In this case, we will get a huge range that will be process by only one thread causing really long tail latency.
        /// Let's try to exclude such parts in order to get smaller tasks for thread pool and more uniform distribution.
        if ((*settings)[MergeTreeSetting::concurrent_part_removal_threshold] < parts_in_range.size() &&
            split_times < (*settings)[MergeTreeSetting::zero_copy_concurrent_part_removal_max_split_times])
        {
            auto smaller_parts_pred = [&range](const DataPartPtr & part)
            {
                return !(part->info.min_block == range.min_block && part->info.max_block == range.max_block);
            };

            size_t covered_parts_count = std::count_if(parts_in_range.begin(), parts_in_range.end(), smaller_parts_pred);
            size_t top_level_count = parts_in_range.size() - covered_parts_count;
            chassert(top_level_count);
            Float32 parts_to_exclude_ratio = static_cast<Float32>(top_level_count) / parts_in_range.size();
            if ((*settings)[MergeTreeSetting::zero_copy_concurrent_part_removal_max_postpone_ratio] < parts_to_exclude_ratio)
            {
                /// Most likely we have a long mutations chain here
                LOG_DEBUG(log, "Block range {} contains {} parts including {} top-level parts, will not try to split it",
                          range.getPartNameForLogs(), parts_in_range.size(), top_level_count);
            }
            else
            {
                auto new_end_it = std::partition(parts_in_range.begin(), parts_in_range.end(), smaller_parts_pred);
                std::move(new_end_it, parts_in_range.end(), std::back_inserter(excluded_parts));
                parts_in_range.erase(new_end_it, parts_in_range.end());

                RemovalRanges subranges = split_into_independent_ranges(parts_in_range, split_times + 1);

                LOG_DEBUG(log, "Block range {} contained {} parts, it was split into {} independent subranges after excluding {} top-level parts",
                          range.getPartNameForLogs(), parts_in_range.size() + top_level_count, subranges.infos.size(), top_level_count);

                std::move(subranges.infos.begin(), subranges.infos.end(), std::back_inserter(independent_ranges.infos));
                std::move(subranges.parts.begin(), subranges.parts.end(), std::back_inserter(independent_ranges.parts));
                std::move(subranges.split_times.begin(), subranges.split_times.end(), std::back_inserter(independent_ranges.split_times));
                num_ranges += subranges.infos.size();
                continue;
            }
        }

        sum_of_ranges += parts_in_range.size();

        schedule_parts_removal(range, std::move(parts_in_range));
    }

    /// Remove excluded parts as well. They were reordered, so sort them again
    std::sort(excluded_parts.begin(), excluded_parts.end(), [](const auto & x, const auto & y) { return x->info < y->info; });
    LOG_TRACE(log, "Will remove {} big parts separately: {}", excluded_parts.size(), fmt::join(excluded_parts, ", "));

    independent_ranges = split_into_independent_ranges(excluded_parts, /* split_times */ 0);

    runner.waitForAllToFinishAndRethrowFirstError();

    for (size_t i = 0; i < independent_ranges.infos.size(); ++i)
    {
        MergeTreePartInfo & range = independent_ranges.infos[i];
        DataPartsVector & parts_in_range = independent_ranges.parts[i];
        schedule_parts_removal(range, std::move(parts_in_range));
    }

    runner.waitForAllToFinishAndRethrowFirstError();

    if (parts_to_remove.size() != sum_of_ranges + excluded_parts.size())
        throw Exception(ErrorCodes::LOGICAL_ERROR,
                        "Number of parts to remove was not equal to number of parts in independent ranges and excluded parts"
                        "({} != {} + {}), it's a bug", parts_to_remove.size(), sum_of_ranges, excluded_parts.size());
}

size_t MergeTreeData::clearPartsFromFilesystemAndRollbackIfError(const DataPartsVector & parts_to_delete, const String & parts_type)
{
    NameSet parts_failed_to_delete;
    clearPartsFromFilesystemImpl(parts_to_delete, false, &parts_failed_to_delete);

    DataPartsVector finally_remove_parts;
    if (!parts_failed_to_delete.empty())
    {
        DataPartsVector rollback_parts;
        for (const auto & part : parts_to_delete)
        {
            if (!parts_failed_to_delete.contains(part->name))
                finally_remove_parts.push_back(part);
            else
                rollback_parts.push_back(part);
        }

        if (!rollback_parts.empty())
            rollbackDeletingParts(rollback_parts);
    }
    else  /// all parts were successfully removed
    {
        finally_remove_parts = parts_to_delete;
    }

    try
    {
        if (!finally_remove_parts.empty())
        {
            removePartsFinally(finally_remove_parts);
            LOG_DEBUG(log, "Removed {} {} parts", finally_remove_parts.size(), parts_type);
        }
    }
    catch (...)
    {
        tryLogCurrentException(log, "Failed to remove some parts from memory, or write info about them into part log");
    }

    return finally_remove_parts.size();
}

size_t MergeTreeData::clearEmptyParts()
{
    if (!(*getSettings())[MergeTreeSetting::remove_empty_parts])
        return 0;

    std::vector<std::string> parts_names_to_drop;

    {
        /// Need to destroy parts vector before clearing them from filesystem.
        auto parts = getDataPartsVectorForInternalUsage();
        for (const auto & part : parts)
        {
            if (part->rows_count != 0)
                continue;

            /// Do not try to drop uncommitted parts. If the newest tx doesn't see it then it probably hasn't been committed yet
            if (!part->version.getCreationTID().isPrehistoric() && !part->version.isVisible(TransactionLog::instance().getLatestSnapshot()))
                continue;

            parts_names_to_drop.emplace_back(part->name);
        }
    }

    for (auto & name : parts_names_to_drop)
    {
        LOG_TRACE(log, "Will drop empty part {}", name);
        dropPartNoWaitNoThrow(name);
    }

    return parts_names_to_drop.size();
}

size_t MergeTreeData::clearUnusedPatchParts()
{
    if (!(*getSettings())[MergeTreeSetting::remove_unused_patch_parts])
        return 0;

    auto patch_parts = getPatchPartsVectorForInternalUsage();
    auto regular_parts = getDataPartsVectorForInternalUsage();

    std::unordered_map<std::string_view, UInt64> min_data_version_by_partition;

    for (const auto & part : regular_parts)
    {
        UInt64 data_version = part->info.getDataVersion();
        auto [it, inserted] = min_data_version_by_partition.emplace(part->info.getPartitionId(), data_version);

        if (!inserted)
            it->second = std::min(it->second, data_version);
    }

    Names patch_names_to_drop;

    for (const auto & patch : patch_parts)
    {
        auto partition_id = patch->info.getOriginalPartitionId();
        UInt64 max_data_version = patch->getSourcePartsSet().getMaxDataVersion();

        auto it = min_data_version_by_partition.find(partition_id);
        if (it == min_data_version_by_partition.end() || max_data_version <= it->second)
            patch_names_to_drop.push_back(patch->name);
    }

    for (const auto & name : patch_names_to_drop)
    {
        LOG_INFO(log, "Will drop unused patch part {}", name);
        dropPartNoWaitNoThrow(name);
    }

    return patch_names_to_drop.size();
}

void MergeTreeData::rename(const String & new_table_path, const StorageID & new_table_id)
{
    LOG_INFO(log, "Renaming table to path {} with ID {}", new_table_path, new_table_id.getFullTableName());

    auto disks = getStoragePolicy()->getDisks();

    for (const auto & disk : disks)
    {
        if (disk->existsDirectory(new_table_path))
            throw Exception(ErrorCodes::DIRECTORY_ALREADY_EXISTS, "Target path already exists: {}", fullPath(disk, new_table_path));
    }

    for (const auto & disk : disks)
    {
        auto new_table_path_parent = parentPath(new_table_path);
        disk->createDirectories(new_table_path_parent);
        disk->moveDirectory(relative_data_path, new_table_path);
    }

    if (!getStorageID().hasUUID())
        getContext()->clearCaches();

    /// TODO: remove const_cast
    for (const auto & part : data_parts_by_info)
    {
        auto & part_mutable = const_cast<IMergeTreeDataPart &>(*part);
        part_mutable.getDataPartStorage().changeRootPath(relative_data_path, new_table_path);
    }

    relative_data_path = new_table_path;
    renameInMemory(new_table_id);
}

void MergeTreeData::renameInMemory(const StorageID & new_table_id)
{
    IStorage::renameInMemory(new_table_id);
    log.store(new_table_id.getNameForLogs());
}

void MergeTreeData::dropAllData()
{
    /// In case there is read-only/write-once disk we cannot allow to call dropAllData(), but dropping tables is allowed.
    ///
    /// Note, that one may think that drop on write-once disk should be
    /// supported, since it is pretty trivial to implement
    /// MetadataStorageFromPlainObjectStorageTransaction::removeDirectory(),
    /// however removing part requires moveDirectory() as well.
    if (isStaticStorage())
    {
        LOG_INFO(log, "dropAllData: Skip cleanup due to all disks are either read-only or write-once");
        return;
    }

    LOG_TRACE(log, "dropAllData: waiting for locks.");
    auto settings_ptr = getSettings();

    auto lock = lockParts();

    size_t skipped_parts = 0;
    DataPartsVector all_parts;
    for (auto it = data_parts_by_info.begin(); it != data_parts_by_info.end(); ++it)
    {
        /// NOTE: this includes write-once disks as well, but this should be
        /// OK, since removing parts requires hardlinks, plus there is a check
        /// that assumes the same at the beginning - isStaticStorage()
        if ((*it)->isStoredOnReadonlyDisk())
        {
            LOG_TRACE(log, "dropAllData: Skip removing part {}, it is located on read-only disk", (*it)->name);
            ++skipped_parts;
            continue;
        }
        modifyPartState(it, DataPartState::Deleting);
        all_parts.push_back(*it);
    }
    if (skipped_parts > 0)
        LOG_WARNING(log, "dropAllData: {} parts had been skipped", skipped_parts);

    /// Tables in atomic databases have UUID and stored in persistent locations.
    /// No need to clear caches (that are keyed by filesystem path) because collision is not possible.
    if (!getStorageID().hasUUID())
        getContext()->clearCaches();

    /// Removing of each data part before recursive removal of directory is to speed-up removal, because there will be less number of syscalls.
    NameSet part_names_failed;
    try
    {
        LOG_TRACE(log, "dropAllData: removing data parts (count {}) from filesystem.", all_parts.size());
        clearPartsFromFilesystemImpl(all_parts, true, &part_names_failed);

        LOG_TRACE(log, "dropAllData: removing all data parts from memory.");
        data_parts_indexes.clear();
        all_data_dropped = true;
    }
    catch (...)
    {
        /// Removing from memory only successfully removed parts from disk
        /// Parts removal process can be important and on the next try it's better to try to remove
        /// them instead of remove recursive call.
        LOG_WARNING(log, "dropAllData: got exception removing parts from disk, removing successfully removed parts from memory.");
        for (const auto & part : all_parts)
        {
            if (!part_names_failed.contains(part->name))
                data_parts_indexes.erase(part->info);
        }

        throw;
    }

    LOG_INFO(log, "dropAllData: clearing temporary directories");
    clearOldTemporaryDirectories(0, {"tmp_", "delete_tmp_", "tmp-fetch_"});

    resetColumnSizes();

    auto detached_parts = getDetachedParts();
    for (const auto & part : detached_parts)
    {
        bool is_zero_copy = supportsReplication() && part.disk->supportZeroCopyReplication()
            && (*settings_ptr)[MergeTreeSetting::allow_remote_fs_zero_copy_replication];
        try
        {
            bool keep_shared = removeDetachedPart(part.disk, fs::path(relative_data_path) / DETACHED_DIR_NAME / part.dir_name / "", part.dir_name);
            LOG_DEBUG(log, "dropAllData: Dropped detached part {}, keep shared data: {}", part.dir_name, keep_shared);
        }
        catch (...)
        {
            /// Without zero-copy-replication we will simply remove it recursively, but with zero-copy it will leave garbage on s3
            if (is_zero_copy && isRetryableException(std::current_exception()))
                throw;
            tryLogCurrentException(log);
        }
    }

    for (const auto & disk : getDisks())
    {
        if (disk->isBroken())
        {
            LOG_TRACE(log, "dropAllData: Skip cleanup on broken disk {}", disk->getName());
            continue;
        }
        if (disk->isReadOnly())
        {
            LOG_TRACE(log, "dropAllData: Skip cleanup on read-only disk {}", disk->getName());
            continue;
        }

        /// It can naturally happen if we cannot drop table from the first time
        /// i.e. get exceptions after remove recursive
        if (!disk->existsDirectory(relative_data_path))
        {
            LOG_INFO(log, "dropAllData: path {} is already removed from disk {}", relative_data_path, disk->getName());
            continue;
        }

        LOG_INFO(log, "dropAllData: remove format_version.txt, detached, moving and write ahead logs");
        disk->removeFileIfExists(fs::path(relative_data_path) / FORMAT_VERSION_FILE_NAME);

        if (disk->existsDirectory(fs::path(relative_data_path) / DETACHED_DIR_NAME))
            disk->removeSharedRecursive(fs::path(relative_data_path) / DETACHED_DIR_NAME, /*keep_all_shared_data*/ true, {});

        if (disk->existsDirectory(fs::path(relative_data_path) / MOVING_DIR_NAME))
            disk->removeRecursive(fs::path(relative_data_path) / MOVING_DIR_NAME);

        try
        {
            if (!isSharedStorage() && !disk->isDirectoryEmpty(relative_data_path) &&
                supportsReplication() && disk->supportZeroCopyReplication()
                && (*settings_ptr)[MergeTreeSetting::allow_remote_fs_zero_copy_replication])
            {
                std::vector<std::string> files_left;
                disk->listFiles(relative_data_path, files_left);

                throw Exception(
                                ErrorCodes::ZERO_COPY_REPLICATION_ERROR,
                                "Directory {} with table {} not empty (files [{}]) after drop. Will not drop.",
                                relative_data_path, getStorageID().getNameForLogs(), fmt::join(files_left, ", "));
            }

            LOG_INFO(log, "dropAllData: removing table directory recursive to cleanup garbage");
            disk->removeRecursive(relative_data_path);
        }
        catch (const fs::filesystem_error & e)
        {
            if (e.code() == std::errc::no_such_file_or_directory)
            {
                /// If the file is already deleted, log the error message and do nothing.
                tryLogCurrentException(__PRETTY_FUNCTION__);
            }
            else
                throw;
        }
    }

    setDataVolume(0, 0, 0);

    LOG_TRACE(log, "dropAllData: done.");
}

void MergeTreeData::dropIfEmpty()
{
    auto lock = lockParts();

    if (!data_parts_by_info.empty())
        return;

    try
    {
        for (const auto & disk : getDisks())
        {
            if (disk->isBroken())
                continue;
            /// Non recursive, exception is thrown if there are more files.
            disk->removeFileIfExists(fs::path(relative_data_path) / FORMAT_VERSION_FILE_NAME);
            disk->removeDirectory(fs::path(relative_data_path) / DETACHED_DIR_NAME);
            disk->removeDirectory(relative_data_path);
        }
    }
    catch (...)
    {
        // On unsuccessful creation of ReplicatedMergeTree table with multidisk configuration some files may not exist.
        tryLogCurrentException(__PRETTY_FUNCTION__);
    }
}

namespace
{

/// Conversion that is allowed for serializable key (primary key, sorting key).
/// Key should be serialized in the same way after conversion.
/// NOTE: The list is not complete.
bool isSafeForKeyConversion(const IDataType * from, const IDataType * to)
{
    if (from->getName() == to->getName())
        return true;

    /// Enums are serialized in partition key as numbers - so conversion from Enum to number is Ok.
    /// But only for types of identical width because they are serialized as binary in minmax index.
    /// But not from number to Enum because Enum does not necessarily represents all numbers.

    if (const auto * from_enum8 = typeid_cast<const DataTypeEnum8 *>(from))
    {
        if (const auto * to_enum8 = typeid_cast<const DataTypeEnum8 *>(to))
            return to_enum8->contains(*from_enum8);
        if (typeid_cast<const DataTypeInt8 *>(to))
            return true;    // NOLINT
        return false;
    }

    if (const auto * from_enum16 = typeid_cast<const DataTypeEnum16 *>(from))
    {
        if (const auto * to_enum16 = typeid_cast<const DataTypeEnum16 *>(to))
            return to_enum16->contains(*from_enum16);
        if (typeid_cast<const DataTypeInt16 *>(to))
            return true;    // NOLINT
        return false;
    }

    if (const auto * from_lc = typeid_cast<const DataTypeLowCardinality *>(from))
        return from_lc->getDictionaryType()->equals(*to);

    if (const auto * to_lc = typeid_cast<const DataTypeLowCardinality *>(to))
        return to_lc->getDictionaryType()->equals(*from);

    return false;
}

/// Special check for alters of VersionedCollapsingMergeTree version column
void checkVersionColumnTypesConversion(const IDataType * old_type, const IDataType * new_type, const String column_name)
{
    /// Check new type can be used as version
    if (!new_type->canBeUsedAsVersion())
        throw Exception(ErrorCodes::ALTER_OF_COLUMN_IS_FORBIDDEN,
                        "Cannot alter version column {} to type {} because version column must be "
                        "of an integer type or of type Date or DateTime" , backQuoteIfNeed(column_name),
                        new_type->getName());

    auto which_new_type = WhichDataType(new_type);
    auto which_old_type = WhichDataType(old_type);

    /// Check alter to different sign or float -> int and so on
    if ((which_old_type.isInt() && !which_new_type.isInt())
        || (which_old_type.isUInt() && !which_new_type.isUInt())
        || (which_old_type.isDate() && !which_new_type.isDate())
        || (which_old_type.isDate32() && !which_new_type.isDate32())
        || (which_old_type.isDateTime() && !which_new_type.isDateTime())
        || (which_old_type.isFloat() && !which_new_type.isFloat()))
    {
        throw Exception(ErrorCodes::ALTER_OF_COLUMN_IS_FORBIDDEN, "Cannot alter version column {} from type {} to type {} "
                        "because new type will change sort order of version column. "
                        "The only possible conversion is expansion of the number of bytes of the current type.",
                        backQuoteIfNeed(column_name), old_type->getName(), new_type->getName());
    }

    /// Check alter to smaller size: UInt64 -> UInt32 and so on
    if (new_type->getSizeOfValueInMemory() < old_type->getSizeOfValueInMemory())
    {
        throw Exception(ErrorCodes::ALTER_OF_COLUMN_IS_FORBIDDEN, "Cannot alter version column {} from type {} to type {} "
                        "because new type is smaller than current in the number of bytes. "
                        "The only possible conversion is expansion of the number of bytes of the current type.",
                        backQuoteIfNeed(column_name), old_type->getName(), new_type->getName());
    }
}

}

void MergeTreeData::checkAlterIsPossible(const AlterCommands & commands, ContextPtr local_context) const
{
    /// Check that needed transformations can be applied to the list of columns without considering type conversions.
    StorageInMemoryMetadata new_metadata = getInMemoryMetadata();
    StorageInMemoryMetadata old_metadata = getInMemoryMetadata();

    const auto & settings = local_context->getSettingsRef();
    const auto & settings_from_storage = getSettings();

    if (!settings[Setting::allow_non_metadata_alters])
    {
        auto mutation_commands = commands.getMutationCommands(new_metadata, settings[Setting::materialize_ttl_after_modify], local_context);

        if (!mutation_commands.empty())
            throw Exception(ErrorCodes::ALTER_OF_COLUMN_IS_FORBIDDEN,
                            "The following alter commands: '{}' will modify data on disk, "
                            "but setting `allow_non_metadata_alters` is disabled",
                            mutation_commands.ast()->formatForErrorMessage());
    }

    /// Block the case of alter table add projection for special merge trees.
    if (std::any_of(commands.begin(), commands.end(), [](const AlterCommand & c) { return c.type == AlterCommand::ADD_PROJECTION; }))
    {
        if (merging_params.mode != MergingParams::Mode::Ordinary
            && (*settings_from_storage)[MergeTreeSetting::deduplicate_merge_projection_mode] == DeduplicateMergeProjectionMode::THROW)
            throw Exception(ErrorCodes::SUPPORT_IS_DISABLED,
                "ADD PROJECTION is not supported in {} with deduplicate_merge_projection_mode = throw. "
                "Please set setting 'deduplicate_merge_projection_mode' to 'drop' or 'rebuild'",
                getName());
    }

    commands.apply(new_metadata, local_context);

    if (AlterCommands::hasTextIndex(new_metadata) && !settings[Setting::allow_experimental_full_text_index])
        throw Exception(ErrorCodes::SUPPORT_IS_DISABLED,
                "Experimental text index feature is not enabled (turn on setting 'allow_experimental_full_text_index')");

    if (AlterCommands::hasVectorSimilarityIndex(new_metadata) && !settings[Setting::allow_experimental_vector_similarity_index])
        throw Exception(ErrorCodes::SUPPORT_IS_DISABLED,
            "Vector similarity index is disabled (turn on setting 'enable_vector_similarity_index')");

    /// If adaptive index granularity is disabled, certain vector search queries with PREWHERE run into LOGICAL_ERRORs.
    ///     SET enable_vector_similarity_index = 1;
    ///     CREATE TABLE tab (`id` Int32, `vec` Array(Float32), INDEX idx vec TYPE  vector_similarity('hnsw', 'L2Distance') GRANULARITY 100000000) ENGINE = MergeTree ORDER BY id SETTINGS index_granularity_bytes = 0;
    ///     INSERT INTO tab SELECT number, [toFloat32(number), 0.] FROM numbers(10000);
    ///     WITH [1., 0.] AS reference_vec SELECT id, L2Distance(vec, reference_vec) FROM tab PREWHERE toLowCardinality(10) ORDER BY L2Distance(vec, reference_vec) ASC LIMIT 100;
    /// As a workaround, force enabled adaptive index granularity for now (it is the default anyways).
    if (AlterCommands::hasVectorSimilarityIndex(new_metadata) && (*getSettings())[MergeTreeSetting::index_granularity_bytes] == 0)
        throw Exception(ErrorCodes::INVALID_SETTING_VALUE,
            "Vector similarity index can only be used with MergeTree setting 'index_granularity_bytes' != 0");

    for (const auto & disk : getDisks())
        if (!disk->supportsHardLinks() && !commands.isSettingsAlter() && !commands.isCommentAlter())
            throw Exception(
                ErrorCodes::SUPPORT_IS_DISABLED,
                "ALTER TABLE commands are not supported on immutable disk '{}', except for setting and comment alteration",
                disk->getName());

    /// Set of columns that shouldn't be altered.
    NameSet columns_alter_type_forbidden;

    /// Primary key columns can be ALTERed only if they are used in the key as-is
    /// (and not as a part of some expression) and if the ALTER only affects column metadata.
    NameSet columns_alter_type_metadata_only;

    /// Columns to check that the type change is safe for partition key.
    NameSet columns_alter_type_check_safe_for_partition;

    if (old_metadata.hasPartitionKey())
    {
        /// Forbid altering columns inside partition key expressions because it can change partition ID format.
        auto partition_key_expr = old_metadata.getPartitionKey().expression;
        for (const auto & action : partition_key_expr->getActions())
        {
            for (const auto * child : action.node->children)
                columns_alter_type_forbidden.insert(child->result_name);
        }

        /// But allow to alter columns without expressions under certain condition.
        for (const String & col : partition_key_expr->getRequiredColumns())
            columns_alter_type_check_safe_for_partition.insert(col);
    }

    if (old_metadata.hasSortingKey())
    {
        auto sorting_key_expr = old_metadata.getSortingKey().expression;
        for (const auto & action : sorting_key_expr->getActions())
        {
            for (const auto * child : action.node->children)
                columns_alter_type_forbidden.insert(child->result_name);
        }
        for (const String & col : sorting_key_expr->getRequiredColumns())
            columns_alter_type_metadata_only.insert(col);

        /// We don't process sample_by_ast separately because it must be among the primary key columns
        /// and we don't process primary_key_expr separately because it is a prefix of sorting_key_expr.
    }
    if (!merging_params.sign_column.empty())
        columns_alter_type_forbidden.insert(merging_params.sign_column);

    /// All of the above.
    NameSet columns_in_keys;
    columns_in_keys.insert(columns_alter_type_forbidden.begin(), columns_alter_type_forbidden.end());
    columns_in_keys.insert(columns_alter_type_metadata_only.begin(), columns_alter_type_metadata_only.end());
    columns_in_keys.insert(columns_alter_type_check_safe_for_partition.begin(), columns_alter_type_check_safe_for_partition.end());

    std::unordered_map<String, String> columns_in_indices;
    for (const auto & index : old_metadata.getSecondaryIndices())
    {
        for (const String & col : index.expression->getRequiredColumns())
            columns_in_indices.emplace(col, index.name);
    }

    std::unordered_map<String, String> columns_in_projections;
    for (const auto & projection : old_metadata.getProjections())
    {
        for (const String & col : projection.getRequiredColumns())
            columns_in_projections.emplace(col, projection.name);
    }

    NameSet dropped_columns;

    std::map<String, const IDataType *> old_types;
    for (const auto & column : old_metadata.getColumns().getAllPhysical())
        old_types.emplace(column.name, column.type.get());

    NamesAndTypesList columns_to_check_conversion;

    auto unfinished_mutations = getUnfinishedMutationCommands();
    std::optional<NameDependencies> name_deps{};
    for (const AlterCommand & command : commands)
    {
        checkDropOrRenameCommandDoesntAffectInProgressMutations(command, unfinished_mutations, local_context);
        /// Just validate partition expression
        if (command.partition)
        {
            getPartitionIDFromQuery(command.partition, local_context);
        }

        if (command.type == AlterCommand::MODIFY_SETTING || command.type == AlterCommand::RESET_SETTING)
        {
            if (old_metadata.settings_changes == nullptr)
                throw Exception(ErrorCodes::BAD_ARGUMENTS, "Cannot alter settings, because table engine doesn't support settings changes");
        }

        if (command.column_name == merging_params.version_column)
        {
            /// Some type changes for version column is allowed despite it's a part of sorting key
            if (command.type == AlterCommand::MODIFY_COLUMN)
            {
                const IDataType * new_type = command.data_type.get();
                const IDataType * old_type = old_types[command.column_name];

                if (new_type)
                    checkVersionColumnTypesConversion(old_type, new_type, command.column_name);

                /// No other checks required
                continue;
            }
            checkSpecialColumn("version", command);
        }
        else if (command.column_name == merging_params.is_deleted_column)
        {
            checkSpecialColumnWithDataType<DataTypeUInt8>("is_deleted", command);
        }
        else if (command.column_name == merging_params.sign_column)
        {
            checkSpecialColumnWithDataType<DataTypeUInt8>("sign", command);
        }
        else if (merging_params.columns_to_sum.end() != std::find(merging_params.columns_to_sum.begin(), merging_params.columns_to_sum.end(), command.column_name))
        {
            checkSpecialColumn("columns to sum", command);
        }

        if (command.type == AlterCommand::MODIFY_QUERY)
            throw Exception(ErrorCodes::NOT_IMPLEMENTED,
                            "ALTER MODIFY QUERY is not supported by MergeTree engines family");
        if (command.type == AlterCommand::MODIFY_REFRESH)
            throw Exception(ErrorCodes::NOT_IMPLEMENTED,
                            "ALTER MODIFY REFRESH is not supported by MergeTree engines family");

        if (command.type == AlterCommand::MODIFY_SQL_SECURITY)
            throw Exception(ErrorCodes::NOT_IMPLEMENTED,
                            "ALTER MODIFY SQL SECURITY is not supported by MergeTree engines family");

        if (command.type == AlterCommand::MODIFY_ORDER_BY && !is_custom_partitioned)
        {
            throw Exception(ErrorCodes::BAD_ARGUMENTS,
                            "ALTER MODIFY ORDER BY is not supported for default-partitioned tables created with the old syntax");
        }
        if (command.type == AlterCommand::MODIFY_TTL && !is_custom_partitioned)
        {
            throw Exception(ErrorCodes::BAD_ARGUMENTS,
                            "ALTER MODIFY TTL is not supported for default-partitioned tables created with the old syntax");
        }
        if (command.type == AlterCommand::MODIFY_SAMPLE_BY)
        {
            if (!is_custom_partitioned)
                throw Exception(ErrorCodes::BAD_ARGUMENTS,
                                "ALTER MODIFY SAMPLE BY is not supported for default-partitioned tables created with the old syntax");

            checkSampleExpression(new_metadata, (*getSettings())[MergeTreeSetting::compatibility_allow_sampling_expression_not_in_primary_key],
                                  (*getSettings())[MergeTreeSetting::check_sample_column_is_correct]);
        }
        if (command.type == AlterCommand::ADD_INDEX && !is_custom_partitioned)
        {
            throw Exception(ErrorCodes::BAD_ARGUMENTS, "ALTER ADD INDEX is not supported for tables with the old syntax");
        }
        if (command.type == AlterCommand::ADD_PROJECTION)
        {
            if (!is_custom_partitioned)
                throw Exception(ErrorCodes::BAD_ARGUMENTS, "ALTER ADD PROJECTION is not supported for tables with the old syntax");
        }
        if (command.type == AlterCommand::RENAME_COLUMN)
        {
            if (columns_in_keys.contains(command.column_name))
            {
                throw Exception(ErrorCodes::ALTER_OF_COLUMN_IS_FORBIDDEN,
                                "Trying to ALTER RENAME key {} column which is a part of key expression",
                                backQuoteIfNeed(command.column_name));
            }

            /// Don't check columns in indices here. RENAME works fine with index columns.

            if (auto it = columns_in_projections.find(command.column_name); it != columns_in_projections.end())
            {
                throw Exception(
                    ErrorCodes::ALTER_OF_COLUMN_IS_FORBIDDEN,
                    "Trying to ALTER RENAME {} column which is a part of projection {}",
                    backQuoteIfNeed(command.column_name),
                    it->second);
            }
        }
        else if (command.type == AlterCommand::DROP_COLUMN)
        {
            if (columns_in_keys.contains(command.column_name))
            {
                throw Exception(ErrorCodes::ALTER_OF_COLUMN_IS_FORBIDDEN,
                    "Trying to ALTER DROP key {} column which is a part of key expression", backQuoteIfNeed(command.column_name));
            }

            /// Don't check columns in indices or projections here. If required columns of indices
            /// or projections get dropped, it will be checked later in AlterCommands::apply. This
            /// allows projections with * to drop columns. One example can be found in
            /// 02691_drop_column_with_projections_replicated.sql.

            if (!command.clear)
            {
                if (!name_deps)
                    name_deps = getDependentViewsByColumn(local_context);
                const auto & deps_mv = name_deps.value()[command.column_name];
                if (!deps_mv.empty())
                {
                    throw Exception(ErrorCodes::ALTER_OF_COLUMN_IS_FORBIDDEN,
                        "Trying to ALTER DROP column {} which is referenced by materialized view {}",
                        backQuoteIfNeed(command.column_name), toString(deps_mv));
                }
            }

            if (old_metadata.columns.has(command.column_name))
            {
                dropped_columns.emplace(command.column_name);
            }
            else
            {
                const auto & nested = old_metadata.columns.getNested(command.column_name);
                for (const auto & nested_column : nested)
                    dropped_columns.emplace(nested_column.name);
            }

        }
        else if (command.type == AlterCommand::RESET_SETTING)
        {
            for (const auto & reset_setting : command.settings_resets)
            {
                if (!settings_from_storage->has(reset_setting))
                    throw Exception(ErrorCodes::BAD_ARGUMENTS,
                                    "Cannot reset setting '{}' because it doesn't exist for MergeTree engines family",
                                    reset_setting);
            }
        }
        else if (command.isRequireMutationStage(getInMemoryMetadata()))
        {
            /// This alter will override data on disk. Let's check that it doesn't
            /// modify immutable column.
            if (columns_alter_type_forbidden.contains(command.column_name))
                throw Exception(ErrorCodes::ALTER_OF_COLUMN_IS_FORBIDDEN, "ALTER of key column {} is forbidden",
                    backQuoteIfNeed(command.column_name));

            if (auto it = columns_in_indices.find(command.column_name); it != columns_in_indices.end())
            {
                throw Exception(
                    ErrorCodes::ALTER_OF_COLUMN_IS_FORBIDDEN,
                    "Trying to ALTER {} column which is a part of index {}",
                    backQuoteIfNeed(command.column_name),
                    it->second);
            }

            /// Don't check columns in projections here. If required columns of projections get
            /// modified, it will be checked later in AlterCommands::apply.

            if (command.type == AlterCommand::MODIFY_COLUMN)
            {
                if (columns_alter_type_check_safe_for_partition.contains(command.column_name))
                {
                    auto it = old_types.find(command.column_name);

                    assert(it != old_types.end());
                    if (!isSafeForKeyConversion(it->second, command.data_type.get()))
                        throw Exception(ErrorCodes::ALTER_OF_COLUMN_IS_FORBIDDEN,
                                        "ALTER of partition key column {} from type {} "
                                        "to type {} is not safe because it can change the representation "
                                        "of partition key", backQuoteIfNeed(command.column_name),
                                        it->second->getName(), command.data_type->getName());
                }

                if (columns_alter_type_metadata_only.contains(command.column_name))
                {
                    auto it = old_types.find(command.column_name);
                    assert(it != old_types.end());
                    if (!isSafeForKeyConversion(it->second, command.data_type.get()))
                        throw Exception(ErrorCodes::ALTER_OF_COLUMN_IS_FORBIDDEN,
                                        "ALTER of key column {} from type {} "
                                        "to type {} is not safe because it can change the representation "
                                        "of primary key", backQuoteIfNeed(command.column_name),
                                        it->second->getName(), command.data_type->getName());
                }

                if (old_metadata.getColumns().has(command.column_name))
                {
                    columns_to_check_conversion.push_back(
                        new_metadata.getColumns().getPhysical(command.column_name));

                    const auto & old_column = old_metadata.getColumns().get(command.column_name);
                    if (!old_column.statistics.empty())
                    {
                        const auto & new_column = new_metadata.getColumns().get(command.column_name);
                        if (!old_column.type->equals(*new_column.type))
                            throw Exception(ErrorCodes::ALTER_OF_COLUMN_IS_FORBIDDEN,
                                            "ALTER types of column {} with statistics is not safe "
                                            "because it can change the representation of statistics",
                                            backQuoteIfNeed(command.column_name));
                    }
                }
            }
        }
    }

    checkColumnFilenamesForCollision(new_metadata, /*throw_on_error=*/ true);
    checkProperties(new_metadata, old_metadata, false, false, allow_reverse_key, allow_nullable_key, local_context);
    checkTTLExpressions(new_metadata, old_metadata);

    if (!columns_to_check_conversion.empty())
    {
        auto old_header = old_metadata.getSampleBlock();
        performRequiredConversions(old_header, columns_to_check_conversion, local_context);
    }

    if (old_metadata.hasSettingsChanges())
    {
        const auto current_changes = old_metadata.getSettingsChanges()->as<const ASTSetQuery &>().changes;
        const auto & new_changes = new_metadata.settings_changes->as<const ASTSetQuery &>().changes;
        local_context->checkMergeTreeSettingsConstraints(*settings_from_storage, new_changes);

        bool found_disk_setting = false;
        bool found_storage_policy_setting = false;

        for (const auto & changed_setting : new_changes)
        {
            const auto & setting_name = changed_setting.name;
            const auto & new_value = changed_setting.value;
            MergeTreeSettings::checkCanSet(setting_name, new_value);
            const Field * current_value = current_changes.tryGet(setting_name);

            if ((!current_value || *current_value != new_value)
                && MergeTreeSettings::isReadonlySetting(setting_name))
            {
                throw Exception(ErrorCodes::READONLY_SETTING, "Setting '{}' is readonly for storage '{}'", setting_name, getName());
            }

            if (!current_value && MergeTreeSettings::isPartFormatSetting(setting_name))
            {
                MergeTreeSettings copy = *getSettings();
                copy.applyChange(changed_setting);
                String reason;
                if (!canUsePolymorphicParts(copy, reason) && !reason.empty())
                    throw Exception(ErrorCodes::NOT_IMPLEMENTED, "Can't change settings. Reason: {}", reason);
            }

            if (setting_name == "storage_policy")
            {
                checkStoragePolicy(local_context->getStoragePolicy(new_value.safeGet<String>()));
                found_storage_policy_setting = true;
            }
            else if (setting_name == "disk")
            {
                checkStoragePolicy(local_context->getStoragePolicyFromDisk(new_value.safeGet<String>()));
                found_disk_setting = true;
            }
        }

        if (found_storage_policy_setting && found_disk_setting)
            throw Exception(
                ErrorCodes::BAD_ARGUMENTS,
                "MergeTree settings `storage_policy` and `disk` cannot be specified at the same time");

        /// Check if it is safe to reset the settings
        for (const auto & current_setting : current_changes)
        {
            const auto & setting_name = current_setting.name;
            const Field * new_value = new_changes.tryGet(setting_name);
            /// Prevent unsetting readonly setting
            if (MergeTreeSettings::isReadonlySetting(setting_name) && !new_value)
            {
                throw Exception(ErrorCodes::READONLY_SETTING, "Setting '{}' is readonly for storage '{}'", setting_name, getName());
            }

            if (MergeTreeSettings::isPartFormatSetting(setting_name) && !new_value)
            {
                /// Use default settings + new and check if doesn't affect part format settings
                auto copy = getDefaultSettings();
                copy->applyChanges(new_changes);
                String reason;
                if (!canUsePolymorphicParts(*copy, reason) && !reason.empty())
                    throw Exception(ErrorCodes::NOT_IMPLEMENTED, "Can't change settings. Reason: {}", reason);
            }

        }
    }

    for (const auto & part : getDataPartsVectorForInternalUsage())
    {
        bool at_least_one_column_rest = false;
        for (const auto & column : part->getColumns())
        {
            if (!dropped_columns.contains(column.name))
            {
                at_least_one_column_rest = true;
                break;
            }
        }
        if (!at_least_one_column_rest)
        {
            std::string postfix;
            if (dropped_columns.size() > 1)
                postfix = "s";
            throw Exception(ErrorCodes::BAD_ARGUMENTS,
                            "Cannot drop or clear column{} '{}', because all columns "
                            "in part '{}' will be removed from disk. Empty parts are not allowed",
                            postfix, boost::algorithm::join(dropped_columns, ", "), part->name);
        }
    }
}


void MergeTreeData::checkMutationIsPossible(const MutationCommands & /*commands*/, const Settings & /*settings*/) const
{
    for (const auto & disk : getDisks())
        if (!disk->supportsHardLinks())
            throw Exception(ErrorCodes::SUPPORT_IS_DISABLED, "Mutations are not supported for immutable disk '{}'", disk->getName());
}

MergeTreeDataPartFormat MergeTreeData::choosePartFormat(size_t bytes_uncompressed, size_t rows_count) const
{
    using PartType = MergeTreeDataPartType;
    using PartStorageType = MergeTreeDataPartStorageType;

    String out_reason;
    const auto settings = getSettings();
    if (!canUsePolymorphicParts(*settings, out_reason))
        return {PartType::Wide, PartStorageType::Full};

    auto satisfies = [&](const auto & min_bytes_for, const auto & min_rows_for)
    {
        return bytes_uncompressed < min_bytes_for || rows_count < min_rows_for;
    };

    auto part_type = PartType::Wide;
    if (satisfies((*settings)[MergeTreeSetting::min_bytes_for_wide_part], (*settings)[MergeTreeSetting::min_rows_for_wide_part]))
        part_type = PartType::Compact;

    return {part_type, PartStorageType::Full};
}

MergeTreeDataPartBuilder MergeTreeData::getDataPartBuilder(
    const String & name, const VolumePtr & volume, const String & part_dir, const ReadSettings & read_settings_) const
{
    return MergeTreeDataPartBuilder(*this, name, volume, relative_data_path, part_dir, read_settings_);
}

void MergeTreeData::changeSettings(
        const ASTPtr & new_settings,
        AlterLockHolder & /* table_lock_holder */)
{
    if (new_settings)
    {
        bool has_storage_policy_changed = false;

        const auto & new_changes = new_settings->as<const ASTSetQuery &>().changes;
        StoragePolicyPtr new_storage_policy = nullptr;

        for (const auto & change : new_changes)
        {
            if (change.name == "disk" || change.name == "storage_policy")
            {
                if (change.name == "disk")
                    new_storage_policy = getContext()->getStoragePolicyFromDisk(change.value.safeGet<String>());
                else
                    new_storage_policy = getContext()->getStoragePolicy(change.value.safeGet<String>());
                StoragePolicyPtr old_storage_policy = getStoragePolicy();

                /// StoragePolicy of different version or name is guaranteed to have different pointer
                if (new_storage_policy != old_storage_policy)
                {
                    checkStoragePolicy(new_storage_policy);

                    std::unordered_set<String> all_diff_disk_names;
                    for (const auto & disk : new_storage_policy->getDisks())
                        all_diff_disk_names.insert(disk->getName());
                    for (const auto & disk : old_storage_policy->getDisks())
                        all_diff_disk_names.erase(disk->getName());

                    for (const String & disk_name : all_diff_disk_names)
                    {
                        auto disk = new_storage_policy->getDiskByName(disk_name);
                        if (disk->existsDirectory(relative_data_path))
                            throw Exception(ErrorCodes::LOGICAL_ERROR, "New storage policy contain disks which already contain data of a table with the same name");
                    }

                    for (const String & disk_name : all_diff_disk_names)
                    {
                        auto disk = new_storage_policy->getDiskByName(disk_name);
                        disk->createDirectories(relative_data_path);
                        disk->createDirectories(fs::path(relative_data_path) / DETACHED_DIR_NAME);
                    }
                    /// FIXME how would that be done while reloading configuration???

                    has_storage_policy_changed = true;
                }
            }
        }

        /// Reset to default settings before applying existing.
        auto copy = getDefaultSettings();
        copy->applyChanges(new_changes);
        const auto & ac = getContext()->getAccessControl();
        bool allow_experimental = ac.getAllowExperimentalTierSettings();
        bool allow_beta = ac.getAllowBetaTierSettings();
        copy->sanityCheck(getContext()->getMergeMutateExecutor()->getMaxTasksCount(), allow_experimental, allow_beta);

        storage_settings.set(std::move(copy));
        StorageInMemoryMetadata new_metadata = getInMemoryMetadata();
        new_metadata.setSettingsChanges(new_settings);
        setInMemoryMetadata(new_metadata);

        if (has_storage_policy_changed)
            startBackgroundMovesIfNeeded();
    }
}

void MergeTreeData::PartsTemporaryRename::addPart(const String & old_name, const String & new_name, const DiskPtr & disk)
{
    old_and_new_names.push_back({old_name, new_name, disk});
}

void MergeTreeData::PartsTemporaryRename::tryRenameAll()
{
    renamed = true;
    for (size_t i = 0; i < old_and_new_names.size(); ++i)
    {
        try
        {
            const auto & [old_name, new_name, disk] = old_and_new_names[i];
            if (old_name.empty() || new_name.empty())
                throw DB::Exception(ErrorCodes::LOGICAL_ERROR, "Empty part name. Most likely it's a bug.");
            const auto full_path = fs::path(storage.relative_data_path) / source_dir;
            disk->moveFile(fs::path(full_path) / old_name, fs::path(full_path) / new_name);
        }
        catch (...)
        {
            old_and_new_names.resize(i);
            LOG_WARNING(storage.log, "Cannot rename parts to perform operation on them: {}", getCurrentExceptionMessage(false));
            throw;
        }
    }
}

void MergeTreeData::PartsTemporaryRename::rollBackAll()
{
    // TODO what if server had crashed before this destructor was called?
    if (!renamed)
        return;

    std::exception_ptr first_exception;

    for (const auto & [old_name, new_name, disk] : old_and_new_names)
    {
        if (old_name.empty())
            continue;

        try
        {
            const String full_path = fs::path(storage.relative_data_path) / source_dir;
            disk->moveFile(fs::path(full_path) / new_name, fs::path(full_path) / old_name);
        }
        catch (...)
        {
            tryLogCurrentException(__PRETTY_FUNCTION__);

            if (!first_exception)
                first_exception = std::current_exception();
        }
    }

    old_and_new_names.clear();
    renamed = false;

    if (first_exception)
        std::rethrow_exception(first_exception);
}

MergeTreeData::PartsTemporaryRename::~PartsTemporaryRename()
{
    try
    {
        rollBackAll();
    }
    catch (...)
    {
        tryLogCurrentException(__PRETTY_FUNCTION__);
    }
}

MergeTreeData::PartHierarchy MergeTreeData::getPartHierarchy(
    const MergeTreePartInfo & part_info,
    DataPartState state,
    DataPartsLock & /* data_parts_lock */) const
{
    PartHierarchy result;

    /// Parts contained in the part are consecutive in data_parts, intersecting the insertion place for the part itself.
    auto it_middle = data_parts_by_state_and_info.lower_bound(DataPartStateAndInfo{state, part_info});
    auto committed_parts_range = getDataPartsStateRange(state, part_info.getKind());

    /// Go to the left.
    DataPartIteratorByStateAndInfo begin = it_middle;
    while (begin != committed_parts_range.begin())
    {
        auto prev = std::prev(begin);

        if (!part_info.contains((*prev)->info))
        {
            if ((*prev)->info.contains(part_info))
            {
                result.covering_parts.push_back(*prev);
            }
            else if (!part_info.isDisjoint((*prev)->info))
            {
                result.intersected_parts.push_back(*prev);
            }

            break;
        }

        begin = prev;
    }

    std::reverse(result.covering_parts.begin(), result.covering_parts.end());

    /// Go to the right.
    DataPartIteratorByStateAndInfo end = it_middle;
    while (end != committed_parts_range.end())
    {
        if ((*end)->info == part_info)
        {
            result.duplicate_part = *end;
        }

        if (!part_info.contains((*end)->info))
        {
            if ((*end)->info.contains(part_info))
            {
                result.covering_parts.push_back(*end);
            }
            else if (!part_info.isDisjoint((*end)->info))
            {
                result.intersected_parts.push_back(*end);
            }

            break;
        }

        ++end;
    }

    if (begin != committed_parts_range.end() && (*begin)->info == part_info)
        ++begin;

    result.covered_parts.insert(result.covered_parts.end(), begin, end);

    return result;
}

MergeTreeData::DataPartsVector MergeTreeData::getCoveredOutdatedParts(
    const DataPartPtr & part,
    DataPartsLock & data_parts_lock) const
{
    part->assertState({DataPartState::Active, DataPartState::PreActive, DataPartState::Outdated});
    bool is_outdated_part = part->getState() == DataPartState::Outdated;
    PartHierarchy hierarchy = getPartHierarchy(part->info, DataPartState::Outdated, data_parts_lock);

    if (hierarchy.duplicate_part && !is_outdated_part)
        throw Exception(ErrorCodes::LOGICAL_ERROR, "Unexpected duplicate part {}. It is a bug.", hierarchy.duplicate_part->getNameWithState());

    return hierarchy.covered_parts;
}

MergeTreeData::DataPartsVector MergeTreeData::getActivePartsToReplace(
    const MergeTreePartInfo & new_part_info,
    const String & new_part_name,
    DataPartPtr & out_covering_part,
    DataPartsLock & data_parts_lock) const
{
    PartHierarchy hierarchy = getPartHierarchy(new_part_info, DataPartState::Active, data_parts_lock);

    if (!hierarchy.intersected_parts.empty())
        throw Exception(ErrorCodes::LOGICAL_ERROR, "Part {} intersects part {}. It is a bug.",
                        new_part_name, hierarchy.intersected_parts.back()->getNameWithState());

    if (hierarchy.duplicate_part)
        throw Exception(ErrorCodes::LOGICAL_ERROR, "Unexpected duplicate part {}. It is a bug.", hierarchy.duplicate_part->getNameWithState());

    if (!hierarchy.covering_parts.empty())
        out_covering_part = std::move(hierarchy.covering_parts.back());

    return std::move(hierarchy.covered_parts);
}

void MergeTreeData::checkPartPartition(MutableDataPartPtr & part, DataPartsLock & lock) const
{
    if (DataPartPtr existing_part_in_partition = getAnyPartInPartition(part->info.getPartitionId(), lock))
    {
        if (part->partition.value != existing_part_in_partition->partition.value)
            throw Exception(ErrorCodes::CORRUPTED_DATA, "Partition value mismatch between two parts with the same partition ID. "
                "Existing part: {}, newly added part: {}", existing_part_in_partition->name, part->name);
    }
}

void MergeTreeData::checkPartDuplicate(MutableDataPartPtr & part, Transaction & transaction, DataPartsLock & /*lock*/) const
{
    auto it_duplicate = data_parts_by_info.find(part->info);

    if (it_duplicate != data_parts_by_info.end())
    {
        if ((*it_duplicate)->checkState({DataPartState::Outdated, DataPartState::Deleting}))
            throw Exception(ErrorCodes::PART_IS_TEMPORARILY_LOCKED, "Part {} already exists, but it will be deleted soon",
                            (*it_duplicate)->getNameWithState());

        if (transaction.txn)
            throw Exception(ErrorCodes::SERIALIZATION_ERROR, "Part {} already exists", (*it_duplicate)->getNameWithState());

        throw Exception(ErrorCodes::DUPLICATE_DATA_PART, "Part {} already exists", (*it_duplicate)->getNameWithState());
    }
}

void MergeTreeData::checkPartDynamicColumns(MutableDataPartPtr & part, DataPartsLock & /*lock*/) const
{
    auto metadata_snapshot = getInMemoryMetadataPtr();
    const auto & columns = metadata_snapshot->getColumns();
    auto virtuals = getVirtualsPtr();

    if (!hasDynamicSubcolumnsDeprecated(columns))
        return;

    const auto & part_columns = part->getColumns();
    for (const auto & part_column : part_columns)
    {
        if (virtuals->has(part_column.name))
            continue;

        auto storage_column = columns.getPhysical(part_column.name);
        if (!storage_column.type->hasDynamicSubcolumnsDeprecated())
            continue;

        auto concrete_storage_column = object_columns.getPhysical(part_column.name);

        /// It will throw if types are incompatible.
        getLeastCommonTypeForDynamicColumns(storage_column.type, {concrete_storage_column.type, part_column.type}, true);
    }
}

void MergeTreeData::preparePartForCommit(MutableDataPartPtr & part, Transaction & out_transaction, bool need_rename, bool rename_in_transaction)
{
    part->is_temp = false;
    part->setState(DataPartState::PreActive);

    assert([&]()
           {
               String dir_name = fs::path(part->getDataPartStorage().getRelativePath()).filename();
               bool may_be_cleaned_up = dir_name.starts_with("tmp_") || dir_name.starts_with("tmp-fetch_");
               return !may_be_cleaned_up || temporary_parts.contains(dir_name);
           }());
    assert(!(!need_rename && rename_in_transaction));

    if (need_rename && !rename_in_transaction)
        part->renameTo(part->name, true);

    LOG_TEST(log, "preparePartForCommit: inserting {} into data_parts_indexes", part->getNameWithState());
    data_parts_indexes.insert(part);
    if (rename_in_transaction)
        out_transaction.addPart(part, need_rename);
    else
        out_transaction.addPart(part, /* need_rename= */ false);
}

bool MergeTreeData::addTempPart(
    MutableDataPartPtr & part,
    Transaction & out_transaction,
    DataPartsLock & lock,
    DataPartsVector * out_covered_parts)
{
    LOG_TRACE(log, "Adding temporary part from directory {} with name {}.", part->getDataPartStorage().getPartDirectory(), part->name);
    if (&out_transaction.data != this)
        throw Exception(ErrorCodes::LOGICAL_ERROR, "MergeTreeData::Transaction for one table cannot be used with another. It is a bug.");

    if (part->hasLightweightDelete())
        has_lightweight_delete_parts.store(true);

    checkPartPartition(part, lock);
    checkPartDuplicate(part, out_transaction, lock);
    checkPartDynamicColumns(part, lock);

    DataPartPtr covering_part;
    DataPartsVector covered_parts = getActivePartsToReplace(part->info, part->name, covering_part, lock);

    if (covering_part)
    {
        LOG_WARNING(log, "Tried to add obsolete part {} covered by {}", part->name, covering_part->getNameWithState());
        return false;
    }

    /// All checks are passed. Now we can rename the part on disk.
    /// So, we maintain invariant: if a non-temporary part in filesystem then it is in data_parts
    preparePartForCommit(part, out_transaction, /* need_rename = */false);

    if (out_covered_parts)
    {
        out_covered_parts->reserve(covered_parts.size());

        for (DataPartPtr & covered_part : covered_parts)
            out_covered_parts->emplace_back(std::move(covered_part));
    }

    return true;
}


bool MergeTreeData::renameTempPartAndReplaceImpl(
    MutableDataPartPtr & part,
    Transaction & out_transaction,
    DataPartsLock & lock,
    DataPartsVector * out_covered_parts,
    bool rename_in_transaction)
{
    LOG_TRACE(log, "Renaming temporary part {} to {} with tid {}.", part->getDataPartStorage().getPartDirectory(), part->name, out_transaction.getTID());

    if (&out_transaction.data != this)
        throw Exception(ErrorCodes::LOGICAL_ERROR, "MergeTreeData::Transaction for one table cannot be used with another. It is a bug.");

    part->assertState({DataPartState::Temporary});
    checkPartPartition(part, lock);
    checkPartDuplicate(part, out_transaction, lock);
    checkPartDynamicColumns(part, lock);

    PartHierarchy hierarchy = getPartHierarchy(part->info, DataPartState::Active, lock);

    if (!hierarchy.intersected_parts.empty())
    {
        // Drop part|partition operation inside some transactions sees some stale snapshot from the time when transactions has been started.
        // So such operation may attempt to delete already outdated part. In this case, this outdated part is most likely covered by the other part and intersection may occur.
        // Part mayght be outdated due to merge|mutation|update|optimization operations.
        if (part->isEmpty() || (hierarchy.intersected_parts.size() == 1 && hierarchy.intersected_parts.back()->isEmpty()))
        {
            throw Exception(ErrorCodes::SERIALIZATION_ERROR, "Part {} intersects part {}. One of them is empty part. "
                            "That is a race between drop operation under transaction and a merge/mutation.",
                            part->name, hierarchy.intersected_parts.back()->getNameWithState());
        }

        throw Exception(ErrorCodes::LOGICAL_ERROR, "Part {} intersects part {}. There are {} intersected parts. It is a bug.",
                        part->name, hierarchy.intersected_parts.back()->getNameWithState(), hierarchy.intersected_parts.size());
    }

    if (hierarchy.duplicate_part)
        throw Exception(ErrorCodes::LOGICAL_ERROR, "Unexpected duplicate part {}. It is a bug.", hierarchy.duplicate_part->getNameWithState());


    if (part->hasLightweightDelete())
        has_lightweight_delete_parts.store(true);

    /// All checks are passed. Now we can rename the part on disk.
    /// So, we maintain invariant: if a non-temporary part in filesystem then it is in data_parts
    preparePartForCommit(part, out_transaction, /* need_rename= */ true, rename_in_transaction);

    if (out_covered_parts)
    {
        out_covered_parts->reserve(out_covered_parts->size() + hierarchy.covered_parts.size());
        std::move(hierarchy.covered_parts.begin(), hierarchy.covered_parts.end(), std::back_inserter(*out_covered_parts));
    }

    return true;
}

bool MergeTreeData::renameTempPartAndReplaceUnlocked(
    MutableDataPartPtr & part,
    Transaction & out_transaction,
    DataPartsLock & lock,
    bool rename_in_transaction)
{
    return renameTempPartAndReplaceImpl(part, out_transaction, lock, /*out_covered_parts=*/ nullptr, rename_in_transaction);
}

MergeTreeData::DataPartsVector MergeTreeData::renameTempPartAndReplace(
    MutableDataPartPtr & part,
    Transaction & out_transaction,
    bool rename_in_transaction)
{
    auto part_lock = lockParts();
    DataPartsVector covered_parts;
    renameTempPartAndReplaceImpl(part, out_transaction, part_lock, &covered_parts, rename_in_transaction);
    return covered_parts;
}

bool MergeTreeData::renameTempPartAndAdd(
    MutableDataPartPtr & part,
    Transaction & out_transaction,
    DataPartsLock & lock,
    bool rename_in_transaction)
{
    DataPartsVector covered_parts;

    if (!renameTempPartAndReplaceImpl(part, out_transaction, lock, &covered_parts, rename_in_transaction))
        return false;

    if (!covered_parts.empty())
        throw Exception(ErrorCodes::LOGICAL_ERROR, "Added part {} covers {} existing part(s) (including {})",
            part->name, covered_parts.size(), covered_parts[0]->name);

    return true;
}

void MergeTreeData::removePartsFromWorkingSet(MergeTreeTransaction * txn, const MergeTreeData::DataPartsVector & remove, bool clear_without_timeout, DataPartsLock & acquired_lock)
{
    if (txn)
        transactions_enabled.store(true);

    auto remove_time = clear_without_timeout ? 0 : time(nullptr);
    bool removed_active_part = false;

    for (const DataPartPtr & part : remove)
    {
        if (part->version.creation_csn != Tx::RolledBackCSN)
            MergeTreeTransaction::removeOldPart(shared_from_this(), part, txn);

        if (part->getState() == MergeTreeDataPartState::Active)
        {
            removePartContributionToColumnAndSecondaryIndexSizes(part);
            removePartContributionToDataVolume(part);
            removed_active_part = true;
        }

        if (part->getState() == MergeTreeDataPartState::Active || clear_without_timeout)
            part->remove_time.store(remove_time, std::memory_order_relaxed);

        if (part->getState() != MergeTreeDataPartState::Outdated)
            modifyPartState(part, MergeTreeDataPartState::Outdated);
    }

    if (removed_active_part)
        resetObjectColumnsFromActiveParts(acquired_lock);
}

void MergeTreeData::removePartsFromWorkingSetImmediatelyAndSetTemporaryState(const DataPartsVector & remove, DataPartsLock * acquired_lock)
{
    auto lock = (acquired_lock) ? DataPartsLock() : lockParts();

    for (const auto & part : remove)
    {
        auto it_part = data_parts_by_info.find(part->info);
        if (it_part == data_parts_by_info.end())
            throw Exception(ErrorCodes::LOGICAL_ERROR, "Part {} not found in data_parts", part->getNameWithState());

        assert(part->getState() == MergeTreeDataPartState::PreActive);

        modifyPartState(part, MergeTreeDataPartState::Temporary);
        /// Erase immediately
        LOG_TEST(log, "removePartsFromWorkingSetImmediatelyAndSetTemporaryState: removing {} from data_parts_indexes", part->getNameWithState());
        data_parts_indexes.erase(it_part);
    }
}

void MergeTreeData::removePartsFromWorkingSet(
        MergeTreeTransaction * txn, const DataPartsVector & remove, bool clear_without_timeout, DataPartsLock * acquired_lock)
{
    auto lock = (acquired_lock) ? DataPartsLock() : lockParts();

    for (const auto & part : remove)
    {
        if (!data_parts_by_info.count(part->info))
            throw Exception(ErrorCodes::LOGICAL_ERROR, "Part {} not found in data_parts", part->getNameWithState());

        part->assertState({DataPartState::PreActive, DataPartState::Active, DataPartState::Outdated});
    }

    removePartsFromWorkingSet(txn, remove, clear_without_timeout, lock);
}


void MergeTreeData::removePartsInRangeFromWorkingSet(MergeTreeTransaction * txn, const MergeTreePartInfo & drop_range, DataPartsLock & lock)
{
    removePartsInRangeFromWorkingSetAndGetPartsToRemoveFromZooKeeper(txn, drop_range, lock, /*create_empty_part*/ false);
}

DataPartsVector MergeTreeData::grabActivePartsToRemoveForDropRange(
    MergeTreeTransaction * txn, const MergeTreePartInfo & drop_range, DataPartsLock & lock)
{
    DataPartsVector parts_to_remove;

    if (drop_range.min_block > drop_range.max_block)
        throw Exception(ErrorCodes::LOGICAL_ERROR, "Invalid drop range: {}", drop_range.getPartNameForLogs());

    auto partition_range = getVisibleDataPartsVectorInPartition(txn, drop_range.getPartitionId(), &lock);

    for (const DataPartPtr & part : partition_range)
    {
        if (part->info.getPartitionId() != drop_range.getPartitionId())
            throw Exception(ErrorCodes::LOGICAL_ERROR, "Unexpected partition_id of part {}. This is a bug.", part->name);

        /// It's a DROP PART and it's already executed by fetching some covering part
        bool is_drop_part = !drop_range.isFakeDropRangePart() && drop_range.min_block;

        if (is_drop_part && (part->info.min_block != drop_range.min_block || part->info.max_block != drop_range.max_block))
        {
            /// Why we check only min and max blocks here without checking merge
            /// level or mutation? It's a tricky situation which can happen on a stale
            /// replica. For example, we have parts all_1_1_0, all_2_2_0 and
            /// all_3_3_0. Fast replica assign some merges (OPTIMIZE FINAL or
            /// TTL) all_2_2_0 -> all_2_2_1 -> all_2_2_2. So it has set of parts
            /// all_1_1_0, all_2_2_2 and all_3_3_0. After that it decides to
            /// drop part all_2_2_2. Now set of parts is all_1_1_0 and
            /// all_3_3_0. Now fast replica assign merge all_1_1_0 + all_3_3_0
            /// to all_1_3_1 and finishes it. Slow replica pulls the queue and
            /// have two contradictory tasks -- drop all_2_2_2 and merge/fetch
            /// all_1_3_1. If this replica will fetch all_1_3_1 first and then tries
            /// to drop all_2_2_2 after that it will receive the LOGICAL ERROR.
            /// So here we just check that all_1_3_1 covers blocks from drop
            /// all_2_2_2. The same situation can occur if the all_2_2_0
            /// part mutates several times, after which it will be deleted, for
            /// example if it becomes empty.
            ///
            bool is_covered_by_min_max_block = part->info.min_block <= drop_range.min_block && part->info.max_block >= drop_range.max_block;
            if (is_covered_by_min_max_block)
            {
                LOG_TRACE(LogFrequencyLimiter(log.load(), 1), "Skipping drop range for part {} because covering part {} already exists", drop_range.getPartNameForLogs(), part->name);
                return {};
            }
        }

        if (part->info.min_block < drop_range.min_block)
        {
            if (drop_range.min_block <= part->info.max_block)
            {
                /// Intersect left border
                throw Exception(ErrorCodes::LOGICAL_ERROR, "Unexpected merged part {} intersecting drop range {}",
                                part->name, drop_range.getPartNameForLogs());
            }

            continue;
        }

        /// Stop on new parts
        if (part->info.min_block > drop_range.max_block)
            break;

        if (part->info.min_block <= drop_range.max_block && drop_range.max_block < part->info.max_block)
        {
            /// Intersect right border
            throw Exception(ErrorCodes::LOGICAL_ERROR, "Unexpected merged part {} intersecting drop range {}",
                            part->name, drop_range.getPartNameForLogs());
        }

        parts_to_remove.emplace_back(part);
    }
    return parts_to_remove;
}

MergeTreeData::PartsToRemoveFromZooKeeper MergeTreeData::removePartsInRangeFromWorkingSetAndGetPartsToRemoveFromZooKeeper(
        MergeTreeTransaction * txn, const MergeTreePartInfo & drop_range, DataPartsLock & lock, bool create_empty_part)
{
#ifndef NDEBUG
    {
        /// All parts (including outdated) must be loaded at this moment.
        std::lock_guard outdated_parts_lock(outdated_data_parts_mutex);
        assert(outdated_unloaded_data_parts.empty());
    }
#endif

    auto parts_to_remove = grabActivePartsToRemoveForDropRange(txn, drop_range, lock);

    bool clear_without_timeout = true;
    /// We a going to remove active parts covered by drop_range without timeout.
    /// Let's also reset timeout for inactive parts
    /// and add these parts to list of parts to remove from ZooKeeper
    auto inactive_parts_to_remove_immediately = getDataPartsVectorInPartitionForInternalUsage(
        {DataPartState::Outdated, DataPartState::Deleting}, drop_range.getPartitionId(), &lock);

    /// FIXME refactor removePartsFromWorkingSet(...), do not remove parts twice
    removePartsFromWorkingSet(txn, parts_to_remove, clear_without_timeout, lock);

    /// We can only create a covering part for a blocks range that starts with 0 (otherwise we may get "intersecting parts"
    /// if we remove a range from the middle when dropping a part).
    /// Maybe we could do it by incrementing mutation version to get a name for the empty covering part,
    /// but it's okay to simply avoid creating it for DROP PART (for a part in the middle).
    /// NOTE: Block numbers in ReplicatedMergeTree start from 0. For MergeTree, is_new_syntax is always false.
    assert(!create_empty_part || supportsReplication());
    bool range_in_the_middle = drop_range.min_block;
    bool is_new_syntax = format_version >= MERGE_TREE_DATA_MIN_FORMAT_VERSION_WITH_CUSTOM_PARTITIONING;
    if (create_empty_part && !parts_to_remove.empty() && is_new_syntax && !range_in_the_middle)
    {
        /// We are going to remove a lot of parts from zookeeper just after returning from this function.
        /// And we will remove parts from disk later (because some queries may use them).
        /// But if the server restarts in-between, then it will notice a lot of unexpected parts,
        /// so it may refuse to start. Let's create an empty part that covers them.
        /// We don't need to commit it to zk, and don't even need to activate it.

        MergeTreePartInfo empty_info = drop_range;
        empty_info.level = empty_info.mutation = 0;
        empty_info.min_block = MergeTreePartInfo::MAX_BLOCK_NUMBER;
        for (const auto & part : parts_to_remove)
        {
            /// We still have to take min_block into account to avoid creating multiple covering ranges
            /// that intersect each other
            empty_info.min_block = std::min(empty_info.min_block, part->info.min_block);
            empty_info.level = std::max(empty_info.level, part->info.level);
            empty_info.mutation = std::max(empty_info.mutation, part->info.mutation);
        }
        empty_info.level += 1;

        const auto & partition = parts_to_remove.front()->partition;
        String empty_part_name = empty_info.getPartNameAndCheckFormat(format_version);
        auto [new_data_part, tmp_dir_holder] = createEmptyPart(empty_info, partition, empty_part_name, NO_TRANSACTION_PTR);

        MergeTreeData::Transaction transaction(*this, NO_TRANSACTION_RAW);
        renameTempPartAndAdd(new_data_part, transaction, lock, /*rename_in_transaction=*/ false);     /// All covered parts must be already removed

        /// It will add the empty part to the set of Outdated parts without making it Active (exactly what we need)
        transaction.rollback(&lock);
        new_data_part->remove_time.store(0, std::memory_order_relaxed);
        /// Such parts are always local, they don't participate in replication, they don't have shared blobs.
        /// So we don't have locks for shared data in zk for them, and can just remove blobs (this avoids leaving garbage in S3)
        new_data_part->remove_tmp_policy = IMergeTreeDataPart::BlobsRemovalPolicyForTemporaryParts::REMOVE_BLOBS_OF_NOT_TEMPORARY;
    }

    /// Since we can return parts in Deleting state, we have to use a wrapper that restricts access to such parts.
    PartsToRemoveFromZooKeeper parts_to_remove_from_zookeeper;
    for (auto & part : parts_to_remove)
        parts_to_remove_from_zookeeper.emplace_back(std::move(part));

    for (auto & part : inactive_parts_to_remove_immediately)
    {
        if (!drop_range.contains(part->info))
            continue;
        part->remove_time.store(0, std::memory_order_relaxed);
        parts_to_remove_from_zookeeper.emplace_back(std::move(part), /* was_active */ false);
    }

    return parts_to_remove_from_zookeeper;
}

void MergeTreeData::restoreAndActivatePart(const DataPartPtr & part, DataPartsLock * acquired_lock)
{
    auto lock = (acquired_lock) ? DataPartsLock() : lockParts();
    if (part->getState() == DataPartState::Active)
        return;
    addPartContributionToColumnAndSecondaryIndexSizes(part);
    addPartContributionToDataVolume(part);
    modifyPartState(part, DataPartState::Active);
}


void MergeTreeData::outdateUnexpectedPartAndCloneToDetached(const DataPartPtr & part_to_detach)
{
    LOG_INFO(log, "Cloning part {} to unexpected_{} and making it obsolete.", part_to_detach->getDataPartStorage().getPartDirectory(), part_to_detach->name);
    part_to_detach->makeCloneInDetached("unexpected", getInMemoryMetadataPtr(), /*disk_transaction*/ {});

    DataPartsLock lock = lockParts();
    part_to_detach->is_unexpected_local_part = true;
    if (part_to_detach->getState() == DataPartState::Active)
        removePartsFromWorkingSet(NO_TRANSACTION_RAW, {part_to_detach}, true, &lock);
}

void MergeTreeData::forcefullyMovePartToDetachedAndRemoveFromMemory(const MergeTreeData::DataPartPtr & part_to_detach, const String & prefix)
{
    if (prefix.empty())
        LOG_INFO(log, "Renaming {} to {} and forgetting it.", part_to_detach->getDataPartStorage().getPartDirectory(), part_to_detach->name);
    else
        LOG_INFO(log, "Renaming {} to {}_{} and forgetting it.", part_to_detach->getDataPartStorage().getPartDirectory(), prefix, part_to_detach->name);

    auto lock = lockParts();
    bool removed_active_part = false;
    bool restored_active_part = false;
    bool replicated = dynamic_cast<StorageReplicatedMergeTree *>(this) != nullptr;

    auto it_part = data_parts_by_info.find(part_to_detach->info);
    if (it_part == data_parts_by_info.end())
        throw Exception(ErrorCodes::NO_SUCH_DATA_PART, "No such data part {}", part_to_detach->getNameWithState());

    /// What if part_to_detach is a reference to *it_part? Make a new owner just in case.
    /// Important to own part pointer here (not const reference), because it will be removed from data_parts_indexes
    /// few lines below.
    DataPartPtr part = *it_part; // NOLINT

    if (part->getState() == DataPartState::Active)
    {
        removePartContributionToDataVolume(part);
        removePartContributionToColumnAndSecondaryIndexSizes(part);
        removed_active_part = true;
    }

    modifyPartState(it_part, DataPartState::Deleting);
    asMutableDeletingPart(part)->renameToDetached(prefix, /*ignore_error=*/ replicated);
    LOG_TEST(log, "forcefullyMovePartToDetachedAndRemoveFromMemory: removing {} from data_parts_indexes", part->getNameWithState());
    data_parts_indexes.erase(it_part);

    if (removed_active_part || restored_active_part)
        resetObjectColumnsFromActiveParts(lock);
}


bool MergeTreeData::tryRemovePartImmediately(DataPartPtr && part)
{
    DataPartPtr part_to_delete;
    {
        auto lock = lockParts();

        auto part_name_with_state = part->getNameWithState();
        LOG_TRACE(log, "Trying to immediately remove part {}", part_name_with_state);

        if (part->getState() != DataPartState::Temporary)
        {
            auto it = data_parts_by_info.find(part->info);
            if (it == data_parts_by_info.end() || (*it).get() != part.get())
                throw Exception(ErrorCodes::LOGICAL_ERROR, "Part {} doesn't exist", part->name);

            part.reset();

            if (!((*it)->getState() == DataPartState::Outdated && isSharedPtrUnique(*it)))
            {
                if ((*it)->getState() != DataPartState::Outdated)
                    LOG_WARNING(log, "Cannot immediately remove part {} because it's not in Outdated state "
                             "usage counter {}", part_name_with_state, it->use_count());

                if (!isSharedPtrUnique(*it))
                    LOG_WARNING(log, "Cannot immediately remove part {} because someone using it right now "
                             "usage counter {}", part_name_with_state, it->use_count());
                return false;
            }

            modifyPartState(it, DataPartState::Deleting);

            part_to_delete = *it;
        }
        else
        {
            part_to_delete = std::move(part);
        }
    }

    try
    {
        asMutableDeletingPart(part_to_delete)->remove();
    }
    catch (...)
    {
        rollbackDeletingParts({part_to_delete});
        throw;
    }

    removePartsFinally({part_to_delete});
    LOG_TRACE(log, "Removed part {}", part_to_delete->name);
    return true;
}


size_t MergeTreeData::getTotalActiveSizeInBytes() const
{
    return total_active_size_bytes.load();
}


size_t MergeTreeData::getTotalActiveSizeInRows() const
{
    return total_active_size_rows.load();
}


size_t MergeTreeData::getActivePartsCount() const
{
    return total_active_size_parts.load();
}


size_t MergeTreeData::getOutdatedPartsCount() const
{
    return total_outdated_parts_count.load();
}

size_t MergeTreeData::getNumberOfOutdatedPartsWithExpiredRemovalTime() const
{
    size_t res = 0;

    auto time_now = time(nullptr);

    auto parts_lock = lockParts();
    auto outdated_parts_range = getDataPartsStateRange(DataPartState::Outdated);
    for (const auto & part : outdated_parts_range)
    {
        auto part_remove_time = part->remove_time.load(std::memory_order_relaxed);
        if (part_remove_time <= time_now && time_now - part_remove_time >= (*getSettings())[MergeTreeSetting::old_parts_lifetime].totalSeconds() && isSharedPtrUnique(part))
            ++res;
    }

    return res;
}

std::pair<size_t, size_t> MergeTreeData::getMaxPartsCountAndSizeForPartitionWithState(DataPartState state) const
{
    auto lock = lockParts();

    size_t cur_parts_count = 0;
    size_t cur_parts_size = 0;
    size_t max_parts_count = 0;
    size_t argmax_parts_size = 0;

    const String * cur_partition_id = nullptr;

    for (const auto & part : getDataPartsStateRange(state))
    {
        if (!cur_partition_id || part->info.getPartitionId() != *cur_partition_id)
        {
            cur_partition_id = &part->info.getPartitionId();
            cur_parts_count = 0;
            cur_parts_size = 0;
        }

        ++cur_parts_count;
        cur_parts_size += part->getBytesOnDisk();

        if (cur_parts_count > max_parts_count)
        {
            max_parts_count = cur_parts_count;
            argmax_parts_size = cur_parts_size;
        }
    }

    return {max_parts_count, argmax_parts_size};
}


std::pair<size_t, size_t> MergeTreeData::getMaxPartsCountAndSizeForPartition() const
{
    return getMaxPartsCountAndSizeForPartitionWithState(DataPartState::Active);
}


size_t MergeTreeData::getMaxOutdatedPartsCountForPartition() const
{
    return getMaxPartsCountAndSizeForPartitionWithState(DataPartState::Outdated).first;
}


std::optional<Int64> MergeTreeData::getMinPartDataVersion() const
{
    auto lock = lockParts();

    std::optional<Int64> result;
    for (const auto & part : getDataPartsStateRange(DataPartState::Active))
    {
        if (!result || *result > part->info.getDataVersion())
            result = part->info.getDataVersion();
    }

    return result;
}


void MergeTreeData::delayInsertOrThrowIfNeeded(Poco::Event * until, const ContextPtr & query_context, bool allow_throw) const
{
    const auto settings = getSettings();
    const auto & query_settings = query_context->getSettingsRef();
    const size_t parts_count_in_total = getActivePartsCount();

    /// Check if we have too many parts in total
    if (allow_throw && parts_count_in_total >= (*settings)[MergeTreeSetting::max_parts_in_total])
    {
        ProfileEvents::increment(ProfileEvents::RejectedInserts);
        throw Exception(
            ErrorCodes::TOO_MANY_PARTS,
            "Too many parts ({}) in all partitions in total in table '{}'. This indicates wrong choice of partition key. The threshold can be modified "
            "with 'max_parts_in_total' setting in <merge_tree> element in config.xml or with per-table setting.",
            parts_count_in_total, getLogName());
    }

    size_t outdated_parts_over_threshold = 0;
    {
        size_t outdated_parts_count_in_partition = 0;
        if ((*settings)[MergeTreeSetting::inactive_parts_to_throw_insert] > 0 || (*settings)[MergeTreeSetting::inactive_parts_to_delay_insert] > 0)
            outdated_parts_count_in_partition = getMaxOutdatedPartsCountForPartition();

        if (allow_throw && (*settings)[MergeTreeSetting::inactive_parts_to_throw_insert] > 0 && outdated_parts_count_in_partition >= (*settings)[MergeTreeSetting::inactive_parts_to_throw_insert])
        {
            ProfileEvents::increment(ProfileEvents::RejectedInserts);
            throw Exception(
                ErrorCodes::TOO_MANY_PARTS,
                "Too many inactive parts ({}) in table '{}'. Parts cleaning are processing significantly slower than inserts",
                outdated_parts_count_in_partition, getLogName());
        }
        if ((*settings)[MergeTreeSetting::inactive_parts_to_delay_insert] > 0 && outdated_parts_count_in_partition >= (*settings)[MergeTreeSetting::inactive_parts_to_delay_insert])
            outdated_parts_over_threshold = outdated_parts_count_in_partition - (*settings)[MergeTreeSetting::inactive_parts_to_delay_insert] + 1;
    }

    auto [parts_count_in_partition, size_of_partition] = getMaxPartsCountAndSizeForPartition();
    size_t average_part_size = parts_count_in_partition ? size_of_partition / parts_count_in_partition : 0;
    const auto active_parts_to_delay_insert
        = query_settings[Setting::parts_to_delay_insert] ? query_settings[Setting::parts_to_delay_insert] : (*settings)[MergeTreeSetting::parts_to_delay_insert];
    const auto active_parts_to_throw_insert
        = query_settings[Setting::parts_to_throw_insert] ? query_settings[Setting::parts_to_throw_insert] : (*settings)[MergeTreeSetting::parts_to_throw_insert];
    size_t active_parts_over_threshold = 0;

    {
        bool parts_are_large_enough_in_average
            = (*settings)[MergeTreeSetting::max_avg_part_size_for_too_many_parts] && average_part_size > (*settings)[MergeTreeSetting::max_avg_part_size_for_too_many_parts];

        if (allow_throw && parts_count_in_partition >= active_parts_to_throw_insert && !parts_are_large_enough_in_average)
        {
            ProfileEvents::increment(ProfileEvents::RejectedInserts);
            throw Exception(
                ErrorCodes::TOO_MANY_PARTS,
                "Too many parts ({} with average size of {}) in table '{}'. Merges are processing significantly slower than inserts",
                parts_count_in_partition,
                ReadableSize(average_part_size),
                getLogName());
        }
        if (active_parts_to_delay_insert > 0 && parts_count_in_partition >= active_parts_to_delay_insert
            && !parts_are_large_enough_in_average)
            /// if parts_count == parts_to_delay_insert -> we're 1 part over threshold
            active_parts_over_threshold = parts_count_in_partition - active_parts_to_delay_insert + 1;
    }

    /// no need for delay
    if (!active_parts_over_threshold && !outdated_parts_over_threshold)
        return;

    UInt64 delay_milliseconds = 0;
    {
        size_t parts_over_threshold = 0;
        size_t allowed_parts_over_threshold = 1;
        const bool use_active_parts_threshold = (active_parts_over_threshold >= outdated_parts_over_threshold);
        if (use_active_parts_threshold)
        {
            parts_over_threshold = active_parts_over_threshold;
            allowed_parts_over_threshold = active_parts_to_throw_insert - active_parts_to_delay_insert;
        }
        else
        {
            parts_over_threshold = outdated_parts_over_threshold;
            allowed_parts_over_threshold = outdated_parts_over_threshold; /// if throw threshold is not set, will use max delay
            if ((*settings)[MergeTreeSetting::inactive_parts_to_throw_insert] > 0)
                allowed_parts_over_threshold = (*settings)[MergeTreeSetting::inactive_parts_to_throw_insert] - (*settings)[MergeTreeSetting::inactive_parts_to_delay_insert];
        }

        const UInt64 max_delay_milliseconds = ((*settings)[MergeTreeSetting::max_delay_to_insert] > 0 ? (*settings)[MergeTreeSetting::max_delay_to_insert] * 1000 : 1000);
        if (allowed_parts_over_threshold == 0 || parts_over_threshold > allowed_parts_over_threshold)
        {
            delay_milliseconds = max_delay_milliseconds;
        }
        else
        {
            double delay_factor = static_cast<double>(parts_over_threshold) / allowed_parts_over_threshold;
            const UInt64 min_delay_milliseconds = (*settings)[MergeTreeSetting::min_delay_to_insert_ms];
            delay_milliseconds = std::max(min_delay_milliseconds, static_cast<UInt64>(max_delay_milliseconds * delay_factor));
        }
    }

    ProfileEvents::increment(ProfileEvents::DelayedInserts);
    ProfileEvents::increment(ProfileEvents::DelayedInsertsMilliseconds, delay_milliseconds);

    CurrentMetrics::Increment metric_increment(CurrentMetrics::DelayedInserts);

    LOG_INFO(log, "Delaying inserting block by {} ms. because there are {} parts and their average size is {}",
        delay_milliseconds, parts_count_in_partition, ReadableSize(average_part_size));

    if (until)
        until->tryWait(delay_milliseconds);
    else
        std::this_thread::sleep_for(std::chrono::milliseconds(static_cast<size_t>(delay_milliseconds)));
}

void MergeTreeData::delayMutationOrThrowIfNeeded(Poco::Event * until, const ContextPtr & query_context) const
{
    const auto settings = getSettings();
    const auto & query_settings = query_context->getSettingsRef();

    size_t num_mutations_to_delay = query_settings[Setting::number_of_mutations_to_delay] ? query_settings[Setting::number_of_mutations_to_delay]
                                                                                 : (*settings)[MergeTreeSetting::number_of_mutations_to_delay];

    size_t num_mutations_to_throw = query_settings[Setting::number_of_mutations_to_throw] ? query_settings[Setting::number_of_mutations_to_throw]
                                                                                 : (*settings)[MergeTreeSetting::number_of_mutations_to_throw];

    if (!num_mutations_to_delay && !num_mutations_to_throw)
        return;

    size_t num_unfinished_mutations = getUnfinishedMutationCommands().size();
    if (num_mutations_to_throw && num_unfinished_mutations >= num_mutations_to_throw)
    {
        ProfileEvents::increment(ProfileEvents::RejectedMutations);
        throw Exception(ErrorCodes::TOO_MANY_MUTATIONS,
            "Too many unfinished mutations ({}) in table {}",
            num_unfinished_mutations, getLogName());
    }

    if (num_mutations_to_delay && num_unfinished_mutations >= num_mutations_to_delay)
    {
        if (!num_mutations_to_throw)
            num_mutations_to_throw = num_mutations_to_delay * 2;

        size_t mutations_over_threshold = num_unfinished_mutations - num_mutations_to_delay;
        size_t allowed_mutations_over_threshold = num_mutations_to_throw - num_mutations_to_delay;

        double delay_factor = std::min(static_cast<double>(mutations_over_threshold) / allowed_mutations_over_threshold, 1.0);
        size_t delay_milliseconds = static_cast<size_t>(interpolateLinear((*settings)[MergeTreeSetting::min_delay_to_mutate_ms], (*settings)[MergeTreeSetting::max_delay_to_mutate_ms], delay_factor));

        ProfileEvents::increment(ProfileEvents::DelayedMutations);
        ProfileEvents::increment(ProfileEvents::DelayedMutationsMilliseconds, delay_milliseconds);

        if (until)
            until->tryWait(delay_milliseconds);
        else
            std::this_thread::sleep_for(std::chrono::milliseconds(delay_milliseconds));
    }
}

MergeTreeData::DataPartPtr MergeTreeData::getActiveContainingPart(
    const MergeTreePartInfo & part_info, MergeTreeData::DataPartState state, DataPartsLock & /*lock*/) const
{
    auto current_state_parts_range = getDataPartsStateRange(state);

    /// The part can be covered only by the previous or the next one in data_parts.
    auto it = data_parts_by_state_and_info.lower_bound(DataPartStateAndInfo{state, part_info});

    if (it != current_state_parts_range.end())
    {
        if ((*it)->info == part_info)
            return *it;
        if ((*it)->info.contains(part_info))
            return *it;
    }

    if (it != current_state_parts_range.begin())
    {
        --it;
        if ((*it)->info.contains(part_info))
            return *it;
    }

    return nullptr;
}


void MergeTreeData::swapActivePart(MergeTreeData::DataPartPtr part_copy, DataPartsLock &)
{
    for (auto original_active_part : getDataPartsStateRange(DataPartState::Active)) // NOLINT (copy is intended)
    {
        if (part_copy->name == original_active_part->name)
        {
            auto active_part_it = data_parts_by_info.find(original_active_part->info);
            if (active_part_it == data_parts_by_info.end())
                throw Exception(ErrorCodes::NO_SUCH_DATA_PART, "Cannot swap part '{}', no such active part.", part_copy->name);

            /// We do not check allow_remote_fs_zero_copy_replication here because data may be shared
            /// when allow_remote_fs_zero_copy_replication turned on and off again
            original_active_part->force_keep_shared_data = false;

            if (original_active_part->getDataPartStorage().supportZeroCopyReplication() &&
                part_copy->getDataPartStorage().supportZeroCopyReplication() &&
                original_active_part->getDataPartStorage().getUniqueId() == part_copy->getDataPartStorage().getUniqueId())
            {
                /// May be when several volumes use the same S3/HDFS storage
                original_active_part->force_keep_shared_data = true;
            }

            modifyPartState(original_active_part, DataPartState::DeleteOnDestroy);
            LOG_TEST(log, "swapActivePart: removing {} from data_parts_indexes", (*active_part_it)->getNameWithState());
            data_parts_indexes.erase(active_part_it);

            LOG_TEST(log, "swapActivePart: inserting {} into data_parts_indexes", part_copy->getNameWithState());
            auto part_it = data_parts_indexes.insert(part_copy).first;
            modifyPartState(part_it, DataPartState::Active);

            ssize_t diff_bytes = part_copy->getBytesOnDisk() - original_active_part->getBytesOnDisk();
            ssize_t diff_rows = part_copy->rows_count - original_active_part->rows_count;
            increaseDataVolume(diff_bytes, diff_rows, /* parts= */ 0);

            return;
        }
    }
    throw Exception(ErrorCodes::NO_SUCH_DATA_PART, "Cannot swap part '{}', no such active part.", part_copy->name);
}


MergeTreeData::DataPartPtr MergeTreeData::getActiveContainingPart(const MergeTreePartInfo & part_info) const
{
    auto lock = lockParts();
    return getActiveContainingPart(part_info, DataPartState::Active, lock);
}

MergeTreeData::DataPartPtr MergeTreeData::getActiveContainingPart(const String & part_name) const
{
    auto part_info = MergeTreePartInfo::fromPartName(part_name, format_version);
    return getActiveContainingPart(part_info);
}

MergeTreeData::DataPartPtr MergeTreeData::getActiveContainingPart(const String & part_name, DataPartsLock & lock) const
{
    auto part_info = MergeTreePartInfo::fromPartName(part_name, format_version);
    return getActiveContainingPart(part_info, DataPartState::Active, lock);
}

MergeTreeData::DataPartsVector MergeTreeData::getVisibleDataPartsVectorInPartition(ContextPtr local_context, const String & partition_id) const
{
    return getVisibleDataPartsVectorInPartition(local_context->getCurrentTransaction().get(), partition_id);
}

MergeTreeData::DataPartsVector MergeTreeData::getVisibleDataPartsVectorInPartition(
    ContextPtr local_context, const String & partition_id, DataPartsLock & lock) const
{
    return getVisibleDataPartsVectorInPartition(local_context->getCurrentTransaction().get(), partition_id, &lock);
}

MergeTreeData::DataPartsVector MergeTreeData::getVisibleDataPartsVectorInPartition(MergeTreeTransaction * txn, const String & partition_id, DataPartsLock * acquired_lock) const
{
    if (txn)
    {
        DataPartStateAndPartitionID active_parts{MergeTreeDataPartState::Active, partition_id};
        DataPartStateAndPartitionID outdated_parts{MergeTreeDataPartState::Outdated, partition_id};
        DataPartsVector res;
        {
            auto lock = (acquired_lock) ? DataPartsLock() : lockParts();
            res.insert(res.end(), data_parts_by_state_and_info.lower_bound(active_parts), data_parts_by_state_and_info.upper_bound(active_parts));
            res.insert(res.end(), data_parts_by_state_and_info.lower_bound(outdated_parts), data_parts_by_state_and_info.upper_bound(outdated_parts));
        }
        filterVisibleDataParts(res, txn->getSnapshot(), txn->tid);
        return res;
    }

    return getDataPartsVectorInPartitionForInternalUsage(MergeTreeDataPartState::Active, partition_id, acquired_lock);
}

MergeTreeData::DataPartsVector MergeTreeData::getDataPartsVectorInPartitionForInternalUsage(const DataPartStates & affordable_states, const String & partition_id, DataPartsLock * acquired_lock) const
{
    auto lock = (acquired_lock) ? DataPartsLock() : lockParts();
    DataPartsVector res;
    for (const auto & state : affordable_states)
    {
        DataPartStateAndPartitionID state_with_partition{state, partition_id};
        res.insert(res.end(), data_parts_by_state_and_info.lower_bound(state_with_partition), data_parts_by_state_and_info.upper_bound(state_with_partition));
    }
    return res;
}

MergeTreeData::DataPartsVector MergeTreeData::getDataPartsVectorInPartitionForInternalUsage(const MergeTreeData::DataPartState & state, const String & partition_id, DataPartsLock * acquired_lock) const
{
    DataPartStateAndPartitionID state_with_partition{state, partition_id};

    auto lock = (acquired_lock) ? DataPartsLock() : lockParts();
    return DataPartsVector(
        data_parts_by_state_and_info.lower_bound(state_with_partition),
        data_parts_by_state_and_info.upper_bound(state_with_partition));
}

MergeTreeData::DataPartsVector MergeTreeData::getVisibleDataPartsVectorInPartitions(ContextPtr local_context, const std::unordered_set<String> & partition_ids) const
{
    auto txn = local_context->getCurrentTransaction();
    DataPartsVector res;
    {
        auto lock = lockParts();
        for (const auto & partition_id : partition_ids)
        {
            DataPartStateAndPartitionID active_parts{MergeTreeDataPartState::Active, partition_id};
            insertAtEnd(
                res,
                DataPartsVector(
                    data_parts_by_state_and_info.lower_bound(active_parts),
                    data_parts_by_state_and_info.upper_bound(active_parts)));

            if (txn)
            {
                DataPartStateAndPartitionID outdated_parts{MergeTreeDataPartState::Active, partition_id};

                insertAtEnd(
                    res,
                    DataPartsVector(
                        data_parts_by_state_and_info.lower_bound(outdated_parts),
                        data_parts_by_state_and_info.upper_bound(outdated_parts)));
            }
        }
    }

    if (txn)
        filterVisibleDataParts(res, txn->getSnapshot(), txn->tid);

    return res;
}

MergeTreeData::DataPartPtr MergeTreeData::getPartIfExists(const MergeTreePartInfo & part_info, const MergeTreeData::DataPartStates & valid_states) const
{
    auto lock = lockParts();
    return getPartIfExistsUnlocked(part_info, valid_states, lock);
}

MergeTreeData::DataPartPtr MergeTreeData::getPartIfExists(const String & part_name, const MergeTreeData::DataPartStates & valid_states) const
{
    auto lock = lockParts();
    return getPartIfExistsUnlocked(part_name, valid_states, lock);
}

MergeTreeData::DataPartPtr MergeTreeData::getPartIfExistsUnlocked(const String & part_name, const DataPartStates & valid_states, DataPartsLock & acquired_lock) const
{
    return getPartIfExistsUnlocked(MergeTreePartInfo::fromPartName(part_name, format_version), valid_states, acquired_lock);
}

MergeTreeData::DataPartPtr MergeTreeData::getPartIfExistsUnlocked(const MergeTreePartInfo & part_info, const DataPartStates & valid_states, DataPartsLock & /* acquired_lock */) const
{
    auto it = data_parts_by_info.find(part_info);
    if (it == data_parts_by_info.end())
        return nullptr;

    for (auto state : valid_states)
        if ((*it)->getState() == state)
            return *it;

    return nullptr;
}

void MergeTreeData::loadPartAndFixMetadataImpl(MergeTreeData::MutableDataPartPtr part, ContextPtr local_context) const
{
    /// Remove metadata version file and take it from table.
    /// Currently we cannot attach parts with different schema, so
    /// we can assume that it's equal to table's current schema.
    part->writeMetadataVersion(local_context, getInMemoryMetadataPtr()->getMetadataVersion(), (*getSettings())[MergeTreeSetting::fsync_after_insert]);

    part->loadColumnsChecksumsIndexes(false, true);
    part->modification_time = part->getDataPartStorage().getLastModified().epochTime();
    part->removeDeleteOnDestroyMarker();
    part->removeVersionMetadata();
}

void MergeTreeData::calculateColumnAndSecondaryIndexSizesIfNeeded() const
{
    std::unique_lock lock(columns_and_secondary_indices_sizes_mutex);
    if (are_columns_and_secondary_indices_sizes_calculated)
        return;

    column_sizes.clear();

    /// Take into account only committed parts
    auto committed_parts_range = getDataPartsStateRange(DataPartState::Active);
    for (const auto & part : committed_parts_range)
        addPartContributionToColumnAndSecondaryIndexSizesUnlocked(part);

    are_columns_and_secondary_indices_sizes_calculated = true;
}

void MergeTreeData::addPartContributionToColumnAndSecondaryIndexSizes(const DataPartPtr & part) const
{
    /// If sizes are calculated lazily, don't add part contribution. All sizes from all active parts will be calculated later.
    std::unique_lock lock(columns_and_secondary_indices_sizes_mutex);
    if (!are_columns_and_secondary_indices_sizes_calculated)
        return;

    addPartContributionToColumnAndSecondaryIndexSizesUnlocked(part);
}

void MergeTreeData::addPartContributionToColumnAndSecondaryIndexSizesUnlocked(const DataPartPtr & part) const
{
    for (const auto & column : part->getColumns())
    {
        ColumnSize & total_column_size = column_sizes[column.name];
        ColumnSize part_column_size = part->getColumnSize(column.name);
        total_column_size.add(part_column_size);
    }

    const auto metadata_snapshot = getInMemoryMetadataPtr();
    auto indexes_descriptions = metadata_snapshot->secondary_indices;
    for (const auto & index : indexes_descriptions)
    {
        IndexSize & total_secondary_index_size = secondary_index_sizes[index.name];
        IndexSize part_index_size = part->getSecondaryIndexSize(index.name);
        total_secondary_index_size.add(part_index_size);
    }
}

void MergeTreeData::removePartContributionToColumnAndSecondaryIndexSizes(const DataPartPtr & part) const
{
    /// If sizes are calculated lazily, don't remove part contribution. All sizes from all active parts will be calculated later.
    std::unique_lock lock(columns_and_secondary_indices_sizes_mutex);
    if (!are_columns_and_secondary_indices_sizes_calculated)
        return;

    for (const auto & column : part->getColumns())
    {
        ColumnSize & total_column_size = column_sizes[column.name];
        ColumnSize part_column_size = part->getColumnSize(column.name);

        auto log_subtract = [&](size_t & from, size_t value, const char * field)
        {
            if (value > from)
                LOG_ERROR(log, "Possibly incorrect column size subtraction: {} - {} = {}, column: {}, field: {}",
                    from, value, from - value, column.name, field);

            from -= value;
        };

        log_subtract(total_column_size.data_compressed, part_column_size.data_compressed, ".data_compressed");
        log_subtract(total_column_size.data_uncompressed, part_column_size.data_uncompressed, ".data_uncompressed");
        log_subtract(total_column_size.marks, part_column_size.marks, ".marks");
    }

    for (auto & [secondary_index_name, total_secondary_index_size] : secondary_index_sizes)
    {
        if (!part->hasSecondaryIndex(secondary_index_name))
            continue;

        IndexSize part_secondary_index_size = part->getSecondaryIndexSize(secondary_index_name);

        auto log_subtract = [&](size_t & from, size_t value, const char * field)
        {
            if (value > from)
                LOG_ERROR(log, "Possibly incorrect index size subtraction: {} - {} = {}, index: {}, field: {}",
                    from, value, from - value, secondary_index_name, field);

            from -= value;
        };

        log_subtract(total_secondary_index_size.data_compressed, part_secondary_index_size.data_compressed, ".data_compressed");
        log_subtract(total_secondary_index_size.data_uncompressed, part_secondary_index_size.data_uncompressed, ".data_uncompressed");
        log_subtract(total_secondary_index_size.marks, part_secondary_index_size.marks, ".marks");
    }
}

void MergeTreeData::checkAlterPartitionIsPossible(
    const PartitionCommands & commands, const StorageMetadataPtr & /*metadata_snapshot*/, const Settings & settings, ContextPtr local_context) const
{
    const auto disks = getDisks();
    for (const auto & command : commands)
    {
        if (command.type == PartitionCommand::DROP_DETACHED_PARTITION && !settings[Setting::allow_drop_detached])
            throw DB::Exception(ErrorCodes::SUPPORT_IS_DISABLED,
                                "Cannot execute query: DROP DETACHED PART "
                                "is disabled (see allow_drop_detached setting)");

        auto disk_without_partition_command_support_it = std::find_if(
            disks.begin(), disks.end(), [&command](const auto & disk_ptr) { return !disk_ptr->supportsPartitionCommand(command); });
        if (disk_without_partition_command_support_it != disks.end())
            throw Exception(
                ErrorCodes::SUPPORT_IS_DISABLED,
                "Partition operation ALTER TABLE {} is not supported for disk '{}'",
                command.typeToString(),
                (*disk_without_partition_command_support_it)->getName());

        if (command.partition && command.type != PartitionCommand::DROP_DETACHED_PARTITION)
        {
            if (command.part)
            {
                auto part_name = command.partition->as<ASTLiteral &>().value.safeGet<String>();
                /// We are able to parse it
                MergeTreePartInfo::fromPartName(part_name, format_version);
            }
            else
            {
                /// We are able to parse it
                const auto * partition_ast = command.partition->as<ASTPartition>();
                if (partition_ast && partition_ast->all)
                {
                    if (command.type != PartitionCommand::DROP_PARTITION && command.type != PartitionCommand::ATTACH_PARTITION && !(command.type == PartitionCommand::REPLACE_PARTITION && !command.replace))
                        throw DB::Exception(ErrorCodes::SUPPORT_IS_DISABLED, "Only support DROP/DETACH/ATTACH PARTITION ALL currently");
                }
                else
                {
                    String partition_id = getPartitionIDFromQuery(command.partition, local_context);
                    if (command.type == PartitionCommand::FORGET_PARTITION)
                    {
                        DataPartsLock lock = lockParts();
                        auto parts_in_partition = getDataPartsPartitionRange(partition_id);
                        if (!parts_in_partition.empty())
                            throw Exception(ErrorCodes::CANNOT_FORGET_PARTITION, "Partition {} is not empty", partition_id);
                    }
                }
            }
        }
    }
}

void MergeTreeData::checkPartitionCanBeDropped(const ASTPtr & partition, ContextPtr local_context)
{
    if (!supportsReplication() && isStaticStorage())
        return;

    DataPartsVector parts_to_remove;
    const auto * partition_ast = partition->as<ASTPartition>();
    if (partition_ast && partition_ast->all)
        parts_to_remove = getVisibleDataPartsVector(local_context);
    else
    {
        const String partition_id = getPartitionIDFromQuery(partition, local_context);
        parts_to_remove = getVisibleDataPartsVectorInPartition(local_context, partition_id);
    }
    UInt64 partition_size = 0;

    for (const auto & part : parts_to_remove)
        partition_size += part->getBytesOnDisk();

    auto table_id = getStorageID();

    const auto & query_settings = local_context->getSettingsRef();
    if (query_settings[Setting::max_partition_size_to_drop].changed)
    {
        getContext()->checkPartitionCanBeDropped(
            table_id.database_name, table_id.table_name, partition_size, query_settings[Setting::max_partition_size_to_drop]);
        return;
    }

    getContext()->checkPartitionCanBeDropped(table_id.database_name, table_id.table_name, partition_size);
}

void MergeTreeData::checkPartCanBeDropped(const String & part_name, ContextPtr local_context)
{
    if (!supportsReplication() && isStaticStorage())
        return;

    auto part = getPartIfExists(part_name, {MergeTreeDataPartState::Active});
    if (!part)
        throw Exception(ErrorCodes::NO_SUCH_DATA_PART, "No part {} in committed state", part_name);

    auto table_id = getStorageID();

    const auto & query_settings = local_context->getSettingsRef();
    if (query_settings[Setting::max_partition_size_to_drop].changed)
    {
        getContext()->checkPartitionCanBeDropped(
            table_id.database_name, table_id.table_name, part->getBytesOnDisk(), query_settings[Setting::max_partition_size_to_drop]);
        return;
    }

    getContext()->checkPartitionCanBeDropped(table_id.database_name, table_id.table_name, part->getBytesOnDisk());
}

void MergeTreeData::movePartitionToDisk(const ASTPtr & partition, const String & name, bool moving_part, ContextPtr local_context)
{
    String partition_id;

    if (moving_part)
        partition_id = partition->as<ASTLiteral &>().value.safeGet<String>();
    else
        partition_id = getPartitionIDFromQuery(partition, local_context);

    DataPartsVector parts;
    if (moving_part)
    {
        auto part_info = MergeTreePartInfo::fromPartName(partition_id, format_version);
        parts.push_back(getActiveContainingPart(part_info));
        if (!parts.back() || parts.back()->name != part_info.getPartNameAndCheckFormat(format_version))
            throw Exception(ErrorCodes::NO_SUCH_DATA_PART, "Part {} is not exists or not active", partition_id);
    }
    else
        parts = getVisibleDataPartsVectorInPartition(local_context, partition_id);

    auto disk = getStoragePolicy()->getDiskByName(name);
    std::erase_if(parts, [&](auto part_ptr)
        {
            return part_ptr->getDataPartStorage().getDiskName() == disk->getName();
        });

    if (parts.empty())
    {
        if (moving_part)
            throw Exception(ErrorCodes::UNKNOWN_DISK, "Part '{}' is already on disk '{}'", partition_id, disk->getName());

        throw Exception(ErrorCodes::UNKNOWN_DISK, "All parts of partition '{}' are already on disk '{}'", partition_id, disk->getName());
    }

    if (parts_mover.moves_blocker.isCancelled())
        throw Exception(ErrorCodes::ABORTED, "Cannot move parts because moves are manually disabled");

    auto moving_tagger = checkPartsForMove(parts, std::static_pointer_cast<Space>(disk));
    if (moving_tagger->parts_to_move.empty())
        throw Exception(ErrorCodes::NO_SUCH_DATA_PART, "No parts to move are found in partition {}", partition_id);

    const auto & query_settings = local_context->getSettingsRef();
    std::future<MovePartsOutcome> moves_future = movePartsToSpace(
        moving_tagger,
        local_context->getReadSettings(),
        local_context->getWriteSettings(),
        query_settings[Setting::alter_move_to_space_execute_async]);

    if (query_settings[Setting::alter_move_to_space_execute_async] && moves_future.wait_for(std::chrono::seconds(0)) != std::future_status::ready)
    {
        return;
    }

    auto moves_outcome = moves_future.get();
    switch (moves_outcome)
    {
        case MovePartsOutcome::MovesAreCancelled:
            throw Exception(ErrorCodes::ABORTED, "Cannot move parts because moves are manually disabled");
        case MovePartsOutcome::NothingToMove:
            throw Exception(ErrorCodes::NO_SUCH_DATA_PART, "No parts to move are found in partition {}", partition_id);
        case MovePartsOutcome::MoveWasPostponedBecauseOfZeroCopy:
            throw Exception(ErrorCodes::PART_IS_TEMPORARILY_LOCKED, "Move was not finished, because zero copy mode is enabled and someone other is moving the same parts right now");
        case MovePartsOutcome::CannotScheduleMove:
            throw Exception(ErrorCodes::CANNOT_SCHEDULE_TASK, "Cannot schedule move, no free threads, try to wait until all in-progress move finish or increase <background_move_pool_size>");
        case MovePartsOutcome::PartsMoved:
            break;
    }
}


void MergeTreeData::movePartitionToVolume(const ASTPtr & partition, const String & name, bool moving_part, ContextPtr local_context)
{
    String partition_id;

    if (moving_part)
        partition_id = partition->as<ASTLiteral &>().value.safeGet<String>();
    else
        partition_id = getPartitionIDFromQuery(partition, local_context);

    DataPartsVector parts;
    if (moving_part)
    {
        auto part_info = MergeTreePartInfo::fromPartName(partition_id, format_version);
        parts.emplace_back(getActiveContainingPart(part_info));
        if (!parts.back() || parts.back()->name != part_info.getPartNameAndCheckFormat(format_version))
            throw Exception(ErrorCodes::NO_SUCH_DATA_PART, "Part {} is not exists or not active", partition_id);
    }
    else
        parts = getVisibleDataPartsVectorInPartition(local_context, partition_id);

    auto volume = getStoragePolicy()->getVolumeByName(name);
    if (!volume)
        throw Exception(ErrorCodes::UNKNOWN_DISK, "Volume {} does not exist on policy {}", name, getStoragePolicy()->getName());

    if (parts.empty())
        throw Exception(ErrorCodes::NO_SUCH_DATA_PART, "Nothing to move (check that the partition exists).");

    std::erase_if(parts, [&](auto part_ptr)
        {
            for (const auto & disk : volume->getDisks())
            {
                if (part_ptr->getDataPartStorage().getDiskName() == disk->getName())
                {
                    return true;
                }
            }
            return false;
        });

    if (parts.empty())
    {
        if (moving_part)
            throw Exception(ErrorCodes::UNKNOWN_DISK, "Part '{}' is already on volume '{}'", partition_id, volume->getName());

        throw Exception(ErrorCodes::UNKNOWN_DISK, "All parts of partition '{}' are already on volume '{}'", partition_id, volume->getName());
    }

    if (parts_mover.moves_blocker.isCancelled())
        throw Exception(ErrorCodes::ABORTED, "Cannot move parts because moves are manually disabled");

    auto moving_tagger = checkPartsForMove(parts, std::static_pointer_cast<Space>(volume));
    if (moving_tagger->parts_to_move.empty())
        throw Exception(ErrorCodes::NO_SUCH_DATA_PART, "No parts to move are found in partition {}", partition_id);

    const auto & query_settings = local_context->getSettingsRef();
    std::future<MovePartsOutcome> moves_future = movePartsToSpace(
        moving_tagger,
        local_context->getReadSettings(),
        local_context->getWriteSettings(),
        query_settings[Setting::alter_move_to_space_execute_async]);

    if (query_settings[Setting::alter_move_to_space_execute_async] && moves_future.wait_for(std::chrono::seconds(0)) != std::future_status::ready)
    {
        return;
    }

    auto moves_outcome = moves_future.get();
    switch (moves_outcome)
    {
        case MovePartsOutcome::MovesAreCancelled:
            throw Exception(ErrorCodes::ABORTED, "Cannot move parts because moves are manually disabled");
        case MovePartsOutcome::NothingToMove:
            throw Exception(ErrorCodes::NO_SUCH_DATA_PART, "No parts to move are found in partition {}", partition_id);
        case MovePartsOutcome::MoveWasPostponedBecauseOfZeroCopy:
            throw Exception(ErrorCodes::PART_IS_TEMPORARILY_LOCKED, "Move was not finished, because zero copy mode is enabled and someone other is moving the same parts right now");
        case MovePartsOutcome::CannotScheduleMove:
            throw Exception(ErrorCodes::CANNOT_SCHEDULE_TASK, "Cannot schedule move, no free threads, try to wait until all in-progress move finish or increase <background_move_pool_size>");
        case MovePartsOutcome::PartsMoved:
            break;
    }
}

void MergeTreeData::movePartitionToTable(const PartitionCommand & command, ContextPtr query_context)
{
    String dest_database = query_context->resolveDatabase(command.to_database);
    auto dest_storage = DatabaseCatalog::instance().getTable({dest_database, command.to_table}, query_context);

    /// The target table and the source table are the same.
    if (dest_storage->getStorageID() == this->getStorageID())
        return;

    auto * dest_storage_merge_tree = dynamic_cast<MergeTreeData *>(dest_storage.get());
    if (!dest_storage_merge_tree)
        throw Exception(ErrorCodes::NOT_IMPLEMENTED,
            "Cannot move partition from table {} to table {} with storage {}",
            getStorageID().getNameForLogs(), dest_storage->getStorageID().getNameForLogs(), dest_storage->getName());

    dest_storage_merge_tree->waitForOutdatedPartsToBeLoaded();
    movePartitionToTable(dest_storage, command.partition, query_context);
}

void MergeTreeData::movePartitionToShard(const ASTPtr & /*partition*/, bool /*move_part*/, const String & /*to*/, ContextPtr /*query_context*/)
{
    throw Exception(ErrorCodes::NOT_IMPLEMENTED, "MOVE PARTITION TO SHARD is not supported by storage {}", getName());
}

void MergeTreeData::fetchPartition(
    const ASTPtr & /*partition*/,
    const StorageMetadataPtr & /*metadata_snapshot*/,
    const String & /*from*/,
    bool /*fetch_part*/,
    ContextPtr /*query_context*/)
{
    throw Exception(ErrorCodes::NOT_IMPLEMENTED, "FETCH PARTITION is not supported by storage {}", getName());
}

void MergeTreeData::forgetPartition(const ASTPtr & /*partition*/, ContextPtr /*query_context*/)
{
    throw Exception(ErrorCodes::NOT_IMPLEMENTED, "FORGET PARTITION is not supported by storage {}", getName());
}

Pipe MergeTreeData::alterPartition(
    const StorageMetadataPtr & metadata_snapshot,
    const PartitionCommands & commands,
    ContextPtr query_context)
{
    /// Wait for loading of outdated parts
    /// because partition commands (DROP, MOVE, etc.)
    /// must be applied to all parts on disk.
    waitForOutdatedPartsToBeLoaded();

    PartitionCommandsResultInfo result;
    for (const PartitionCommand & command : commands)
    {
        PartitionCommandsResultInfo current_command_results;
        switch (command.type)
        {
            case PartitionCommand::DROP_PARTITION:
            {
                if (command.part)
                {
                    auto part_name = command.partition->as<ASTLiteral &>().value.safeGet<String>();
                    checkPartCanBeDropped(part_name, query_context);
                    dropPart(part_name, command.detach, query_context);
                }
                else
                {
                    checkPartitionCanBeDropped(command.partition, query_context);
                    dropPartition(command.partition, command.detach, query_context);
                }
            }
            break;

            case PartitionCommand::DROP_DETACHED_PARTITION:
                dropDetached(command.partition, command.part, query_context);
                break;

            case PartitionCommand::FORGET_PARTITION:
                forgetPartition(command.partition, query_context);
                break;

            case PartitionCommand::ATTACH_PARTITION:
                current_command_results = attachPartition(command.partition, metadata_snapshot, command.part, query_context);
                break;
            case PartitionCommand::MOVE_PARTITION:
            {
                switch (*command.move_destination_type)
                {
                    case PartitionCommand::MoveDestinationType::DISK:
                        movePartitionToDisk(command.partition, command.move_destination_name, command.part, query_context);
                        break;

                    case PartitionCommand::MoveDestinationType::VOLUME:
                        movePartitionToVolume(command.partition, command.move_destination_name, command.part, query_context);
                        break;

                    case PartitionCommand::MoveDestinationType::TABLE:
                        movePartitionToTable(command, query_context);
                        break;

                    case PartitionCommand::MoveDestinationType::SHARD:
                    {
                        if (!(*getSettings())[MergeTreeSetting::part_moves_between_shards_enable])
                            throw Exception(ErrorCodes::SUPPORT_IS_DISABLED,
                                            "Moving parts between shards is experimental and work in progress"
                                            ", see part_moves_between_shards_enable setting");
                        movePartitionToShard(command.partition, command.part, command.move_destination_name, query_context);
                    }
                    break;
                }
            }
            break;

            case PartitionCommand::REPLACE_PARTITION:
            {
                if (command.replace)
                    checkPartitionCanBeDropped(command.partition, query_context);

                auto resolved = query_context->resolveStorageID({command.from_database, command.from_table});
                auto from_storage = DatabaseCatalog::instance().getTable(resolved, query_context);

                auto * from_storage_merge_tree = dynamic_cast<MergeTreeData *>(from_storage.get());
                if (!from_storage_merge_tree)
                    throw Exception(ErrorCodes::NOT_IMPLEMENTED,
                        "Cannot replace partition from table {} with storage {} to table {}",
                        from_storage->getStorageID().getNameForLogs(), from_storage->getName(), getStorageID().getNameForLogs());

                from_storage_merge_tree->waitForOutdatedPartsToBeLoaded();
                replacePartitionFrom(from_storage, command.partition, command.replace, query_context);
            }
            break;

            case PartitionCommand::FETCH_PARTITION:
                fetchPartition(command.partition, metadata_snapshot, command.from_zookeeper_path, command.part, query_context);
                break;

            case PartitionCommand::FREEZE_PARTITION:
            {
                auto lock = lockForShare(query_context->getCurrentQueryId(), query_context->getSettingsRef()[Setting::lock_acquire_timeout]);
                current_command_results = freezePartition(command.partition, command.with_name, query_context, lock);
            }
            break;

            case PartitionCommand::FREEZE_ALL_PARTITIONS:
            {
                auto lock = lockForShare(query_context->getCurrentQueryId(), query_context->getSettingsRef()[Setting::lock_acquire_timeout]);
                current_command_results = freezeAll(command.with_name, query_context, lock);
            }
            break;

            case PartitionCommand::UNFREEZE_PARTITION:
            {
                auto lock = lockForShare(query_context->getCurrentQueryId(), query_context->getSettingsRef()[Setting::lock_acquire_timeout]);
                current_command_results = unfreezePartition(command.partition, command.with_name, query_context, lock);
            }
            break;

            case PartitionCommand::UNFREEZE_ALL_PARTITIONS:
            {
                auto lock = lockForShare(query_context->getCurrentQueryId(), query_context->getSettingsRef()[Setting::lock_acquire_timeout]);
                current_command_results = unfreezeAll(command.with_name, query_context, lock);
            }

            break;

            default:
                throw Exception(ErrorCodes::LOGICAL_ERROR, "Uninitialized partition command");
        }
        for (auto & command_result : current_command_results)
            command_result.command_type = command.typeToString();
        result.insert(result.end(), current_command_results.begin(), current_command_results.end());
    }

    if (query_context->getSettingsRef()[Setting::alter_partition_verbose_result])
        return convertCommandsResultToSource(result);

    return {};
}

MergeTreeData::PartsBackupEntries MergeTreeData::backupParts(
    const DataPartsVector & data_parts,
    const String & data_path_in_backup,
    const BackupSettings & backup_settings,
    const ContextPtr & local_context)
{
    MergeTreeData::PartsBackupEntries res;
    std::map<DiskPtr, std::shared_ptr<TemporaryFileOnDisk>> temp_dirs;
    TableLockHolder table_lock;

    for (const auto & part : data_parts)
    {
        /// Hard links is the default way to ensure that we'll be keeping access to the files of parts.
        bool make_temporary_hard_links = true;
        bool hold_storage_and_part_ptrs = false;
        bool hold_table_lock = false;

        if (getStorageID().hasUUID())
        {
            /// Tables in atomic databases have UUIDs. When using atomic database we don't have to create hard links to make a backup,
            /// we can just hold smart pointers to a storage and to data parts instead. That's enough to protect those files from deleting
            /// until the backup is done (see the calls `part.unique()` in grabOldParts() and table.unique() in DatabaseCatalog).
            make_temporary_hard_links = false;
            hold_storage_and_part_ptrs = true;
        }
        else if (supportsReplication() && part->getDataPartStorage().supportZeroCopyReplication() && (*getSettings())[MergeTreeSetting::allow_remote_fs_zero_copy_replication])
        {
            /// Hard links don't work correctly with zero copy replication.
            make_temporary_hard_links = false;
            hold_storage_and_part_ptrs = true;
            hold_table_lock = true;
        }

        if (hold_table_lock && !table_lock)
            table_lock = lockForShare(local_context->getCurrentQueryId(), local_context->getSettingsRef()[Setting::lock_acquire_timeout]);

        if (backup_settings.check_projection_parts)
            part->checkConsistencyWithProjections(/* require_part_metadata= */ true);

        BackupEntries backup_entries_from_part;
        part->getDataPartStorage().backup(
            part->checksums,
            part->getFileNamesWithoutChecksums(),
            data_path_in_backup,
            backup_settings,
            make_temporary_hard_links,
            backup_entries_from_part,
            &temp_dirs,
            false, false);

        auto backup_projection = [&](IDataPartStorage & storage, IMergeTreeDataPart & projection_part)
        {
            storage.backup(
                projection_part.checksums,
                projection_part.getFileNamesWithoutChecksums(),
                fs::path{data_path_in_backup} / part->name,
                backup_settings,
                make_temporary_hard_links,
                backup_entries_from_part,
                &temp_dirs,
                projection_part.is_broken,
                backup_settings.allow_backup_broken_projections);
        };

        auto projection_parts = part->getProjectionParts();
        std::string proj_suffix = ".proj";
        std::unordered_set<String> defined_projections;

        for (const auto & [projection_name, projection_part] : projection_parts)
        {
            defined_projections.emplace(projection_name);
            backup_projection(projection_part->getDataPartStorage(), *projection_part);
        }

        /// It is possible that the part has a written but not loaded projection,
        /// e.g. it is written to parent part's checksums.txt and exists on disk,
        /// but does not exist in table's projections definition.
        /// Such a part can appear server was restarted after DROP PROJECTION but before old part was removed.
        /// In this case, the old part will load only projections from metadata.
        /// See 031145_non_loaded_projection_backup.sh.
        for (const auto & [name, _] : part->checksums.files)
        {
            auto projection_name = fs::path(name).stem().string();
            if (endsWith(name, proj_suffix) && !defined_projections.contains(projection_name))
            {
                auto projection_storage = part->getDataPartStorage().getProjection(projection_name + proj_suffix);
                if (projection_storage->existsFile("checksums.txt"))
                {
                    auto projection_part = const_cast<IMergeTreeDataPart &>(*part).getProjectionPartBuilder(
                        projection_name, /* is_temp_projection */false).withPartFormatFromDisk().build();
                    backup_projection(projection_part->getDataPartStorage(), *projection_part);
                }
            }
        }

        if (hold_storage_and_part_ptrs)
        {
            /// Wrap backup entries with smart pointers to data parts and to the storage itself
            /// (we'll be holding those smart pointers for as long as we'll be using the backup entries).
            auto storage_and_part = std::make_pair(shared_from_this(), part);
            if (hold_table_lock)
                wrapBackupEntriesWith(backup_entries_from_part, std::make_pair(storage_and_part, table_lock));
            else
                wrapBackupEntriesWith(backup_entries_from_part, storage_and_part);
        }

        auto & part_backup_entries = res.emplace_back();
        part_backup_entries.part_name = part->name;
        part_backup_entries.part_checksum = part->checksums.getTotalChecksumUInt128();
        part_backup_entries.backup_entries = std::move(backup_entries_from_part);
    }

    return res;
}

void MergeTreeData::restoreDataFromBackup(RestorerFromBackup & restorer, const String & data_path_in_backup, const std::optional<ASTs> & partitions)
{
    auto backup = restorer.getBackup();
    if (!backup->hasFiles(data_path_in_backup))
        return;

    if (!restorer.isNonEmptyTableAllowed() && getTotalActiveSizeInBytes() && backup->hasFiles(data_path_in_backup))
        RestorerFromBackup::throwTableIsNotEmpty(getStorageID());

    restorePartsFromBackup(restorer, data_path_in_backup, partitions);
}

class MergeTreeData::RestoredPartsHolder
{
public:
    RestoredPartsHolder(const std::shared_ptr<MergeTreeData> & storage_, const BackupPtr & backup_)
        : storage(storage_), backup(backup_)
    {
    }

    BackupPtr getBackup() const { return backup; }

    void setNumParts(size_t num_parts_)
    {
        std::lock_guard lock{mutex};
        num_parts = num_parts_;
        attachIfAllPartsRestored();
    }

    void increaseNumBrokenParts()
    {
        std::lock_guard lock{mutex};
        ++num_broken_parts;
        attachIfAllPartsRestored();
    }

    void addPart(MutableDataPartPtr part)
    {
        std::lock_guard lock{mutex};
        parts.emplace_back(part);
        attachIfAllPartsRestored();
    }

    String getTemporaryDirectory(const DiskPtr & disk, const String & part_name)
    {
        std::lock_guard lock{mutex};
        auto it = temp_part_dirs.find(part_name);
        if (it == temp_part_dirs.end())
        {
            auto temp_dir_deleter = std::make_unique<TemporaryFileOnDisk>(disk, fs::path{storage->getRelativeDataPath()} / ("tmp_restore_" + part_name + "-"));
            auto temp_part_dir = fs::path{temp_dir_deleter->getRelativePath()}.filename();
            /// Attaching parts will rename them so it's expected for a temporary part directory not to exist anymore in the end.
            temp_dir_deleter->setShowWarningIfRemoved(false);
            /// The following holder is needed to prevent clearOldTemporaryDirectories() from clearing `temp_part_dir` before we attach the part.
            auto temp_dir_holder = storage->getTemporaryPartDirectoryHolder(temp_part_dir);
            it = temp_part_dirs.emplace(part_name,
                                        std::make_pair(std::move(temp_dir_deleter), std::move(temp_dir_holder))).first;
        }
        return it->second.first->getRelativePath();
    }

private:
    void attachIfAllPartsRestored()
    {
        if (!num_parts || (parts.size() + num_broken_parts < num_parts))
            return;

        /// Sort parts by min_block (because we need to preserve the order of parts).
        std::sort(
            parts.begin(),
            parts.end(),
            [](const MutableDataPartPtr & lhs, const MutableDataPartPtr & rhs) { return lhs->info.min_block < rhs->info.min_block; });

        storage->attachRestoredParts(std::move(parts));
        parts.clear();
        temp_part_dirs.clear();
        num_parts = 0;
    }

    const std::shared_ptr<MergeTreeData> storage;
    const BackupPtr backup;
    size_t num_parts = 0;
    size_t num_broken_parts = 0;
    MutableDataPartsVector parts;
    std::map<String /* part_name*/, std::pair<std::unique_ptr<TemporaryFileOnDisk>, scope_guard>> temp_part_dirs;
    mutable std::mutex mutex;
};

void MergeTreeData::restorePartsFromBackup(RestorerFromBackup & restorer, const String & data_path_in_backup, const std::optional<ASTs> & partitions)
{
    std::optional<std::unordered_set<String>> partition_ids;
    if (partitions)
        partition_ids = getPartitionIDsFromQuery(*partitions, restorer.getContext());

    auto backup = restorer.getBackup();
    Strings part_names = backup->listFiles(data_path_in_backup, /*recursive*/ false);
    std::erase(part_names, "mutations");

    bool restore_broken_parts_as_detached = restorer.getRestoreSettings().restore_broken_parts_as_detached;

    auto restored_parts_holder = std::make_shared<RestoredPartsHolder>(std::static_pointer_cast<MergeTreeData>(shared_from_this()), backup);

    fs::path data_path_in_backup_fs = data_path_in_backup;
    size_t num_parts = 0;

    for (const String & part_name : part_names)
    {
        const auto part_info = MergeTreePartInfo::tryParsePartName(part_name, format_version);
        if (!part_info)
        {
            throw Exception(ErrorCodes::CANNOT_RESTORE_TABLE, "File name {} is not a part's name",
                            String{data_path_in_backup_fs / part_name});
        }

        if (partition_ids && !partition_ids->contains(part_info->getPartitionId()))
            continue;

        restorer.addDataRestoreTask(
            [storage = std::static_pointer_cast<MergeTreeData>(shared_from_this()),
             backup,
             part_path_in_backup = data_path_in_backup_fs / part_name,
             my_part_info = *part_info,
             restore_broken_parts_as_detached,
             restored_parts_holder]
            { storage->restorePartFromBackup(restored_parts_holder, my_part_info, part_path_in_backup, restore_broken_parts_as_detached); });

        ++num_parts;
    }

    restored_parts_holder->setNumParts(num_parts);
}

void MergeTreeData::restorePartFromBackup(std::shared_ptr<RestoredPartsHolder> restored_parts_holder, const MergeTreePartInfo & part_info, const String & part_path_in_backup, bool detach_if_broken) const
{
    String part_name = part_info.getPartNameAndCheckFormat(format_version);
    auto backup = restored_parts_holder->getBackup();

    /// Find all files of this part in the backup.
    Strings filenames = backup->listFiles(part_path_in_backup, /* recursive= */ true);

    /// Calculate the total size of the part.
    UInt64 total_size_of_part = 0;
    fs::path part_path_in_backup_fs = part_path_in_backup;
    for (const String & filename : filenames)
        total_size_of_part += backup->getFileSize(part_path_in_backup_fs / filename);

    std::shared_ptr<IReservation> reservation = getStoragePolicy()->reserveAndCheck(total_size_of_part);

    /// Calculate paths, for example:
    /// part_name = 0_1_1_0
    /// part_path_in_backup = /data/test/table/0_1_1_0
    /// temp_part_dir = /var/lib/clickhouse/data/test/table/tmp_restore_all_0_1_1_0-XXXXXXXX
    auto disk = reservation->getDisk();
    fs::path temp_part_dir = restored_parts_holder->getTemporaryDirectory(disk, part_name);

    /// Subdirectories in the part's directory. It's used to restore projections.
    std::unordered_set<String> subdirs;

    /// Copy files from the backup to the directory `tmp_part_dir`.
    disk->createDirectories(temp_part_dir);

    for (const String & filename : filenames)
    {
        /// Needs to create subdirectories before copying the files. Subdirectories are used to represent projections.
        auto separator_pos = filename.rfind('/');
        if (separator_pos != String::npos)
        {
            String subdir = filename.substr(0, separator_pos);
            if (subdirs.emplace(subdir).second)
                disk->createDirectories(temp_part_dir / subdir);
        }

        /// TODO Transactions: Decide what to do with version metadata (if any). Let's just skip it for now.
        if (filename.ends_with(IMergeTreeDataPart::TXN_VERSION_METADATA_FILE_NAME) ||
            filename.ends_with(IMergeTreeDataPart::METADATA_VERSION_FILE_NAME))
        {
            ProfileEvents::increment(ProfileEvents::RestorePartsSkippedFiles);
            ProfileEvents::increment(ProfileEvents::RestorePartsSkippedBytes, backup->getFileSize(part_path_in_backup_fs / filename));
            continue;
        }

        size_t file_size = backup->copyFileToDisk(part_path_in_backup_fs / filename, disk, temp_part_dir / filename, WriteMode::Rewrite);
        reservation->update(reservation->getSize() - file_size);
    }

    if (auto part = loadPartRestoredFromBackup(part_name, disk, temp_part_dir, detach_if_broken))
        restored_parts_holder->addPart(part);
    else
        restored_parts_holder->increaseNumBrokenParts();
}

MergeTreeData::MutableDataPartPtr MergeTreeData::loadPartRestoredFromBackup(const String & part_name, const DiskPtr & disk, const String & temp_part_dir, bool detach_if_broken) const
{
    MutableDataPartPtr part;

    auto single_disk_volume = std::make_shared<SingleDiskVolume>(disk->getName(), disk, 0);
    fs::path full_part_dir{temp_part_dir};
    String parent_part_dir = full_part_dir.parent_path();
    String part_dir_name = full_part_dir.filename();

    /// Load this part from the directory `temp_part_dir`.
    auto load_part = [&]
    {
        MergeTreeDataPartBuilder builder(*this, part_name, single_disk_volume, parent_part_dir, part_dir_name, getReadSettings());
        builder.withPartFormatFromDisk();
        part = std::move(builder).build();
        part->version.setCreationTID(Tx::PrehistoricTID, nullptr);
        part->loadColumnsChecksumsIndexes(/* require_columns_checksums= */ false, /* check_consistency= */ true);
    };

    /// Broken parts can appear in a backup sometimes.
    auto mark_broken = [&](const std::exception_ptr error)
    {
        tryLogException(error, log,
                        fmt::format("Part {} will be restored as detached because it's broken. You need to resolve this manually", part_name));
        if (!part)
        {
            /// Make a fake data part only to copy its files to /detached/.
            part = MergeTreeDataPartBuilder{*this, part_name, single_disk_volume, parent_part_dir, part_dir_name, getReadSettings()}
                       .withPartStorageType(MergeTreeDataPartStorageType::Full)
                       .withPartType(MergeTreeDataPartType::Wide)
                       .build();
        }
        /// Errors should not be ignored in RESTORE, since you should not restore to broken disks.
        part->renameToDetached("broken-from-backup");
    };

    /// Try to load this part multiple times.
    auto backoff_ms = loading_parts_initial_backoff_ms;
    for (size_t try_no = 0; try_no < loading_parts_max_tries; ++try_no)
    {
        std::exception_ptr error;
        bool retryable = false;
        try
        {
            load_part();
        }
        catch (const Poco::Net::NetException &)
        {
            error = std::current_exception();
            retryable = true;
        }
        catch (const Poco::TimeoutException &)
        {
            error = std::current_exception();
            retryable = true;
        }
        catch (...)
        {
            error = std::current_exception();
            retryable = isRetryableException(std::current_exception());
        }

        if (!error)
            return part;

        if (!retryable && detach_if_broken)
        {
            mark_broken(error);
            return nullptr;
        }

        if (!retryable)
        {
            LOG_ERROR(log,
                      "Failed to restore part {} because it's broken. You can skip broken parts while restoring by setting "
                      "'restore_broken_parts_as_detached = true'",
                      part_name);
        }

        if (!retryable || (try_no + 1 == loading_parts_max_tries))
        {
            try
            {
                std::rethrow_exception(error);
            }
            catch (...)
            {
                if (Exception * e = current_exception_cast<Exception *>())
                    e->addMessage("while restoring part {} of table {}", part_name, getStorageID());
                throw;
            }
        }

        tryLogException(error, log,
                        fmt::format("Failed to load part {} at try {} with a retryable error. Will retry in {} ms", part_name, try_no, backoff_ms));

        std::this_thread::sleep_for(std::chrono::milliseconds(backoff_ms));
        backoff_ms = std::min(backoff_ms * 2, loading_parts_max_backoff_ms);
    }

    UNREACHABLE();
}

String MergeTreeData::getPartitionIDFromQuery(const ASTPtr & ast, ContextPtr local_context, DataPartsLock * acquired_lock) const
{
    const auto & partition_ast = ast->as<ASTPartition &>();

    if (partition_ast.all)
        throw Exception(ErrorCodes::SUPPORT_IS_DISABLED, "Only Support DROP/DETACH/ATTACH PARTITION ALL currently");

    if (!partition_ast.value)
    {
        MergeTreePartInfo::validatePartitionID(partition_ast.id->clone(), format_version);
        return partition_ast.id->as<ASTLiteral>()->value.safeGet<String>();
    }
    size_t partition_ast_fields_count = 0;
    ASTPtr partition_value_ast = partition_ast.value->clone();
    if (!partition_ast.fields_count.has_value())
    {
        if (partition_value_ast->as<ASTLiteral>())
        {
            partition_ast_fields_count = 1;
        }
        else if (const auto * tuple_ast = partition_value_ast->as<ASTFunction>())
        {
            if (tuple_ast->name != "tuple")
            {
                if (isFunctionCast(tuple_ast))
                {
                    if (tuple_ast->arguments->as<ASTExpressionList>()->children.empty())
                    {
                        throw Exception(
                            ErrorCodes::INVALID_PARTITION_VALUE, "Expected tuple for complex partition key, got {}", tuple_ast->name);
                    }
                    auto first_arg = tuple_ast->arguments->as<ASTExpressionList>()->children.at(0);
                    if (const auto * inner_tuple = first_arg->as<ASTFunction>(); inner_tuple && inner_tuple->name == "tuple")
                    {
                        const auto * arguments_ast = tuple_ast->arguments->as<ASTExpressionList>();
                        if (arguments_ast)
                            partition_ast_fields_count = arguments_ast->children.size();
                        else
                            partition_ast_fields_count = 0;
                    }
                    else if (const auto * inner_literal_tuple = first_arg->as<ASTLiteral>(); inner_literal_tuple)
                    {
                        if (inner_literal_tuple->value.getType() == Field::Types::Tuple)
                            partition_ast_fields_count = inner_literal_tuple->value.safeGet<Tuple>().size();
                        else
                            partition_ast_fields_count = 1;
                    }
                    else
                    {
                        throw Exception(
                            ErrorCodes::INVALID_PARTITION_VALUE, "Expected tuple for complex partition key, got {}", tuple_ast->name);
                    }
                }
                else
                    throw Exception(ErrorCodes::INVALID_PARTITION_VALUE, "Expected tuple for complex partition key, got {}", tuple_ast->name);
            }
            else
            {
                const auto * arguments_ast = tuple_ast->arguments->as<ASTExpressionList>();
                if (arguments_ast)
                    partition_ast_fields_count = arguments_ast->children.size();
                else
                    partition_ast_fields_count = 0;
            }
        }
        else
        {
            throw Exception(
                ErrorCodes::INVALID_PARTITION_VALUE, "Expected literal or tuple for partition key, got {}", partition_value_ast->getID());
        }
    }
    else
    {
        partition_ast_fields_count = *partition_ast.fields_count;
    }

    if (format_version < MERGE_TREE_DATA_MIN_FORMAT_VERSION_WITH_CUSTOM_PARTITIONING)
    {
        /// Month-partitioning specific - partition ID can be passed in the partition value.
        const auto * partition_lit = partition_ast.value->as<ASTLiteral>();
        if (partition_lit && partition_lit->value.getType() == Field::Types::String)
        {
            MergeTreePartInfo::validatePartitionID(partition_ast.value->clone(), format_version);
            return partition_lit->value.safeGet<String>();
        }
    }

    /// Re-parse partition key fields using the information about expected field types.
    auto metadata_snapshot = getInMemoryMetadataPtr();
    const Block & key_sample_block = metadata_snapshot->getPartitionKey().sample_block;
    size_t fields_count = key_sample_block.columns();
    if (partition_ast_fields_count != fields_count)
        throw Exception(ErrorCodes::INVALID_PARTITION_VALUE,
                        "Wrong number of fields in the partition expression: {}, must be: {}",
                        partition_ast_fields_count, fields_count);

    Row partition_row(fields_count);
    if (fields_count == 0)
    {
        /// Function tuple(...) requires at least one argument, so empty key is a special case
        assert(!partition_ast_fields_count);
        assert(typeid_cast<ASTFunction *>(partition_value_ast.get()));
        assert(partition_value_ast->as<ASTFunction>()->name == "tuple");
        assert(partition_value_ast->as<ASTFunction>()->arguments);
        auto args = partition_value_ast->as<ASTFunction>()->arguments;
        if (!args)
            throw Exception(ErrorCodes::BAD_ARGUMENTS, "Expected at least one argument in partition AST");
        bool empty_tuple = partition_value_ast->as<ASTFunction>()->arguments->children.empty();
        if (!empty_tuple)
            throw Exception(ErrorCodes::INVALID_PARTITION_VALUE, "Partition key is empty, expected 'tuple()' as partition key");
    }
    else if (fields_count == 1)
    {
        if (auto * tuple = partition_value_ast->as<ASTFunction>(); tuple)
        {
            if (tuple->name == "tuple")
            {
                assert(tuple->arguments);
                assert(tuple->arguments->children.size() == 1);
                partition_value_ast = tuple->arguments->children[0];
            }
            else if (isFunctionCast(tuple))
            {
                assert(tuple->arguments);
                assert(tuple->arguments->children.size() == 2);
            }
            else
            {
                throw Exception(
                    ErrorCodes::INVALID_PARTITION_VALUE,
                    "Expected literal or tuple for partition key, got {}",
                    partition_value_ast->getID());
            }
        }
        /// Simple partition key, need to evaluate and cast
        Field partition_key_value = evaluateConstantExpression(partition_value_ast, local_context).first;
        partition_row[0] = convertFieldToTypeOrThrow(partition_key_value, *key_sample_block.getByPosition(0).type);
    }
    else
    {
        /// Complex key, need to evaluate, untuple and cast
        Field partition_key_value = evaluateConstantExpression(partition_value_ast, local_context).first;
        if (partition_key_value.getType() != Field::Types::Tuple)
            throw Exception(ErrorCodes::INVALID_PARTITION_VALUE,
                            "Expected tuple for complex partition key, got {}", partition_key_value.getTypeName());

        const Tuple & tuple = partition_key_value.safeGet<Tuple>();
        if (tuple.size() != fields_count)
            throw Exception(ErrorCodes::LOGICAL_ERROR,
                            "Wrong number of fields in the partition expression: {}, must be: {}", tuple.size(), fields_count);

        for (size_t i = 0; i < fields_count; ++i)
            partition_row[i] = convertFieldToTypeOrThrow(tuple[i], *key_sample_block.getByPosition(i).type);
    }

    MergeTreePartition partition(std::move(partition_row));
    String partition_id = partition.getID(*this);

    {
        auto data_parts_lock = (acquired_lock) ? DataPartsLock() : lockParts();
        DataPartPtr existing_part_in_partition = getAnyPartInPartition(partition_id, data_parts_lock);
        if (existing_part_in_partition && existing_part_in_partition->partition.value != partition.value)
        {
            auto partition_str = partition.serializeToString(existing_part_in_partition->getMetadataSnapshot());
            throw Exception(ErrorCodes::LOGICAL_ERROR, "Parsed partition value: {} "
                            "doesn't match partition value for an existing part with the same partition ID: {}",
                            partition_str, existing_part_in_partition->name);
        }
    }

    return partition_id;
}

DataPartsVector MergeTreeData::getVisibleDataPartsVector(ContextPtr local_context) const
{
    return getVisibleDataPartsVector(local_context->getCurrentTransaction());
}

DataPartsVector MergeTreeData::getVisibleDataPartsVectorUnlocked(ContextPtr local_context, const DataPartsLock & lock) const
{
    DataPartsVector res;
    if (const auto * txn = local_context->getCurrentTransaction().get())
    {
        res = getDataPartsVectorForInternalUsage({DataPartState::Active, DataPartState::Outdated}, lock);
        filterVisibleDataParts(res, txn->getSnapshot(), txn->tid);
    }
    else
    {
        res = getDataPartsVectorForInternalUsage({DataPartState::Active}, lock);
    }
    return res;
}

MergeTreeData::DataPartsVector MergeTreeData::getVisibleDataPartsVector(const MergeTreeTransactionPtr & txn) const
{
    DataPartsVector res;
    if (txn)
    {
        res = getDataPartsVectorForInternalUsage({DataPartState::Active, DataPartState::Outdated});
        filterVisibleDataParts(res, txn->getSnapshot(), txn->tid);
    }
    else
    {
        res = getDataPartsVectorForInternalUsage();
    }
    return res;
}

MergeTreeData::DataPartsVector MergeTreeData::getVisibleDataPartsVector(CSN snapshot_version, TransactionID current_tid) const
{
    auto res = getDataPartsVectorForInternalUsage({DataPartState::Active, DataPartState::Outdated});
    filterVisibleDataParts(res, snapshot_version, current_tid);
    return res;
}

void MergeTreeData::filterVisibleDataParts(DataPartsVector & maybe_visible_parts, CSN snapshot_version, TransactionID current_tid) const
{
    [[maybe_unused]] size_t total_size = maybe_visible_parts.size();

    auto need_remove_pred = [snapshot_version, &current_tid] (const DataPartPtr & part) -> bool
    {
        return !part->version.isVisible(snapshot_version, current_tid);
    };

    std::erase_if(maybe_visible_parts, need_remove_pred);
    [[maybe_unused]] size_t visible_size = maybe_visible_parts.size();

    LOG_TEST(log, "Got {} parts (of {}) visible in snapshot {} (TID {}): {}",
             visible_size, total_size, snapshot_version, current_tid, fmt::join(getPartsNames(maybe_visible_parts), ", "));
}

std::unordered_set<String> MergeTreeData::getPartitionIDsFromQuery(const ASTs & asts, ContextPtr local_context) const
{
    std::unordered_set<String> partition_ids;
    for (const auto & ast : asts)
        partition_ids.emplace(getPartitionIDFromQuery(ast, local_context));
    return partition_ids;
}

std::set<String> MergeTreeData::getPartitionIdsAffectedByCommands(
    const MutationCommands & commands, ContextPtr query_context) const
{
    std::set<String> affected_partition_ids;

    for (const auto & command : commands)
    {
        if (!command.partition)
        {
            affected_partition_ids.clear();
            break;
        }

        affected_partition_ids.insert(
            getPartitionIDFromQuery(command.partition, query_context)
        );
    }

    return affected_partition_ids;
}

std::unordered_set<String> MergeTreeData::getAllPartitionIds() const
{
    auto lock = lockParts();
    std::unordered_set<String> res;
    std::string_view prev_id;
    for (const auto & part : getDataPartsStateRange(DataPartState::Active))
    {
        if (prev_id == part->info.getPartitionId())
            continue;

        res.insert(part->info.getPartitionId());
        prev_id = part->info.getPartitionId();
    }
    return res;
}

MergeTreeData::DataPartsVector MergeTreeData::getDataPartsVectorForInternalUsage(const DataPartStates & affordable_states, const DataPartsKinds & affordable_kinds, const DataPartsLock & /*lock*/, DataPartStateVector * out_states) const
{
    DataPartsVector res;
    DataPartsVector buf;

    for (auto state : affordable_states)
    {
        for (auto kind : affordable_kinds)
        {
            auto range = getDataPartsStateRange(state, kind);
            std::swap(buf, res);
            res.clear();
            std::merge(range.begin(), range.end(), buf.begin(), buf.end(), std::back_inserter(res), LessDataPart());
        }
    }

    if (out_states != nullptr)
    {
        out_states->resize(res.size());
        for (size_t i = 0; i < res.size(); ++i)
            (*out_states)[i] = res[i]->getState();
    }

    return res;
}

MergeTreeData::DataPartsVector MergeTreeData::getDataPartsVectorForInternalUsage(const DataPartStates & affordable_states, const DataPartsKinds & affordable_kinds, DataPartStateVector * out_states) const
{
    auto lock = lockParts();
    return getDataPartsVectorForInternalUsage(affordable_states, affordable_kinds, lock, out_states);
}

DataPartsVector MergeTreeData::getDataPartsVectorForInternalUsage(const DataPartStates & affordable_states, const DataPartsLock & lock, DataPartStateVector * out_states) const
{
    return getDataPartsVectorForInternalUsage(affordable_states, {DataPartKind::Regular}, lock, out_states);
}

MergeTreeData::DataPartsVector MergeTreeData::getDataPartsVectorForInternalUsage(const DataPartStates & affordable_states, DataPartStateVector * out_states) const
{
    auto lock = lockParts();
    return getDataPartsVectorForInternalUsage(affordable_states, {DataPartKind::Regular}, lock, out_states);
}

DataPartsVector MergeTreeData::getPatchPartsVectorForInternalUsage(const DataPartStates & affordable_states, const DataPartsLock & lock, DataPartStateVector * out_states) const
{
    return getDataPartsVectorForInternalUsage(affordable_states, {DataPartKind::Patch}, lock, out_states);
}

DataPartsVector MergeTreeData::getPatchPartsVectorForInternalUsage(const DataPartStates & affordable_states, DataPartStateVector * out_states) const
{
    auto lock = lockParts();
    return getDataPartsVectorForInternalUsage(affordable_states, {DataPartKind::Patch}, lock, out_states);
}

DataPartsVector MergeTreeData::getPatchPartsVectorForInternalUsage() const
{
    auto lock = lockParts();
    return getDataPartsVectorForInternalUsage({DataPartState::Active}, {DataPartKind::Patch}, lock);
}

DataPartsVector MergeTreeData::getPatchPartsVectorForPartition(const String & partition_id, const DataPartsLock & /*lock*/) const
{
    DataPartsVector res;
    auto range = getDataPartsStateRange(DataPartState::Active, DataPartKind::Patch);

    for (const auto & part : range)
    {
        if (isPatchForPartition(part->info, partition_id))
            res.push_back(part);
    }

    return res;
}

DataPartsVector MergeTreeData::getPatchPartsVectorForPartition(const String & partition_id) const
{
    auto lock = lockParts();
    return getPatchPartsVectorForPartition(partition_id, lock);
}

MergeTreeData::ProjectionPartsVector MergeTreeData::getProjectionPartsVectorForInternalUsage(const DataPartStates & affordable_states, DataPartStateVector * out_states) const
{
    auto lock = lockParts();
    ProjectionPartsVector res;
    for (auto state : affordable_states)
    {
        auto range = getDataPartsStateRange(state);
        for (const auto & part : range)
        {
            res.data_parts.push_back(part);
            for (const auto & [_, projection_part] : part->getProjectionParts())
                res.projection_parts.push_back(projection_part);
        }
    }

    if (out_states != nullptr)
    {
        out_states->resize(res.projection_parts.size());
        for (size_t i = 0; i < res.projection_parts.size(); ++i)
            (*out_states)[i] = res.projection_parts[i]->getParentPart()->getState();
    }

    return res;
}

MergeTreeData::DataPartsVector MergeTreeData::getAllDataPartsVector(MergeTreeData::DataPartStateVector * out_states) const
{
    DataPartsVector res;
    auto lock = lockParts();
    res.assign(data_parts_by_info.begin(), data_parts_by_info.end());
    if (out_states != nullptr)
    {
        out_states->resize(res.size());
        for (size_t i = 0; i < res.size(); ++i)
            (*out_states)[i] = res[i]->getState();
    }

    return res;
}

size_t MergeTreeData::getAllPartsCount() const
{
    auto lock = lockParts();
    return data_parts_by_info.size();
}

size_t MergeTreeData::getTotalMarksCount() const
{
    size_t total_marks = 0;
    auto lock = lockParts();
    for (const auto & part : data_parts_by_info)
    {
        total_marks += part->getMarksCount();
    }
    return total_marks;
}

bool MergeTreeData::supportsLightweightDelete() const
{
    auto lock = lockParts();
    for (const auto & part : data_parts_by_info)
    {
        if (part->getState() == MergeTreeDataPartState::Outdated
            || part->getState() == MergeTreeDataPartState::Deleting)
            continue;

        if (!part->supportLightweightDeleteMutate())
            return false;
    }
    return true;
}

bool MergeTreeData::hasProjection() const
{
    auto lock = lockParts();
    for (const auto & part : data_parts_by_info)
    {
        if (part->getState() == MergeTreeDataPartState::Outdated
            || part->getState() == MergeTreeDataPartState::Deleting)
            continue;

        if (part->hasProjection())
            return true;
    }
    return false;
}

bool MergeTreeData::areAsynchronousInsertsEnabled() const
{
    return (*getSettings())[MergeTreeSetting::async_insert];
}

MergeTreeData::ProjectionPartsVector MergeTreeData::getAllProjectionPartsVector(MergeTreeData::DataPartStateVector * out_states) const
{
    ProjectionPartsVector res;
    auto lock = lockParts();
    for (const auto & part : data_parts_by_info)
    {
        res.data_parts.push_back(part);
        for (const auto & [p_name, projection_part] : part->getProjectionParts())
            res.projection_parts.push_back(projection_part);
    }

    if (out_states != nullptr)
    {
        out_states->resize(res.projection_parts.size());
        for (size_t i = 0; i < res.projection_parts.size(); ++i)
            (*out_states)[i] = res.projection_parts[i]->getParentPart()->getState();
    }
    return res;
}

DetachedPartsInfo MergeTreeData::getDetachedParts() const
{
    DetachedPartsInfo res;

    for (const auto & disk : getDisks())
    {
        /// While it is possible to have detached parts on readonly/write-once disks
        /// (if they were produced on another machine, where it wasn't readonly)
        /// to avoid wasting resources for slow disks, avoid trying to enumerate them.
        if (disk->isReadOnly() || disk->isWriteOnce())
            continue;

        String detached_path = fs::path(relative_data_path) / DETACHED_DIR_NAME;

        /// Note: we don't care about TOCTOU issue here.
        if (disk->existsDirectory(detached_path))
        {
            for (auto it = disk->iterateDirectory(detached_path); it->isValid(); it->next())
            {
                res.push_back(DetachedPartInfo::parseDetachedPartName(disk, it->name(), format_version));
            }
        }
    }
    return res;
}

void MergeTreeData::validateDetachedPartName(const String & name)
{
    if (name.contains('/') || name == "." || name == "..")
        throw DB::Exception(ErrorCodes::INCORRECT_FILE_NAME, "Invalid part name '{}'", name);

    if (startsWith(name, "attaching_") || startsWith(name, "deleting_"))
        throw DB::Exception(ErrorCodes::BAD_DATA_PART_NAME, "Cannot drop part {}: "
                            "most likely it is used by another DROP or ATTACH query.", name);
}

void MergeTreeData::dropDetached(const ASTPtr & partition, bool part, ContextPtr local_context)
{
    PartsTemporaryRename renamed_parts(*this, DETACHED_DIR_NAME);

    if (part)
    {
        String part_name = partition->as<ASTLiteral &>().value.safeGet<String>();
        validateDetachedPartName(part_name);
        auto disk = getDiskForDetachedPart(part_name);
        renamed_parts.addPart(part_name, "deleting_" + part_name, disk);
    }
    else
    {
        String partition_id;
        bool all = partition->as<ASTPartition>()->all;
        if (!all)
            partition_id = getPartitionIDFromQuery(partition, local_context);
        DetachedPartsInfo detached_parts = getDetachedParts();
        for (const auto & part_info : detached_parts)
            if (part_info.valid_name && (all || part_info.getPartitionId() == partition_id)
                && part_info.prefix != "attaching" && part_info.prefix != "deleting")
                renamed_parts.addPart(part_info.dir_name, "deleting_" + part_info.dir_name, part_info.disk);
    }

    LOG_DEBUG(log, "Will drop {} detached parts.", renamed_parts.old_and_new_names.size());

    renamed_parts.tryRenameAll();

    for (auto & [old_name, new_name, disk] : renamed_parts.old_and_new_names)
    {
        bool keep_shared = removeDetachedPart(disk, fs::path(relative_data_path) / DETACHED_DIR_NAME / new_name / "", old_name);
        LOG_DEBUG(log, "Dropped detached part {}, keep shared data: {}", old_name, keep_shared);
        old_name.clear();
    }
}

MergeTreeData::MutableDataPartsVector MergeTreeData::tryLoadPartsToAttach(const ASTPtr & partition, bool attach_part,
        ContextPtr local_context, PartsTemporaryRename & renamed_parts)
{
    const fs::path source_dir = DETACHED_DIR_NAME;

    /// Let's compose a list of parts that should be added.
    if (attach_part)
    {
        const String part_id = partition->as<ASTLiteral &>().value.safeGet<String>();
        validateDetachedPartName(part_id);
        if (temporary_parts.contains(source_dir / part_id))
        {
            LOG_WARNING(log, "Will not try to attach part {} because its directory is temporary, "
                             "probably it's being detached right now", part_id);
        }
        else
        {
            auto disk = getDiskForDetachedPart(part_id);
            renamed_parts.addPart(part_id, "attaching_" + part_id, disk);
        }
    }
    else
    {
        String partition_id;
        if (partition->as<ASTPartition>()->all)
        {
            LOG_DEBUG(log, "Looking for parts for all partitions in {}", source_dir);
        }
        else
        {
            partition_id = getPartitionIDFromQuery(partition, local_context);
            LOG_DEBUG(log, "Looking for parts for partition {} in {}", partition_id, source_dir);
        }

        ActiveDataPartSet active_parts(format_version);

        auto detached_parts = getDetachedParts();
        std::erase_if(detached_parts, [&partition_id](const DetachedPartInfo & part_info)
        {
            return !part_info.valid_name || !part_info.prefix.empty() || (!partition_id.empty() && part_info.getPartitionId() != partition_id);
        });

        for (const auto & part_info : detached_parts)
        {
            if (temporary_parts.contains(String(DETACHED_DIR_NAME) + "/" + part_info.dir_name))
            {
                LOG_WARNING(log, "Will not try to attach part {} because its directory is temporary, "
                                 "probably it's being detached right now", part_info.dir_name);
                continue;
            }
            LOG_DEBUG(log, "Found part {}", part_info.dir_name);
            active_parts.add(part_info.dir_name);
        }

        LOG_DEBUG(log, "{} of them are active", active_parts.size());

        /// Take care to process parts in the correct order. This is needed for Replacing and other special MergeTree variants.
        std::erase_if(detached_parts, [&](const auto & part_info)
        {
            String containing_part = active_parts.getContainingPart(part_info.dir_name);
            return containing_part.empty();
        });

        std::sort(detached_parts.begin(), detached_parts.end(), [&](const auto & a, const auto & b)
        {
            MergeTreePartInfo info_a = MergeTreePartInfo::fromPartName(active_parts.getContainingPart(a), format_version);
            MergeTreePartInfo info_b = MergeTreePartInfo::fromPartName(active_parts.getContainingPart(b), format_version);
            return info_a < info_b;
        });

        /// Inactive parts are renamed so they can not be attached in case of repeated ATTACH.
        for (const auto & part_info : detached_parts)
        {
            const String containing_part = active_parts.getContainingPart(part_info.dir_name);
            if (containing_part.empty())
                continue;

            LOG_DEBUG(log, "Found containing part {} for part {}", containing_part, part_info.dir_name);

            if (containing_part != part_info.dir_name)
                part_info.disk->moveDirectory(fs::path(relative_data_path) / source_dir / part_info.dir_name,
                    fs::path(relative_data_path) / source_dir / ("inactive_" + part_info.dir_name));
            else
                renamed_parts.addPart(part_info.dir_name, "attaching_" + part_info.dir_name, part_info.disk);
        }
    }

    /// Try to rename all parts before attaching to prevent race with DROP DETACHED and another ATTACH.
    renamed_parts.tryRenameAll();

    /// Synchronously check that added parts exist and are not broken. We will write checksums.txt if it does not exist.
    LOG_DEBUG(log, "Checking {} parts", renamed_parts.old_and_new_names.size());
    MutableDataPartsVector loaded_parts;
    loaded_parts.reserve(renamed_parts.old_and_new_names.size());

    for (const auto & [old_name, new_name, disk] : renamed_parts.old_and_new_names)
    {
        LOG_DEBUG(log, "Checking part {}", new_name);

        auto single_disk_volume = std::make_shared<SingleDiskVolume>("volume_" + old_name, disk);
        auto part = getDataPartBuilder(old_name, single_disk_volume, source_dir / new_name, getReadSettings())
            .withPartFormatFromDisk()
            .build();

        loadPartAndFixMetadataImpl(part, local_context);
        loaded_parts.push_back(part);
    }

    return loaded_parts;
}

bool MergeTreeData::assertNoPatchesForParts(const DataPartsVector & parts, const DataPartsVector & patches, std::string_view command, bool throw_on_error) const
{
    if (parts.empty() || patches.empty())
        return true;

    const auto & partition_id = parts.front()->info.getPartitionId();

#ifndef DEBUG_OR_SANITIZER_BUILD
    for (const auto & part : parts)
    {
        if (part->info.getPartitionId() != partition_id)
            throw Exception(ErrorCodes::LOGICAL_ERROR, "Parts belong to different partitions: {} and {}", part->info.getPartitionId(), partition_id);
    }

    for (const auto & patch : patches)
    {
        if (!isPatchForPartition(patch->info, partition_id))
            throw Exception(ErrorCodes::LOGICAL_ERROR, "Patch part {} doesn't belong to partition {}", patch->name, partition_id);
    }
#endif

    Int64 min_data_version = std::numeric_limits<Int64>::max();

    for (const auto & part : parts)
    {
        min_data_version = std::min(min_data_version, part->info.getDataVersion());
    }

    size_t num_patches = 0;
    for (const auto & patch : patches)
    {
        if (patchHasHigherDataVersion(*patch, min_data_version))
            ++num_patches;
    }

    if (num_patches > 0)
    {
        auto base_message = fmt::format(
            "Cannot execute command \"{}\" because there are {} unapplied patch parts for partition {}",
            command, num_patches, partition_id);

        if (!throw_on_error)
        {
            LOG_TRACE(log, fmt::runtime(base_message));
            return false;
        }

        auto table_name = parts.front()->storage.getStorageID().getFullTableName();

        throw Exception(ErrorCodes::SUPPORT_IS_DISABLED,
            "{}.\n"
            "To execute it you need to:\n"
            "1. Stop UPDATE queries that affect partition {}.\n"
            "2. Run query \"ALTER TABLE {} APPLY PATCHES IN PARTITION ID '{}'\".\n"
            "3. Retry command \"{}\"",
            base_message, partition_id, table_name, partition_id, command);
    }

    return true;
}

namespace
{

inline ReservationPtr checkAndReturnReservation(UInt64 expected_size, ReservationPtr reservation)
{
    if (reservation)
        return reservation;

    throw Exception(ErrorCodes::NOT_ENOUGH_SPACE, "Cannot reserve {}, not enough space", ReadableSize(expected_size));
}

}

ReservationPtr MergeTreeData::reserveSpace(UInt64 expected_size) const
{
    expected_size = std::max(RESERVATION_MIN_ESTIMATION_SIZE, expected_size);
    return getStoragePolicy()->reserveAndCheck(expected_size);
}

ReservationPtr MergeTreeData::reserveSpace(UInt64 expected_size, SpacePtr space)
{
    expected_size = std::max(RESERVATION_MIN_ESTIMATION_SIZE, expected_size);
    auto reservation = tryReserveSpace(expected_size, space);
    return checkAndReturnReservation(expected_size, std::move(reservation));
}

ReservationPtr MergeTreeData::reserveSpace(UInt64 expected_size, const IDataPartStorage & data_part_storage)
{
    expected_size = std::max(RESERVATION_MIN_ESTIMATION_SIZE, expected_size);
    return data_part_storage.reserve(expected_size);
}

ReservationPtr MergeTreeData::tryReserveSpace(UInt64 expected_size, const IDataPartStorage & data_part_storage)
{
    expected_size = std::max(RESERVATION_MIN_ESTIMATION_SIZE, expected_size);
    return data_part_storage.tryReserve(expected_size);
}

ReservationPtr MergeTreeData::tryReserveSpace(UInt64 expected_size, SpacePtr space)
{
    expected_size = std::max(RESERVATION_MIN_ESTIMATION_SIZE, expected_size);
    return space->reserve(expected_size);
}

ReservationPtr MergeTreeData::reserveSpacePreferringTTLRules(
    const StorageMetadataPtr & metadata_snapshot,
    UInt64 expected_size,
    const IMergeTreeDataPart::TTLInfos & ttl_infos,
    time_t time_of_move,
    size_t min_volume_index,
    bool is_insert,
    DiskPtr selected_disk) const
{
    expected_size = std::max(RESERVATION_MIN_ESTIMATION_SIZE, expected_size);

    ReservationPtr reservation = tryReserveSpacePreferringTTLRules(
        metadata_snapshot, expected_size, ttl_infos, time_of_move, min_volume_index, is_insert, selected_disk);

    return checkAndReturnReservation(expected_size, std::move(reservation));
}

ReservationPtr MergeTreeData::tryReserveSpacePreferringTTLRules(
    const StorageMetadataPtr & metadata_snapshot,
    UInt64 expected_size,
    const IMergeTreeDataPart::TTLInfos & ttl_infos,
    time_t time_of_move,
    size_t min_volume_index,
    bool is_insert,
    DiskPtr selected_disk) const
{
    expected_size = std::max(RESERVATION_MIN_ESTIMATION_SIZE, expected_size);
    ReservationPtr reservation;

    auto move_ttl_entry = selectTTLDescriptionForTTLInfos(metadata_snapshot->getMoveTTLs(), ttl_infos.moves_ttl, time_of_move, true);

    if (move_ttl_entry)
    {
        LOG_TRACE(log, "Trying to reserve {} to apply a TTL rule. Will try to reserve in the destination", ReadableSize(expected_size));
        SpacePtr destination_ptr = getDestinationForMoveTTL(*move_ttl_entry);
        bool perform_ttl_move_on_insert = is_insert && destination_ptr && shouldPerformTTLMoveOnInsert(destination_ptr);

        if (!destination_ptr)
        {
            if (move_ttl_entry->destination_type == DataDestinationType::VOLUME && !move_ttl_entry->if_exists)
                LOG_WARNING(
                    log,
                    "Would like to reserve space on volume '{}' by TTL rule of table '{}' but volume was not found",
                    move_ttl_entry->destination_name,
                    log.loadName());
            else if (move_ttl_entry->destination_type == DataDestinationType::DISK && !move_ttl_entry->if_exists)
                LOG_WARNING(
                    log,
                    "Would like to reserve space on disk '{}' by TTL rule of table '{}' but disk was not found",
                    move_ttl_entry->destination_name,
                    log.loadName());
        }
        else if (is_insert && !perform_ttl_move_on_insert)
        {
            LOG_TRACE(
                log,
                "TTL move on insert to {} {} for table {} is disabled",
                (move_ttl_entry->destination_type == DataDestinationType::VOLUME ? "volume" : "disk"),
                move_ttl_entry->destination_name,
                log.loadName());
        }
        else
        {
            reservation = destination_ptr->reserve(expected_size);
            if (reservation)
            {
                return reservation;
            }

            if (move_ttl_entry->destination_type == DataDestinationType::VOLUME)
                LOG_WARNING(
                    log,
                    "Would like to reserve space on volume '{}' by TTL rule of table '{}' but there is not enough space",
                    move_ttl_entry->destination_name,
                    log.loadName());
            else if (move_ttl_entry->destination_type == DataDestinationType::DISK)
                LOG_WARNING(
                    log,
                    "Would like to reserve space on disk '{}' by TTL rule of table '{}' but there is not enough space",
                    move_ttl_entry->destination_name,
                    log.loadName());

        }
    }

    // Prefer selected_disk
    if (selected_disk)
    {
        LOG_TRACE(
            log,
            "Trying to reserve {} on the selected disk: {} (with type {})",
            ReadableSize(expected_size),
            selected_disk->getName(),
            selected_disk->getDataSourceDescription().toString());
        reservation = selected_disk->reserve(expected_size);
    }

    if (!reservation)
    {
        LOG_TRACE(log, "Trying to reserve {} using storage policy from min volume index {}", ReadableSize(expected_size), min_volume_index);
        reservation = getStoragePolicy()->reserve(expected_size, min_volume_index).value_or(nullptr);
    }

    return reservation;
}

SpacePtr MergeTreeData::getDestinationForMoveTTL(const TTLDescription & move_ttl) const
{
    auto policy = getStoragePolicy();

    if (move_ttl.destination_type == DataDestinationType::VOLUME)
        return policy->tryGetVolumeByName(move_ttl.destination_name);

    if (move_ttl.destination_type == DataDestinationType::DISK)
        return policy->tryGetDiskByName(move_ttl.destination_name);

    return {};
}

bool MergeTreeData::shouldPerformTTLMoveOnInsert(const SpacePtr & move_destination) const
{
    if (move_destination->isVolume())
    {
        auto volume = std::static_pointer_cast<IVolume>(move_destination);
        return volume->perform_ttl_move_on_insert;
    }
    if (move_destination->isDisk())
    {
        auto disk = std::static_pointer_cast<IDisk>(move_destination);
        if (auto volume = getStoragePolicy()->tryGetVolumeByDiskName(disk->getName()))
            return volume->perform_ttl_move_on_insert;
    }
    return false;
}

bool MergeTreeData::isPartInTTLDestination(const TTLDescription & ttl, const IMergeTreeDataPart & part) const
{
    auto policy = getStoragePolicy();
    if (ttl.destination_type == DataDestinationType::VOLUME)
    {
        for (const auto & disk : policy->getVolumeByName(ttl.destination_name)->getDisks())
            if (disk->getName() == part.getDataPartStorage().getDiskName())
                return true;
    }
    else if (ttl.destination_type == DataDestinationType::DISK)
        return policy->getDiskByName(ttl.destination_name)->getName() == part.getDataPartStorage().getDiskName();
    return false;
}

CompressionCodecPtr MergeTreeData::getCompressionCodecForPart(size_t part_size_compressed, const IMergeTreeDataPart::TTLInfos & ttl_infos, time_t current_time) const
{
    auto metadata_snapshot = getInMemoryMetadataPtr();

    const auto & recompression_ttl_entries = metadata_snapshot->getRecompressionTTLs();
    auto best_ttl_entry = selectTTLDescriptionForTTLInfos(recompression_ttl_entries, ttl_infos.recompression_ttl, current_time, true);

    if (best_ttl_entry)
        return CompressionCodecFactory::instance().get(best_ttl_entry->recompression_codec, {});

    return getContext()->chooseCompressionCodec(
        part_size_compressed,
        static_cast<double>(part_size_compressed) / getTotalActiveSizeInBytes());
}

MergeTreeData::DataParts MergeTreeData::getDataParts(const DataPartStates & affordable_states, const DataPartsKinds & affordable_kinds) const
{
    DataParts res;
    {
        auto lock = lockParts();
        for (auto state : affordable_states)
        {
            for (auto kind : affordable_kinds)
            {
                auto range = getDataPartsStateRange(state, kind);
                res.insert(range.begin(), range.end());
            }
        }
    }
    return res;
}

MergeTreeData::DataParts MergeTreeData::getDataPartsForInternalUsage() const
{
    return getDataParts({DataPartState::Active}, {MergeTreePartInfo::Kind::Regular});
}

MergeTreeData::DataPartsVector MergeTreeData::getDataPartsVectorForInternalUsage() const
{
    return getDataPartsVectorForInternalUsage({DataPartState::Active}, {DataPartKind::Regular});
}

MergeTreeData::DataPartPtr MergeTreeData::getAnyPartInPartition(
    const String & partition_id, DataPartsLock & /*data_parts_lock*/) const
{
    auto it = data_parts_by_state_and_info.lower_bound(DataPartStateAndPartitionID{DataPartState::Active, partition_id});

    if (it != data_parts_by_state_and_info.end() && (*it)->getState() == DataPartState::Active && (*it)->info.getPartitionId() == partition_id)
        return *it;

    return nullptr;
}


MergeTreeData::Transaction::Transaction(MergeTreeData & data_, MergeTreeTransaction * txn_)
    : data(data_)
    , txn(txn_)
{
    if (txn)
        data.transactions_enabled.store(true);
}

void MergeTreeData::Transaction::rollbackPartsToTemporaryState()
{
    if (!isEmpty())
    {
        WriteBufferFromOwnString buf;
        buf << " Rollbacking parts state to temporary and removing from working set:";
        for (const auto & part : precommitted_parts)
            buf << " " << part->getDataPartStorage().getPartDirectory();
        buf << ".";
        LOG_DEBUG(data.log, "Undoing transaction.{}", buf.str());

        data.removePartsFromWorkingSetImmediatelyAndSetTemporaryState(
            DataPartsVector(precommitted_parts.begin(), precommitted_parts.end()));
    }

    clear();
}

TransactionID MergeTreeData::Transaction::getTID() const
{
    if (txn)
        return txn->tid;
    return Tx::PrehistoricTID;
}

void MergeTreeData::Transaction::addPart(MutableDataPartPtr & part, bool need_rename)
{
    precommitted_parts.insert(part);
    if (need_rename)
        precommitted_parts_need_rename.insert(part);
}

void MergeTreeData::Transaction::rollback(DataPartsLock * lock)
{
    if (!isEmpty())
    {
        for (const auto & part : precommitted_parts)
            part->version.creation_csn.store(Tx::RolledBackCSN);

        auto non_detached_precommitted_parts = precommitted_parts;

        /// Remove detached parts from working set.
        ///
        /// It is possible to have detached parts here, only when rename (in
        /// commit()) of detached parts had been broken (i.e. during ATTACH),
        /// i.e. the part itself is broken.
        DataPartsVector detached_precommitted_parts;
        for (auto it = non_detached_precommitted_parts.begin(); it != non_detached_precommitted_parts.end();)
        {
            const auto & part = *it;
            if (part->getDataPartStorage().getParentDirectory() == DETACHED_DIR_NAME)
            {
                detached_precommitted_parts.push_back(part);
                it = non_detached_precommitted_parts.erase(it);
            }
            else
                ++it;
        }

        WriteBufferFromOwnString buf;
        buf << "Removing parts:";
        for (const auto & part : non_detached_precommitted_parts)
            buf << " " << part->getDataPartStorage().getPartDirectory();
        buf << ".";
        if (!detached_precommitted_parts.empty())
        {
            buf << " Rollbacking parts state to temporary and removing from working set:";
            for (const auto & part : detached_precommitted_parts)
                buf << " " << part->getDataPartStorage().getPartDirectory();
            buf << ".";
        }
        LOG_DEBUG(data.log, "Undoing transaction {}. {}", getTID(), buf.str());

        /// It would be much better with TSA...
        auto our_lock = (lock) ? DataPartsLock() : data.lockParts();

        if (data.data_parts_indexes.empty())
        {
            /// Table was dropped concurrently and all parts (including PreActive parts) were cleared, so there's nothing to rollback
            if (!data.all_data_dropped)
            {
                Strings part_names;
                for (const auto & part : non_detached_precommitted_parts)
                    part_names.emplace_back(part->name);
                throw Exception(ErrorCodes::LOGICAL_ERROR, "There are some PreActive parts ({}) to rollback, "
                                "but data parts set is empty and table {} was not dropped. It's a bug",
                                fmt::join(part_names, ", "), data.getStorageID().getNameForLogs());
            }
        }
        else
        {
            data.removePartsFromWorkingSetImmediatelyAndSetTemporaryState(
                detached_precommitted_parts,
                &our_lock);

            data.removePartsFromWorkingSet(txn,
                DataPartsVector(non_detached_precommitted_parts.begin(), non_detached_precommitted_parts.end()),
                /* clear_without_timeout = */ true, &our_lock);
        }
    }

    clear();
}

void MergeTreeData::Transaction::clear()
{
    chassert(precommitted_parts.size() >= precommitted_parts_need_rename.size());
    precommitted_parts.clear();
    precommitted_parts_need_rename.clear();
}

void MergeTreeData::Transaction::renameParts()
{
    for (const auto & part_need_rename : precommitted_parts_need_rename)
    {
        LOG_TEST(data.log, "Renaming part to {}", part_need_rename->name);
        part_need_rename->renameTo(part_need_rename->name, true);
    }
    precommitted_parts_need_rename.clear();
}

MergeTreeData::DataPartsVector MergeTreeData::Transaction::commit(DataPartsLock * acquired_parts_lock)
{
    DataPartsVector total_covered_parts;

    if (!isEmpty())
    {
        if (!precommitted_parts_need_rename.empty())
            throw Exception(ErrorCodes::LOGICAL_ERROR, "Parts had not been renamed");

        auto settings = data.getSettings();
        auto parts_lock = acquired_parts_lock ? DataPartsLock() : data.lockParts();
        auto * owing_parts_lock = acquired_parts_lock ? acquired_parts_lock : &parts_lock;

        for (const auto & part : precommitted_parts)
            if (part->getDataPartStorage().hasActiveTransaction())
                part->getDataPartStorage().commitTransaction();

        if (txn)
        {
            for (const auto & part : precommitted_parts)
            {
                DataPartPtr covering_part;
                DataPartsVector covered_active_parts = data.getActivePartsToReplace(part->info, part->name, covering_part, *owing_parts_lock);

                /// outdated parts should be also collected here
                /// the visible outdated parts should be tried to be removed
                /// more likely the conflict happens at the removing visible outdated parts, what is right actually
                DataPartsVector covered_outdated_parts = data.getCoveredOutdatedParts(part, *owing_parts_lock);

                LOG_TEST(data.log, "Got {} oudated parts covered by {} (TID {} CSN {}): {}",
                         covered_outdated_parts.size(), part->getNameWithState(), txn->tid, txn->getSnapshot(), fmt::join(getPartsNames(covered_outdated_parts), ", "));
                data.filterVisibleDataParts(covered_outdated_parts, txn->getSnapshot(), txn->tid);

                DataPartsVector covered_parts;
                covered_parts.reserve(covered_active_parts.size() + covered_outdated_parts.size());
                std::move(covered_active_parts.begin(), covered_active_parts.end(), std::back_inserter(covered_parts));
                std::move(covered_outdated_parts.begin(), covered_outdated_parts.end(), std::back_inserter(covered_parts));

                MergeTreeTransaction::addNewPartAndRemoveCovered(data.shared_from_this(), part, covered_parts, txn);
            }
        }

        NOEXCEPT_SCOPE({
            auto current_time = time(nullptr);

            size_t add_bytes = 0;
            size_t add_rows = 0;
            size_t add_parts = 0;

            size_t reduce_bytes = 0;
            size_t reduce_rows = 0;
            size_t reduce_parts = 0;

            for (const auto & part : precommitted_parts)
            {
                DataPartPtr covering_part;
                DataPartsVector covered_parts = data.getActivePartsToReplace(part->info, part->name, covering_part, *owing_parts_lock);
                if (covering_part)
                {
                    /// It's totally fine for zero-level parts, because of possible race condition between ReplicatedMergeTreeSink and
                    /// background queue execution (new part is added to ZK before this function is called,
                    /// so other replica may produce covering part and replication queue may download covering part).
                    if (part->info.level)
                        LOG_WARNING(data.log, "Tried to commit obsolete part {} covered by {}", part->name, covering_part->getNameWithState());
                    else
                        LOG_INFO(data.log, "Tried to commit obsolete part {} covered by {}", part->name, covering_part->getNameWithState());

                    part->remove_time.store(0, std::memory_order_relaxed); /// The part will be removed without waiting for old_parts_lifetime seconds.
                    data.modifyPartState(part, DataPartState::Outdated);
                }
                else
                {
                    if (!txn)
                        MergeTreeTransaction::addNewPartAndRemoveCovered(data.shared_from_this(), part, covered_parts, NO_TRANSACTION_RAW);

                    total_covered_parts.insert(total_covered_parts.end(), covered_parts.begin(), covered_parts.end());
                    for (const auto & covered_part : covered_parts)
                    {
                        covered_part->remove_time.store(current_time, std::memory_order_relaxed);

                        reduce_bytes += covered_part->getBytesOnDisk();
                        reduce_rows += covered_part->rows_count;

                        data.modifyPartState(covered_part, DataPartState::Outdated);
                        data.removePartContributionToColumnAndSecondaryIndexSizes(covered_part);
                    }

                    reduce_parts += covered_parts.size();

                    add_bytes += part->getBytesOnDisk();
                    add_rows += part->rows_count;
                    ++add_parts;

                    data.modifyPartState(part, DataPartState::Active);
                    data.addPartContributionToColumnAndSecondaryIndexSizes(part);
                }
            }

            data.updateSerializationHints(precommitted_parts, total_covered_parts, parts_lock);

            if (reduce_parts == 0)
            {
                for (const auto & part : precommitted_parts)
                    data.updateObjectColumns(part, parts_lock);
            }
            else
                data.resetObjectColumnsFromActiveParts(parts_lock);

            ssize_t diff_bytes = add_bytes - reduce_bytes;
            ssize_t diff_rows = add_rows - reduce_rows;
            ssize_t diff_parts  = add_parts - reduce_parts;
            data.increaseDataVolume(diff_bytes, diff_rows, diff_parts);
        });
    }

    clear();

    return total_covered_parts;
}

bool MergeTreeData::isPrimaryOrMinMaxKeyColumnPossiblyWrappedInFunctions(
    const ASTPtr & node, const StorageMetadataPtr & metadata_snapshot) const
{
    const String column_name = node->getColumnName();

    for (const auto & name : metadata_snapshot->getPrimaryKeyColumns())
        if (column_name == name)
            return true;

    for (const auto & name : getMinMaxColumnsNames(metadata_snapshot->getPartitionKey()))
        if (column_name == name)
            return true;

    if (const auto * func = node->as<ASTFunction>())
        if (func->arguments->children.size() == 1)
            return isPrimaryOrMinMaxKeyColumnPossiblyWrappedInFunctions(func->arguments->children.front(), metadata_snapshot);

    return false;
}

Block MergeTreeData::getMinMaxCountProjectionBlock(
    const StorageMetadataPtr & metadata_snapshot,
    const Names & required_columns,
    const ActionsDAG * filter_dag,
    const RangesInDataParts & parts,
    const PartitionIdToMaxBlock * max_block_numbers_to_read,
    ContextPtr query_context) const
{
    if (!metadata_snapshot->minmax_count_projection)
        throw Exception(ErrorCodes::LOGICAL_ERROR,
                        "Cannot find the definition of minmax_count projection but it's used in current query. "
                        "It's a bug");

    auto block = metadata_snapshot->minmax_count_projection->sample_block.cloneEmpty();
    bool need_primary_key_max_column = false;
    const auto & primary_key_max_column_name = metadata_snapshot->minmax_count_projection->primary_key_max_column_name;
    NameSet required_columns_set(required_columns.begin(), required_columns.end());

    if (!primary_key_max_column_name.empty())
        need_primary_key_max_column = required_columns_set.contains(primary_key_max_column_name);

    auto partition_minmax_count_columns = block.mutateColumns();
    auto partition_minmax_count_column_names = block.getNames();
    auto insert = [](ColumnAggregateFunction & column, const Field & value)
    {
        auto func = column.getAggregateFunction();
        Arena & arena = column.createOrGetArena();
        size_t size_of_state = func->sizeOfData();
        size_t align_of_state = func->alignOfData();
        auto * place = arena.alignedAlloc(size_of_state, align_of_state);
        func->create(place);
        if (const AggregateFunctionCount * /*agg_count*/ _ = typeid_cast<const AggregateFunctionCount *>(func.get()))
            AggregateFunctionCount::set(place, value.safeGet<UInt64>());
        else
        {
            auto value_column = func->getArgumentTypes().front()->createColumnConst(1, value)->convertToFullColumnIfConst();
            const auto * value_column_ptr = value_column.get();
            func->add(place, &value_column_ptr, 0, &arena);
        }
        column.insertFrom(place);
    };

    Block virtual_columns_block;
    auto virtual_block = getHeaderWithVirtualsForFilter(metadata_snapshot);
    bool has_virtual_column
        = std::any_of(required_columns.begin(), required_columns.end(), [&](const auto & name) { return virtual_block.has(name); });
    if (has_virtual_column || filter_dag)
    {
        virtual_columns_block = getBlockWithVirtualsForFilter(metadata_snapshot, parts, /*ignore_empty=*/true);
        if (virtual_columns_block.rows() == 0)
            return {};
    }

    size_t rows = parts.size();
    ColumnPtr part_name_column;
    std::optional<PartitionPruner> partition_pruner;
    std::optional<KeyCondition> minmax_idx_condition;
    DataTypes minmax_columns_types;
    if (filter_dag)
    {
        if (metadata_snapshot->hasPartitionKey())
        {
            const auto & partition_key = metadata_snapshot->getPartitionKey();
            auto minmax_columns_names = getMinMaxColumnsNames(partition_key);
            minmax_columns_types = getMinMaxColumnsTypes(partition_key);

            ActionsDAGWithInversionPushDown inverted_dag(filter_dag->getOutputs().front(), query_context);
            minmax_idx_condition.emplace(
                inverted_dag, query_context, minmax_columns_names,
                getMinMaxExpr(partition_key, ExpressionActionsSettings(query_context)));
            partition_pruner.emplace(metadata_snapshot, inverted_dag, query_context, false /* strict */);
        }

        const auto * predicate = filter_dag->getOutputs().at(0);

        // Generate valid expressions for filtering
        VirtualColumnUtils::filterBlockWithPredicate(
            predicate, virtual_columns_block, query_context, /*allow_filtering_with_partial_predicate =*/true);

        rows = virtual_columns_block.rows();
        part_name_column = virtual_columns_block.getByName("_part").column;
    }

    auto filter_column = ColumnUInt8::create();
    auto & filter_column_data = filter_column->getData();

    DataPartsVector real_parts;
    real_parts.reserve(rows);
    for (size_t row = 0, part_idx = 0; row < rows; ++row, ++part_idx)
    {
        if (part_name_column)
        {
            while (parts[part_idx].data_part->name != part_name_column->getDataAt(row))
                ++part_idx;
        }

        const auto & part = parts[part_idx].data_part;

        if (part->isEmpty())
            continue;

        if (!part->minmax_idx->initialized)
            throw Exception(ErrorCodes::LOGICAL_ERROR, "Found a non-empty part with uninitialized minmax_idx. It's a bug");

        filter_column_data.emplace_back();

        if (max_block_numbers_to_read)
        {
            auto blocks_iterator = max_block_numbers_to_read->find(part->info.getPartitionId());
            if (blocks_iterator == max_block_numbers_to_read->end() || part->info.max_block > blocks_iterator->second)
                continue;
        }

        if (minmax_idx_condition
            && !minmax_idx_condition->checkInHyperrectangle(part->minmax_idx->hyperrectangle, minmax_columns_types).can_be_true)
            continue;

        if (partition_pruner)
        {
            if (partition_pruner->canBePruned(*part))
                continue;
        }

        /// It's extremely rare that some parts have final marks while others don't. To make it
        /// straightforward, disable minmax_count projection when `max(pk)' encounters any part with
        /// no final mark.
        if (need_primary_key_max_column && !part->index_granularity->hasFinalMark())
            return {};

        real_parts.push_back(part);
        filter_column_data.back() = 1;
    }

    if (real_parts.empty())
        return {};

    FilterDescription filter(*filter_column);
    for (size_t i = 0; i < virtual_columns_block.columns(); ++i)
    {
        ColumnPtr & column = virtual_columns_block.safeGetByPosition(i).column;
        column = column->filter(*filter.data, -1);
    }

    size_t pos = 0;
    for (size_t i : metadata_snapshot->minmax_count_projection->partition_value_indices)
    {
        if (required_columns_set.contains(partition_minmax_count_column_names[pos]))
            for (const auto & part : real_parts)
                partition_minmax_count_columns[pos]->insert(part->partition.value[i]);
        ++pos;
    }

    size_t minmax_idx_size = real_parts.front()->minmax_idx->hyperrectangle.size();
    for (size_t i = 0; i < minmax_idx_size; ++i)
    {
        if (required_columns_set.contains(partition_minmax_count_column_names[pos]))
        {
            for (const auto & part : real_parts)
            {
                const auto & range = part->minmax_idx->hyperrectangle[i];
                auto & min_column = assert_cast<ColumnAggregateFunction &>(*partition_minmax_count_columns[pos]);
                insert(min_column, range.left);
            }
        }
        ++pos;

        if (required_columns_set.contains(partition_minmax_count_column_names[pos]))
        {
            for (const auto & part : real_parts)
            {
                const auto & range = part->minmax_idx->hyperrectangle[i];
                auto & max_column = assert_cast<ColumnAggregateFunction &>(*partition_minmax_count_columns[pos]);
                insert(max_column, range.right);
            }
        }
        ++pos;
    }

    if (!primary_key_max_column_name.empty())
    {
        if (required_columns_set.contains(partition_minmax_count_column_names[pos]))
        {
            for (const auto & part : real_parts)
            {
                const auto & primary_key_column = *part->getIndex()->at(0);
                auto & min_column = assert_cast<ColumnAggregateFunction &>(*partition_minmax_count_columns[pos]);
                insert(min_column, primary_key_column[0]);
            }
        }
        ++pos;

        if (required_columns_set.contains(partition_minmax_count_column_names[pos]))
        {
            for (const auto & part : real_parts)
            {
                const auto & primary_key_column = *part->getIndex()->at(0);
                auto & max_column = assert_cast<ColumnAggregateFunction &>(*partition_minmax_count_columns[pos]);
                insert(max_column, primary_key_column[primary_key_column.size() - 1]);
            }
        }
        ++pos;
    }

    bool has_count
        = std::any_of(required_columns.begin(), required_columns.end(), [&](const auto & name) { return startsWith(name, "count"); });
    if (has_count)
    {
        for (const auto & part : real_parts)
        {
            auto & column = assert_cast<ColumnAggregateFunction &>(*partition_minmax_count_columns.back());
            insert(column, part->rows_count);
        }
    }

    block.setColumns(std::move(partition_minmax_count_columns));

    Block res;
    for (const auto & name : required_columns)
    {
        if (virtual_columns_block.has(name))
            res.insert(virtual_columns_block.getByName(name));
        else if (block.has(name))
            res.insert(block.getByName(name));
        else if (startsWith(name, "count")) // special case to match count(...) variants
        {
            const auto & column = block.getByName("count()");
            res.insert({column.column, column.type, name});
        }
        else
            throw Exception(
                ErrorCodes::LOGICAL_ERROR,
                "Cannot find column {} in minmax_count projection but query analysis still selects this projection. It's a bug",
                name);
    }
    return res;
}

ActionDAGNodes MergeTreeData::getFiltersForPrimaryKeyAnalysis(const InterpreterSelectQuery & select)
{
    const auto & analysis_result = select.getAnalysisResult();
    const auto & before_where = analysis_result.before_where;
    const auto & where_column_name = analysis_result.where_column_name;

    ActionDAGNodes filter_nodes;
    if (auto additional_filter_info = select.getAdditionalQueryInfo())
        filter_nodes.nodes.push_back(&additional_filter_info->actions.findInOutputs(additional_filter_info->column_name));

    if (before_where)
        filter_nodes.nodes.push_back(&before_where->dag.findInOutputs(where_column_name));

    return filter_nodes;
}

QueryProcessingStage::Enum MergeTreeData::getQueryProcessingStage(
    ContextPtr query_context,
    QueryProcessingStage::Enum to_stage,
    const StorageSnapshotPtr &,
    SelectQueryInfo &) const
{
    /// with new analyzer, Planner make decision regarding parallel replicas usage, and so about processing stage on reading
    if (!query_context->getSettingsRef()[Setting::allow_experimental_analyzer])
    {
        const auto & settings = query_context->getSettingsRef();
        if (query_context->canUseParallelReplicasCustomKey())
        {
            if (query_context->getClientInfo().distributed_depth > 0)
                return QueryProcessingStage::FetchColumns;

            if (!supportsReplication() && !settings[Setting::parallel_replicas_for_non_replicated_merge_tree])
                return QueryProcessingStage::Enum::FetchColumns;

            if (to_stage >= QueryProcessingStage::WithMergeableState
                && query_context->canUseParallelReplicasCustomKeyForCluster(*query_context->getClusterForParallelReplicas()))
                return QueryProcessingStage::WithMergeableStateAfterAggregationAndLimit;
        }

        if (query_context->getClientInfo().collaborate_with_initiator)
            return QueryProcessingStage::Enum::FetchColumns;

        /// Parallel replicas
        if (query_context->canUseParallelReplicasOnInitiator() && to_stage >= QueryProcessingStage::WithMergeableState)
        {
            /// ReplicatedMergeTree
            if (supportsReplication())
                return QueryProcessingStage::Enum::WithMergeableState;

            /// For non-replicated MergeTree we allow them only if parallel_replicas_for_non_replicated_merge_tree is enabled
            if (settings[Setting::parallel_replicas_for_non_replicated_merge_tree])
                return QueryProcessingStage::Enum::WithMergeableState;
        }
    }

    return QueryProcessingStage::Enum::FetchColumns;
}


UInt64 MergeTreeData::estimateNumberOfRowsToRead(
    ContextPtr query_context, const StorageSnapshotPtr & storage_snapshot, const SelectQueryInfo & query_info) const
{
    const auto & snapshot_data = assert_cast<const MergeTreeData::SnapshotData &>(*storage_snapshot->data);

    MergeTreeDataSelectExecutor reader(*this);
    auto result_ptr = reader.estimateNumMarksToRead(
        snapshot_data.parts,
        snapshot_data.mutations_snapshot,
        storage_snapshot->metadata->getColumns().getAll().getNames(),
        storage_snapshot->metadata,
        query_info,
        query_context,
        query_context->getSettingsRef()[Setting::max_threads]);

    UInt64 total_rows = result_ptr->selected_rows;
    if (query_info.trivial_limit > 0 && query_info.trivial_limit < total_rows)
        total_rows = query_info.trivial_limit;
    return total_rows;
}

void MergeTreeData::checkColumnFilenamesForCollision(const StorageInMemoryMetadata & metadata, bool throw_on_error) const
{
    auto settings = getDefaultSettings();
    if (metadata.settings_changes)
    {
        const auto & changes = metadata.settings_changes->as<const ASTSetQuery &>().changes;
        settings->applyChanges(changes);
    }

    checkColumnFilenamesForCollision(metadata.getColumns(), *settings, throw_on_error);
}

void MergeTreeData::checkColumnFilenamesForCollision(const ColumnsDescription & columns, const MergeTreeSettings & settings, bool throw_on_error) const
{
    std::unordered_map<String, std::pair<String, String>> stream_name_to_full_name;
    auto columns_list = Nested::collect(columns.getAllPhysical());

    for (const auto & column : columns_list)
    {
        std::unordered_map<String, String> column_streams;

        auto callback = [&](const auto & substream_path)
        {
            String stream_name;
            auto full_stream_name = ISerialization::getFileNameForStream(column, substream_path);

            if (settings[MergeTreeSetting::replace_long_file_name_to_hash] && full_stream_name.size() > settings[MergeTreeSetting::max_file_name_length])
                stream_name = sipHash128String(full_stream_name);
            else
                stream_name = full_stream_name;

            column_streams.emplace(stream_name, full_stream_name);
        };

        auto serialization = column.type->getDefaultSerialization();
        serialization->enumerateStreams(callback);

        if (column.type->supportsSparseSerialization() && settings[MergeTreeSetting::ratio_of_defaults_for_sparse_serialization] < 1.0)
        {
            auto sparse_serialization = column.type->getSparseSerialization();
            sparse_serialization->enumerateStreams(callback);
        }

        for (const auto & [stream_name, full_stream_name] : column_streams)
        {
            auto [it, inserted] = stream_name_to_full_name.emplace(stream_name, std::pair{full_stream_name, column.name});
            if (!inserted)
            {
                const auto & [other_full_name, other_column_name] = it->second;
                auto other_type = columns.getPhysical(other_column_name).type;

                auto message = fmt::format(
                    "Columns '{} {}' and '{} {}' have streams ({} and {}) with collision in file name {}",
                    column.name, column.type->getName(), other_column_name, other_type->getName(), full_stream_name, other_full_name, stream_name);

                if (settings[MergeTreeSetting::replace_long_file_name_to_hash])
                    message += ". It may be a collision between a filename for one column and a hash of filename for another column (see setting 'replace_long_file_name_to_hash')";

                if (throw_on_error)
                    throw Exception(ErrorCodes::BAD_ARGUMENTS, "{}", message);

                LOG_ERROR(log, "Table definition is incorrect. {}. It may lead to corruption of data or crashes. You need to resolve it manually", message);
                return;
            }
        }
    }
}

MergeTreeData & MergeTreeData::checkStructureAndGetMergeTreeData(IStorage & source_table, const StorageMetadataPtr & src_snapshot, const StorageMetadataPtr & my_snapshot) const
{
    MergeTreeData * src_data = dynamic_cast<MergeTreeData *>(&source_table);
    if (!src_data)
        throw Exception(ErrorCodes::NOT_IMPLEMENTED,
                        "Table {} supports attachPartitionFrom only for MergeTree family of table engines. Got {}",
                        source_table.getStorageID().getNameForLogs(), source_table.getName());

    if (my_snapshot->getColumns().getAllPhysical().sizeOfDifference(src_snapshot->getColumns().getAllPhysical()))
        throw Exception(ErrorCodes::INCOMPATIBLE_COLUMNS, "Tables have different structure");

    auto query_to_string = [] (const ASTPtr & ast)
    {
        return ast ? ast->formatWithSecretsOneLine() : "";
    };

    if (query_to_string(my_snapshot->getSortingKeyAST()) != query_to_string(src_snapshot->getSortingKeyAST()))
        throw Exception(ErrorCodes::BAD_ARGUMENTS, "Tables have different ordering");

    if (query_to_string(my_snapshot->getPartitionKeyAST()) != query_to_string(src_snapshot->getPartitionKeyAST()))
        throw Exception(ErrorCodes::BAD_ARGUMENTS, "Tables have different partition key");

    if (format_version != src_data->format_version)
        throw Exception(ErrorCodes::BAD_ARGUMENTS, "Tables have different format_version");

    if (query_to_string(my_snapshot->getPrimaryKeyAST()) != query_to_string(src_snapshot->getPrimaryKeyAST()))
        throw Exception(ErrorCodes::BAD_ARGUMENTS, "Tables have different primary key");
    const auto check_definitions = [this](const auto & my_descriptions, const auto & src_descriptions)
    {
        bool strict_match = (*getSettings())[MergeTreeSetting::enforce_index_structure_match_on_partition_manipulation];
        if ((my_descriptions.size() < src_descriptions.size()) ||
            (strict_match && my_descriptions.size() != src_descriptions.size()))
            return false;

        std::unordered_set<std::string> my_query_strings;
        for (const auto & description : my_descriptions)
            my_query_strings.insert(description.definition_ast->formatWithSecretsOneLine());

        for (const auto & src_description : src_descriptions)
            if (!my_query_strings.contains(src_description.definition_ast->formatWithSecretsOneLine()))
                return false;

        return true;
    };

    if (!check_definitions(my_snapshot->getSecondaryIndices(), src_snapshot->getSecondaryIndices()))
        throw Exception(ErrorCodes::BAD_ARGUMENTS, "Tables have different secondary indices");

    if (!check_definitions(my_snapshot->getProjections(), src_snapshot->getProjections()))
        throw Exception(ErrorCodes::BAD_ARGUMENTS, "Tables have different projections");

    return *src_data;
}

MergeTreeData & MergeTreeData::checkStructureAndGetMergeTreeData(
    const StoragePtr & source_table, const StorageMetadataPtr & src_snapshot, const StorageMetadataPtr & my_snapshot) const
{
    return checkStructureAndGetMergeTreeData(*source_table, src_snapshot, my_snapshot);
}

/// must_on_same_disk=false is used only when attach partition; Both for same disk and different disk.
std::pair<MergeTreeData::MutableDataPartPtr, scope_guard> MergeTreeData::cloneAndLoadDataPart(
    const MergeTreeData::DataPartPtr & src_part,
    const String & tmp_part_prefix,
    const MergeTreePartInfo & dst_part_info,
    const StorageMetadataPtr & metadata_snapshot,
    const IDataPartStorage::ClonePartParams & params,
    const ReadSettings & read_settings,
    const WriteSettings & write_settings,
    bool must_on_same_disk)
{
    chassert(!isStaticStorage());

    /// Check that the storage policy contains the disk where the src_part is located.
    bool on_same_disk = false;
    for (const DiskPtr & disk : getStoragePolicy()->getDisks())
    {
        if (disk->getName() == src_part->getDataPartStorage().getDiskName())
        {
            on_same_disk = true;
            break;
        }
    }
    if (!on_same_disk && must_on_same_disk)
        throw Exception(
            ErrorCodes::BAD_ARGUMENTS,
            "Could not clone and load part {} because disk does not belong to storage policy",
            quoteString(src_part->getDataPartStorage().getFullPath()));

    String dst_part_name = src_part->getNewName(dst_part_info);
    String tmp_dst_part_name = tmp_part_prefix + dst_part_name;
    auto temporary_directory_lock = getTemporaryPartDirectoryHolder(tmp_dst_part_name);

    auto src_part_storage = src_part->getDataPartStoragePtr();

    scope_guard src_flushed_tmp_dir_lock;
    MergeTreeData::MutableDataPartPtr src_flushed_tmp_part;

    String with_copy;
    if (params.copy_instead_of_hardlink)
        with_copy = " (copying data)";

    std::shared_ptr<IDataPartStorage> dst_part_storage{};
    if (on_same_disk)
    {
        dst_part_storage = src_part_storage->freeze(
            relative_data_path,
            tmp_dst_part_name,
            read_settings,
            write_settings,
            /* save_metadata_callback= */ {},
            params);
    }
    else
    {
        auto reservation_on_dst_or_error = getStoragePolicy()->reserve(src_part->getBytesOnDisk());
        if (!reservation_on_dst_or_error)
        {
            const auto & error = reservation_on_dst_or_error.error();
            throw Exception(error.message, error.code);
        }
        dst_part_storage = src_part_storage->freezeRemote(
            relative_data_path,
            tmp_dst_part_name,
            /* dst_disk = */ (*reservation_on_dst_or_error)->getDisk(),
            read_settings,
            write_settings,
            /* save_metadata_callback= */ {},
            params);
    }

    if (params.metadata_version_to_write.has_value())
    {
        chassert(!params.keep_metadata_version);
        auto out_metadata = dst_part_storage->writeFile(IMergeTreeDataPart::METADATA_VERSION_FILE_NAME, 4096, getContext()->getWriteSettings());
        writeText(metadata_snapshot->getMetadataVersion(), *out_metadata);
        out_metadata->finalize();
        if ((*getSettings())[MergeTreeSetting::fsync_after_insert])
            out_metadata->sync();
    }

    LOG_DEBUG(log, "Clone{} part {} to {}{}",
              src_flushed_tmp_part ? " flushed" : "",
              src_part_storage->getFullPath(),
              std::string(fs::path(dst_part_storage->getFullRootPath()) / tmp_dst_part_name),
              with_copy);

    auto dst_data_part = MergeTreeDataPartBuilder(*this, dst_part_name, dst_part_storage, getReadSettings())
        .withPartFormatFromDisk()
        .build();

    if (!params.copy_instead_of_hardlink && params.hardlinked_files)
    {
        params.hardlinked_files->source_part_name = src_part->name;
        params.hardlinked_files->source_table_shared_id = src_part->storage.getTableSharedID();

        for (auto it = src_part->getDataPartStorage().iterate(); it->isValid(); it->next())
        {
            if (!params.files_to_copy_instead_of_hardlinks.contains(it->name())
                && it->name() != IMergeTreeDataPart::DELETE_ON_DESTROY_MARKER_FILE_NAME_DEPRECATED
                && it->name() != IMergeTreeDataPart::TXN_VERSION_METADATA_FILE_NAME)
            {
                params.hardlinked_files->hardlinks_from_source_part.insert(it->name());
            }
        }

        auto projections = src_part->getProjectionParts();
        for (const auto & [name, projection_part] : projections)
        {
            const auto & projection_storage = projection_part->getDataPartStorage();
            for (auto it = projection_storage.iterate(); it->isValid(); it->next())
            {
                auto file_name_with_projection_prefix = fs::path(projection_storage.getPartDirectory()) / it->name();
                if (!params.files_to_copy_instead_of_hardlinks.contains(file_name_with_projection_prefix)
                    && it->name() != IMergeTreeDataPart::DELETE_ON_DESTROY_MARKER_FILE_NAME_DEPRECATED
                    && it->name() != IMergeTreeDataPart::TXN_VERSION_METADATA_FILE_NAME)
                {
                    params.hardlinked_files->hardlinks_from_source_part.insert(file_name_with_projection_prefix);
                }
            }
        }
    }

    /// We should write version metadata on part creation to distinguish it from parts that were created without transaction.
    TransactionID tid = params.txn ? params.txn->tid : Tx::PrehistoricTID;
    dst_data_part->version.setCreationTID(tid, nullptr);
    dst_data_part->storeVersionMetadata();

    dst_data_part->is_temp = true;

    dst_data_part->loadColumnsChecksumsIndexes(require_part_metadata, true);
    dst_data_part->modification_time = dst_part_storage->getLastModified().epochTime();
    return std::make_pair(dst_data_part, std::move(temporary_directory_lock));
}

bool MergeTreeData::canUseAdaptiveGranularity() const
{
    const auto settings = getSettings();
    return (*settings)[MergeTreeSetting::index_granularity_bytes] != 0
        && ((*settings)[MergeTreeSetting::enable_mixed_granularity_parts] || !has_non_adaptive_index_granularity_parts);
}

String MergeTreeData::getFullPathOnDisk(const DiskPtr & disk) const
{
    return fs::path(disk->getPath()) / relative_data_path;
}


DiskPtr MergeTreeData::tryGetDiskForDetachedPart(const String & part_name) const
{
    const auto disks = getStoragePolicy()->getDisks();

    for (const DiskPtr & disk : disks)
        if (disk->existsDirectory(fs::path(relative_data_path) / DETACHED_DIR_NAME / part_name))
            return disk;

    return nullptr;
}

DiskPtr MergeTreeData::getDiskForDetachedPart(const String & part_name) const
{
    if (auto disk = tryGetDiskForDetachedPart(part_name))
        return disk;
    throw DB::Exception(ErrorCodes::BAD_DATA_PART_NAME, "Detached part \"{}\" not found", part_name);
}


Strings MergeTreeData::getDataPaths() const
{
    Strings res;
    auto disks = getStoragePolicy()->getDisks();
    for (const auto & disk : disks)
        res.push_back(getFullPathOnDisk(disk));
    return res;
}


void MergeTreeData::reportBrokenPart(MergeTreeData::DataPartPtr data_part) const
{
    if (!data_part)
        return;

    if (data_part->isProjectionPart())
    {
        String parent_part_name = data_part->getParentPartName();
        auto parent_part = getPartIfExists(parent_part_name, {DataPartState::PreActive, DataPartState::Active, DataPartState::Outdated});

        if (!parent_part)
        {
            LOG_WARNING(log, "Did not find parent part {} for potentially broken projection part {}",
                        parent_part_name, data_part->getDataPartStorage().getFullPath());
            return;
        }

        data_part = parent_part;
    }

    if (data_part->getDataPartStorage().isBroken())
    {
        auto parts = getDataPartsForInternalUsage();
        LOG_WARNING(log, "Scanning parts to recover on broken disk {}@{}.", data_part->getDataPartStorage().getDiskName(), data_part->getDataPartStorage().getDiskPath());

        for (const auto & part : parts)
        {
            if (part->getDataPartStorage().getDiskName() == data_part->getDataPartStorage().getDiskName())
                broken_part_callback(part->name);
        }
    }
    else if (data_part->getState() == MergeTreeDataPartState::Active)
        broken_part_callback(data_part->name);
    else
        LOG_DEBUG(log, "Will not check potentially broken part {} because it's not active", data_part->getNameWithState());
}

MergeTreeData::MatcherFn MergeTreeData::getPartitionMatcher(const ASTPtr & partition_ast, ContextPtr local_context) const
{
    bool prefixed = false;
    String id;

    if (format_version < MERGE_TREE_DATA_MIN_FORMAT_VERSION_WITH_CUSTOM_PARTITIONING)
    {
        /// Month-partitioning specific - partition value can represent a prefix of the partition to freeze.
        if (const auto * partition_lit = partition_ast->as<ASTPartition &>().value->as<ASTLiteral>())
        {
            id = partition_lit->value.getType() == Field::Types::UInt64
                 ? toString(partition_lit->value.safeGet<UInt64>())
                 : partition_lit->value.safeGet<String>();
            prefixed = true;
        }
        else
            id = getPartitionIDFromQuery(partition_ast, local_context);
    }
    else
        id = getPartitionIDFromQuery(partition_ast, local_context);

    return [prefixed, id](const String & partition_id)
    {
        if (prefixed)
            return startsWith(partition_id, id);

        return id == partition_id;
    };
}

PartitionCommandsResultInfo MergeTreeData::freezePartition(
    const ASTPtr & partition_ast,
    const String & with_name,
    ContextPtr local_context,
    TableLockHolder &)
{
    return freezePartitionsByMatcher(getPartitionMatcher(partition_ast, local_context), with_name, local_context);
}

PartitionCommandsResultInfo MergeTreeData::freezeAll(
    const String & with_name,
    ContextPtr local_context,
    TableLockHolder &)
{
    return freezePartitionsByMatcher([] (const String &) { return true; }, with_name, local_context);
}

PartitionCommandsResultInfo MergeTreeData::freezePartitionsByMatcher(
    MatcherFn matcher,
    const String & with_name,
    ContextPtr local_context)
{
    auto settings = getSettings();

    String clickhouse_path = fs::canonical(local_context->getPath());
    String default_shadow_path = fs::path(clickhouse_path) / "shadow/";
    fs::create_directories(default_shadow_path);
    auto increment = Increment(fs::path(default_shadow_path) / "increment.txt").get(true);

    const String shadow_path = "shadow/";

    /// Acquire a snapshot of active data parts to prevent removing while doing backup.
    const auto data_parts = getVisibleDataPartsVector(local_context);

    bool has_zero_copy_part = false;
    for (const auto & part : data_parts)
    {
        if (part->isStoredOnRemoteDiskWithZeroCopySupport())
        {
            has_zero_copy_part = true;
            break;
        }
    }

    if (supportsReplication() && (*settings)[MergeTreeSetting::disable_freeze_partition_for_zero_copy_replication]
        && (*settings)[MergeTreeSetting::allow_remote_fs_zero_copy_replication] && has_zero_copy_part)
        throw Exception(ErrorCodes::SUPPORT_IS_DISABLED, "FREEZE PARTITION queries are disabled.");

    String backup_name = (!with_name.empty() ? escapeForFileName(with_name) : toString(increment));
    String backup_path = fs::path(shadow_path) / backup_name / "";

<<<<<<< HEAD
    for (const auto & disk : getStoragePolicy()->getDisks())
        disk->onFreeze(backup_path);

    ThreadPool pool(
        CurrentMetrics::FreezePartThreads,
        CurrentMetrics::FreezePartThreadsActive,
        CurrentMetrics::FreezePartThreadsScheduled,
        local_context->getSettingsRef()[Setting::max_threads]);
=======
>>>>>>> ee7d33dd
    PartitionCommandsResultInfo result;
    std::mutex result_mutex;
    ThreadPoolCallbackRunnerLocal<void> runner(pool, "FreezePart");

    for (const auto & part : data_parts)
    {
        if (local_context->isCurrentQueryKilled())
            return result;
        if (!matcher(part->info.getPartitionId()))
            continue;

        runner(
            [&]
            {
                LOG_DEBUG(log, "Freezing part {} snapshot will be placed at {}", part->name, backup_path);

                auto data_part_storage = part->getDataPartStoragePtr();
                String backup_part_path = fs::path(backup_path) / relative_data_path;

                scope_guard src_flushed_tmp_dir_lock;
                MergeTreeData::MutableDataPartPtr src_flushed_tmp_part;

<<<<<<< HEAD
                auto callback = [this, &part, &backup_part_path](const DiskPtr & disk)
                {
                    // Store metadata for replicated table.
                    // Do nothing for non-replicated.
                    createAndStoreFreezeMetadata(disk, part, fs::path(backup_part_path) / part->getDataPartStorage().getPartDirectory());
                };
=======
        IDataPartStorage::ClonePartParams params
        {
            .make_source_readonly = true
        };

        auto new_storage = data_part_storage->freeze(
            backup_part_path,
            part->getDataPartStorage().getPartDirectory(),
            local_context->getReadSettings(),
            local_context->getWriteSettings(),
            callback,
            params);
>>>>>>> ee7d33dd

                IDataPartStorage::ClonePartParams params
                {
                    .make_source_readonly = true
                };
                auto new_storage = data_part_storage->freeze(
                    backup_part_path,
                    part->getDataPartStorage().getPartDirectory(),
                    local_context->getReadSettings(),
                    local_context->getWriteSettings(),
                    callback,
                    params);

                part->is_frozen.store(true, std::memory_order_relaxed);
                {
                    std::lock_guard lock(result_mutex);
                    result.push_back(PartitionCommandResultInfo{
                        .command_type = "FREEZE PART",
                        .partition_id = part->info.partition_id,
                        .part_name = part->name,
                        .backup_path = new_storage->getFullRootPath(),
                        .part_backup_path = new_storage->getFullPath(),
                        .backup_name = backup_name,
                    });
                }
            }, Priority{0});
    }

    runner.waitForAllToFinishAndRethrowFirstError();

    LOG_DEBUG(log, "Froze {} parts", result.size());
    return result;
}

void MergeTreeData::createAndStoreFreezeMetadata(DiskPtr, DataPartPtr, String) const
{

}

PartitionCommandsResultInfo MergeTreeData::unfreezePartition(
    const ASTPtr & partition,
    const String & backup_name,
    ContextPtr local_context,
    TableLockHolder &)
{
    return unfreezePartitionsByMatcher(getPartitionMatcher(partition, local_context), backup_name, local_context);
}

PartitionCommandsResultInfo MergeTreeData::unfreezeAll(
    const String & backup_name,
    ContextPtr local_context,
    TableLockHolder &)
{
    return unfreezePartitionsByMatcher([] (const String &) { return true; }, backup_name, local_context);
}

bool MergeTreeData::removeDetachedPart(DiskPtr disk, const String & path, const String &)
{
    disk->removeRecursive(path);

    return false;
}

PartitionCommandsResultInfo MergeTreeData::unfreezePartitionsByMatcher(MatcherFn matcher, const String & backup_name, ContextPtr local_context)
{
    auto backup_path = fs::path("shadow") / escapeForFileName(backup_name) / relative_data_path;

    LOG_DEBUG(log, "Unfreezing parts by path {}", backup_path.generic_string());

    auto disks = getStoragePolicy()->getDisks();

    return Unfreezer(local_context).unfreezePartitionsFromTableDirectory(matcher, backup_name, disks, backup_path);
}

bool MergeTreeData::canReplacePartition(const DataPartPtr & src_part) const
{
    const auto settings = getSettings();

    if (!(*settings)[MergeTreeSetting::enable_mixed_granularity_parts] || (*settings)[MergeTreeSetting::index_granularity_bytes] == 0)
    {
        if (!canUseAdaptiveGranularity() && src_part->index_granularity_info.mark_type.adaptive)
            return false;
        if (canUseAdaptiveGranularity() && !src_part->index_granularity_info.mark_type.adaptive)
            return false;
    }

    return true;
}

void MergeTreeData::writePartLog(
    PartLogElement::Type type,
    const ExecutionStatus & execution_status,
    UInt64 elapsed_ns,
    const String & new_part_name,
    const DataPartPtr & result_part,
    const DataPartsVector & source_parts,
    const MergeListEntry * merge_entry,
    std::shared_ptr<ProfileEvents::Counters::Snapshot> profile_counters)
try
{
    auto table_id = getStorageID();
    auto part_log = getContext()->getPartLog(table_id.database_name);
    if (!part_log)
        return;

    PartLogElement part_log_elem;

    part_log_elem.event_type = type;

    if (part_log_elem.event_type == PartLogElement::MERGE_PARTS
        || part_log_elem.event_type == PartLogElement::MERGE_PARTS_START)
    {
        if (merge_entry)
        {
            part_log_elem.merge_reason = PartLogElement::getMergeReasonType((*merge_entry)->merge_type);
            part_log_elem.merge_algorithm = PartLogElement::getMergeAlgorithm((*merge_entry)->merge_algorithm);
        }
    }

    part_log_elem.error = static_cast<UInt16>(execution_status.code);
    part_log_elem.exception = execution_status.message;

    // construct event_time and event_time_microseconds using the same time point
    // so that the two times will always be equal up to a precision of a second.
    const auto time_now = std::chrono::system_clock::now();
    part_log_elem.event_time = timeInSeconds(time_now);
    part_log_elem.event_time_microseconds = timeInMicroseconds(time_now);

    /// TODO: Stop stopwatch in outer code to exclude ZK timings and so on
    part_log_elem.duration_ms = elapsed_ns / 1000000;

    part_log_elem.database_name = table_id.database_name;
    part_log_elem.table_name = table_id.table_name;
    part_log_elem.table_uuid = table_id.uuid;
    part_log_elem.partition_id = MergeTreePartInfo::fromPartName(new_part_name, format_version).getPartitionId();

    if (result_part)
        part_log_elem.partition = result_part->partition.serializeToString(result_part->getMetadataSnapshot());
    else if (!source_parts.empty())
        part_log_elem.partition = source_parts.front()->partition.serializeToString(source_parts.front()->getMetadataSnapshot());

    part_log_elem.part_name = new_part_name;

    if (result_part)
    {
        part_log_elem.disk_name = result_part->getDataPartStorage().getDiskName();
        part_log_elem.path_on_disk = result_part->getDataPartStorage().getFullPath();
        part_log_elem.bytes_compressed_on_disk = result_part->getBytesOnDisk();
        part_log_elem.bytes_uncompressed = result_part->getBytesUncompressedOnDisk();
        part_log_elem.rows = result_part->rows_count;
        part_log_elem.part_type = result_part->getType();
    }

    part_log_elem.source_part_names.reserve(source_parts.size());
    for (const auto & source_part : source_parts)
        part_log_elem.source_part_names.push_back(source_part->name);

    if (merge_entry)
    {
        part_log_elem.rows_read = (*merge_entry)->rows_read;
        part_log_elem.bytes_read_uncompressed = (*merge_entry)->bytes_read_uncompressed;

        part_log_elem.rows = (*merge_entry)->rows_written;
        part_log_elem.peak_memory_usage = (*merge_entry)->getMemoryTracker().getPeak();
    }

    if (profile_counters)
    {
        part_log_elem.profile_counters = profile_counters;
    }

    part_log->add(std::move(part_log_elem));
}
catch (...)
{
    tryLogCurrentException(log, __PRETTY_FUNCTION__);
}

MergeTreeData::PinnedPartUUIDsPtr MergeTreeData::getPinnedPartUUIDs() const
{
    std::lock_guard lock(pinned_part_uuids_mutex);
    return pinned_part_uuids;
}

MergeTreeData::CurrentlyMovingPartsTagger::CurrentlyMovingPartsTagger(MergeTreeMovingParts && moving_parts_, MergeTreeData & data_)
    : parts_to_move(std::move(moving_parts_)), data(data_)
{
    for (const auto & moving_part : parts_to_move)
        if (!data.currently_moving_parts.emplace(moving_part.part).second)
            throw Exception(ErrorCodes::LOGICAL_ERROR, "Cannot move part '{}'. It's already moving.", moving_part.part->name);
}

MergeTreeData::CurrentlyMovingPartsTagger::~CurrentlyMovingPartsTagger()
{
    std::lock_guard lock(data.moving_parts_mutex);
    for (auto & moving_part : parts_to_move)
    {
        /// Something went completely wrong
        if (!data.currently_moving_parts.contains(moving_part.part))
            std::terminate();
        data.currently_moving_parts.erase(moving_part.part);
    }
}

bool MergeTreeData::scheduleDataMovingJob(BackgroundJobsAssignee & assignee)
{
    if (parts_mover.moves_blocker.isCancelled())
        return false;

    auto moving_tagger = selectPartsForMove();
    if (moving_tagger->parts_to_move.empty())
        return false;

    assignee.scheduleMoveTask(std::make_shared<ExecutableLambdaAdapter>(
        [this, moving_tagger] () mutable
        {
            ReadSettings read_settings = Context::getGlobalContextInstance()->getReadSettings();
            WriteSettings write_settings = Context::getGlobalContextInstance()->getWriteSettings();
            return moveParts(moving_tagger, read_settings, write_settings, /* wait_for_move_if_zero_copy= */ false) == MovePartsOutcome::PartsMoved;
        }, moves_assignee_trigger, getStorageID()));
    return true;
}

bool MergeTreeData::areBackgroundMovesNeeded() const
{
    auto policy = getStoragePolicy();

    if (policy->getVolumes().size() > 1)
        return true;

    return policy->getVolumes().size() == 1 && policy->getVolumes()[0]->getDisks().size() > 1;
}

std::future<MovePartsOutcome> MergeTreeData::movePartsToSpace(const CurrentlyMovingPartsTaggerPtr & moving_tagger, const ReadSettings & read_settings, const WriteSettings & write_settings, bool async)
{
    auto finish_move_promise = std::make_shared<std::promise<MovePartsOutcome>>();
    auto finish_move_future = finish_move_promise->get_future();

    if (async)
    {
        bool is_scheduled = background_moves_assignee.scheduleMoveTask(std::make_shared<ExecutableLambdaAdapter>(
            [this, finish_move_promise, moving_tagger, read_settings, write_settings] () mutable
            {
                auto outcome = moveParts(moving_tagger, read_settings, write_settings, /* wait_for_move_if_zero_copy= */ true);

                finish_move_promise->set_value(outcome);

                return outcome == MovePartsOutcome::PartsMoved;
            }, moves_assignee_trigger, getStorageID()));

        if (!is_scheduled)
            finish_move_promise->set_value(MovePartsOutcome::CannotScheduleMove);
    }
    else
    {
        auto outcome = moveParts(moving_tagger, read_settings, write_settings, /* wait_for_move_if_zero_copy= */ true);
        finish_move_promise->set_value(outcome);
    }

    return finish_move_future;
}

MergeTreeData::CurrentlyMovingPartsTaggerPtr MergeTreeData::selectPartsForMove()
{
    MergeTreeMovingParts parts_to_move;

    auto can_move = [this](const DataPartPtr & part, String * reason) -> bool
    {
        if (partIsAssignedToBackgroundOperation(part))
        {
            *reason = "part already assigned to background operation.";
            return false;
        }
        if (currently_moving_parts.contains(part))
        {
            *reason = "part is already moving.";
            return false;
        }

        return true;
    };

    std::lock_guard moving_lock(moving_parts_mutex);

    parts_mover.selectPartsForMove(parts_to_move, can_move, moving_lock);
    return std::make_shared<CurrentlyMovingPartsTagger>(std::move(parts_to_move), *this);
}

MergeTreeData::CurrentlyMovingPartsTaggerPtr MergeTreeData::checkPartsForMove(const DataPartsVector & parts, SpacePtr space)
{
    std::lock_guard moving_lock(moving_parts_mutex);

    MergeTreeMovingParts parts_to_move;
    for (const auto & part : parts)
    {
        auto reservation = space->reserve(part->getBytesOnDisk());
        if (!reservation)
            throw Exception(ErrorCodes::NOT_ENOUGH_SPACE, "Move is not possible. Not enough space on '{}'", space->getName());

        auto reserved_disk = reservation->getDisk();

        if (reserved_disk->existsDirectory(relative_data_path + part->name))
            throw Exception(ErrorCodes::DIRECTORY_ALREADY_EXISTS, "Move is not possible: {} already exists",
                fullPath(reserved_disk, relative_data_path + part->name));

        if (currently_moving_parts.contains(part) || partIsAssignedToBackgroundOperation(part))
            throw Exception(ErrorCodes::PART_IS_TEMPORARILY_LOCKED,
                            "Cannot move part '{}' because it's participating in background process", part->name);

        parts_to_move.emplace_back(part, std::move(reservation));
    }
    return std::make_shared<CurrentlyMovingPartsTagger>(std::move(parts_to_move), *this);
}

MovePartsOutcome MergeTreeData::moveParts(const CurrentlyMovingPartsTaggerPtr & moving_tagger, const ReadSettings & read_settings, const WriteSettings & write_settings, bool wait_for_move_if_zero_copy)
{
    LOG_INFO(log, "Got {} parts to move.", moving_tagger->parts_to_move.size());

    const auto settings = getSettings();

    MovePartsOutcome result{MovePartsOutcome::PartsMoved};
    for (const auto & moving_part : moving_tagger->parts_to_move)
    {
        Stopwatch stopwatch;
        MergeTreePartsMover::TemporaryClonedPart cloned_part;
        ProfileEventsScope profile_events_scope;

        auto write_part_log = [&](const ExecutionStatus & execution_status)
        {
            writePartLog(
                PartLogElement::Type::MOVE_PART,
                execution_status,
                stopwatch.elapsed(),
                moving_part.part->name,
                cloned_part.part,
                {moving_part.part},
                nullptr,
                profile_events_scope.getSnapshot());
        };

        // Register in global moves list (StorageSystemMoves)
        auto moves_list_entry = getContext()->getMovesList().insert(
            getStorageID(),
            moving_part.part->name,
            moving_part.reserved_space->getDisk()->getName(),
            moving_part.reserved_space->getDisk()->getPath(),
            moving_part.part->getBytesOnDisk());

        try
        {
            /// If zero-copy replication enabled than replicas shouldn't try to
            /// move parts to another disk simultaneously. For this purpose we
            /// use shared lock across replicas. NOTE: it's not 100% reliable,
            /// because we are not checking lock while finishing part move.
            /// However it's not dangerous at all, we will just have very rare
            /// copies of some part.
            ///
            /// FIXME: this code is related to Replicated merge tree, and not
            /// common for ordinary merge tree. So it's a bad design and should
            /// be fixed.
            auto disk = moving_part.reserved_space->getDisk();
            if (supportsReplication() && disk->supportZeroCopyReplication() && (*settings)[MergeTreeSetting::allow_remote_fs_zero_copy_replication])
            {
                /// This loop is not endless, if shutdown called/connection failed/replica became readonly
                /// we will return true from waitZeroCopyLock and createZeroCopyLock will return nullopt.
                while (true)
                {
                    /// If we acquired lock than let's try to move. After one
                    /// replica will actually move the part from disk to some
                    /// zero-copy storage other replicas will just fetch
                    /// metainformation.
                    auto lock = tryCreateZeroCopyExclusiveLock(moving_part.part->name, disk);
                    if (!lock)
                    {
                        /// Move will be retried but with backoff.
                        LOG_DEBUG(
                            log,
                            "Move of part {} postponed, because zero copy mode enabled and zero-copy lock was not acquired",
                            moving_part.part->name);
                        result = MovePartsOutcome::MoveWasPostponedBecauseOfZeroCopy;
                        break;
                    }

                    if (lock->isLocked())
                    {
                        cloned_part = parts_mover.clonePart(moving_part, read_settings, write_settings);
                        /// Cloning part can take a long time.
                        /// Recheck if the lock (and keeper session expirity) is OK
                        if (lock->isLocked())
                        {
                            parts_mover.swapClonedPart(cloned_part);
                            break; /// Successfully moved
                        }
                        else
                        {
                            LOG_DEBUG(
                                log,
                                "Move of part {} postponed, because zero copy mode enabled and zero-copy lock was lost during cloning the part",
                                moving_part.part->name);
                            result = MovePartsOutcome::MoveWasPostponedBecauseOfZeroCopy;
                            break;
                        }
                    }
                    if (wait_for_move_if_zero_copy)
                    {
                        LOG_DEBUG(log, "Other replica is working on move of {}, will wait until lock disappear", moving_part.part->name);
                        /// Wait and checks not only for timeout but also for shutdown and so on.
                        while (!waitZeroCopyLockToDisappear(*lock, 3000))
                        {
                            LOG_DEBUG(log, "Waiting until some replica will move {} and zero copy lock disappear", moving_part.part->name);
                        }
                    }
                    else
                        break;
                }
            }
            else /// Ordinary move as it should be
            {
                cloned_part = parts_mover.clonePart(moving_part, read_settings, write_settings);
                parts_mover.swapClonedPart(cloned_part);
            }
            write_part_log({});
        }
        catch (...)
        {
            write_part_log(ExecutionStatus::fromCurrentException("", true));
            throw;
        }
    }
    return result;
}

bool MergeTreeData::canUsePolymorphicParts() const
{
    String unused;
    return canUsePolymorphicParts(*getSettings(), unused);
}


void MergeTreeData::checkDropOrRenameCommandDoesntAffectInProgressMutations(
    const AlterCommand & command, const std::map<std::string, MutationCommands> & unfinished_mutations, ContextPtr local_context) const
{
    if (!command.isDropOrRename() || unfinished_mutations.empty())
        return;

    auto throw_exception = [] (
        const std::string & mutation_name,
        const std::string & action_name,
        const std::string & entity_name,
        const std::string & identifier_name)
    {
        throw Exception(
            ErrorCodes::BAD_ARGUMENTS,
            "Cannot {} {} {} because it's affected by mutation with ID '{}' which is not finished yet. "
            "Wait this mutation, or KILL it with command "
            "\"KILL MUTATION WHERE mutation_id = '{}'\"",
            action_name,
            entity_name,
            backQuoteIfNeed(identifier_name),
            mutation_name,
            mutation_name);
    };

    for (const auto & [mutation_name, commands] : unfinished_mutations)
    {
        for (const MutationCommand & mutation_command : commands)
        {
            if (command.type == AlterCommand::DROP_INDEX && mutation_command.index_name == command.index_name)
            {
                throw_exception(mutation_name, "drop", "index", command.index_name);
            }
            else if (command.type == AlterCommand::DROP_PROJECTION
                     && mutation_command.projection_name == command.projection_name)
            {
                throw_exception(mutation_name, "drop", "projection", command.projection_name);
            }
            else if (command.type == AlterCommand::DROP_COLUMN || command.type == AlterCommand::RENAME_COLUMN)
            {
                const std::string action = (command.type == AlterCommand::DROP_COLUMN) ? "drop" : "rename";

                if (mutation_command.column_name == command.column_name)
                    throw_exception(mutation_name, action, "column", command.column_name);

                if (mutation_command.predicate)
                {
                    auto query_tree = buildQueryTree(mutation_command.predicate, local_context);
                    auto identifiers = collectIdentifiersFullNames(query_tree);

                    if (identifiers.contains(command.column_name))
                        throw_exception(mutation_name, action, "column", command.column_name);
                }

                for (const auto & [name, expr] : mutation_command.column_to_update_expression)
                {
                    if (name == command.column_name)
                        throw_exception(mutation_name, action, "column", command.column_name);

                    auto query_tree = buildQueryTree(expr, local_context);
                    auto identifiers = collectIdentifiersFullNames(query_tree);
                    if (identifiers.contains(command.column_name))
                        throw_exception(mutation_name, action, "column", command.column_name);
                }
            }
            else if (command.type == AlterCommand::DROP_STATISTICS)
            {
                for (const auto & stats_col1 : command.statistics_columns)
                    for (const auto & stats_col2 : mutation_command.statistics_columns)
                        if (stats_col1 == stats_col2)
                            throw_exception(mutation_name, "drop", "statistics", stats_col1);
            }
        }
    }
}

bool MergeTreeData::canUsePolymorphicParts(const MergeTreeSettings & settings, String & out_reason) const
{
    if (!canUseAdaptiveGranularity())
    {
        if (settings[MergeTreeSetting::min_rows_for_wide_part] != 0 || settings[MergeTreeSetting::min_bytes_for_wide_part] != 0)
        {
            out_reason = fmt::format(
                "Table can't create parts with adaptive granularity, but settings"
                " min_rows_for_wide_part = {}"
                ", min_bytes_for_wide_part = {}"
                ". Parts with non-adaptive granularity can be stored only in Wide (default) format.",
                settings[MergeTreeSetting::min_rows_for_wide_part].value, settings[MergeTreeSetting::min_bytes_for_wide_part].value);
        }

        return false;
    }

    return true;
}

AlterConversionsPtr MergeTreeData::getAlterConversionsForPart(
    const MergeTreeDataPartPtr & part,
    const MutationsSnapshotPtr & mutations,
    const ContextPtr & query_context)
{
    auto commands = mutations->getOnFlyMutationCommandsForPart(part);
    auto patches = mutations->getPatchesForPart(part);
    PatchPartsForReader patches_for_reader;

    for (auto & patch : patches)
    {
        auto patch_commands = mutations->getOnFlyMutationCommandsForPart(patch.part);
        auto patch_conversions = std::make_shared<AlterConversions>(patch_commands, PatchPartsForReader{}, query_context);
        auto patch_for_reader = std::make_shared<LoadedMergeTreeDataPartInfoForReader>(std::move(patch.part), std::move(patch_conversions));

        patches_for_reader.push_back(PatchPartInfoForReader
        {
            .mode = patch.mode,
            .part = std::move(patch_for_reader),
            .source_parts = std::move(patch.source_parts),
            .source_data_version = patch.source_data_version,
        });
    }

    return std::make_shared<AlterConversions>(commands, patches_for_reader, query_context);
}

StorageMetadataPtr MergeTreeData::getPatchPartMetadata(const ColumnsDescription & patch_part_desc, const String & patch_partition_id, ContextPtr local_context) const
{
    std::lock_guard lock(patch_parts_metadata_mutex);

    auto & metadata_snapshot = patch_parts_metadata_cache[patch_partition_id];
    if (!metadata_snapshot)
        metadata_snapshot = DB::getPatchPartMetadata(patch_part_desc, local_context);

    return metadata_snapshot;
}

MergeTreeData::MergingParams MergeTreeData::getMergingParamsForPatchParts()
{
    MergingParams params;
    params.mode = MergingParams::Replacing;
    params.version_column = PartDataVersionColumn::name;
    return params;
}

std::expected<void, PreformattedMessage> MergeTreeData::supportsLightweightUpdate() const
{
    if (format_version < MERGE_TREE_DATA_MIN_FORMAT_VERSION_WITH_CUSTOM_PARTITIONING)
        return std::unexpected(PreformattedMessage::create(
            "Lightweight updates are supported only for tables with custom partitioning"));

    if (merging_params.mode == MergingParams::Summing || merging_params.mode == MergingParams::Aggregating || merging_params.mode == MergingParams::Graphite)
        return std::unexpected(PreformattedMessage::create(
            "Lightweight updates are not supported for tables with {}MergeTree engine", merging_params.getModeName()));

    const auto data_settings = getSettings();
    if (!(*data_settings)[MergeTreeSetting::enable_block_number_column])
        return std::unexpected(PreformattedMessage::create(
            "Lightweight updates are supported only for tables with materialized _block_number column. "
            "Run 'MODIFY SETTING enable_block_number_column = 1' command to enable it"));

    if (!(*data_settings)[MergeTreeSetting::enable_block_offset_column])
        return std::unexpected(PreformattedMessage::create(
            "Lightweight updates are supported only for tables with materialized _block_offset column. "
            "Run 'MODIFY SETTING enable_block_offset_column = 1' command to enable it"));

    return {};
}

QueryPipeline MergeTreeData::updateLightweightImpl(const MutationCommands & commands, ContextPtr query_context)
{
    auto it = std::ranges::find_if(commands, [](const auto & cmd) { return cmd.type != MutationCommand::UPDATE; });
    if (it != commands.end())
        throw Exception(ErrorCodes::LOGICAL_ERROR, "Got unexpected command with type {} in lightweight update", it->type);

    LOG_DEBUG(log, "Executing lightweight update with commands: {}", commands.toString());

    MutationCommands commands_to_run;
    const auto & system_columns = getPatchPartSystemColumns();

    for (const auto & [name, type] : system_columns)
    {
        commands_to_run.push_back(MutationCommand
        {
            .type = MutationCommand::READ_COLUMN,
            .column_name = name,
            .data_type = type,
        });
    }

    commands_to_run.insert(commands_to_run.end(), commands.begin(), commands.end());

    MutationsInterpreter::Settings mutation_settings(true);
    mutation_settings.return_mutated_rows = true;
    mutation_settings.max_threads = query_context->getSettingsRef()[Setting::max_threads];
    mutation_settings.recalculate_dependencies_of_updated_columns = false;

    MutationsInterpreter interpreter(
        shared_from_this(), getInMemoryMetadataPtr(),
        commands_to_run, query_context, mutation_settings);

    auto pipeline_builder = interpreter.execute();
    if (!pipeline_builder.initialized())
        throw Exception(ErrorCodes::LOGICAL_ERROR, "Cannot execute lightweight update with uninitialized pipeline");

    pipeline_builder.resize(1);
    pipeline_builder.addTransform(std::make_shared<SimpleSquashingChunksTransform>(
        pipeline_builder.getSharedHeader(),
        query_context->getSettingsRef()[Setting::min_insert_block_size_rows],
        query_context->getSettingsRef()[Setting::min_insert_block_size_bytes]));

    /// Required by MergeTree sinks.
    pipeline_builder.addSimpleTransform([&](const SharedHeader & header) -> ProcessorPtr
    {
        return std::make_shared<DeduplicationToken::AddTokenInfoTransform>(header);
    });

    return QueryPipelineBuilder::getPipeline(std::move(pipeline_builder));
}

size_t MergeTreeData::getTotalMergesWithTTLInMergeList() const
{
    return getContext()->getMergeList().getMergesWithTTLCount();
}

void MergeTreeData::addPartContributionToDataVolume(const DataPartPtr & part)
{
    increaseDataVolume(part->getBytesOnDisk(), part->rows_count, 1);
}

void MergeTreeData::removePartContributionToDataVolume(const DataPartPtr & part)
{
    increaseDataVolume(-part->getBytesOnDisk(), -part->rows_count, -1);
}

void MergeTreeData::increaseDataVolume(ssize_t bytes, ssize_t rows, ssize_t parts)
{
    total_active_size_bytes.fetch_add(bytes);
    total_active_size_rows.fetch_add(rows);
    total_active_size_parts.fetch_add(parts);
}

void MergeTreeData::setDataVolume(size_t bytes, size_t rows, size_t parts)
{
    total_active_size_bytes.store(bytes);
    total_active_size_rows.store(rows);
    total_active_size_parts.store(parts);
}

bool MergeTreeData::insertQueryIdOrThrow(const String & query_id, size_t max_queries) const
{
    std::lock_guard lock(query_id_set_mutex);
    return insertQueryIdOrThrowNoLock(query_id, max_queries);
}

bool MergeTreeData::insertQueryIdOrThrowNoLock(const String & query_id, size_t max_queries) const
{
    if (query_id_set.find(query_id) != query_id_set.end())
        return false;
    if (query_id_set.size() >= max_queries)
        throw Exception(
            ErrorCodes::TOO_MANY_SIMULTANEOUS_QUERIES,
            "Too many simultaneous queries for table {}. Maximum is: {}",
            log.loadName(),
            max_queries);
    query_id_set.insert(query_id);
    return true;
}

void MergeTreeData::removeQueryId(const String & query_id) const
{
    std::lock_guard lock(query_id_set_mutex);
    removeQueryIdNoLock(query_id);
}

void MergeTreeData::removeQueryIdNoLock(const String & query_id) const
{
    if (query_id_set.find(query_id) == query_id_set.end())
        LOG_WARNING(log, "We have query_id removed but it's not recorded. This is a bug");
    else
        query_id_set.erase(query_id);
}

std::shared_ptr<QueryIdHolder> MergeTreeData::getQueryIdHolder(const String & query_id, UInt64 max_concurrent_queries) const
{
    auto lock = std::lock_guard<std::mutex>(query_id_set_mutex);
    if (insertQueryIdOrThrowNoLock(query_id, max_concurrent_queries))
    {
        try
        {
            return std::make_shared<QueryIdHolder>(query_id, *this);
        }
        catch (...)
        {
            /// If we fail to construct the holder, remove query_id explicitly to avoid leak.
            removeQueryIdNoLock(query_id);
            throw;
        }
    }
    return nullptr;
}

ReservationPtr MergeTreeData::balancedReservation(
    const StorageMetadataPtr & metadata_snapshot,
    size_t part_size,
    size_t max_volume_index,
    const String & part_name,
    const MergeTreePartInfo & part_info,
    MergeTreeData::DataPartsVector covered_parts,
    std::optional<CurrentlySubmergingEmergingTagger> * tagger_ptr,
    const IMergeTreeDataPart::TTLInfos * ttl_infos,
    bool is_insert)
{
    ReservationPtr reserved_space;
    auto min_bytes_to_rebalance_partition_over_jbod = (*getSettings())[MergeTreeSetting::min_bytes_to_rebalance_partition_over_jbod];
    if (tagger_ptr && min_bytes_to_rebalance_partition_over_jbod > 0 && part_size >= min_bytes_to_rebalance_partition_over_jbod)
    {
        try
        {
            const auto & disks = getStoragePolicy()->getVolume(max_volume_index)->getDisks();
            std::map<String, size_t> disk_occupation;
            std::map<String, std::vector<String>> disk_parts_for_logging;
            for (const auto & disk : disks)
                disk_occupation.emplace(disk->getName(), 0);

            std::set<String> committed_big_parts_from_partition;
            std::set<String> submerging_big_parts_from_partition;
            std::lock_guard lock(currently_submerging_emerging_mutex);

            for (const auto & part : currently_submerging_big_parts)
            {
                if (part_info.getPartitionId() == part->info.getPartitionId())
                    submerging_big_parts_from_partition.insert(part->name);
            }

            {
                auto lock_parts = lockParts();
                if (covered_parts.empty())
                {
                    // It's a part fetch. Calculate `covered_parts` here.
                    MergeTreeData::DataPartPtr covering_part;
                    covered_parts = getActivePartsToReplace(part_info, part_name, covering_part, lock_parts);
                }

                // Remove irrelevant parts.
                std::erase_if(covered_parts,
                        [min_bytes_to_rebalance_partition_over_jbod](const auto & part)
                        {
                            return part->getBytesOnDisk() < min_bytes_to_rebalance_partition_over_jbod;
                        });

                // Include current submerging big parts which are not yet in `currently_submerging_big_parts`
                for (const auto & part : covered_parts)
                    submerging_big_parts_from_partition.insert(part->name);

                for (const auto & part : getDataPartsStateRange(MergeTreeData::DataPartState::Active))
                {
                    if (part->getBytesOnDisk() >= min_bytes_to_rebalance_partition_over_jbod
                        && part_info.getPartitionId() == part->info.getPartitionId())
                    {
                        auto name = part->getDataPartStorage().getDiskName();
                        auto it = disk_occupation.find(name);
                        if (it != disk_occupation.end())
                        {
                            if (submerging_big_parts_from_partition.find(part->name) == submerging_big_parts_from_partition.end())
                            {
                                it->second += part->getBytesOnDisk();
                                disk_parts_for_logging[name].push_back(formatReadableSizeWithBinarySuffix(part->getBytesOnDisk()));
                                committed_big_parts_from_partition.insert(part->name);
                            }
                            else
                            {
                                disk_parts_for_logging[name].push_back(formatReadableSizeWithBinarySuffix(part->getBytesOnDisk()) + " (submerging)");
                            }
                        }
                        else
                        {
                            // Part is on different volume. Ignore it.
                        }
                    }
                }
            }

            for (const auto & [name, emerging_part] : currently_emerging_big_parts)
            {
                // It's possible that the emerging big parts are committed and get added twice. Thus a set is used to deduplicate.
                if (committed_big_parts_from_partition.find(name) == committed_big_parts_from_partition.end()
                    && part_info.getPartitionId() == emerging_part.partition_id)
                {
                    auto it = disk_occupation.find(emerging_part.disk_name);
                    if (it != disk_occupation.end())
                    {
                        it->second += emerging_part.estimate_bytes;
                        disk_parts_for_logging[emerging_part.disk_name].push_back(
                            formatReadableSizeWithBinarySuffix(emerging_part.estimate_bytes) + " (emerging)");
                    }
                    else
                    {
                        // Part is on different volume. Ignore it.
                    }
                }
            }

            size_t min_occupation_size = std::numeric_limits<size_t>::max();
            std::vector<String> candidates;
            for (const auto & [disk_name, size] : disk_occupation)
            {
                if (size < min_occupation_size)
                {
                    min_occupation_size = size;
                    candidates = {disk_name};
                }
                else if (size == min_occupation_size)
                {
                    candidates.push_back(disk_name);
                }
            }

            if (!candidates.empty())
            {
                // Random pick one disk from best candidates
                std::shuffle(candidates.begin(), candidates.end(), thread_local_rng);
                String selected_disk_name = candidates.front();
                WriteBufferFromOwnString log_str;
                writeCString("\nbalancer: \n", log_str);
                for (const auto & [disk_name, per_disk_parts] : disk_parts_for_logging)
                    writeString(fmt::format("  {}: [{}]\n", disk_name, fmt::join(per_disk_parts, ", ")), log_str);
                LOG_DEBUG(log, fmt::runtime(log_str.str()));

                if (ttl_infos)
                    reserved_space = tryReserveSpacePreferringTTLRules(
                        metadata_snapshot,
                        part_size,
                        *ttl_infos,
                        time(nullptr),
                        max_volume_index,
                        is_insert,
                        getStoragePolicy()->getDiskByName(selected_disk_name));
                else
                    reserved_space = tryReserveSpace(part_size, getStoragePolicy()->getDiskByName(selected_disk_name));

                if (reserved_space)
                {
                    currently_emerging_big_parts.emplace(
                        part_name, EmergingPartInfo{reserved_space->getDisk(0)->getName(), part_info.getPartitionId(), part_size});

                    for (const auto & part : covered_parts)
                    {
                        if (currently_submerging_big_parts.contains(part))
                            LOG_WARNING(log, "currently_submerging_big_parts contains duplicates. JBOD might lose balance");
                        else
                            currently_submerging_big_parts.insert(part);
                    }

                    // Record submerging big parts in the tagger to clean them up.
                    tagger_ptr->emplace(*this, part_name, std::move(covered_parts), log.load());
                }
            }
        }
        catch (...)
        {
            LOG_DEBUG(log, "JBOD balancer encounters an error. Fallback to random disk selection");
            tryLogCurrentException(log);
        }
    }
    return reserved_space;
}

ColumnsDescription MergeTreeData::getConcreteObjectColumns(
    const DataPartsVector & parts, const ColumnsDescription & storage_columns)
{
    return DB::getConcreteObjectColumns(
        parts.begin(), parts.end(),
        storage_columns, [](const auto & part) -> const auto & { return part->getColumns(); });
}

ColumnsDescription MergeTreeData::getConcreteObjectColumns(
    boost::iterator_range<DataPartIteratorByStateAndInfo> range, const ColumnsDescription & storage_columns)
{
    return DB::getConcreteObjectColumns(
        range.begin(), range.end(),
        storage_columns, [](const auto & part) -> const auto & { return part->getColumns(); });
}

void MergeTreeData::resetObjectColumnsFromActiveParts(const DataPartsLock & /*lock*/)
{
    auto metadata_snapshot = getInMemoryMetadataPtr();
    const auto & columns = metadata_snapshot->getColumns();
    if (!hasDynamicSubcolumnsDeprecated(columns))
    {
        object_columns = ColumnsDescription{};
        return;
    }

    auto range = getDataPartsStateRange(DataPartState::Active);
    object_columns = getConcreteObjectColumns(range, columns);
}

void MergeTreeData::updateObjectColumns(const DataPartPtr & part, const DataPartsLock & /*lock*/)
{
    auto metadata_snapshot = getInMemoryMetadataPtr();
    const auto & columns = metadata_snapshot->getColumns();
    if (!hasDynamicSubcolumnsDeprecated(columns))
        return;

    DB::updateObjectColumns(object_columns, columns, part->getColumns());
}

template <typename DataPartPtr>
static void updateSerializationHintsForPart(const DataPartPtr & part, const ColumnsDescription & storage_columns, SerializationInfoByName & hints, bool remove)
{
    const auto & part_columns = part->getColumnsDescription();
    for (const auto & [name, info] : part->getSerializationInfos())
    {
        auto new_hint = hints.tryGet(name);
        if (!new_hint)
            continue;

        /// Structure may change after alter. Do not add info for such items.
        /// Instead it will be updated on commit of the result part of alter.
        if (part_columns.tryGetPhysical(name) != storage_columns.tryGetPhysical(name))
            continue;

        chassert(new_hint->structureEquals(*info));
        if (remove)
            new_hint->remove(*info);
        else
            new_hint->add(*info);
    }
}

void MergeTreeData::resetSerializationHints(const DataPartsLock & /*lock*/)
{
    SerializationInfo::Settings settings =
    {
        .ratio_of_defaults_for_sparse = (*getSettings())[MergeTreeSetting::ratio_of_defaults_for_sparse_serialization],
        .choose_kind = true,
    };

    const auto metadata_snapshot = getInMemoryMetadataPtr();
    const auto & storage_columns = metadata_snapshot->getColumns();

    serialization_hints = SerializationInfoByName(storage_columns.getAllPhysical(), settings);
    auto range = getDataPartsStateRange(DataPartState::Active);

    for (const auto & part : range)
        updateSerializationHintsForPart(part, storage_columns, serialization_hints, false);
}

template <typename AddedParts, typename RemovedParts>
void MergeTreeData::updateSerializationHints(const AddedParts & added_parts, const RemovedParts & removed_parts, const DataPartsLock & /*lock*/)
{
    const auto metadata_snapshot = getInMemoryMetadataPtr();
    const auto & storage_columns = metadata_snapshot->getColumns();

    for (const auto & part : added_parts)
        updateSerializationHintsForPart(part, storage_columns, serialization_hints, false);

    for (const auto & part : removed_parts)
        updateSerializationHintsForPart(part, storage_columns, serialization_hints, true);
}

SerializationInfoByName MergeTreeData::getSerializationHints() const
{
    auto lock = lockParts();
    SerializationInfoByName res;
    for (const auto & [name, info] : serialization_hints)
        res.emplace(name, info->clone());
    return res;
}

bool MergeTreeData::supportsTrivialCountOptimization(const StorageSnapshotPtr & storage_snapshot, ContextPtr query_context) const
{
    if (hasLightweightDeletedMask())
        return false;

    const auto & settings = query_context->getSettingsRef();
    if (!storage_snapshot)
        return !settings[Setting::apply_mutations_on_fly] && !settings[Setting::apply_patch_parts];

    const auto & snapshot_data = assert_cast<const MergeTreeData::SnapshotData &>(*storage_snapshot->data);
    const auto & mutations_snapshot = snapshot_data.mutations_snapshot;

    return !mutations_snapshot->hasDataMutations() && !mutations_snapshot->hasPatchParts();
}

Int64 MergeTreeData::getMinMetadataVersion(const DataPartsVector & parts)
{
    Int64 version = -1;
    for (const auto & part : parts)
    {
        Int64 part_version = part->getMetadataVersion();
        if (version == -1 || part_version < version)
            version = part_version;
    }
    return version;
}

MergeTreeData::PartitionIdToMinBlockPtr MergeTreeData::getMinDataVersionForEachPartition(const DataPartsVector & parts)
{
    PartitionIdToMinBlock partition_to_min_data_version;

    for (const auto & part : parts)
    {
        const String & partition_id = part->info.getPartitionId();
        const Int64 data_version = part->info.getDataVersion();

        if (auto partition_it = partition_to_min_data_version.find(partition_id); partition_it != partition_to_min_data_version.end())
            partition_it->second = std::min(partition_it->second, data_version);
        else
            partition_to_min_data_version.emplace(partition_id, data_version);
    }

    return std::make_shared<PartitionIdToMinBlock>(std::move(partition_to_min_data_version));
}

StorageMetadataPtr MergeTreeData::getInMemoryMetadataPtr() const
{
    auto query_context = CurrentThread::get().getQueryContext();
    if (!query_context || !query_context->getSettingsRef()[Setting::enable_shared_storage_snapshot_in_query])
        return IStorage::getInMemoryMetadataPtr();

    auto [cache, lock] = query_context->getStorageMetadataCache();
    auto it = cache->find(this);
    if (it != cache->end())
        return it->second;

    return cache->emplace(this, IStorage::getInMemoryMetadataPtr()).first->second;
}

StorageSnapshotPtr MergeTreeData::createStorageSnapshot(const StorageMetadataPtr & metadata_snapshot, ContextPtr query_context, bool without_data) const
{
    if (without_data)
    {
        auto lock = lockParts();
        return std::make_shared<StorageSnapshot>(*this, metadata_snapshot, object_columns, std::make_unique<SnapshotData>());
    }

    auto snapshot_data = std::make_unique<SnapshotData>();
    ColumnsDescription object_columns_copy;

    DataPartsVector parts;
    {
        auto lock = lockParts();
        parts = getVisibleDataPartsVectorUnlocked(query_context, lock);
        object_columns_copy = object_columns;
    }
    /// Avoid holding the lock while constructing RangesInDataParts
    snapshot_data->parts = RangesInDataParts(parts);

    bool apply_mutations_on_fly = query_context->getSettingsRef()[Setting::apply_mutations_on_fly];
    bool apply_patch_parts = query_context->getSettingsRef()[Setting::apply_patch_parts];

    IMutationsSnapshot::Params params
    {
        .metadata_version = metadata_snapshot->getMetadataVersion(),
        .min_part_metadata_version = getMinMetadataVersion(parts),
        .min_part_data_versions = getMinDataVersionForEachPartition(parts),
        .max_mutation_versions = query_context->getPartitionIdToMaxBlock(),
        .need_data_mutations = apply_mutations_on_fly,
        .need_alter_mutations = apply_mutations_on_fly || apply_patch_parts,
        .need_patch_parts = apply_patch_parts,
    };

    snapshot_data->mutations_snapshot = getMutationsSnapshot(params);
    return std::make_shared<StorageSnapshot>(*this, metadata_snapshot, std::move(object_columns_copy), std::move(snapshot_data));
}

StorageSnapshotPtr MergeTreeData::getStorageSnapshot(const StorageMetadataPtr & metadata_snapshot, ContextPtr query_context) const
{
    /// Inject artificial delay when taking storage snapshot.
    /// Useful for simulating concurrent mutations during snapshot acquisition.
    /// E.g. tests/queries/0_stateless/03443_shared_storage_snapshots.sh
    UInt64 merge_tree_storage_snapshot_sleep_ms = query_context->getSettingsRef()[Setting::merge_tree_storage_snapshot_sleep_ms];
    if (merge_tree_storage_snapshot_sleep_ms > 0)
    {
        LOG_DEBUG(log, "Injecting {}ms artificial delay before taking storage snapshot", merge_tree_storage_snapshot_sleep_ms);
        std::this_thread::sleep_for(std::chrono::milliseconds(merge_tree_storage_snapshot_sleep_ms));
        LOG_DEBUG(log, "Finished {}ms artificial delay before taking storage snapshot", merge_tree_storage_snapshot_sleep_ms);
    }

    if (!query_context->getSettingsRef()[Setting::enable_shared_storage_snapshot_in_query] || !query_context->hasQueryContext())
        return createStorageSnapshot(metadata_snapshot, query_context, false);

    auto [cache, lock] = query_context->getStorageSnapshotCache();
    auto it = cache->find(this);
    if (it != cache->end())
        return it->second;
    return cache->emplace(this, createStorageSnapshot(metadata_snapshot, query_context, false)).first->second;
}

StorageSnapshotPtr
MergeTreeData::getStorageSnapshotWithoutData(const StorageMetadataPtr & metadata_snapshot, ContextPtr query_context) const
{
    return createStorageSnapshot(metadata_snapshot, query_context, true);
}

void MergeTreeData::incrementInsertedPartsProfileEvent(MergeTreeDataPartType type)
{
    switch (type.getValue())
    {
        case MergeTreeDataPartType::Wide:
            ProfileEvents::increment(ProfileEvents::InsertedWideParts);
            break;
        case MergeTreeDataPartType::Compact:
            ProfileEvents::increment(ProfileEvents::InsertedCompactParts);
            break;
        default:
            break;
    }
}

void MergeTreeData::incrementMergedPartsProfileEvent(MergeTreeDataPartType type)
{
    switch (type.getValue())
    {
        case MergeTreeDataPartType::Wide:
            ProfileEvents::increment(ProfileEvents::MergedIntoWideParts);
            break;
        case MergeTreeDataPartType::Compact:
            ProfileEvents::increment(ProfileEvents::MergedIntoCompactParts);
            break;
        default:
            break;
    }
}

std::pair<MergeTreeData::MutableDataPartPtr, scope_guard> MergeTreeData::createEmptyPart(
        MergeTreePartInfo & new_part_info, const MergeTreePartition & partition, const String & new_part_name,
        const MergeTreeTransactionPtr & txn)
{
    auto metadata_snapshot = getInMemoryMetadataPtr();
    auto settings = getSettings();

    auto block = metadata_snapshot->getSampleBlock();
    NamesAndTypesList columns = metadata_snapshot->getColumns().getAllPhysical().filter(block.getNames());
    setAllObjectsToDummyTupleType(columns);

    auto minmax_idx = std::make_shared<IMergeTreeDataPart::MinMaxIndex>();
    minmax_idx->update(block, getMinMaxColumnsNames(metadata_snapshot->getPartitionKey()));

    DB::IMergeTreeDataPart::TTLInfos move_ttl_infos;
    VolumePtr volume = getStoragePolicy()->getVolume(0);
    ReservationPtr reservation = reserveSpacePreferringTTLRules(metadata_snapshot, 0, move_ttl_infos, time(nullptr), 0, true);
    VolumePtr data_part_volume = createVolumeFromReservation(reservation, volume);

    auto tmp_dir_holder = getTemporaryPartDirectoryHolder(EMPTY_PART_TMP_PREFIX + new_part_name);
    auto new_data_part = getDataPartBuilder(new_part_name, data_part_volume, EMPTY_PART_TMP_PREFIX + new_part_name, getReadSettings())
        .withBytesAndRows(0, 0)
        .withPartInfo(new_part_info)
        .build();

    if ((*settings)[MergeTreeSetting::assign_part_uuids])
        new_data_part->uuid = UUIDHelpers::generateV4();

    new_data_part->setColumns(columns, {}, metadata_snapshot->getMetadataVersion());
    new_data_part->rows_count = block.rows();
    new_data_part->existing_rows_count = block.rows();

    new_data_part->partition = partition;

    new_data_part->minmax_idx = std::move(minmax_idx);
    new_data_part->is_temp = true;
    /// In case of replicated merge tree with zero copy replication
    /// Here Clickhouse claims that this new part can be deleted in temporary state without unlocking the blobs
    /// The blobs have to be removed along with the part, this temporary part owns them and does not share them yet.
    new_data_part->remove_tmp_policy = IMergeTreeDataPart::BlobsRemovalPolicyForTemporaryParts::REMOVE_BLOBS;

    auto new_data_part_storage = new_data_part->getDataPartStoragePtr();
    new_data_part_storage->beginTransaction();

    SyncGuardPtr sync_guard;

    /// The name could be non-unique in case of stale files from previous runs.
    if (new_data_part_storage->exists())
    {
        /// The path has to be unique, all tmp directories are deleted at startup in case of stale files from previous runs.
        /// New part have to capture its name, therefore there is no concurrentcy in directory creation
        throw Exception(ErrorCodes::LOGICAL_ERROR,
                        "New empty part is about to matirialize but the directory already exist"
                        ", new part {}"
                        ", directory {}",
                        new_part_name, new_data_part_storage->getFullPath());
    }

    new_data_part_storage->createDirectories();

    if ((*getSettings())[MergeTreeSetting::fsync_part_directory])
        sync_guard = new_data_part_storage->getDirectorySyncGuard();

    /// This effectively chooses minimal compression method:
    ///  either default lz4 or compression method with zero thresholds on absolute and relative part size.
    auto compression_codec = getContext()->chooseCompressionCodec(0, 0);

    const auto & index_factory = MergeTreeIndexFactory::instance();
    MergedBlockOutputStream out(
        new_data_part,
        metadata_snapshot,
        columns,
        index_factory.getMany(metadata_snapshot->getSecondaryIndices()),
        ColumnsStatistics{},
        compression_codec,
        std::make_shared<MergeTreeIndexGranularityAdaptive>(),
        txn ? txn->tid : Tx::PrehistoricTID,
        /*part_uncompressed_bytes=*/ 0);

    bool sync_on_insert = (*settings)[MergeTreeSetting::fsync_after_insert];

    out.write(block);
    /// Here is no projections as no data inside
    out.finalizePart(new_data_part, sync_on_insert);

    new_data_part_storage->precommitTransaction();
    return std::make_pair(std::move(new_data_part), std::move(tmp_dir_holder));
}

bool MergeTreeData::allowRemoveStaleMovingParts() const
{
    return ConfigHelper::getBool(getContext()->getConfigRef(), "allow_remove_stale_moving_parts", /* default_ = */ true);
}

CurrentlySubmergingEmergingTagger::~CurrentlySubmergingEmergingTagger()
{
    std::lock_guard lock(storage.currently_submerging_emerging_mutex);

    for (const auto & part : submerging_parts)
    {
        if (!storage.currently_submerging_big_parts.contains(part))
        {
            LOG_ERROR(log, "currently_submerging_big_parts doesn't contain part {} to erase. This is a bug", part->name);
            assert(false);
        }
        else
            storage.currently_submerging_big_parts.erase(part);
    }
    storage.currently_emerging_big_parts.erase(emerging_part_name);
}

bool MergeTreeData::initializeDiskOnConfigChange(const std::set<String> & new_added_disks)
{
    auto storage_policy = getStoragePolicy();
    const auto format_version_path = fs::path(relative_data_path) / MergeTreeData::FORMAT_VERSION_FILE_NAME;
    for (const auto & name : new_added_disks)
    {
        auto disk = storage_policy->tryGetDiskByName(name);
        if (disk)
        {
            disk->createDirectories(relative_data_path);
            disk->createDirectories(fs::path(relative_data_path) / MergeTreeData::DETACHED_DIR_NAME);
            auto buf = disk->writeFile(format_version_path, 16, WriteMode::Rewrite, getContext()->getWriteSettings());
            writeIntText(format_version.toUnderType(), *buf);
            buf->finalize();
            if (getContext()->getSettingsRef()[Setting::fsync_metadata])
                buf->sync();
        }
    }
    return true;
}

void MergeTreeData::loadPrimaryKeys() const
{
    auto data_parts = getDataPartsVectorForInternalUsage();
    for (const auto & data_part : data_parts)
    {
        /// We call getIndex() because it calls loadIndex() after locking its mutex, but we don't need its value.
        data_part->getIndex();
    }
}

void MergeTreeData::unloadPrimaryKeys()
{
    for (auto & part : getAllDataPartsVector())
    {
        const_cast<IMergeTreeDataPart &>(*part).unloadIndex();
    }
}

size_t MergeTreeData::unloadPrimaryKeysAndClearCachesOfOutdatedParts()
{
    /// If the method is already called from another thread, then we don't need to do anything.
    std::unique_lock lock(unload_primary_key_mutex, std::defer_lock);
    if (!lock.try_lock())
        return 0;

    DataPartsVector parts_to_clear;
    DataPartsVector parts_in_use;

    {
        auto parts_lock = lockParts();
        auto parts_range = getDataPartsStateRange(DataPartState::Outdated);

        for (const auto & part : parts_range)
        {
            /// Outdated part may be hold by SELECT query and still needs the index.
            if (!isSharedPtrUnique(part))
            {
                parts_in_use.push_back(part);
                continue;
            }

            /// This check requires lock of index_mutex but if outdated part is unique then there is no
            /// contention on it, so it's relatively cheap and it's ok to check under a global parts lock.
            if (!part->isIndexLoaded() && !part->mayStoreDataInCaches())
                continue;

            parts_to_clear.push_back(part);
        }
    }

    for (const auto & part : parts_to_clear)
    {
        auto & part_mut = const_cast<IMergeTreeDataPart &>(*part);
        part_mut.unloadIndex();
        part_mut.clearCaches();
    }

    if (!parts_to_clear.empty())
        LOG_TRACE(log, "Unloaded primary key for outdated parts {}", fmt::join(getPartsNames(parts_to_clear), ", "));
    if (!parts_in_use.empty())
        LOG_TRACE(log, "Outdated parts {} may be hold by SELECT query and still need the index", fmt::join(getPartsNames(parts_in_use), ", "));

    return parts_to_clear.size();
}

void MergeTreeData::verifySortingKey(const KeyDescription & sorting_key)
{
    /// Aggregate functions already forbidden, but SimpleAggregateFunction are not
    for (const auto & data_type : sorting_key.data_types)
    {
        if (dynamic_cast<const DataTypeCustomSimpleAggregateFunction *>(data_type->getCustomName()))
            throw Exception(ErrorCodes::DATA_TYPE_CANNOT_BE_USED_IN_KEY, "Column with type {} is not allowed in key expression", data_type->getCustomName()->getName());
    }
}

static void updateMutationsCounters(MutationCounters & mutation_counters, const MutationCommands & commands, Int64 increment)
{
    mutation_counters.assertNotNegative();

    bool has_data_mutation = false;
    bool has_alter_mutation = false;
    bool has_metadata_mutation = false;

    for (const auto & command : commands)
    {
        if (!has_data_mutation && AlterConversions::isSupportedDataMutation(command.type))
        {
            mutation_counters.num_data += increment;
            has_data_mutation = true;
        }

        if (!has_alter_mutation && AlterConversions::isSupportedAlterMutation(command.type))
        {
            mutation_counters.num_alter += increment;
            has_alter_mutation = true;
        }

        if (!has_metadata_mutation && AlterConversions::isSupportedMetadataMutation(command.type))
        {
            mutation_counters.num_metadata += increment;
            has_metadata_mutation = true;
        }

        mutation_counters.assertNotNegative();
    }
}

void incrementMutationsCounters(MutationCounters & mutation_counters, const MutationCommands & commands)
{
    updateMutationsCounters(mutation_counters, commands, 1);
}

void decrementMutationsCounters(MutationCounters & mutation_counters, const MutationCommands & commands)
{
    updateMutationsCounters(mutation_counters, commands, -1);
}

}<|MERGE_RESOLUTION|>--- conflicted
+++ resolved
@@ -8586,17 +8586,13 @@
     String backup_name = (!with_name.empty() ? escapeForFileName(with_name) : toString(increment));
     String backup_path = fs::path(shadow_path) / backup_name / "";
 
-<<<<<<< HEAD
-    for (const auto & disk : getStoragePolicy()->getDisks())
-        disk->onFreeze(backup_path);
 
     ThreadPool pool(
         CurrentMetrics::FreezePartThreads,
         CurrentMetrics::FreezePartThreadsActive,
         CurrentMetrics::FreezePartThreadsScheduled,
         local_context->getSettingsRef()[Setting::max_threads]);
-=======
->>>>>>> ee7d33dd
+
     PartitionCommandsResultInfo result;
     std::mutex result_mutex;
     ThreadPoolCallbackRunnerLocal<void> runner(pool, "FreezePart");
@@ -8619,32 +8615,18 @@
                 scope_guard src_flushed_tmp_dir_lock;
                 MergeTreeData::MutableDataPartPtr src_flushed_tmp_part;
 
-<<<<<<< HEAD
                 auto callback = [this, &part, &backup_part_path](const DiskPtr & disk)
                 {
                     // Store metadata for replicated table.
                     // Do nothing for non-replicated.
                     createAndStoreFreezeMetadata(disk, part, fs::path(backup_part_path) / part->getDataPartStorage().getPartDirectory());
                 };
-=======
-        IDataPartStorage::ClonePartParams params
-        {
-            .make_source_readonly = true
-        };
-
-        auto new_storage = data_part_storage->freeze(
-            backup_part_path,
-            part->getDataPartStorage().getPartDirectory(),
-            local_context->getReadSettings(),
-            local_context->getWriteSettings(),
-            callback,
-            params);
->>>>>>> ee7d33dd
 
                 IDataPartStorage::ClonePartParams params
                 {
                     .make_source_readonly = true
                 };
+
                 auto new_storage = data_part_storage->freeze(
                     backup_part_path,
                     part->getDataPartStorage().getPartDirectory(),
@@ -8658,7 +8640,7 @@
                     std::lock_guard lock(result_mutex);
                     result.push_back(PartitionCommandResultInfo{
                         .command_type = "FREEZE PART",
-                        .partition_id = part->info.partition_id,
+                        .partition_id = part->info.getPartitionId(),
                         .part_name = part->name,
                         .backup_path = new_storage->getFullRootPath(),
                         .part_backup_path = new_storage->getFullPath(),
