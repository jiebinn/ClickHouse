#pragma once

#include <unordered_map>
#include <IO/WriteSettings.h>
#include <Core/Block.h>
#include <base/types.h>
#include <base/defines.h>
#include <Core/NamesAndTypes.h>
#include <Storages/IStorage.h>
#include <Storages/MergeTree/AlterConversions.h>
#include <Storages/MergeTree/IDataPartStorage.h>
#include <Storages/MergeTree/MergeTreeDataPartState.h>
#include <Storages/MergeTree/MergeTreeIndexGranularity.h>
#include <Storages/MergeTree/MergeTreeIndexGranularityInfo.h>
#include <Storages/MergeTree/MergeTreeIndices.h>
#include <Storages/MergeTree/MergeTreePartInfo.h>
#include <Storages/MergeTree/MergeTreePartition.h>
#include <Storages/MergeTree/MergeTreeDataPartChecksum.h>
#include <Storages/MergeTree/MergeTreeDataPartTTLInfo.h>
#include <Storages/MergeTree/MergeTreeIOSettings.h>
#include <Storages/Statistics/Statistics.h>
#include <Storages/MergeTree/KeyCondition.h>
#include <Storages/MergeTree/MergeTreeDataPartBuilder.h>
#include <Storages/ColumnsDescription.h>
#include <Interpreters/TransactionVersionMetadata.h>
#include <DataTypes/Serializations/SerializationInfo.h>
#include <Storages/MergeTree/IPartMetadataManager.h>
#include <Storages/MergeTree/PrimaryIndexCache.h>


namespace zkutil
{
    class ZooKeeper;
    using ZooKeeperPtr = std::shared_ptr<ZooKeeper>;
}

namespace DB
{

struct ColumnSize;
class MergeTreeData;
struct FutureMergedMutatedPart;
class IReservation;
using ReservationPtr = std::unique_ptr<IReservation>;

class IMergeTreeReader;
class MarkCache;
class UncompressedCache;
class MergeTreeTransaction;

struct MergeTreeReadTaskInfo;
using MergeTreeReadTaskInfoPtr = std::shared_ptr<const MergeTreeReadTaskInfo>;

enum class DataPartRemovalState : uint8_t
{
    NOT_ATTEMPTED,
    VISIBLE_TO_TRANSACTIONS,
    NON_UNIQUE_OWNERSHIP,
    NOT_REACHED_REMOVAL_TIME,
    HAS_SKIPPED_MUTATION_PARENT,
    EMPTY_PART_COVERS_OTHER_PARTS,
    REMOVED,
};

/// Description of the data part.
class IMergeTreeDataPart : public std::enable_shared_from_this<IMergeTreeDataPart>, public DataPartStorageHolder
{
public:
    static constexpr auto DATA_FILE_EXTENSION = ".bin";

    using Checksums = MergeTreeDataPartChecksums;
    using Checksum = MergeTreeDataPartChecksums::Checksum;
    using ValueSizeMap = std::map<std::string, double>;
    using VirtualFields = std::unordered_map<String, Field>;

    using MergeTreeReaderPtr = std::unique_ptr<IMergeTreeReader>;

    using ColumnSizeByName = std::unordered_map<std::string, ColumnSize>;
    using NameToNumber = std::unordered_map<std::string, size_t>;

    using Index = Columns;
    using IndexPtr = std::shared_ptr<const Index>;
    using IndexSizeByName = std::unordered_map<std::string, ColumnSize>;

    using Type = MergeTreeDataPartType;

    using uint128 = IPartMetadataManager::uint128;

    IMergeTreeDataPart(
        const MergeTreeData & storage_,
        const String & name_,
        const MergeTreePartInfo & info_,
        const MutableDataPartStoragePtr & data_part_storage_,
        Type part_type_,
        const IMergeTreeDataPart * parent_part_);

    virtual MergeTreeReaderPtr getReader(
        const NamesAndTypesList & columns_,
        const StorageSnapshotPtr & storage_snapshot,
        const MarkRanges & mark_ranges,
        const VirtualFields & virtual_fields,
        UncompressedCache * uncompressed_cache,
        MarkCache * mark_cache,
        const AlterConversionsPtr & alter_conversions,
        const MergeTreeReaderSettings & reader_settings_,
        const ValueSizeMap & avg_value_size_hints_,
        const ReadBufferFromFileBase::ProfileCallback & profile_callback_) const = 0;

    virtual bool isStoredOnDisk() const = 0;
    virtual bool isStoredOnReadonlyDisk() const = 0;
    virtual bool isStoredOnRemoteDisk() const = 0;
    virtual bool isStoredOnRemoteDiskWithZeroCopySupport() const = 0;


    /// NOTE: Returns zeros if column files are not found in checksums.
    /// Otherwise return information about column size on disk.
    ColumnSize getColumnSize(const String & column_name) const;

    virtual std::optional<time_t> getColumnModificationTime(const String & column_name) const = 0;

    /// NOTE: Returns zeros if secondary indexes are not found in checksums.
    /// Otherwise return information about secondary index size on disk.
    IndexSize getSecondaryIndexSize(const String & secondary_index_name) const;

    /// Returns true if there is materialized index with specified name in part.
    bool hasSecondaryIndex(const String & index_name) const;

    /// Return information about column size on disk for all columns in part
    ColumnSize getTotalColumnsSize() const { return total_columns_size; }

    /// Return information about secondary indexes size on disk for all indexes in part
    IndexSize getTotalSecondaryIndicesSize() const { return total_secondary_indices_size; }

    virtual std::optional<String> getFileNameForColumn(const NameAndTypePair & column) const = 0;

    virtual ~IMergeTreeDataPart();

    using ColumnToSize = std::map<std::string, UInt64>;
    /// Populates columns_to_size map (compressed size).
    void accumulateColumnSizes(ColumnToSize & /* column_to_size */) const;

    Type getType() const { return part_type; }
    MergeTreeDataPartFormat getFormat() const { return {part_type, getDataPartStorage().getType()}; }

    String getTypeName() const { return getType().toString(); }

    /// We could have separate method like setMetadata, but it's much more convenient to set it up with columns
    void setColumns(const NamesAndTypesList & new_columns, const SerializationInfoByName & new_infos, int32_t metadata_version_);

    /// Version of metadata for part (columns, pk and so on)
    int32_t getMetadataVersion() const { return metadata_version; }

    const NamesAndTypesList & getColumns() const { return columns; }
    const ColumnsDescription & getColumnsDescription() const { return columns_description; }
    const ColumnsDescription & getColumnsDescriptionWithCollectedNested() const { return columns_description_with_collected_nested; }

    NameAndTypePair getColumn(const String & name) const;
    std::optional<NameAndTypePair> tryGetColumn(const String & column_name) const;

    /// Get sample column from part. For ordinary columns it just creates column using it's type.
    /// For columns with dynamic structure it reads sample column with 0 rows from the part.
    ColumnPtr getColumnSample(const NameAndTypePair & column) const;

    const SerializationInfoByName & getSerializationInfos() const { return serialization_infos; }

    const SerializationByName & getSerializations() const { return serializations; }

    SerializationPtr getSerialization(const String & column_name) const;
    SerializationPtr tryGetSerialization(const String & column_name) const;

    /// Throws an exception if part is not stored in on-disk format.
    void assertOnDisk() const;

    void remove();

    ColumnsStatistics loadStatistics() const;

    /// Initialize columns (from columns.txt if exists, or create from column files if not).
    /// Load various metadata into memory: checksums from checksums.txt, index if required, etc.
    void loadColumnsChecksumsIndexes(bool require_columns_checksums, bool check_consistency);
    void appendFilesOfColumnsChecksumsIndexes(Strings & files, bool include_projection = false) const;

    void loadRowsCountFileForUnexpectedPart();

    /// Loads marks and saves them into mark cache for specified columns.
    virtual void loadMarksToCache(const Names & column_names, MarkCache * mark_cache) const = 0;

    String getMarksFileExtension() const { return index_granularity_info.mark_type.getFileExtension(); }

    /// Generate the new name for this part according to `new_part_info` and min/max dates from the old name.
    /// This is useful when you want to change e.g. block numbers or the mutation version of the part.
    String getNewName(const MergeTreePartInfo & new_part_info) const;

    /// Returns column position in part structure or std::nullopt if it's missing in part.
    ///
    /// NOTE: Doesn't take column renames into account, if some column renames
    /// take place, you must take original name of column for this part from
    /// storage and pass it to this method.
    std::optional<size_t> getColumnPosition(const String & column_name) const;
    const NameToNumber & getColumnPositions() const { return column_name_to_position; }

    /// Returns the name of a column with minimum compressed size (as returned by getColumnSize()).
    /// If no checksums are present returns the name of the first physically existing column.
    /// We pass a list of available columns since the ones available in the current storage snapshot might be smaller
    /// than the one the table has (e.g a DROP COLUMN happened) and we don't want to get a column not in the snapshot
    String getColumnNameWithMinimumCompressedSize(const NamesAndTypesList & available_columns) const;

    bool contains(const IMergeTreeDataPart & other) const { return info.contains(other.info); }

    /// If the partition key includes date column (a common case), this function will return min and max values for that column.
    std::pair<DayNum, DayNum> getMinMaxDate() const;

    /// otherwise, if the partition key includes dateTime column (also a common case), this function will return min and max values for that column.
    std::pair<time_t, time_t> getMinMaxTime() const;

    bool isEmpty() const { return rows_count == 0; }

    /// Compute part block id for zero level part. Otherwise throws an exception.
    /// If token is not empty, block id is calculated based on it instead of block data
    UInt128 getPartBlockIDHash() const;
    String getZeroLevelPartBlockID(std::string_view token) const;

    void setName(const String & new_name);

    const MergeTreeData & storage;

    const String & name;    // const ref to private mutable_name
    MergeTreePartInfo info;

    /// Part unique identifier.
    /// The intention is to use it for identifying cases where the same part is
    /// processed by multiple shards.
    UUID uuid = UUIDHelpers::Nil;

    MergeTreeIndexGranularityInfo index_granularity_info;

    size_t rows_count = 0;

    /// Existing rows count (excluding lightweight deleted rows)
    std::optional<size_t> existing_rows_count;

    time_t modification_time = 0;
    /// When the part is removed from the working set. Changes once.
    mutable std::atomic<time_t> remove_time { std::numeric_limits<time_t>::max() };

    /// If true, the destructor will delete the directory with the part.
    /// FIXME Why do we need this flag? What's difference from Temporary and DeleteOnDestroy state? Can we get rid of this?
    bool is_temp = false;

    /// This type and the field remove_tmp_policy is used as a hint
    /// to help avoid communication with keeper when temporary part is deleting.
    /// The common procedure is to ask the keeper with unlock request to release a references to the blobs.
    /// And then follow the keeper answer decide remove or preserve the blobs in that part from s3.
    /// However in some special cases Clickhouse can make a decision without asking keeper.
    enum class BlobsRemovalPolicyForTemporaryParts : uint8_t
    {
        /// decision about removing blobs is determined by keeper, the common case
        ASK_KEEPER,
        /// is set when Clickhouse is sure that the blobs in the part are belong only to it, other replicas have not seen them yet
        REMOVE_BLOBS,
        /// is set when Clickhouse is sure that the blobs belong to other replica and current replica has not locked them on s3 yet
        PRESERVE_BLOBS,
        /// remove blobs even if the part is not temporary
        REMOVE_BLOBS_OF_NOT_TEMPORARY,
    };
    BlobsRemovalPolicyForTemporaryParts remove_tmp_policy = BlobsRemovalPolicyForTemporaryParts::ASK_KEEPER;

    /// If true it means that there are no ZooKeeper node for this part, so it should be deleted only from filesystem
    bool is_duplicate = false;

    /// Frozen by ALTER TABLE ... FREEZE ... It is used for information purposes in system.parts table.
    mutable std::atomic<bool> is_frozen {false};

    /// If it is a projection part, it can be broken sometimes.
    mutable std::atomic<bool> is_broken {false};
    mutable std::string exception;
    mutable int exception_code = 0;
    mutable std::mutex broken_reason_mutex;

    /// Indicates that the part was marked Outdated by PartCheckThread because the part was not committed to ZooKeeper
    mutable bool is_unexpected_local_part = false;

    /// Indicates that the part was detached and marked Outdated because it's broken
    mutable std::atomic_bool was_removed_as_broken = false;

    /// Flag for keep S3 data when zero-copy replication over S3 turned on.
    mutable bool force_keep_shared_data = false;

    /// Some old parts don't have metadata version, so we set it to the current table's version when loading the part
    bool old_part_with_no_metadata_version_on_disk = false;

    bool new_part_was_committed_to_zookeeper_after_rename_on_disk = false;

    using TTLInfo = MergeTreeDataPartTTLInfo;
    using TTLInfos = MergeTreeDataPartTTLInfos;

    mutable TTLInfos ttl_infos;

    /// Current state of the part. If the part is in working set already, it should be accessed via data_parts mutex
    void setState(MergeTreeDataPartState new_state) const;
    ALWAYS_INLINE MergeTreeDataPartState getState() const { return state; }

    static constexpr std::string_view stateString(MergeTreeDataPartState state) { return magic_enum::enum_name(state); }
    constexpr std::string_view stateString() const { return stateString(state); }

    String getNameWithState() const { return fmt::format("{} (state {})", name, stateString()); }

    /// Returns true if state of part is one of affordable_states
    bool checkState(const std::initializer_list<MergeTreeDataPartState> & affordable_states) const
    {
        for (auto affordable_state : affordable_states)
        {
            if (state == affordable_state)
                return true;
        }
        return false;
    }

    /// Throws an exception if state of the part is not in affordable_states
    void assertState(const std::initializer_list<MergeTreeDataPartState> & affordable_states) const;

    MergeTreePartition partition;

    /// Amount of rows between marks
    /// As index always loaded into memory
    MergeTreeIndexGranularityPtr index_granularity;

    /// Index that for each part stores min and max values of a set of columns. This allows quickly excluding
    /// parts based on conditions on these columns imposed by a query.
    /// Currently this index is built using only columns required by partition expression, but in principle it
    /// can be built using any set of columns.
    struct MinMaxIndex
    {
        /// A direct product of ranges for each key column. See Storages/MergeTree/KeyCondition.cpp for details.
        std::vector<Range> hyperrectangle;
        bool initialized = false;

    public:
        MinMaxIndex() = default;

        /// For month-based partitioning.
        MinMaxIndex(DayNum min_date, DayNum max_date)
            : hyperrectangle(1, Range(min_date, true, max_date, true))
            , initialized(true)
        {
        }

        void load(const MergeTreeData & data, const PartMetadataManagerPtr & manager);

        using WrittenFiles = std::vector<std::unique_ptr<WriteBufferFromFileBase>>;

        [[nodiscard]] WrittenFiles store(const MergeTreeData & data, IDataPartStorage & part_storage, Checksums & checksums) const;
        [[nodiscard]] WrittenFiles store(const Names & column_names, const DataTypes & data_types, IDataPartStorage & part_storage, Checksums & checksums) const;

        void update(const Block & block, const Names & column_names);
        void merge(const MinMaxIndex & other);
        static void appendFiles(const MergeTreeData & data, Strings & files);
    };

    using MinMaxIndexPtr = std::shared_ptr<MinMaxIndex>;

    MinMaxIndexPtr minmax_idx;

    Checksums checksums;

    /// Columns with values, that all have been zeroed by expired ttl
    NameSet expired_columns;

    CompressionCodecPtr default_codec;

    mutable VersionMetadata version;

    /// Version of part metadata (columns, pk and so on). Managed properly only for replicated merge tree.
    int32_t metadata_version;

<<<<<<< HEAD
    Index getIndex() const;
    void setIndex(const Columns & cols_);
    void setIndex(Columns && cols_);

    void loadIndex() const { std::scoped_lock lock(index_mutex); loadIndexLocked(); }
    void loadIndexLocked() const TSA_REQUIRES(index_mutex);
=======
    IndexPtr getIndex() const;
    IndexPtr loadIndexToCache(PrimaryIndexCache & index_cache) const;
    void moveIndexToCache(PrimaryIndexCache & index_cache);

    void setIndex(Columns index_columns);
>>>>>>> a38700e5
    void unloadIndex();
    bool isIndexLoaded() const;

    /// For data in RAM ('index')
    UInt64 getIndexSizeInBytes() const;
    UInt64 getIndexSizeInAllocatedBytes() const;
    UInt64 getIndexGranularityBytes() const;
    UInt64 getIndexGranularityAllocatedBytes() const;
    UInt64 getMarksCount() const;
    UInt64 getIndexSizeFromFile() const;

    UInt64 getBytesOnDisk() const { return bytes_on_disk; }
    UInt64 getBytesUncompressedOnDisk() const { return bytes_uncompressed_on_disk; }
    void setBytesOnDisk(UInt64 bytes_on_disk_) { bytes_on_disk = bytes_on_disk_; }
    void setBytesUncompressedOnDisk(UInt64 bytes_uncompressed_on_disk_) { bytes_uncompressed_on_disk = bytes_uncompressed_on_disk_; }

    /// Returns estimated size of existing rows if setting exclude_deleted_rows_for_part_size_in_merge is true
    /// Otherwise returns bytes_on_disk
    UInt64 getExistingBytesOnDisk() const;

    size_t getFileSizeOrZero(const String & file_name) const;
    auto getFilesChecksums() const { return checksums.files; }

    /// Moves a part to detached/ directory and adds prefix to its name
    void renameToDetached(const String & prefix);

    /// Makes checks and move part to new directory
    /// Changes only relative_dir_name, you need to update other metadata (name, is_temp) explicitly
    virtual void renameTo(const String & new_relative_path, bool remove_new_dir_if_exists);

    /// Makes clone of a part in detached/ directory via hard links
    virtual DataPartStoragePtr makeCloneInDetached(const String & prefix, const StorageMetadataPtr & metadata_snapshot,
                                                   const DiskTransactionPtr & disk_transaction) const;

    /// Makes full clone of part in specified subdirectory (relative to storage data directory, e.g. "detached") on another disk
    MutableDataPartStoragePtr makeCloneOnDisk(
        const DiskPtr & disk,
        const String & directory_name,
        const ReadSettings & read_settings,
        const WriteSettings & write_settings,
        const std::function<void()> & cancellation_hook) const;

    /// Checks that .bin and .mrk files exist.
    ///
    /// NOTE: Doesn't take column renames into account, if some column renames
    /// take place, you must take original name of column for this part from
    /// storage and pass it to this method.
    virtual bool hasColumnFiles(const NameAndTypePair & /* column */) const { return false; }

    /// Returns true if this part shall participate in merges according to
    /// settings of given storage policy.
    bool shallParticipateInMerges(const StoragePolicyPtr & storage_policy) const;

    /// Calculate column and secondary indices sizes on disk.
    void calculateColumnsAndSecondaryIndicesSizesOnDisk(std::optional<Block> columns_sample = std::nullopt);

    std::optional<String> getRelativePathForPrefix(const String & prefix, bool detached = false, bool broken = false) const;

    bool isProjectionPart() const { return parent_part != nullptr; }

    /// Check if the part is in the `/moving` directory
    bool isMovingPart() const;

    const IMergeTreeDataPart * getParentPart() const { return parent_part; }
    String getParentPartName() const { return parent_part_name; }

    const std::map<String, std::shared_ptr<IMergeTreeDataPart>> & getProjectionParts() const { return projection_parts; }

    MergeTreeDataPartBuilder getProjectionPartBuilder(const String & projection_name, bool is_temp_projection = false);

    void addProjectionPart(const String & projection_name, std::shared_ptr<IMergeTreeDataPart> && projection_part);

    void markProjectionPartAsBroken(const String & projection_name, const String & message, int code) const;

    bool hasProjection(const String & projection_name) const { return projection_parts.contains(projection_name); }

    bool hasProjection() const { return !projection_parts.empty(); }

    bool hasBrokenProjection(const String & projection_name) const;

    /// Return true, if all projections were loaded successfully and none was marked as broken.
    void loadProjections(
        bool require_columns_checksums,
        bool check_consistency,
        bool & has_broken_projection,
        bool if_not_loaded = false,
        bool only_metadata = false);

    /// If checksums.txt exists, reads file's checksums (and sizes) from it
    void loadChecksums(bool require);

    void setBrokenReason(const String & message, int code) const;

    /// Return set of metadata file names without checksums. For example,
    /// columns.txt or checksums.txt itself.
    NameSet getFileNamesWithoutChecksums() const;

    /// File with compression codec name which was used to compress part columns
    /// by default. Some columns may have their own compression codecs, but
    /// default will be stored in this file.
    static constexpr auto DEFAULT_COMPRESSION_CODEC_FILE_NAME = "default_compression_codec.txt";

    /// "delete-on-destroy.txt" is deprecated. It is no longer being created, only is removed.
    static constexpr auto DELETE_ON_DESTROY_MARKER_FILE_NAME_DEPRECATED = "delete-on-destroy.txt";

    static constexpr auto UUID_FILE_NAME = "uuid.txt";

    /// File that contains information about kinds of serialization of columns
    /// and information that helps to choose kind of serialization later during merging
    /// (number of rows, number of rows with default values, etc).
    static constexpr auto SERIALIZATION_FILE_NAME = "serialization.json";

    /// Version used for transactions.
    static constexpr auto TXN_VERSION_METADATA_FILE_NAME = "txn_version.txt";


    static constexpr auto METADATA_VERSION_FILE_NAME = "metadata_version.txt";

    /// One of part files which is used to check how many references (I'd like
    /// to say hardlinks, but it will confuse even more) we have for the part
    /// for zero copy replication. Sadly it's very complex.
    ///
    /// NOTE: it's not a random "metadata" file for part like 'columns.txt'. If
    /// two relative parts (for example all_1_1_0 and all_1_1_0_100) has equal
    /// checksums.txt it means that one part was obtained by FREEZE operation or
    /// it was mutation without any change for source part. In this case we
    /// really don't need to remove data from remote FS and need only decrement
    /// reference counter locally.
    static constexpr auto FILE_FOR_REFERENCES_CHECK = "checksums.txt";

    /// Checks that all TTLs (table min/max, column ttls, so on) for part
    /// calculated. Part without calculated TTL may exist if TTL was added after
    /// part creation (using alter query with materialize_ttl setting).
    bool checkAllTTLCalculated(const StorageMetadataPtr & metadata_snapshot) const;

    /// Return some uniq string for file.
    /// Required for distinguish different copies of the same part on remote FS.
    String getUniqueId() const;

    /// Ensures that creation_tid was correctly set after part creation.
    void assertHasVersionMetadata(MergeTreeTransaction * txn) const;

    /// [Re]writes file with transactional metadata on disk
    void storeVersionMetadata(bool force = false) const;

    /// Appends the corresponding CSN to file on disk (without fsync)
    void appendCSNToVersionMetadata(VersionMetadata::WhichCSN which_csn) const;

    /// Appends removal TID to file on disk (with fsync)
    void appendRemovalTIDToVersionMetadata(bool clear = false) const;

    /// Loads transactional metadata from disk
    void loadVersionMetadata() const;

    /// Returns true if part was created or removed by a transaction
    bool wasInvolvedInTransaction() const;

    /// Moar hardening: this method is supposed to be used for debug assertions
    bool assertHasValidVersionMetadata() const;

    /// True if the part supports lightweight delete mutate.
    bool supportLightweightDeleteMutate() const;

    /// True if here is lightweight deleted mask file in part.
    bool hasLightweightDelete() const;

    /// Read existing rows count from _row_exists column
    UInt64 readExistingRowsCount();

    void writeChecksums(const MergeTreeDataPartChecksums & checksums_, const WriteSettings & settings);

    /// Checks the consistency of this data part.
    void checkConsistency(bool require_part_metadata) const;

    /// Checks the consistency of this data part, and check the consistency of its projections (if any) as well.
    void checkConsistencyWithProjections(bool require_part_metadata) const;

    /// "delete-on-destroy.txt" is deprecated. It is no longer being created, only is removed.
    /// TODO: remove this method after some time.
    void removeDeleteOnDestroyMarker();

    /// It may look like a stupid joke. but these two methods are absolutely unrelated.
    /// This one is about removing file with metadata about part version (for transactions)
    void removeVersionMetadata();
    /// This one is about removing file with version of part's metadata (columns, pk and so on)
    void removeMetadataVersion();

    static std::optional<String> getStreamNameOrHash(
        const String & name,
        const IMergeTreeDataPart::Checksums & checksums);

    static std::optional<String> getStreamNameOrHash(
        const String & name,
        const String & extension,
        const IDataPartStorage & storage_);

    static std::optional<String> getStreamNameForColumn(
        const String & column_name,
        const ISerialization::SubstreamPath & substream_path,
        const Checksums & checksums_);

    static std::optional<String> getStreamNameForColumn(
        const NameAndTypePair & column,
        const ISerialization::SubstreamPath & substream_path,
        const Checksums & checksums_);

    static std::optional<String> getStreamNameForColumn(
        const String & column_name,
        const ISerialization::SubstreamPath & substream_path,
        const String & extension,
        const IDataPartStorage & storage_);

    static std::optional<String> getStreamNameForColumn(
        const NameAndTypePair & column,
        const ISerialization::SubstreamPath & substream_path,
        const String & extension,
        const IDataPartStorage & storage_);

    mutable std::atomic<DataPartRemovalState> removal_state = DataPartRemovalState::NOT_ATTEMPTED;

    mutable std::atomic<time_t> last_removal_attempt_time = 0;

protected:
    /// Primary key (correspond to primary.idx file).
    /// Lazily loaded in RAM. Contains each index_granularity-th value of primary key tuple.
    /// Note that marks (also correspond to primary key) are not always in RAM, but cached. See MarkCache.h.
    mutable std::mutex index_mutex;
    mutable IndexPtr index;

    /// Total size of all columns, calculated once in calcuateColumnSizesOnDisk
    ColumnSize total_columns_size;

    /// Size for each column, calculated once in calcuateColumnSizesOnDisk
    ColumnSizeByName columns_sizes;

    ColumnSize total_secondary_indices_size;

    IndexSizeByName secondary_index_sizes;

    /// Total size on disk, not only columns. May not contain size of
    /// checksums.txt and columns.txt. 0 - if not counted;
    UInt64 bytes_on_disk{0};
    UInt64 bytes_uncompressed_on_disk{0};

    /// Columns description. Cannot be changed, after part initialization.
    NamesAndTypesList columns;

    const Type part_type;

    /// Not null when it's a projection part.
    const IMergeTreeDataPart * parent_part;
    String parent_part_name;

    mutable std::map<String, std::shared_ptr<IMergeTreeDataPart>> projection_parts;

    mutable PartMetadataManagerPtr metadata_manager;

    void removeIfNeeded() noexcept;

    /// Fill each_columns_size and total_size with sizes from columns files on
    /// disk using columns and checksums.
    virtual void calculateEachColumnSizes(ColumnSizeByName & each_columns_size, ColumnSize & total_size, std::optional<Block> columns_sample) const = 0;

    std::optional<String> getRelativePathForDetachedPart(const String & prefix, bool broken) const;

    /// Checks that part can be actually removed from disk.
    /// In ordinary scenario always returns true, but in case of
    /// zero-copy replication part can be hold by some other replicas.
    ///
    /// If method return false than only metadata of part from
    /// local storage can be removed, leaving data in remove FS untouched.
    ///
    /// If method return true, than files can be actually removed from remote
    /// storage storage, excluding files in the second returned argument.
    /// They can be hardlinks to some newer parts.
    std::pair<bool, NameSet> canRemovePart() const;

    void initializePartMetadataManager();

    void initializeIndexGranularityInfo();

    virtual void doCheckConsistency(bool require_part_metadata) const;

private:
    String mutable_name;
    mutable MergeTreeDataPartState state{MergeTreeDataPartState::Temporary};

    /// In compact parts order of columns is necessary
    NameToNumber column_name_to_position;

    /// Map from name of column to its serialization info.
    SerializationInfoByName serialization_infos;

    /// Serializations for every columns and subcolumns by their names.
    SerializationByName serializations;

    /// Columns description for more convenient access
    /// to columns by name and getting subcolumns.
    ColumnsDescription columns_description;

    /// The same as above but after call of Nested::collect().
    /// It is used while reading from wide parts.
    ColumnsDescription columns_description_with_collected_nested;

    /// Reads part unique identifier (if exists) from uuid.txt
    void loadUUID();

    static void appendFilesOfUUID(Strings & files);

    /// Reads columns names and types from columns.txt
    void loadColumns(bool require);

    static void appendFilesOfColumns(Strings & files);

    static void appendFilesOfChecksums(Strings & files);

    /// Loads marks index granularity into memory
    virtual void loadIndexGranularity();

    virtual void appendFilesOfIndexGranularity(Strings & files) const;

<<<<<<< HEAD
=======
    /// Loads the index file.
    std::shared_ptr<Index> loadIndex() const;

    /// Optimize index. Drop useless columns from suffix of primary key.
    template <typename Columns>
    void optimizeIndexColumns(size_t marks_count, Columns & index_columns) const;

>>>>>>> a38700e5
    void appendFilesOfIndex(Strings & files) const;

    /// Load rows count for this part from disk (for the newer storage format version).
    /// For the older format version calculates rows count from the size of a column with a fixed size.
    void loadRowsCount();

    /// Load existing rows count from _row_exists column
    /// if load_existing_rows_count_for_old_parts and exclude_deleted_rows_for_part_size_in_merge are both enabled.
    void loadExistingRowsCount();

    static void appendFilesOfRowsCount(Strings & files);

    /// Loads ttl infos in json format from file ttl.txt. If file doesn't exists assigns ttl infos with all zeros
    void loadTTLInfos();

    static void appendFilesOfTTLInfos(Strings & files);

    void loadPartitionAndMinMaxIndex();

    void calculateColumnsSizesOnDisk(std::optional<Block> columns_sample = std::nullopt);

    void calculateSecondaryIndicesSizesOnDisk();

    void appendFilesOfPartitionAndMinMaxIndex(Strings & files) const;

    /// Load default compression codec from file default_compression_codec.txt
    /// if it not exists tries to deduce codec from compressed column without
    /// any specifial compression.
    void loadDefaultCompressionCodec();

    void writeColumns(const NamesAndTypesList & columns_, const WriteSettings & settings);
    void writeVersionMetadata(const VersionMetadata & version_, bool fsync_part_dir) const;

    template <typename Writer>
    void writeMetadata(const String & filename, const WriteSettings & settings, Writer && writer);

    static void appendFilesOfDefaultCompressionCodec(Strings & files);

    static void appendFilesOfMetadataVersion(Strings & files);

    /// Found column without specific compression and return codec
    /// for this column with default parameters.
    CompressionCodecPtr detectDefaultCompressionCodec() const;

    void incrementStateMetric(MergeTreeDataPartState state) const;
    void decrementStateMetric(MergeTreeDataPartState state) const;

    void checkConsistencyBase() const;

    /// This ugly flag is needed for debug assertions only
    mutable bool part_is_probably_removed_from_disk = false;
};

using MergeTreeDataPartPtr = std::shared_ptr<const IMergeTreeDataPart>;
using MergeTreeMutableDataPartPtr = std::shared_ptr<IMergeTreeDataPart>;

bool isCompactPart(const MergeTreeDataPartPtr & data_part);
bool isWidePart(const MergeTreeDataPartPtr & data_part);

inline String getIndexExtension(bool is_compressed_primary_key) { return is_compressed_primary_key ? ".cidx" : ".idx"; }
bool isCompressedFromIndexExtension(const String & index_extension);

using MergeTreeDataPartsVector = std::vector<MergeTreeDataPartPtr>;

Strings getPartsNames(const MergeTreeDataPartsVector & parts);

}<|MERGE_RESOLUTION|>--- conflicted
+++ resolved
@@ -373,20 +373,11 @@
     /// Version of part metadata (columns, pk and so on). Managed properly only for replicated merge tree.
     int32_t metadata_version;
 
-<<<<<<< HEAD
-    Index getIndex() const;
-    void setIndex(const Columns & cols_);
-    void setIndex(Columns && cols_);
-
-    void loadIndex() const { std::scoped_lock lock(index_mutex); loadIndexLocked(); }
-    void loadIndexLocked() const TSA_REQUIRES(index_mutex);
-=======
     IndexPtr getIndex() const;
     IndexPtr loadIndexToCache(PrimaryIndexCache & index_cache) const;
     void moveIndexToCache(PrimaryIndexCache & index_cache);
 
     void setIndex(Columns index_columns);
->>>>>>> a38700e5
     void unloadIndex();
     bool isIndexLoaded() const;
 
@@ -708,8 +699,6 @@
 
     virtual void appendFilesOfIndexGranularity(Strings & files) const;
 
-<<<<<<< HEAD
-=======
     /// Loads the index file.
     std::shared_ptr<Index> loadIndex() const;
 
@@ -717,7 +706,6 @@
     template <typename Columns>
     void optimizeIndexColumns(size_t marks_count, Columns & index_columns) const;
 
->>>>>>> a38700e5
     void appendFilesOfIndex(Strings & files) const;
 
     /// Load rows count for this part from disk (for the newer storage format version).
