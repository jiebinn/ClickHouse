#include <Columns/ColumnSparse.h>
#include <Compression/CompressedReadBufferFromFile.h>
#include <Compression/CompressionFactory.h>
#include <DataTypes/Serializations/ISerialization.h>
#include <Interpreters/Context.h>
#include <Storages/ColumnsDescription.h>
#include <Storages/MarkCache.h>
#include <Storages/MergeTree/MergeTreeDataPartWriterWide.h>
#include <Storages/MergeTree/MergeTreeMarksLoader.h>
#include <Storages/MergeTree/MergeTreeSettings.h>
#include <Storages/StorageInMemoryMetadata.h>
#include <Common/SipHash.h>
#include <Common/escapeForFileName.h>
#include <Common/logger_useful.h>
#include <Common/quoteString.h>
#include <IO/NullWriteBuffer.h>

namespace DB
{

namespace MergeTreeSetting
{
    extern const MergeTreeSettingsUInt64 max_file_name_length;
    extern const MergeTreeSettingsBool replace_long_file_name_to_hash;
}

namespace ErrorCodes
{
    extern const int LOGICAL_ERROR;
    extern const int INCORRECT_FILE_NAME;
}

namespace
{
    constexpr auto DATA_FILE_EXTENSION = ".bin";
}

namespace
{

/// Get granules for block using index_granularity
Granules getGranulesToWrite(const MergeTreeIndexGranularity & index_granularity, size_t block_rows, size_t current_mark, size_t rows_written_in_last_mark)
{
    if (current_mark >= index_granularity.getMarksCount())
        throw Exception(ErrorCodes::LOGICAL_ERROR,
                        "Request to get granules from mark {} but index granularity size is {}",
                        current_mark, index_granularity.getMarksCount());

    Granules result;
    size_t current_row = 0;

    /// When our last mark is not finished yet and we have to write rows into it
    if (rows_written_in_last_mark > 0)
    {
        size_t rows_left_in_last_mark = index_granularity.getMarkRows(current_mark) - rows_written_in_last_mark;
        size_t rows_left_in_block = block_rows - current_row;
        result.emplace_back(Granule{
            .start_row = current_row,
            .rows_to_write = std::min(rows_left_in_block, rows_left_in_last_mark),
            .mark_number = current_mark,
            .mark_on_start = false, /// Don't mark this granule because we have already marked it
            .is_complete = (rows_left_in_block >= rows_left_in_last_mark),
        });
        current_row += result.back().rows_to_write;
        ++current_mark;
    }

    /// Calculating normal granules for block
    while (current_row < block_rows)
    {
        size_t expected_rows_in_mark = index_granularity.getMarkRows(current_mark);
        size_t rows_left_in_block  = block_rows - current_row;
        /// If we have less rows in block than expected in granularity
        /// save incomplete granule
        result.emplace_back(Granule{
            .start_row = current_row,
            .rows_to_write = std::min(rows_left_in_block, expected_rows_in_mark),
            .mark_number = current_mark,
            .mark_on_start = true,
            .is_complete = (rows_left_in_block >= expected_rows_in_mark),
        });
        current_row += result.back().rows_to_write;
        ++current_mark;
    }

    return result;
}

}

MergeTreeDataPartWriterWide::MergeTreeDataPartWriterWide(
    const String & data_part_name_,
    const String & logger_name_,
    const SerializationByName & serializations_,
    MutableDataPartStoragePtr data_part_storage_,
    const MergeTreeIndexGranularityInfo & index_granularity_info_,
    const MergeTreeSettingsPtr & storage_settings_,
    const NamesAndTypesList & columns_list_,
    const StorageMetadataPtr & metadata_snapshot_,
    const VirtualsDescriptionPtr & virtual_columns_,
    const std::vector<MergeTreeIndexPtr> & indices_to_recalc_,
    const ColumnsStatistics & stats_to_recalc_,
    const String & marks_file_extension_,
    const CompressionCodecPtr & default_codec_,
    const MergeTreeWriterSettings & settings_,
    MergeTreeIndexGranularityPtr index_granularity_)
    : MergeTreeDataPartWriterOnDisk(
            data_part_name_, logger_name_, serializations_,
            data_part_storage_, index_granularity_info_, storage_settings_,
            columns_list_, metadata_snapshot_, virtual_columns_,
            indices_to_recalc_, stats_to_recalc_, marks_file_extension_,
            default_codec_, settings_, std::move(index_granularity_))
{
    if (settings.save_marks_in_cache)
    {
        auto columns_vec = getColumnsToPrewarmMarks(*storage_settings, columns_list);
        columns_to_load_marks = NameSet(columns_vec.begin(), columns_vec.end());
    }

    for (const auto & column : columns_list)
    {
        auto compression = getCodecDescOrDefault(column.name, default_codec);
        MergeTreeDataPartWriterWide::addStreams(column, compression);
    }
}

ISerialization::EnumerateStreamsSettings MergeTreeDataPartWriterWide::getEnumerateSettings() const
{
    ISerialization::EnumerateStreamsSettings enumerate_settings;
    enumerate_settings.object_serialization_version = settings.object_serialization_version;
    enumerate_settings.object_shared_data_serialization_version = settings.object_shared_data_serialization_version;
    enumerate_settings.object_shared_data_buckets = settings.object_shared_data_buckets;
    enumerate_settings.data_part_type = MergeTreeDataPartType::Wide;
    return enumerate_settings;
}

void MergeTreeDataPartWriterWide::addStreams(
    const NameAndTypePair & name_and_type,
    const ASTPtr & effective_codec_desc)
{
    ISerialization::StreamCallback callback = [&](const auto & substream_path)
    {
        assert(!substream_path.empty());

        /// Don't create streams for ephemeral subcolumns that don't store any real data.
        if (ISerialization::isEphemeralSubcolumn(substream_path, substream_path.size()))
            return;

        auto full_stream_name = ISerialization::getFileNameForStream(name_and_type, substream_path, ISerialization::StreamFileNameSettings(*storage_settings));

        String stream_name;
        if ((*storage_settings)[MergeTreeSetting::replace_long_file_name_to_hash] && full_stream_name.size() > (*storage_settings)[MergeTreeSetting::max_file_name_length])
            stream_name = sipHash128String(full_stream_name);
        else
            stream_name = full_stream_name;

        /// Shared offsets for Nested type.
        if (column_streams.contains(stream_name))
            return;

        auto it = stream_name_to_full_name.find(stream_name);
        if (it != stream_name_to_full_name.end() && it->second != full_stream_name)
            throw Exception(ErrorCodes::INCORRECT_FILE_NAME,
                "Stream with name {} already created (full stream name: {}). Current full stream name: {}."
                " It is a collision between a filename for one column and a hash of filename for another column or a bug",
                stream_name, it->second, full_stream_name);

        const auto & subtype = substream_path.back().data.type;
        CompressionCodecPtr compression_codec;

        /// If we can use special codec then just get it
        if (ISerialization::isSpecialCompressionAllowed(substream_path))
            compression_codec = CompressionCodecFactory::instance().get(effective_codec_desc, subtype.get(), default_codec);
        else /// otherwise return only generic codecs and don't use info about the` data_type
            compression_codec = CompressionCodecFactory::instance().get(effective_codec_desc, nullptr, default_codec, true);

        ParserCodec codec_parser;
        auto ast = parseQuery(codec_parser, "(" + Poco::toUpper(settings.marks_compression_codec) + ")", 0, DBMS_DEFAULT_MAX_PARSER_DEPTH, DBMS_DEFAULT_MAX_PARSER_BACKTRACKS);
        CompressionCodecPtr marks_compression_codec = CompressionCodecFactory::instance().get(ast, nullptr);

        const auto column_desc = metadata_snapshot->columns.tryGetColumnDescription(GetColumnsOptions(GetColumnsOptions::AllPhysical), name_and_type.getNameInStorage());

        UInt64 max_compress_block_size = 0;
        if (column_desc)
            if (const auto * value = column_desc->settings.tryGet("max_compress_block_size"))
                max_compress_block_size = value->safeGet<UInt64>();
        if (!max_compress_block_size)
            max_compress_block_size = settings.max_compress_block_size;

        WriteSettings query_write_settings = settings.query_write_settings;
        query_write_settings.use_adaptive_write_buffer = settings.use_adaptive_write_buffer_for_dynamic_subcolumns && ISerialization::isDynamicSubcolumn(substream_path, substream_path.size());
        query_write_settings.adaptive_write_buffer_initial_size = settings.adaptive_write_buffer_initial_size;

        column_streams[stream_name] = std::make_unique<Stream<false>>(
            stream_name,
            data_part_storage,
            stream_name, DATA_FILE_EXTENSION,
            stream_name, marks_file_extension,
            compression_codec,
            max_compress_block_size,
            marks_compression_codec,
            settings.marks_compress_block_size,
            query_write_settings);

        if (columns_to_load_marks.contains(name_and_type.name))
            cached_marks.emplace(stream_name, std::make_unique<MarksInCompressedFile::PlainArray>());

        full_name_to_stream_name.emplace(full_stream_name, stream_name);
        stream_name_to_full_name.emplace(stream_name, full_stream_name);
    };

    auto serialization = getSerialization(name_and_type.name);
    auto * sample_column = block_sample.findByName(name_and_type.name);
    auto data = ISerialization::SubstreamData(serialization).withType(name_and_type.type).withColumn(sample_column ? sample_column->column : nullptr);
    auto enumerate_settings = getEnumerateSettings();
    serialization->enumerateStreams(enumerate_settings, callback, data);
}

const String & MergeTreeDataPartWriterWide::getStreamName(
    const NameAndTypePair & column,
    const ISerialization::SubstreamPath & substream_path) const
{
<<<<<<< HEAD
    auto full_stream_name = ISerialization::getFileNameForStream(column, substream_path, ISerialization::StreamFileNameSettings(*storage_settings));
    return full_name_to_stream_name.at(full_stream_name);
=======
    auto full_stream_name = ISerialization::getFileNameForStream(column, substream_path);
    auto it = full_name_to_stream_name.find(full_stream_name);
    if (it == full_name_to_stream_name.end())
        throw Exception(ErrorCodes::LOGICAL_ERROR, "Stream {} not found", full_stream_name);

    return it->second;
>>>>>>> b3b1a1df
}

ISerialization::OutputStreamGetter MergeTreeDataPartWriterWide::createStreamGetter(
        const NameAndTypePair & column, WrittenOffsetColumns & offset_columns) const
{
    return [&, this] (const ISerialization::SubstreamPath & substream_path) -> WriteBuffer *
    {
        /// Skip ephemeral subcolumns that don't store any real data.
        if (ISerialization::isEphemeralSubcolumn(substream_path, substream_path.size()))
            return nullptr;

        bool is_offsets = !substream_path.empty() && substream_path.back().type == ISerialization::Substream::ArraySizes;
        auto stream_name = getStreamName(column, substream_path);

        /// Don't write offsets more than one time for Nested type.
        if (is_offsets && offset_columns.contains(stream_name))
            return nullptr;

        return &column_streams.at(stream_name)->compressed_hashing;
    };
}


void MergeTreeDataPartWriterWide::shiftCurrentMark(const Granules & granules_written)
{
    auto last_granule = granules_written.back();
    /// If we didn't finished last granule than we will continue to write it from new block
    if (!last_granule.is_complete)
    {
        if (settings.can_use_adaptive_granularity && settings.blocks_are_granules_size)
            throw Exception(ErrorCodes::LOGICAL_ERROR, "Incomplete granules are not allowed while blocks are granules size. "
                "Mark number {} (rows {}), rows written in last mark {}, rows to write in last mark from block {} (from row {}), "
                "total marks currently {}", last_granule.mark_number, index_granularity->getMarkRows(last_granule.mark_number),
                rows_written_in_last_mark, last_granule.rows_to_write, last_granule.start_row, index_granularity->getMarksCount());

        /// Shift forward except last granule
        setCurrentMark(getCurrentMark() + granules_written.size() - 1);
        bool still_in_the_same_granule = granules_written.size() == 1;
        /// We wrote whole block in the same granule, but didn't finished it.
        /// So add written rows to rows written in last_mark
        if (still_in_the_same_granule)
            rows_written_in_last_mark += last_granule.rows_to_write;
        else
            rows_written_in_last_mark = last_granule.rows_to_write;
    }
    else
    {
        setCurrentMark(getCurrentMark() + granules_written.size());
        rows_written_in_last_mark = 0;
    }
}

void MergeTreeDataPartWriterWide::write(const Block & block, const IColumnPermutation * permutation)
{
    Block block_to_write = block;

    /// During serialization columns with dynamic subcolumns (like JSON/Dynamic) must have the same dynamic structure.
    /// But it may happen that they don't (for example during ALTER MODIFY COLUMN from some type to JSON/Dynamic).
    /// In this case we use dynamic structure of the column from the first written block and adjust columns from
    /// the next blocks so they match this dynamic structure.
    initOrAdjustDynamicStructureIfNeeded(block_to_write);

    initColumnsSubstreamsIfNeeded(block);

    /// Fill index granularity for this block
    /// if it's unknown (in case of insert data or horizontal merge,
    /// but not in case of vertical part of vertical merge)
    if (compute_granularity)
    {
        size_t index_granularity_for_block;
        if (auto constant_granularity = index_granularity->getConstantGranularity())
            index_granularity_for_block = *constant_granularity;
        else
            index_granularity_for_block = computeIndexGranularity(block_to_write);

        if (rows_written_in_last_mark > 0)
        {
            size_t rows_left_in_last_mark = index_granularity->getMarkRows(getCurrentMark()) - rows_written_in_last_mark;
            /// Previous granularity was much bigger than our new block's
            /// granularity let's adjust it, because we want add new
            /// heavy-weight blocks into small old granule.
            if (rows_left_in_last_mark > index_granularity_for_block)
            {
                /// We have already written more rows than granularity of our block.
                /// adjust last mark rows and flush to disk.
                if (rows_written_in_last_mark >= index_granularity_for_block)
                    adjustLastMarkIfNeedAndFlushToDisk(rows_written_in_last_mark);
                else /// We still can write some rows from new block into previous granule. So the granule size will be block granularity size.
                    adjustLastMarkIfNeedAndFlushToDisk(index_granularity_for_block);
            }
        }

        fillIndexGranularity(index_granularity_for_block, block_to_write.rows());
    }

    auto granules_to_write = getGranulesToWrite(*index_granularity, block_to_write.rows(), getCurrentMark(), rows_written_in_last_mark);

    auto offset_columns = written_offset_columns ? *written_offset_columns : WrittenOffsetColumns{};
    Block primary_key_block;
    if (settings.rewrite_primary_key)
        primary_key_block = getIndexBlockAndPermute(block, metadata_snapshot->getPrimaryKeyColumns(), permutation);

    Block skip_indexes_block = getIndexBlockAndPermute(block, getSkipIndicesColumns(), permutation);

    auto it = columns_list.begin();
    for (size_t i = 0; i < columns_list.size(); ++i, ++it)
    {
        auto & column = block_to_write.getByName(it->name);

        if (getSerialization(it->name)->getKind() != ISerialization::Kind::SPARSE)
            column.column = recursiveRemoveSparse(column.column);

        if (permutation)
        {
            if (primary_key_block.has(it->name))
            {
                const auto & primary_column = *primary_key_block.getByName(it->name).column;
                writeColumn(*it, primary_column, offset_columns, granules_to_write);
            }
            else if (skip_indexes_block.has(it->name))
            {
                const auto & index_column = *skip_indexes_block.getByName(it->name).column;
                writeColumn(*it, index_column, offset_columns, granules_to_write);
            }
            else
            {
                /// We rearrange the columns that are not included in the primary key here; Then the result is released - to save RAM.
                ColumnPtr permuted_column = column.column->permute(*permutation, 0);
                writeColumn(*it, *permuted_column, offset_columns, granules_to_write);
            }
        }
        else
        {
            writeColumn(*it, *column.column, offset_columns, granules_to_write);
        }
    }

    if (settings.rewrite_primary_key)
        calculateAndSerializePrimaryIndex(primary_key_block, granules_to_write);

    calculateAndSerializeSkipIndices(skip_indexes_block, granules_to_write);
    calculateAndSerializeStatistics(block);

    shiftCurrentMark(granules_to_write);
}

void MergeTreeDataPartWriterWide::writeSingleMark(
    const NameAndTypePair & name_and_type,
    WrittenOffsetColumns & offset_columns,
    size_t number_of_rows)
{
    StreamsWithMarks marks = getCurrentMarksForColumn(name_and_type, offset_columns);
    for (const auto & mark : marks)
        flushMarkToFile(mark, number_of_rows);
}

void MergeTreeDataPartWriterWide::flushMarkToFile(const StreamNameAndMark & stream_with_mark, size_t rows_in_mark)
{
    auto & stream = *column_streams[stream_with_mark.stream_name];
    WriteBuffer & marks_out = stream.compress_marks ? stream.marks_compressed_hashing : stream.marks_hashing;

    writeBinaryLittleEndian(stream_with_mark.mark.offset_in_compressed_file, marks_out);
    writeBinaryLittleEndian(stream_with_mark.mark.offset_in_decompressed_block, marks_out);

    if (settings.can_use_adaptive_granularity)
        writeBinaryLittleEndian(rows_in_mark, marks_out);

    if (auto it = cached_marks.find(stream_with_mark.stream_name); it != cached_marks.end())
        it->second->push_back(stream_with_mark.mark);
}

StreamsWithMarks MergeTreeDataPartWriterWide::getCurrentMarksForColumn(
    const NameAndTypePair & name_and_type,
    WrittenOffsetColumns & offset_columns)
{
    StreamsWithMarks result;
    const auto column_desc = metadata_snapshot->columns.tryGetColumnDescription(GetColumnsOptions(GetColumnsOptions::AllPhysical), name_and_type.getNameInStorage());
    UInt64 min_compress_block_size = 0;
    if (column_desc)
        if (const auto * value = column_desc->settings.tryGet("min_compress_block_size"))
            min_compress_block_size = value->safeGet<UInt64>();
    if (!min_compress_block_size)
        min_compress_block_size = settings.min_compress_block_size;

    auto callback = [&] (const ISerialization::SubstreamPath & substream_path)
    {
        /// Skip ephemeral subcolumns that don't store any real data.
        if (ISerialization::isEphemeralSubcolumn(substream_path, substream_path.size()))
           return;

        bool is_offsets = !substream_path.empty() && substream_path.back().type == ISerialization::Substream::ArraySizes;
        auto stream_name = getStreamName(name_and_type, substream_path);

        /// Don't write offsets more than one time for Nested type.
        if (is_offsets && offset_columns.contains(stream_name))
            return;

        auto & stream = *column_streams[stream_name];

        /// There could already be enough data to compress into the new block.
        if (stream.compressed_hashing.offset() >= min_compress_block_size)
            stream.compressed_hashing.next();

        StreamNameAndMark stream_with_mark;
        stream_with_mark.stream_name = stream_name;
        stream_with_mark.mark.offset_in_compressed_file = stream.plain_hashing.count();
        stream_with_mark.mark.offset_in_decompressed_block = stream.compressed_hashing.offset();

        result.push_back(stream_with_mark);
    };

    auto serialization = getSerialization(name_and_type.name);
    auto data = ISerialization::SubstreamData(serialization).withType(name_and_type.type).withColumn(block_sample.getByName(name_and_type.name).column);
    auto enumerate_settings = getEnumerateSettings();
    serialization->enumerateStreams(enumerate_settings, callback, data);
    return result;
}

void MergeTreeDataPartWriterWide::writeSingleGranule(
    const NameAndTypePair & name_and_type,
    const IColumn & column,
    WrittenOffsetColumns & offset_columns,
    ISerialization::SerializeBinaryBulkStatePtr & serialization_state,
    ISerialization::SerializeBinaryBulkSettings & serialize_settings,
    const Granule & granule)
{
    const auto & serialization = getSerialization(name_and_type.name);
    serialization->serializeBinaryBulkWithMultipleStreams(column, granule.start_row, granule.rows_to_write, serialize_settings, serialization_state);

    /// So that instead of the marks pointing to the end of the compressed block, there were marks pointing to the beginning of the next one.
    auto callback = [&] (const ISerialization::SubstreamPath & substream_path)
    {
        /// Skip ephemeral subcolumns that don't store any real data.
        if (ISerialization::isEphemeralSubcolumn(substream_path, substream_path.size()))
            return;

        bool is_offsets = !substream_path.empty() && substream_path.back().type == ISerialization::Substream::ArraySizes;
        auto stream_name = getStreamName(name_and_type, substream_path);

        /// Don't write offsets more than one time for Nested type.
        if (is_offsets && offset_columns.contains(stream_name))
            return;

        column_streams.at(stream_name)->compressed_hashing.nextIfAtEnd();
    };

    auto data = ISerialization::SubstreamData(serialization).withType(name_and_type.type).withColumn(block_sample.getByName(name_and_type.name).column);
    auto enumerate_settings = getEnumerateSettings();
    serialization->enumerateStreams(enumerate_settings, callback, data);
}

ISerialization::SerializeBinaryBulkSettings MergeTreeDataPartWriterWide::getSerializationSettings() const
{
    ISerialization::SerializeBinaryBulkSettings serialize_settings;
    serialize_settings.data_part_type = MergeTreeDataPartType::Wide;
    serialize_settings.use_compact_variant_discriminators_serialization = settings.use_compact_variant_discriminators_serialization;
    serialize_settings.dynamic_serialization_version = settings.dynamic_serialization_version;
    serialize_settings.object_serialization_version = settings.object_serialization_version;
    serialize_settings.object_shared_data_serialization_version = settings.object_shared_data_serialization_version;
    serialize_settings.object_shared_data_buckets = settings.object_shared_data_buckets;
    serialize_settings.low_cardinality_max_dictionary_size = settings.low_cardinality_max_dictionary_size;
    serialize_settings.low_cardinality_use_single_dictionary_for_part = settings.low_cardinality_use_single_dictionary_for_part;
    serialize_settings.object_and_dynamic_write_statistics = ISerialization::SerializeBinaryBulkSettings::ObjectAndDynamicStatisticsMode::SUFFIX;
    return serialize_settings;
}

/// Column must not be empty. (column.size() !== 0)
void MergeTreeDataPartWriterWide::writeColumn(
    const NameAndTypePair & name_and_type,
    const IColumn & column,
    WrittenOffsetColumns & offset_columns,
    const Granules & granules)
{
    if (granules.empty())
        throw Exception(ErrorCodes::LOGICAL_ERROR, "Empty granules for column {}, current mark {}",
                        backQuoteIfNeed(name_and_type.name), getCurrentMark());

    const auto & [name, type] = name_and_type;
    auto [it, inserted] = serialization_states.emplace(name, nullptr);
    auto serialization = getSerialization(name_and_type.name);

    if (inserted)
    {
        auto serialize_settings = getSerializationSettings();
        serialize_settings.getter = createStreamGetter(name_and_type, offset_columns);
        serialize_settings.data_part_type = MergeTreeDataPartType::Wide;
        serialization->serializeBinaryBulkStatePrefix(column, serialize_settings, it->second);
    }

    auto serialize_settings = getSerializationSettings();
    serialize_settings.getter = createStreamGetter(name_and_type, offset_columns);
    serialize_settings.stream_mark_getter = [&](const ISerialization::SubstreamPath & substream_path) -> MarkInCompressedFile
    {
        auto stream_name = getStreamName(name_and_type, substream_path);
        auto & stream = column_streams.at(stream_name);
        return {stream->plain_hashing.count(), stream->compressed_hashing.offset()};
    };

    for (const auto & granule : granules)
    {
        data_written = true;

        if (granule.mark_on_start)
        {
            if (last_non_written_marks.contains(name))
                throw Exception(ErrorCodes::LOGICAL_ERROR,
                                "We have to add new mark for column, but already have non written mark. "
                                "Current mark {}, total marks {}, offset {}",
                                getCurrentMark(), index_granularity->getMarksCount(), rows_written_in_last_mark);
            last_non_written_marks[name] = getCurrentMarksForColumn(name_and_type, offset_columns);
        }

        writeSingleGranule(
           name_and_type,
           column,
           offset_columns,
           it->second,
           serialize_settings,
           granule
        );

        if (granule.is_complete)
        {
            auto marks_it = last_non_written_marks.find(name);
            if (marks_it == last_non_written_marks.end())
                throw Exception(ErrorCodes::LOGICAL_ERROR, "No mark was saved for incomplete granule for column {}", backQuoteIfNeed(name));

            for (const auto & mark : marks_it->second)
                flushMarkToFile(mark, index_granularity->getMarkRows(granule.mark_number));
            last_non_written_marks.erase(marks_it);
        }
    }

    auto callback = [&](const ISerialization::SubstreamPath & substream_path)
    {
        bool is_offsets = !substream_path.empty() && substream_path.back().type == ISerialization::Substream::ArraySizes;
        if (is_offsets)
            offset_columns.insert(getStreamName(name_and_type, substream_path));
    };

    auto data = ISerialization::SubstreamData(serialization).withType(name_and_type.type).withColumn(block_sample.getByName(name_and_type.name).column);
    auto enumerate_settings = getEnumerateSettings();
    serialization->enumerateStreams(enumerate_settings, callback, data);
}


void MergeTreeDataPartWriterWide::validateColumnOfFixedSize(const NameAndTypePair & name_type)
{
    const auto & [name, type] = name_type;
    const auto & serialization = getSerialization(name_type.name);

    if (!type->isValueRepresentedByNumber() || type->haveSubtypes() || serialization->getKind() != ISerialization::Kind::DEFAULT)
        throw Exception(ErrorCodes::LOGICAL_ERROR, "Cannot validate column of non fixed type {}", type->getName());

    String escaped_name = escapeForFileName(name);
    String stream_name;
    if ((*storage_settings)[MergeTreeSetting::replace_long_file_name_to_hash] && escaped_name.size() > (*storage_settings)[MergeTreeSetting::max_file_name_length])
        stream_name = sipHash128String(escaped_name);
    else
        stream_name = escaped_name;
    String mrk_path = stream_name + marks_file_extension;
    String bin_path = stream_name + DATA_FILE_EXTENSION;

    /// Some columns may be removed because of ttl. Skip them.
    if (!getDataPartStorage().existsFile(mrk_path))
        return;

    auto mrk_file_in = getDataPartStorage().readFile(mrk_path, {}, std::nullopt, std::nullopt);
    std::unique_ptr<ReadBuffer> mrk_in;
    if (index_granularity_info.mark_type.compressed)
        mrk_in = std::make_unique<CompressedReadBufferFromFile>(std::move(mrk_file_in));
    else
        mrk_in = std::move(mrk_file_in);

    DB::CompressedReadBufferFromFile bin_in(getDataPartStorage().readFile(bin_path, {}, std::nullopt, std::nullopt));
    bool must_be_last = false;
    UInt64 offset_in_compressed_file = 0;
    UInt64 offset_in_decompressed_block = 0;
    UInt64 index_granularity_rows = index_granularity_info.fixed_index_granularity;

    size_t mark_num;

    for (mark_num = 0; !mrk_in->eof(); ++mark_num)
    {
        if (mark_num > index_granularity->getMarksCount())
            throw Exception(ErrorCodes::LOGICAL_ERROR,
                            "Incorrect number of marks in memory {}, on disk (at least) {}",
                            index_granularity->getMarksCount(), mark_num + 1);

        readBinaryLittleEndian(offset_in_compressed_file, *mrk_in);
        readBinaryLittleEndian(offset_in_decompressed_block, *mrk_in);
        if (settings.can_use_adaptive_granularity)
            readBinaryLittleEndian(index_granularity_rows, *mrk_in);
        else
            index_granularity_rows = index_granularity_info.fixed_index_granularity;

        if (must_be_last)
        {
            if (index_granularity_rows != 0)
                throw Exception(ErrorCodes::LOGICAL_ERROR,
                                "We ran out of binary data but still have non empty mark #{} with rows number {}",
                                mark_num, index_granularity_rows);

            if (!mrk_in->eof())
                throw Exception(ErrorCodes::LOGICAL_ERROR, "Mark #{} must be last, but we still have some to read", mark_num);

            break;
        }

        if (index_granularity_rows == 0)
        {
            auto column = type->createColumn();

            serialization->deserializeBinaryBulk(*column, bin_in, 0, 1000000000, 0.0);

            throw Exception(ErrorCodes::LOGICAL_ERROR,
                            "Still have {} rows in bin stream, last mark #{}"
                            " index granularity size {}, last rows {}",
                            column->size(), mark_num, index_granularity->getMarksCount(), index_granularity_rows);
        }

        if (index_granularity_rows != index_granularity->getMarkRows(mark_num))
        {
            throw Exception(
                            ErrorCodes::LOGICAL_ERROR,
                            "Incorrect mark rows for part {} for mark #{}"
                            " (compressed offset {}, decompressed offset {}), in-memory {}, on disk {}, total marks {}",
                            getDataPartStorage().getFullPath(),
                            mark_num, offset_in_compressed_file, offset_in_decompressed_block,
                            index_granularity->getMarkRows(mark_num), index_granularity_rows,
                            index_granularity->getMarksCount());
        }

        auto column = type->createColumn();

        serialization->deserializeBinaryBulk(*column, bin_in, 0, index_granularity_rows, 0.0);

        if (bin_in.eof())
        {
            must_be_last = true;
        }

        /// Now they must be equal
        if (column->size() != index_granularity_rows)
        {

            if (must_be_last)
            {
                /// The only possible mark after bin.eof() is final mark. When we
                /// cannot use adaptive granularity we cannot have last mark.
                /// So finish validation.
                if (!settings.can_use_adaptive_granularity)
                    break;

                /// If we don't compute granularity then we are not responsible
                /// for last mark (for example we mutating some column from part
                /// with fixed granularity where last mark is not adjusted)
                if (!compute_granularity)
                    continue;
            }

            throw Exception(
                ErrorCodes::LOGICAL_ERROR, "Incorrect mark rows for mark #{} (compressed offset {}, decompressed offset {}), "
                "actually in bin file {}, in mrk file {}, total marks {}",
                mark_num, offset_in_compressed_file, offset_in_decompressed_block, column->size(),
                index_granularity->getMarkRows(mark_num), index_granularity->getMarksCount());
        }
    }

    if (!mrk_in->eof())
        throw Exception(ErrorCodes::LOGICAL_ERROR,
                        "Still have something in marks stream, last mark #{}"
                        " index granularity size {}, last rows {}",
                        mark_num, index_granularity->getMarksCount(), index_granularity_rows);
    if (!bin_in.eof())
    {
        auto column = type->createColumn();

        serialization->deserializeBinaryBulk(*column, bin_in, 0, 1000000000, 0.0);

        throw Exception(ErrorCodes::LOGICAL_ERROR,
                            "Still have {} rows in bin stream, last mark #{}"
                            " index granularity size {}, last rows {}",
                            column->size(), mark_num, index_granularity->getMarksCount(), index_granularity_rows);
    }
}

void MergeTreeDataPartWriterWide::fillDataChecksums(MergeTreeDataPartChecksums & checksums, NameSet & checksums_to_remove)
{
    auto serialize_settings = getSerializationSettings();
    WrittenOffsetColumns offset_columns;
    if (rows_written_in_last_mark > 0)
    {
        if (settings.can_use_adaptive_granularity && settings.blocks_are_granules_size)
            throw Exception(ErrorCodes::LOGICAL_ERROR,
                            "Incomplete granule is not allowed while blocks are granules size even for last granule. "
                            "Mark number {} (rows {}), rows written for last mark {}, total marks {}",
                            getCurrentMark(), index_granularity->getMarkRows(getCurrentMark()),
                            rows_written_in_last_mark, index_granularity->getMarksCount());

        adjustLastMarkIfNeedAndFlushToDisk(rows_written_in_last_mark);
    }

    bool write_final_mark = (with_final_mark && data_written);

    {
        auto it = columns_list.begin();
        for (size_t i = 0; i < columns_list.size(); ++i, ++it)
        {
            if (!serialization_states.empty())
            {
                serialize_settings.getter = createStreamGetter(*it, written_offset_columns ? *written_offset_columns : offset_columns);
                getSerialization(it->name)->serializeBinaryBulkStateSuffix(serialize_settings, serialization_states[it->name]);
            }

            if (write_final_mark)
                writeFinalMark(*it, offset_columns);
        }
    }

    for (auto & [stream_name, stream] : column_streams)
    {
        /// Remove checksums for old stream name if file was
        /// renamed due to replacing the name to the hash of name.
        const auto & full_stream_name = stream_name_to_full_name.at(stream_name);
        if (stream_name != full_stream_name)
        {
            checksums_to_remove.insert(full_stream_name + stream->data_file_extension);
            checksums_to_remove.insert(full_stream_name + stream->marks_file_extension);
        }

        stream->preFinalize();
        stream->addToChecksums(checksums);
    }
}

void MergeTreeDataPartWriterWide::finishDataSerialization(bool sync)
{
    for (auto & stream : column_streams)
    {
        stream.second->finalize();
        if (sync)
            stream.second->sync();
    }

    column_streams.clear();
    serialization_states.clear();

#ifndef NDEBUG
    /// Heavy weight validation of written data. Checks that we are able to read
    /// data according to marks. Otherwise throws LOGICAL_ERROR (equal to abort in debug mode)
    for (const auto & column : columns_list)
    {
        if (column.type->isValueRepresentedByNumber()
            && !column.type->haveSubtypes()
            && getSerialization(column.name)->getKind() == ISerialization::Kind::DEFAULT)
        {
            validateColumnOfFixedSize(column);
        }
    }
#endif

}

void MergeTreeDataPartWriterWide::fillChecksums(MergeTreeDataPartChecksums & checksums, NameSet & checksums_to_remove)
{
    // If we don't have anything to write, skip finalization.
    if (!columns_list.empty())
        fillDataChecksums(checksums, checksums_to_remove);

    if (settings.rewrite_primary_key)
        fillPrimaryIndexChecksums(checksums);

    fillSkipIndicesChecksums(checksums);
    fillStatisticsChecksums(checksums);
}

void MergeTreeDataPartWriterWide::finish(bool sync)
{
    // If we don't have anything to write, skip finalization.
    if (!columns_list.empty())
        finishDataSerialization(sync);

    if (settings.rewrite_primary_key)
        finishPrimaryIndexSerialization(sync);

    finishSkipIndicesSerialization(sync);
    finishStatisticsSerialization(sync);
}

void MergeTreeDataPartWriterWide::cancel() noexcept
{
     for (auto & stream : column_streams)
        stream.second->cancel();

    column_streams.clear();
    serialization_states.clear();

    Base::cancel();
}

void MergeTreeDataPartWriterWide::writeFinalMark(
    const NameAndTypePair & name_and_type,
    WrittenOffsetColumns & offset_columns)
{
    writeSingleMark(name_and_type, offset_columns, 0);
    /// Memoize information about offsets
    auto callback = [&] (const ISerialization::SubstreamPath & substream_path)
    {
        bool is_offsets = !substream_path.empty() && substream_path.back().type == ISerialization::Substream::ArraySizes;
        if (is_offsets)
            offset_columns.insert(getStreamName(name_and_type, substream_path));
    };

    auto serialization = getSerialization(name_and_type.name);
    auto data = ISerialization::SubstreamData(serialization).withType(name_and_type.type).withColumn(block_sample.getByName(name_and_type.name).column);
    auto enumerate_settings = getEnumerateSettings();
    serialization->enumerateStreams(enumerate_settings, callback, data);
}

static void fillIndexGranularityImpl(
    MergeTreeIndexGranularity & index_granularity,
    size_t index_offset,
    size_t index_granularity_for_block,
    size_t rows_in_block)
{
    for (size_t current_row = index_offset; current_row < rows_in_block; current_row += index_granularity_for_block)
        index_granularity.appendMark(index_granularity_for_block);
}

void MergeTreeDataPartWriterWide::fillIndexGranularity(size_t index_granularity_for_block, size_t rows_in_block)
{
    if (getCurrentMark() < index_granularity->getMarksCount() && getCurrentMark() != index_granularity->getMarksCount() - 1)
        throw Exception(ErrorCodes::LOGICAL_ERROR, "Trying to add marks, while current mark {}, but total marks {}",
                        getCurrentMark(), index_granularity->getMarksCount());

    size_t index_offset = 0;
    if (rows_written_in_last_mark != 0)
        index_offset = index_granularity->getLastMarkRows() - rows_written_in_last_mark;

    fillIndexGranularityImpl(
        *index_granularity,
        index_offset,
        index_granularity_for_block,
        rows_in_block);
}


void MergeTreeDataPartWriterWide::adjustLastMarkIfNeedAndFlushToDisk(size_t new_rows_in_last_mark)
{
    /// We don't want to split already written granules to smaller
    if (rows_written_in_last_mark > new_rows_in_last_mark)
        throw Exception(ErrorCodes::LOGICAL_ERROR, "Tryin to make mark #{} smaller ({} rows) then it already has {}",
                        getCurrentMark(), new_rows_in_last_mark, rows_written_in_last_mark);

    /// We can adjust marks only if we computed granularity for blocks.
    /// Otherwise we cannot change granularity because it will differ from
    /// other columns
    if (compute_granularity && settings.can_use_adaptive_granularity)
    {
        if (getCurrentMark() != index_granularity->getMarksCount() - 1)
            throw Exception(ErrorCodes::LOGICAL_ERROR,
                            "Non last mark {} (with {} rows) having rows offset {}, total marks {}",
                            getCurrentMark(), index_granularity->getMarkRows(getCurrentMark()),
                            rows_written_in_last_mark, index_granularity->getMarksCount());

        index_granularity->adjustLastMark(new_rows_in_last_mark);
    }

    /// Last mark should be filled, otherwise it's a bug
    if (last_non_written_marks.empty())
        throw Exception(ErrorCodes::LOGICAL_ERROR, "No saved marks for last mark {} having rows offset {}, total marks {}",
                        getCurrentMark(), rows_written_in_last_mark, index_granularity->getMarksCount());

    if (rows_written_in_last_mark == new_rows_in_last_mark)
    {
        for (const auto & [name, marks] : last_non_written_marks)
        {
            for (const auto & mark : marks)
                flushMarkToFile(mark, index_granularity->getMarkRows(getCurrentMark()));
        }

        last_non_written_marks.clear();

        if (compute_granularity && settings.can_use_adaptive_granularity)
        {
            /// Also we add mark to each skip index because all of them
            /// already accumulated all rows from current adjusting mark
            for (size_t i = 0; i < skip_indices.size(); ++i)
                ++skip_index_accumulated_marks[i];

            /// This mark completed, go further
            setCurrentMark(getCurrentMark() + 1);
            /// Without offset
            rows_written_in_last_mark = 0;
        }
    }
}

void MergeTreeDataPartWriterWide::initColumnsSubstreamsIfNeeded(const Block & block)
{
    if (columns_substreams.getTotalSubstreams())
        return;

    NullWriteBuffer buf;
    auto serialize_settings = getSerializationSettings();
    for (const auto & name_and_type : columns_list)
    {
        columns_substreams.addColumn(name_and_type.name);
        serialize_settings.getter = [&](const ISerialization::SubstreamPath & substream_path)
        {
            columns_substreams.addSubstreamToLastColumn(ISerialization::getFileNameForStream(name_and_type, substream_path, ISerialization::StreamFileNameSettings(*storage_settings)));
            return &buf;
        };
        serialize_settings.stream_mark_getter = [&](const ISerialization::SubstreamPath &){ return MarkInCompressedFile(); };

        ISerialization::SerializeBinaryBulkStatePtr state;
        auto serialization = getSerialization(name_and_type.name);
        const auto & column = block.getByName(name_and_type.name);
        serialization->serializeBinaryBulkStatePrefix(*column.column, serialize_settings, state);
        serialization->serializeBinaryBulkWithMultipleStreams(*column.column, column.column->size(), 0, serialize_settings, state);
        serialization->serializeBinaryBulkStateSuffix(serialize_settings, state);
    }
}

}<|MERGE_RESOLUTION|>--- conflicted
+++ resolved
@@ -220,17 +220,12 @@
     const NameAndTypePair & column,
     const ISerialization::SubstreamPath & substream_path) const
 {
-<<<<<<< HEAD
     auto full_stream_name = ISerialization::getFileNameForStream(column, substream_path, ISerialization::StreamFileNameSettings(*storage_settings));
-    return full_name_to_stream_name.at(full_stream_name);
-=======
-    auto full_stream_name = ISerialization::getFileNameForStream(column, substream_path);
     auto it = full_name_to_stream_name.find(full_stream_name);
     if (it == full_name_to_stream_name.end())
         throw Exception(ErrorCodes::LOGICAL_ERROR, "Stream {} not found", full_stream_name);
 
     return it->second;
->>>>>>> b3b1a1df
 }
 
 ISerialization::OutputStreamGetter MergeTreeDataPartWriterWide::createStreamGetter(
