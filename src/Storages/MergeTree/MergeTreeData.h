--- conflicted
+++ resolved
@@ -614,16 +614,14 @@
     /// and mutations required to be applied at the moment of the start of query.
     struct SnapshotData : public StorageSnapshot::Data
     {
-<<<<<<< HEAD
+        /// Hold a reference to the storage since the snapshot cache in query context
+        /// may outlive the storage and delay destruction of data parts.
+        ConstStoragePtr storage;
+
         // shared_ptr because lifetime is as long as some query still reading it
         // const because we are sharing across multiple queries, we cannot have things mutating this.
         std::shared_ptr<const RangesInDataParts> parts;
-=======
-        /// Hold a reference to the storage since the snapshot cache in query context
-        /// may outlive the storage and delay destruction of data parts.
-        ConstStoragePtr storage;
-        RangesInDataParts parts;
->>>>>>> 33516ce4
+
         MutationsSnapshotPtr mutations_snapshot;
     };
 
@@ -1851,11 +1849,7 @@
     ///
     /// @param need_rename - rename the part
     /// @param rename_in_transaction - if set, the rename will be done as part of transaction (without holding DataPartsLock), otherwise inplace (when it does not make sense).
-<<<<<<< HEAD
     void preparePartForCommit(MutableDataPartPtr & part, DataPartsLock & lock, Transaction & out_transaction, bool need_rename, bool rename_in_transaction = false);
-=======
-    void preparePartForCommit(MutableDataPartPtr & part, Transaction & out_transaction, DataPartsLock & lock, bool need_rename, bool rename_in_transaction = false);
->>>>>>> 33516ce4
 
     /// Low-level method for preparing parts for commit (in-memory).
     /// FIXME Merge MergeTreeTransaction and Transaction
