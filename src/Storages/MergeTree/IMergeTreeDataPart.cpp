#include "IMergeTreeDataPart.h"
#include <Storages/MergeTree/IDataPartStorage.h>
#include <base/types.h>

#include <exception>
#include <optional>
#include <string_view>
#include <Compression/CompressedReadBuffer.h>
#include <Compression/getCompressionCodecForFile.h>
#include <Core/Defines.h>
#include <Core/NamesAndTypes.h>
#include <Core/SettingsEnums.h>
#include <DataTypes/DataTypeAggregateFunction.h>
#include <DataTypes/NestedUtils.h>
#include <IO/HashingReadBuffer.h>
#include <IO/HashingWriteBuffer.h>
#include <IO/ReadBufferFromString.h>
#include <IO/ReadHelpers.h>
#include <IO/WriteHelpers.h>
#include <Interpreters/MergeTreeTransaction.h>
#include <Interpreters/TransactionLog.h>
#include <Parsers/ExpressionElementParsers.h>
#include <Parsers/parseQuery.h>
#include <Parsers/queryToString.h>
#include <Storages/ColumnsDescription.h>
#include <Storages/MergeTree/MergeTreeData.h>
#include <Storages/MergeTree/MergeTreeSettings.h>
#include <Storages/MergeTree/PartMetadataManagerOrdinary.h>
#include <Storages/MergeTree/checkDataPart.h>
#include <Storages/MergeTree/Backup.h>
#include <Storages/StorageReplicatedMergeTree.h>
#include <Storages/MergeTree/MergeTreeIndexGranularityAdaptive.h>
#include <base/JSON.h>
#include <boost/algorithm/string/join.hpp>
#include <Common/CurrentMetrics.h>
#include <Common/Exception.h>
#include <Common/FieldVisitorsAccurateComparison.h>
#include <Common/MemoryTrackerBlockerInThread.h>
#include <Common/StringUtils.h>
#include <Common/escapeForFileName.h>
#include <Common/logger_useful.h>

#include <Disks/IO/CachedOnDiskReadBufferFromFile.h>


namespace CurrentMetrics
{
    extern const Metric PartsTemporary;
    extern const Metric PartsPreCommitted;
    extern const Metric PartsCommitted;
    extern const Metric PartsPreActive;
    extern const Metric PartsActive;
    extern const Metric PartsOutdated;
    extern const Metric PartsDeleting;
    extern const Metric PartsDeleteOnDestroy;

    extern const Metric PartsWide;
    extern const Metric PartsCompact;
}

namespace DB
{

namespace MergeTreeSetting
{
    extern const MergeTreeSettingsBool allow_remote_fs_zero_copy_replication;
    extern const MergeTreeSettingsBool exclude_deleted_rows_for_part_size_in_merge;
    extern const MergeTreeSettingsBool fsync_part_directory;
    extern const MergeTreeSettingsBool load_existing_rows_count_for_old_parts;
    extern const MergeTreeSettingsBool primary_key_lazy_load;
    extern const MergeTreeSettingsFloat primary_key_ratio_of_unique_prefix_values_to_skip_suffix_columns;
    extern const MergeTreeSettingsFloat ratio_of_defaults_for_sparse_serialization;
}

namespace ErrorCodes
{
    extern const int CANNOT_READ_ALL_DATA;
    extern const int LOGICAL_ERROR;
    extern const int NO_FILE_IN_DATA_PART;
    extern const int EXPECTED_END_OF_FILE;
    extern const int CORRUPTED_DATA;
    extern const int NOT_FOUND_EXPECTED_DATA_PART;
    extern const int BAD_SIZE_OF_FILE_IN_DATA_PART;
    extern const int BAD_TTL_FILE;
    extern const int NOT_IMPLEMENTED;
    extern const int NO_SUCH_COLUMN_IN_TABLE;
}

namespace
{

String getIndexExtensionFromFilesystem(const IDataPartStorage & data_part_storage)
{
    if (data_part_storage.existsFile("primary" + getIndexExtension(true)))
        return getIndexExtension(true);
    else
        return {".idx"};
}

}


void IMergeTreeDataPart::MinMaxIndex::load(const MergeTreeData & data, const PartMetadataManagerPtr & manager)
{
    auto metadata_snapshot = data.getInMemoryMetadataPtr();
    const auto & partition_key = metadata_snapshot->getPartitionKey();

    auto minmax_column_names = MergeTreeData::getMinMaxColumnsNames(partition_key);
    auto minmax_column_types = MergeTreeData::getMinMaxColumnsTypes(partition_key);
    size_t minmax_idx_size = minmax_column_types.size();

    hyperrectangle.reserve(minmax_idx_size);
    for (size_t i = 0; i < minmax_idx_size; ++i)
    {
        String file_name = "minmax_" + escapeForFileName(minmax_column_names[i]) + ".idx";
        auto file = manager->read(file_name);
        auto serialization = minmax_column_types[i]->getDefaultSerialization();

        Field min_val;
        serialization->deserializeBinary(min_val, *file, {});
        Field max_val;
        serialization->deserializeBinary(max_val, *file, {});

        // NULL_LAST
        if (min_val.isNull())
            min_val = POSITIVE_INFINITY;
        if (max_val.isNull())
            max_val = POSITIVE_INFINITY;

        hyperrectangle.emplace_back(min_val, true, max_val, true);
    }
    initialized = true;
}

IMergeTreeDataPart::MinMaxIndex::WrittenFiles IMergeTreeDataPart::MinMaxIndex::store(
    const MergeTreeData & data, IDataPartStorage & part_storage, Checksums & out_checksums) const
{
    auto metadata_snapshot = data.getInMemoryMetadataPtr();
    const auto & partition_key = metadata_snapshot->getPartitionKey();

    auto minmax_column_names = MergeTreeData::getMinMaxColumnsNames(partition_key);
    auto minmax_column_types = MergeTreeData::getMinMaxColumnsTypes(partition_key);

    return store(minmax_column_names, minmax_column_types, part_storage, out_checksums);
}

IMergeTreeDataPart::MinMaxIndex::WrittenFiles IMergeTreeDataPart::MinMaxIndex::store(
    const Names & column_names,
    const DataTypes & data_types,
    IDataPartStorage & part_storage,
    Checksums & out_checksums) const
{
    if (!initialized)
        throw Exception(
            ErrorCodes::LOGICAL_ERROR,
            "Attempt to store uninitialized MinMax index for part {}. This is a bug",
            part_storage.getFullPath());

    WrittenFiles written_files;

    for (size_t i = 0; i < column_names.size(); ++i)
    {
        String file_name = "minmax_" + escapeForFileName(column_names[i]) + ".idx";
        auto serialization = data_types.at(i)->getDefaultSerialization();

        auto out = part_storage.writeFile(file_name, DBMS_DEFAULT_BUFFER_SIZE, {});
        HashingWriteBuffer out_hashing(*out);
        serialization->serializeBinary(hyperrectangle[i].left, out_hashing, {});
        serialization->serializeBinary(hyperrectangle[i].right, out_hashing, {});
        out_hashing.finalize();
        out_checksums.files[file_name].file_size = out_hashing.count();
        out_checksums.files[file_name].file_hash = out_hashing.getHash();
        out->preFinalize();
        written_files.emplace_back(std::move(out));
    }

    return written_files;
}

void IMergeTreeDataPart::MinMaxIndex::update(const Block & block, const Names & column_names)
{
    if (!initialized)
        hyperrectangle.reserve(column_names.size());

    for (size_t i = 0; i < column_names.size(); ++i)
    {
        FieldRef min_value;
        FieldRef max_value;
        const ColumnWithTypeAndName & column = block.getByName(column_names[i]);
        if (const auto * column_nullable = typeid_cast<const ColumnNullable *>(column.column.get()))
            column_nullable->getExtremesNullLast(min_value, max_value);
        else
            column.column->getExtremes(min_value, max_value);

        if (!initialized)
            hyperrectangle.emplace_back(min_value, true, max_value, true);
        else
        {
            hyperrectangle[i].left
                = applyVisitor(FieldVisitorAccurateLess(), hyperrectangle[i].left, min_value) ? hyperrectangle[i].left : min_value;
            hyperrectangle[i].right
                = applyVisitor(FieldVisitorAccurateLess(), hyperrectangle[i].right, max_value) ? max_value : hyperrectangle[i].right;
        }
    }

    initialized = true;
}

void IMergeTreeDataPart::MinMaxIndex::merge(const MinMaxIndex & other)
{
    if (!other.initialized)
        return;

    if (!initialized)
    {
        hyperrectangle = other.hyperrectangle;
        initialized = true;
    }
    else
    {
        for (size_t i = 0; i < hyperrectangle.size(); ++i)
        {
            hyperrectangle[i].left = std::min(hyperrectangle[i].left, other.hyperrectangle[i].left);
            hyperrectangle[i].right = std::max(hyperrectangle[i].right, other.hyperrectangle[i].right);
        }
    }
}

void IMergeTreeDataPart::MinMaxIndex::appendFiles(const MergeTreeData & data, Strings & files)
{
    auto metadata_snapshot = data.getInMemoryMetadataPtr();
    const auto & partition_key = metadata_snapshot->getPartitionKey();
    auto minmax_column_names = MergeTreeData::getMinMaxColumnsNames(partition_key);
    size_t minmax_idx_size = minmax_column_names.size();
    for (size_t i = 0; i < minmax_idx_size; ++i)
    {
        String file_name = "minmax_" + escapeForFileName(minmax_column_names[i]) + ".idx";
        files.push_back(file_name);
    }
}


void IMergeTreeDataPart::incrementStateMetric(MergeTreeDataPartState state_) const
{
    switch (state_)
    {
        case MergeTreeDataPartState::Temporary:
            CurrentMetrics::add(CurrentMetrics::PartsTemporary);
            return;
        case MergeTreeDataPartState::PreActive:
            CurrentMetrics::add(CurrentMetrics::PartsPreActive);
            CurrentMetrics::add(CurrentMetrics::PartsPreCommitted);
            return;
        case MergeTreeDataPartState::Active:
            CurrentMetrics::add(CurrentMetrics::PartsActive);
            CurrentMetrics::add(CurrentMetrics::PartsCommitted);
            return;
        case MergeTreeDataPartState::Outdated:
            storage.total_outdated_parts_count.fetch_add(1, std::memory_order_relaxed);
            CurrentMetrics::add(CurrentMetrics::PartsOutdated);
            return;
        case MergeTreeDataPartState::Deleting:
            CurrentMetrics::add(CurrentMetrics::PartsDeleting);
            return;
        case MergeTreeDataPartState::DeleteOnDestroy:
            CurrentMetrics::add(CurrentMetrics::PartsDeleteOnDestroy);
            return;
    }
}

void IMergeTreeDataPart::decrementStateMetric(MergeTreeDataPartState state_) const
{
    switch (state_)
    {
        case MergeTreeDataPartState::Temporary:
            CurrentMetrics::sub(CurrentMetrics::PartsTemporary);
            return;
        case MergeTreeDataPartState::PreActive:
            CurrentMetrics::sub(CurrentMetrics::PartsPreActive);
            CurrentMetrics::sub(CurrentMetrics::PartsPreCommitted);
            return;
        case MergeTreeDataPartState::Active:
            CurrentMetrics::sub(CurrentMetrics::PartsActive);
            CurrentMetrics::sub(CurrentMetrics::PartsCommitted);
            return;
        case MergeTreeDataPartState::Outdated:
            storage.total_outdated_parts_count.fetch_sub(1, std::memory_order_relaxed);
            CurrentMetrics::sub(CurrentMetrics::PartsOutdated);
            return;
        case MergeTreeDataPartState::Deleting:
            CurrentMetrics::sub(CurrentMetrics::PartsDeleting);
            return;
        case MergeTreeDataPartState::DeleteOnDestroy:
            CurrentMetrics::sub(CurrentMetrics::PartsDeleteOnDestroy);
            return;
    }
}

static void incrementTypeMetric(MergeTreeDataPartType type)
{
    switch (type.getValue())
    {
        case MergeTreeDataPartType::Wide:
            CurrentMetrics::add(CurrentMetrics::PartsWide);
            return;
        case MergeTreeDataPartType::Compact:
            CurrentMetrics::add(CurrentMetrics::PartsCompact);
            return;
        case MergeTreeDataPartType::Unknown:
            return;
    }
}

static void decrementTypeMetric(MergeTreeDataPartType type)
{
    switch (type.getValue())
    {
        case MergeTreeDataPartType::Wide:
            CurrentMetrics::sub(CurrentMetrics::PartsWide);
            return;
        case MergeTreeDataPartType::Compact:
            CurrentMetrics::sub(CurrentMetrics::PartsCompact);
            return;
        case MergeTreeDataPartType::Unknown:
            return;
    }
}

IMergeTreeDataPart::IMergeTreeDataPart(
    const MergeTreeData & storage_,
    const String & name_,
    const MergeTreePartInfo & info_,
    const MutableDataPartStoragePtr & data_part_storage_,
    Type part_type_,
    const IMergeTreeDataPart * parent_part_)
    : DataPartStorageHolder(data_part_storage_)
    , storage(storage_)
    , name(mutable_name)
    , info(info_)
    , index_granularity_info(storage_, part_type_)
    , part_type(part_type_)
    , parent_part(parent_part_)
    , parent_part_name(parent_part ? parent_part->name : "")
    , mutable_name(name_)
{
    if (parent_part)
    {
        chassert(parent_part_name.starts_with(parent_part->info.partition_id));     /// Make sure there's no prefix
        state = MergeTreeDataPartState::Active;
    }

    incrementStateMetric(state);
    incrementTypeMetric(part_type);

    index = std::make_shared<Columns>();
    minmax_idx = std::make_shared<MinMaxIndex>();

    initializeIndexGranularityInfo();
    initializePartMetadataManager();
}

IMergeTreeDataPart::~IMergeTreeDataPart()
{
    decrementStateMetric(state);
    decrementTypeMetric(part_type);
}


IMergeTreeDataPart::Index IMergeTreeDataPart::getIndex() const
{
    std::scoped_lock lock(index_mutex);
    if (!index_loaded)
        loadIndex();
    index_loaded = true;
    return index;
}


void IMergeTreeDataPart::setIndex(const Columns & cols_)
{
    std::scoped_lock lock(index_mutex);
    if (!index->empty())
        throw Exception(ErrorCodes::LOGICAL_ERROR, "The index of data part can be set only once");
    index = std::make_shared<const Columns>(cols_);
    index_loaded = true;
}

void IMergeTreeDataPart::setIndex(Columns && cols_)
{
    std::scoped_lock lock(index_mutex);
    if (!index->empty())
        throw Exception(ErrorCodes::LOGICAL_ERROR, "The index of data part can be set only once");
    index = std::make_shared<const Columns>(std::move(cols_));
    index_loaded = true;
}

void IMergeTreeDataPart::unloadIndex()
{
    std::scoped_lock lock(index_mutex);
    index = std::make_shared<Columns>();
    index_loaded = false;
}

bool IMergeTreeDataPart::isIndexLoaded() const
{
    std::scoped_lock lock(index_mutex);
    return index_loaded;
}

void IMergeTreeDataPart::setName(const String & new_name)
{
    mutable_name = new_name;
    for (auto & proj_part : projection_parts)
        proj_part.second->parent_part_name = new_name;
}

String IMergeTreeDataPart::getNewName(const MergeTreePartInfo & new_part_info) const
{
    if (storage.format_version < MERGE_TREE_DATA_MIN_FORMAT_VERSION_WITH_CUSTOM_PARTITIONING)
    {
        /// NOTE: getting min and max dates from the part name (instead of part data) because we want
        /// the merged part name be determined only by source part names.
        /// It is simpler this way when the real min and max dates for the block range can change
        /// (e.g. after an ALTER DELETE command).
        DayNum min_date;
        DayNum max_date;
        MergeTreePartInfo::parseMinMaxDatesFromPartName(name, min_date, max_date);
        return new_part_info.getPartNameV0(min_date, max_date);
    }
    return new_part_info.getPartNameV1();
}

std::optional<size_t> IMergeTreeDataPart::getColumnPosition(const String & column_name) const
{
    auto it = column_name_to_position.find(column_name);
    if (it == column_name_to_position.end())
        return {};
    return it->second;
}


void IMergeTreeDataPart::setState(MergeTreeDataPartState new_state) const
{
    decrementStateMetric(state);
    state = new_state;
    incrementStateMetric(state);
}


std::pair<DayNum, DayNum> IMergeTreeDataPart::getMinMaxDate() const
{
    if (storage.minmax_idx_date_column_pos != -1 && minmax_idx->initialized)
    {
        const auto & hyperrectangle = minmax_idx->hyperrectangle[storage.minmax_idx_date_column_pos];
        return {DayNum(hyperrectangle.left.safeGet<UInt64>()), DayNum(hyperrectangle.right.safeGet<UInt64>())};
    }
    return {};
}

std::pair<time_t, time_t> IMergeTreeDataPart::getMinMaxTime() const
{
    if (storage.minmax_idx_time_column_pos != -1 && minmax_idx->initialized)
    {
        const auto & hyperrectangle = minmax_idx->hyperrectangle[storage.minmax_idx_time_column_pos];

        /// The case of DateTime
        if (hyperrectangle.left.getType() == Field::Types::UInt64)
        {
            assert(hyperrectangle.right.getType() == Field::Types::UInt64);
            return {hyperrectangle.left.safeGet<UInt64>(), hyperrectangle.right.safeGet<UInt64>()};
        }
        /// The case of DateTime64
        if (hyperrectangle.left.getType() == Field::Types::Decimal64)
        {
            assert(hyperrectangle.right.getType() == Field::Types::Decimal64);

            auto left = hyperrectangle.left.safeGet<DecimalField<Decimal64>>();
            auto right = hyperrectangle.right.safeGet<DecimalField<Decimal64>>();

            assert(left.getScale() == right.getScale());

            return {left.getValue() / left.getScaleMultiplier(), right.getValue() / right.getScaleMultiplier()};
        }
        throw Exception(ErrorCodes::LOGICAL_ERROR, "Part minmax index by time is neither DateTime or DateTime64");
    }
    return {};
}


void IMergeTreeDataPart::setColumns(const NamesAndTypesList & new_columns, const SerializationInfoByName & new_infos, int32_t metadata_version_)
{
    columns = new_columns;
    serialization_infos = new_infos;
    metadata_version = metadata_version_;

    column_name_to_position.clear();
    column_name_to_position.reserve(new_columns.size());
    size_t pos = 0;

    for (const auto & column : columns)
    {
        column_name_to_position.emplace(column.name, pos++);

        auto it = serialization_infos.find(column.name);
        auto serialization = it == serialization_infos.end()
            ? IDataType::getSerialization(column)
            : IDataType::getSerialization(column, *it->second);

        serializations.emplace(column.name, serialization);

        IDataType::forEachSubcolumn([&](const auto &, const auto & subname, const auto & subdata)
        {
            auto full_name = Nested::concatenateName(column.name, subname);
            serializations.emplace(full_name, subdata.serialization);
        }, ISerialization::SubstreamData(serialization));
    }

    columns_description = ColumnsDescription(columns);
    columns_description_with_collected_nested = ColumnsDescription(Nested::collect(columns));
}

NameAndTypePair IMergeTreeDataPart::getColumn(const String & column_name) const
{
    return columns_description.getColumnOrSubcolumn(GetColumnsOptions::AllPhysical, column_name);
}

std::optional<NameAndTypePair> IMergeTreeDataPart::tryGetColumn(const String & column_name) const
{
    return columns_description.tryGetColumnOrSubcolumn(GetColumnsOptions::AllPhysical, column_name);
}

SerializationPtr IMergeTreeDataPart::getSerialization(const String & column_name) const
{
    auto serialization = tryGetSerialization(column_name);
    if (!serialization)
        throw Exception(ErrorCodes::NO_SUCH_COLUMN_IN_TABLE,
            "There is no column or subcolumn {} in part {}", column_name, name);

    return serialization;
}

SerializationPtr IMergeTreeDataPart::tryGetSerialization(const String & column_name) const
{
    auto it = serializations.find(column_name);
    return it == serializations.end() ? nullptr : it->second;
}

<<<<<<< HEAD
bool IMergeTreeDataPart::isMovingPart() const
{
    fs::path part_directory_path = getDataPartStorage().getRelativePath();
    if (part_directory_path.filename().empty())
        part_directory_path = part_directory_path.parent_path();
    return part_directory_path.parent_path().filename() == "moving";
}

void IMergeTreeDataPart::removeIfNeeded()
=======
void IMergeTreeDataPart::removeIfNeeded() noexcept
>>>>>>> 0f4990d2
{
    assert(assertHasValidVersionMetadata());
    if (!is_temp && state != MergeTreeDataPartState::DeleteOnDestroy)
        return;

    std::string path;
    try
    {
        path = getDataPartStorage().getRelativePath();

        if (!getDataPartStorage().exists()) // path
            return;

        if (is_temp)
        {
            const auto & part_directory = getDataPartStorage().getPartDirectory();

            String file_name = fileName(part_directory);

            if (file_name.empty())
                throw Exception(ErrorCodes::LOGICAL_ERROR, "relative_path {} of part {} is invalid or not set",
                                getDataPartStorage().getPartDirectory(), name);

            bool is_moving_part = isMovingPart();
            if (!startsWith(file_name, "tmp") && !endsWith(file_name, ".tmp_proj") && !is_moving_part)
            {
                LOG_ERROR(
                    storage.log,
                    "~DataPart() should remove part {} but its name doesn't start with \"tmp\" or end with \".tmp_proj\". Too "
                    "suspicious, keeping the part.",
                    path);
                return;
            }

            if (is_moving_part)
            {
                LOG_TRACE(storage.log, "Removing unneeded moved part from {}", path);
            }
        }

        remove();

        if (state == MergeTreeDataPartState::DeleteOnDestroy)
        {
            LOG_TRACE(storage.log, "Removed part from old location {}", path);
        }
    }
    catch (...)
    {
        tryLogCurrentException(__PRETTY_FUNCTION__, fmt::format("while removing part {} with path {}", name, path));

        /// FIXME If part it temporary, then directory will not be removed for 1 day (temporary_directories_lifetime).
        /// If it's tmp_merge_<part_name> or tmp_fetch_<part_name>,
        /// then all future attempts to execute part producing operation will fail with "directory already exists".
    }
}


UInt64 IMergeTreeDataPart::getIndexSizeInBytes() const
{
    std::scoped_lock lock(index_mutex);
    UInt64 res = 0;
    for (const ColumnPtr & column : *index)
        res += column->byteSize();
    return res;
}

UInt64 IMergeTreeDataPart::getIndexSizeInAllocatedBytes() const
{
    std::scoped_lock lock(index_mutex);
    UInt64 res = 0;
    for (const ColumnPtr & column : *index)
        res += column->allocatedBytes();
    return res;
}

UInt64 IMergeTreeDataPart::getIndexGranularityBytes() const
{
    return index_granularity->getBytesSize();
}

UInt64 IMergeTreeDataPart::getIndexGranularityAllocatedBytes() const
{
    return index_granularity->getBytesAllocated();
}

void IMergeTreeDataPart::assertState(const std::initializer_list<MergeTreeDataPartState> & affordable_states) const
{
    if (!checkState(affordable_states))
    {
        String states_str;
        for (auto affordable_state : affordable_states)
        {
            states_str += stateString(affordable_state);
            states_str += ' ';
        }

        if (!states_str.empty())
            states_str.pop_back();

        throw Exception(ErrorCodes::NOT_FOUND_EXPECTED_DATA_PART, "Unexpected state of part {}. Expected: {}", getNameWithState(), states_str);
    }
}

void IMergeTreeDataPart::assertOnDisk() const
{
    if (!isStoredOnDisk())
        throw Exception(ErrorCodes::LOGICAL_ERROR, "Data part '{}' with type '{}' is not stored on disk",
            name, getType().toString());
}


UInt64 IMergeTreeDataPart::getMarksCount() const
{
    return index_granularity->getMarksCount();
}

UInt64 IMergeTreeDataPart::getExistingBytesOnDisk() const
{
    if ((*storage.getSettings())[MergeTreeSetting::exclude_deleted_rows_for_part_size_in_merge] && supportLightweightDeleteMutate() && hasLightweightDelete()
        && existing_rows_count.has_value() && existing_rows_count.value() < rows_count && rows_count > 0)
        return bytes_on_disk * existing_rows_count.value() / rows_count;
    return bytes_on_disk;
}

size_t IMergeTreeDataPart::getFileSizeOrZero(const String & file_name) const
{
    auto checksum = checksums.files.find(file_name);
    if (checksum == checksums.files.end())
        return 0;
    return checksum->second.file_size;
}

String IMergeTreeDataPart::getColumnNameWithMinimumCompressedSize(const NamesAndTypesList & available_columns) const
{
    std::optional<std::string> minimum_size_column;
    UInt64 minimum_size = std::numeric_limits<UInt64>::max();

    for (const auto & column : available_columns)
    {
        if (!hasColumnFiles(column))
            continue;

        const auto size = getColumnSize(column.name).data_compressed;
        if (size < minimum_size)
        {
            minimum_size = size;
            minimum_size_column = column.name;
        }
    }

    if (!minimum_size_column)
        throw Exception(ErrorCodes::LOGICAL_ERROR, "Could not find a column of minimum size in MergeTree, part {}",
                        getDataPartStorage().getFullPath());

    return *minimum_size_column;
}

ColumnsStatistics IMergeTreeDataPart::loadStatistics() const
{
    const auto & metadata_snaphost = storage.getInMemoryMetadata();

    auto total_statistics = MergeTreeStatisticsFactory::instance().getMany(metadata_snaphost.getColumns());

    ColumnsStatistics result;
    for (auto & stat : total_statistics)
    {
        String file_name = stat->getFileName() + STATS_FILE_SUFFIX;
        String file_path = fs::path(getDataPartStorage().getRelativePath()) / file_name;

        if (auto stat_file = metadata_manager->readIfExists(file_name))
        {
            CompressedReadBuffer compressed_buffer(*stat_file);
            stat->deserialize(compressed_buffer);
            result.push_back(stat);
        }
        else
            LOG_INFO(storage.log, "Cannot find stats file {}", file_path);
    }
    return result;
}

void IMergeTreeDataPart::loadColumnsChecksumsIndexes(bool require_columns_checksums, bool check_consistency)
{
    assertOnDisk();

    /// Memory should not be limited during ATTACH TABLE query.
    /// This is already true at the server startup but must be also ensured for manual table ATTACH.
    /// Motivation: memory for index is shared between queries - not belong to the query itself.
    MemoryTrackerBlockerInThread temporarily_disable_memory_tracker;

    try
    {
        if (!isStoredOnReadonlyDisk())
            loadUUID();
        loadColumns(require_columns_checksums);
        loadChecksums(require_columns_checksums);

        loadIndexGranularity();

        if (!(*storage.getSettings())[MergeTreeSetting::primary_key_lazy_load])
            getIndex();

        calculateColumnsAndSecondaryIndicesSizesOnDisk();
        loadRowsCount(); /// Must be called after loadIndexGranularity() as it uses the value of `index_granularity`.
        loadExistingRowsCount(); /// Must be called after loadRowsCount() as it uses the value of `rows_count`.
        loadPartitionAndMinMaxIndex();
        bool has_broken_projections = false;
        if (!parent_part)
        {
            if (!isStoredOnReadonlyDisk())
                loadTTLInfos();

            loadProjections(require_columns_checksums, check_consistency, has_broken_projections, false /* if_not_loaded */);
        }

        if (check_consistency && !has_broken_projections)
            checkConsistency(require_columns_checksums);

        loadDefaultCompressionCodec();
    }
    catch (...)
    {
        /// Don't scare people with broken part error if it's retryable.
        if (!isRetryableException(std::current_exception()))
        {
            auto message = getCurrentExceptionMessage(true);
            LOG_ERROR(storage.log, "Part {} is broken and needs manual correction. Reason: {}",
                getDataPartStorage().getFullPath(), message);

            if (Exception * e = exception_cast<Exception *>(std::current_exception()))
            {
                /// Probably there is something wrong with files of this part.
                /// So it can be helpful to add to the error message some information about those files.
                String files_in_part;

                for (auto it = getDataPartStorage().iterate(); it->isValid(); it->next())
                {
                    std::string file_info;
                    if (!getDataPartStorage().existsDirectory(it->name()))
                        file_info = fmt::format(" ({} bytes)", getDataPartStorage().getFileSize(it->name()));

                    files_in_part += fmt::format("{}{}{}", (files_in_part.empty() ? "" : ", "), it->name(), file_info);
                }
                if (!files_in_part.empty())
                    e->addMessage("Part contains files: {}", files_in_part);
                if (isEmpty())
                    e->addMessage("Part is empty");
            }
        }

        // There could be conditions that data part to be loaded is broken, but some of meta infos are already written
        // into metadata before exception, need to clean them all.
        metadata_manager->deleteAll(/*include_projection*/ true);
        metadata_manager->assertAllDeleted(/*include_projection*/ true);
        throw;
    }
}

void IMergeTreeDataPart::appendFilesOfColumnsChecksumsIndexes(Strings & files, bool include_projection) const
{
    if (isStoredOnDisk())
    {
        if (!isStoredOnReadonlyDisk())
            appendFilesOfUUID(files);

        appendFilesOfColumns(files);
        appendFilesOfChecksums(files);
        appendFilesOfIndexGranularity(files);
        appendFilesOfIndex(files);
        appendFilesOfRowsCount(files);
        appendFilesOfPartitionAndMinMaxIndex(files);

        if (!isStoredOnReadonlyDisk())
            appendFilesOfTTLInfos(files);

        appendFilesOfDefaultCompressionCodec(files);
        appendFilesOfMetadataVersion(files);
    }

    if (!parent_part && include_projection)
    {
        for (const auto & [projection_name, projection_part] : projection_parts)
        {
            Strings projection_files;
            projection_part->appendFilesOfColumnsChecksumsIndexes(projection_files, true);
            for (const auto & projection_file : projection_files)
                files.push_back(fs::path(projection_part->name + ".proj") / projection_file);
        }
    }
}

MergeTreeDataPartBuilder IMergeTreeDataPart::getProjectionPartBuilder(const String & projection_name, bool is_temp_projection)
{
    const char * projection_extension = is_temp_projection ? ".tmp_proj" : ".proj";
    auto projection_storage = getDataPartStorage().getProjection(projection_name + projection_extension, !is_temp_projection);
    MergeTreeDataPartBuilder builder(storage, projection_name, projection_storage, getReadSettings());
    return builder.withPartInfo(MergeListElement::FAKE_RESULT_PART_FOR_PROJECTION).withParentPart(this);
}

void IMergeTreeDataPart::addProjectionPart(
    const String & projection_name,
    std::shared_ptr<IMergeTreeDataPart> && projection_part)
{
    if (hasProjection(projection_name))
        throw Exception(ErrorCodes::LOGICAL_ERROR, "Projection part {} in part {} is already loaded. This is a bug", projection_name, name);

    projection_parts[projection_name] = std::move(projection_part);
}

void IMergeTreeDataPart::loadProjections(
    bool require_columns_checksums, bool check_consistency, bool & has_broken_projection, bool if_not_loaded, bool only_metadata)
{
    auto metadata_snapshot = storage.getInMemoryMetadataPtr();
    for (const auto & projection : metadata_snapshot->projections)
    {
        auto path = projection.name + ".proj";
        if (getDataPartStorage().existsDirectory(path))
        {
            if (hasProjection(projection.name))
            {
                if (!if_not_loaded)
                    throw Exception(
                        ErrorCodes::LOGICAL_ERROR, "Projection part {} in part {} is already loaded. This is a bug", projection.name, name);
            }
            else
            {
                auto part = getProjectionPartBuilder(projection.name).withPartFormatFromDisk().build();

                try
                {
                    if (only_metadata)
                        part->loadChecksums(require_columns_checksums);
                    else
                        part->loadColumnsChecksumsIndexes(require_columns_checksums, check_consistency);
                }
                catch (...)
                {
                    if (isRetryableException(std::current_exception()))
                        throw;

                    auto message = getCurrentExceptionMessage(true);
                    LOG_WARNING(storage.log, "Cannot load projection {}, "
                                "will consider it broken. Reason: {}", projection.name, message);

                    has_broken_projection = true;
                    part->setBrokenReason(message, getCurrentExceptionCode());
                }

                addProjectionPart(projection.name, std::move(part));
            }
        }
        else if (check_consistency && checksums.has(path))
        {
            auto part = getProjectionPartBuilder(projection.name).withPartFormatFromDisk().build();
            part->setBrokenReason(
                "Projection directory " + path + " does not exist while loading projections. Stacktrace: " + StackTrace().toString(),
                ErrorCodes::NO_FILE_IN_DATA_PART);
            addProjectionPart(projection.name, std::move(part));
            has_broken_projection = true;
        }
    }
}

void IMergeTreeDataPart::loadIndexGranularity()
{
    throw Exception(ErrorCodes::NOT_IMPLEMENTED,
                    "Method 'loadIndexGranularity' is not implemented for part with type {}", getType().toString());
}

/// Currently we don't cache mark files of part, because cache other meta files is enough to speed up loading.
void IMergeTreeDataPart::appendFilesOfIndexGranularity(Strings & /* files */) const
{
}

void IMergeTreeDataPart::loadIndex() const
{
    /// Memory for index must not be accounted as memory usage for query, because it belongs to a table.
    MemoryTrackerBlockerInThread temporarily_disable_memory_tracker;

    auto metadata_snapshot = storage.getInMemoryMetadataPtr();
    if (parent_part)
        metadata_snapshot = metadata_snapshot->projections.get(name).metadata;
    const auto & primary_key = metadata_snapshot->getPrimaryKey();
    size_t key_size = primary_key.column_names.size();

    if (key_size)
    {
        MutableColumns loaded_index;
        loaded_index.resize(key_size);

        for (size_t i = 0; i < key_size; ++i)
        {
            loaded_index[i] = primary_key.data_types[i]->createColumn();
            loaded_index[i]->reserve(index_granularity->getMarksCount());
        }

        String index_name = "primary" + getIndexExtensionFromFilesystem(getDataPartStorage());
        String index_path = fs::path(getDataPartStorage().getRelativePath()) / index_name;
        auto index_file = metadata_manager->read(index_name);
        size_t marks_count = index_granularity->getMarksCount();

        Serializations key_serializations(key_size);
        for (size_t j = 0; j < key_size; ++j)
            key_serializations[j] = primary_key.data_types[j]->getDefaultSerialization();

        for (size_t i = 0; i < marks_count; ++i)
            for (size_t j = 0; j < key_size; ++j)
                key_serializations[j]->deserializeBinary(*loaded_index[j], *index_file, {});

        /// Cut useless suffix columns, if necessary.
        Float64 ratio_to_drop_suffix_columns = (*storage.getSettings())[MergeTreeSetting::primary_key_ratio_of_unique_prefix_values_to_skip_suffix_columns];
        if (key_size > 1 && ratio_to_drop_suffix_columns > 0 && ratio_to_drop_suffix_columns < 1)
        {
            chassert(marks_count > 0);
            for (size_t j = 0; j < key_size - 1; ++j)
            {
                size_t num_changes = 0;
                for (size_t i = 1; i < marks_count; ++i)
                    if (0 != loaded_index[j]->compareAt(i, i - 1, *loaded_index[j], 0))
                        ++num_changes;

                if (static_cast<Float64>(num_changes) / marks_count >= ratio_to_drop_suffix_columns)
                {
                    key_size = j + 1;
                    loaded_index.resize(key_size);
                    break;
                }
            }
        }

        for (size_t i = 0; i < key_size; ++i)
        {
            loaded_index[i]->shrinkToFit();
            loaded_index[i]->protect();
            if (loaded_index[i]->size() != marks_count)
                throw Exception(ErrorCodes::CANNOT_READ_ALL_DATA, "Cannot read all data from index file {}(expected size: "
                    "{}, read: {})", index_path, marks_count, loaded_index[i]->size());
        }

        LOG_TEST(storage.log, "Loaded primary key index for part {}, {} columns are kept in memory", name, key_size);

        if (!index_file->eof())
            throw Exception(ErrorCodes::EXPECTED_END_OF_FILE, "Index file {} is unexpectedly long", index_path);

        index = std::make_shared<Columns>(std::make_move_iterator(loaded_index.begin()), std::make_move_iterator(loaded_index.end()));
    }
}

void IMergeTreeDataPart::appendFilesOfIndex(Strings & files) const
{
    auto metadata_snapshot = storage.getInMemoryMetadataPtr();
    if (parent_part)
        metadata_snapshot = metadata_snapshot->projections.has(name) ? metadata_snapshot->projections.get(name).metadata : nullptr;

    if (!metadata_snapshot)
        return;

    if (metadata_snapshot->hasPrimaryKey())
    {
        String index_name = "primary" + getIndexExtensionFromFilesystem(getDataPartStorage());
        files.push_back(index_name);
    }
}

NameSet IMergeTreeDataPart::getFileNamesWithoutChecksums() const
{
    if (!isStoredOnDisk())
        return {};

    NameSet result = {"checksums.txt", "columns.txt"};

    if (getDataPartStorage().existsFile(DEFAULT_COMPRESSION_CODEC_FILE_NAME))
        result.emplace(DEFAULT_COMPRESSION_CODEC_FILE_NAME);

    if (getDataPartStorage().existsFile(TXN_VERSION_METADATA_FILE_NAME))
        result.emplace(TXN_VERSION_METADATA_FILE_NAME);

    if (getDataPartStorage().existsFile(METADATA_VERSION_FILE_NAME))
        result.emplace(METADATA_VERSION_FILE_NAME);

    return result;
}

void IMergeTreeDataPart::loadDefaultCompressionCodec()
{
    /// In memory parts doesn't have any compression
    if (!isStoredOnDisk())
    {
        default_codec = CompressionCodecFactory::instance().get("NONE", {});
        return;
    }

    String path = fs::path(getDataPartStorage().getRelativePath()) / DEFAULT_COMPRESSION_CODEC_FILE_NAME;

    if (auto file_buf = metadata_manager->readIfExists(DEFAULT_COMPRESSION_CODEC_FILE_NAME))
    {
        String codec_line;
        readEscapedStringUntilEOL(codec_line, *file_buf);

        ReadBufferFromString buf(codec_line);

        if (!checkString("CODEC", buf))
        {
            LOG_WARNING(
                storage.log,
                "Cannot parse default codec for part {} from file {}, content '{}'. Default compression codec will be deduced "
                "automatically, from data on disk",
                name,
                path,
                codec_line);
            default_codec = detectDefaultCompressionCodec();
        }

        try
        {
            ParserCodec codec_parser;
            auto codec_ast = parseQuery(codec_parser, codec_line.data() + buf.getPosition(), codec_line.data() + codec_line.length(), "codec parser", 0, DBMS_DEFAULT_MAX_PARSER_DEPTH, DBMS_DEFAULT_MAX_PARSER_BACKTRACKS);
            default_codec = CompressionCodecFactory::instance().get(codec_ast, {});
        }
        catch (const DB::Exception & ex)
        {
            LOG_WARNING(storage.log, "Cannot parse default codec for part {} from file {}, content '{}', error '{}'. Default compression codec will be deduced automatically, from data on disk.", name, path, codec_line, ex.what());
            default_codec = detectDefaultCompressionCodec();
        }
    }
    else
        default_codec = detectDefaultCompressionCodec();
}

template <typename Writer>
void IMergeTreeDataPart::writeMetadata(const String & filename, const WriteSettings & settings, Writer && writer)
{
    auto & data_part_storage = getDataPartStorage();
    auto tmp_filename = filename + ".tmp";

    data_part_storage.beginTransaction();

    try
    {
        {
            auto out = data_part_storage.writeFile(tmp_filename, 4096, settings);
            writer(*out);
            out->finalize();
        }

        data_part_storage.moveFile(tmp_filename, filename);
    }
    catch (...)
    {
        try
        {
            data_part_storage.removeFileIfExists(tmp_filename);
            data_part_storage.commitTransaction();
        }
        catch (...)
        {
            tryLogCurrentException("IMergeTreeDataPart");
        }

        throw;
    }

    data_part_storage.commitTransaction();
}

void IMergeTreeDataPart::writeChecksums(const MergeTreeDataPartChecksums & checksums_, const WriteSettings & settings)
{
    writeMetadata("checksums.txt", settings, [&checksums_](auto & buffer)
    {
        checksums_.write(buffer);
    });
}

void IMergeTreeDataPart::writeColumns(const NamesAndTypesList & columns_, const WriteSettings & settings)
{
    writeMetadata("columns.txt", settings, [&columns_](auto & buffer)
    {
        columns_.writeText(buffer);
    });
}

void IMergeTreeDataPart::writeVersionMetadata(const VersionMetadata & version_, bool fsync_part_dir) const
{
    static constexpr auto filename = TXN_VERSION_METADATA_FILE_NAME;
    static constexpr auto tmp_filename = "txn_version.txt.tmp";
    auto & data_part_storage = const_cast<IDataPartStorage &>(getDataPartStorage());

    try
    {
        {
            /// TODO IDisk interface does not allow to open file with O_EXCL flag (for DiskLocal),
            /// so we create empty file at first (expecting that createFile throws if file already exists)
            /// and then overwrite it.
            data_part_storage.createFile(tmp_filename);
            auto write_settings = storage.getContext()->getWriteSettings();
            auto buf = data_part_storage.writeFile(tmp_filename, 256, write_settings);
            version_.write(*buf);
            buf->finalize();
            buf->sync();
        }

        SyncGuardPtr sync_guard;
        if (fsync_part_dir)
            sync_guard = data_part_storage.getDirectorySyncGuard();
        data_part_storage.replaceFile(tmp_filename, filename);
    }
    catch (...)
    {
        try
        {
            data_part_storage.removeFileIfExists(tmp_filename);
        }
        catch (...)
        {
            tryLogCurrentException("DataPartStorageOnDiskFull");
        }

        throw;
    }
}

void IMergeTreeDataPart::removeDeleteOnDestroyMarker()
{
    getDataPartStorage().removeFileIfExists(DELETE_ON_DESTROY_MARKER_FILE_NAME_DEPRECATED);
}

void IMergeTreeDataPart::removeVersionMetadata()
{
    getDataPartStorage().removeFileIfExists(TXN_VERSION_METADATA_FILE_NAME);
}


void IMergeTreeDataPart::removeMetadataVersion()
{
    getDataPartStorage().removeFileIfExists(METADATA_VERSION_FILE_NAME);
}

void IMergeTreeDataPart::appendFilesOfDefaultCompressionCodec(Strings & files)
{
    files.push_back(DEFAULT_COMPRESSION_CODEC_FILE_NAME);
}

void IMergeTreeDataPart::appendFilesOfMetadataVersion(Strings & files)
{
    files.push_back(METADATA_VERSION_FILE_NAME);
}

CompressionCodecPtr IMergeTreeDataPart::detectDefaultCompressionCodec() const
{
    /// In memory parts doesn't have any compression
    if (!isStoredOnDisk())
        return CompressionCodecFactory::instance().get("NONE", {});

    auto metadata_snapshot = storage.getInMemoryMetadataPtr();

    const auto & storage_columns = metadata_snapshot->getColumns();
    CompressionCodecPtr result = nullptr;
    for (const auto & part_column : columns)
    {
        /// It was compressed with default codec and it's not empty
        auto column_size = getColumnSize(part_column.name);
        if (column_size.data_compressed != 0 && !storage_columns.hasCompressionCodec(part_column.name))
        {
            String path_to_data_file;
            getSerialization(part_column.name)->enumerateStreams([&](const ISerialization::SubstreamPath & substream_path)
            {
                if (path_to_data_file.empty())
                {
                    auto stream_name = getStreamNameForColumn(part_column, substream_path, ".bin", getDataPartStorage());
                    if (!stream_name)
                        return;

                    auto file_name = *stream_name + ".bin";
                    /// We can have existing, but empty .bin files. Example: LowCardinality(Nullable(...)) columns and column_name.dict.null.bin file.
                    if (getDataPartStorage().getFileSize(file_name) != 0)
                        path_to_data_file = file_name;
                }
            });

            if (path_to_data_file.empty())
            {
                LOG_WARNING(storage.log, "Part's {} column {} has non zero data compressed size, but all data files don't exist or empty", name, backQuoteIfNeed(part_column.name));
                continue;
            }

            result = getCompressionCodecForFile(getDataPartStorage(), path_to_data_file);
            break;
        }
    }

    if (!result)
        result = CompressionCodecFactory::instance().getDefaultCodec();

    return result;
}

void IMergeTreeDataPart::loadPartitionAndMinMaxIndex()
{
    if (storage.format_version < MERGE_TREE_DATA_MIN_FORMAT_VERSION_WITH_CUSTOM_PARTITIONING && !parent_part)
    {
        DayNum min_date;
        DayNum max_date;
        MergeTreePartInfo::parseMinMaxDatesFromPartName(name, min_date, max_date);

        const auto & date_lut = DateLUT::serverTimezoneInstance();
        partition = MergeTreePartition(date_lut.toNumYYYYMM(min_date));
        minmax_idx = std::make_shared<MinMaxIndex>(min_date, max_date);
    }
    else
    {
        //String path = getRelativePath();
        if (!parent_part)
            partition.load(storage, metadata_manager);

        if (!isEmpty())
        {
            if (parent_part)
                // projection parts don't have minmax_idx, and it's always initialized
                minmax_idx->initialized = true;
            else
                minmax_idx->load(storage, metadata_manager);
        }
        if (parent_part)
            return;
    }

    auto metadata_snapshot = storage.getInMemoryMetadataPtr();
    String calculated_partition_id = partition.getID(metadata_snapshot->getPartitionKey().sample_block);
    if (calculated_partition_id != info.partition_id)
        throw Exception(ErrorCodes::CORRUPTED_DATA, "While loading part {}: "
            "calculated partition ID: {} differs from partition ID in part name: {}",
            getDataPartStorage().getFullPath(), calculated_partition_id, info.partition_id);
}

void IMergeTreeDataPart::appendFilesOfPartitionAndMinMaxIndex(Strings & files) const
{
    if (storage.format_version < MERGE_TREE_DATA_MIN_FORMAT_VERSION_WITH_CUSTOM_PARTITIONING && !parent_part)
        return;

    if (!parent_part)
        MergeTreePartition::appendFiles(storage, files);

    if (!parent_part)
        minmax_idx->appendFiles(storage, files);
}

void IMergeTreeDataPart::loadChecksums(bool require)
{
    if (auto buf = metadata_manager->readIfExists("checksums.txt"))
    {
        if (checksums.read(*buf))
        {
            assertEOF(*buf);
            bytes_on_disk = checksums.getTotalSizeOnDisk();
            bytes_uncompressed_on_disk = checksums.getTotalSizeUncompressedOnDisk();
        }
        else
            bytes_on_disk = getDataPartStorage().calculateTotalSizeOnDisk();
    }
    else
    {
        if (require)
            throw Exception(ErrorCodes::NO_FILE_IN_DATA_PART, "No checksums.txt in part {}", name);

        /// If the checksums file is not present, calculate the checksums and write them to disk.
        /// Check the data while we are at it.
        LOG_WARNING(storage.log, "Checksums for part {} not found. Will calculate them from data on disk.", name);

        bool noop;
        checksums = checkDataPart(shared_from_this(), false, noop, /* is_cancelled */[]{ return false; }, /* throw_on_broken_projection */false);
        writeChecksums(checksums, {});

        bytes_on_disk = checksums.getTotalSizeOnDisk();
        bytes_uncompressed_on_disk = checksums.getTotalSizeUncompressedOnDisk();
    }
}

void IMergeTreeDataPart::appendFilesOfChecksums(Strings & files)
{
    files.push_back("checksums.txt");
}

void IMergeTreeDataPart::loadRowsCountFileForUnexpectedPart()
{
    if (storage.format_version >= MERGE_TREE_DATA_MIN_FORMAT_VERSION_WITH_CUSTOM_PARTITIONING || part_type == Type::Compact || parent_part)
    {
        if (auto buf = metadata_manager->readIfExists("count.txt"))
        {
            readIntText(rows_count, *buf);
            assertEOF(*buf);
            return;
        }
    }
    else
    {
        if (getDataPartStorage().existsFile("count.txt"))
        {
            auto buf = metadata_manager->read("count.txt");
            readIntText(rows_count, *buf);
            assertEOF(*buf);
            return;
        }
    }
    throw Exception(ErrorCodes::NO_FILE_IN_DATA_PART, "No count.txt in part {}", name);
}

void IMergeTreeDataPart::loadRowsCount()
{
    auto read_rows_count = [&](auto & buf)
    {
        readIntText(rows_count, *buf);
        assertEOF(*buf);
    };

    if (index_granularity->empty())
    {
        rows_count = 0;
    }
    else if (storage.format_version >= MERGE_TREE_DATA_MIN_FORMAT_VERSION_WITH_CUSTOM_PARTITIONING || part_type == Type::Compact || parent_part)
    {
        if (auto buf = metadata_manager->readIfExists("count.txt"))
            read_rows_count(buf);
        else
            throw Exception(ErrorCodes::NO_FILE_IN_DATA_PART, "No count.txt in part {}", name);

#ifndef NDEBUG
        /// columns have to be loaded
        for (const auto & column : getColumns())
        {
            /// Most trivial types
            if (column.type->isValueRepresentedByNumber()
                && !column.type->haveSubtypes()
                && getSerialization(column.name)->getKind() == ISerialization::Kind::DEFAULT)
            {
                auto size = getColumnSize(column.name);

                if (size.data_uncompressed == 0)
                    continue;

                size_t rows_in_column = size.data_uncompressed / column.type->getSizeOfValueInMemory();
                if (rows_in_column != rows_count)
                {
                    throw Exception(
                                    ErrorCodes::LOGICAL_ERROR,
                                    "Column {} has rows count {} according to size in memory "
                                    "and size of single value, but data part {} has {} rows",
                                    backQuote(column.name), rows_in_column, name, rows_count);
                }

                size_t last_possibly_incomplete_mark_rows = index_granularity->getLastNonFinalMarkRows();
                /// All this rows have to be written in column
                size_t index_granularity_without_last_mark = index_granularity->getTotalRows() - last_possibly_incomplete_mark_rows;
                /// We have more rows in column than in index granularity without last possibly incomplete mark
                if (rows_in_column < index_granularity_without_last_mark)
                {
                    throw Exception(
                                    ErrorCodes::LOGICAL_ERROR,
                                    "Column {} has rows count {} according to size in memory "
                                    "and size of single value, "
                                    "but index granularity in part {} without last mark has {} rows, which "
                                    "is more than in column",
                                    backQuote(column.name), rows_in_column, name, index_granularity->getTotalRows());
                }

                /// In last mark we actually written less or equal rows than stored in last mark of index granularity
                if (rows_in_column - index_granularity_without_last_mark > last_possibly_incomplete_mark_rows)
                {
                     throw Exception(
                                     ErrorCodes::LOGICAL_ERROR,
                                     "Column {} has rows count {} in last mark according to size in memory "
                                     "and size of single value, "
                                     "but index granularity in part {} "
                                     "in last mark has {} rows which is less than in column",
                                     backQuote(column.name), rows_in_column - index_granularity_without_last_mark,
                                     name, last_possibly_incomplete_mark_rows);
                }
            }
        }
#endif
    }
    else
    {
        if (getDataPartStorage().existsFile("count.txt"))
        {
            auto buf = metadata_manager->read("count.txt");
            read_rows_count(buf);
            return;
        }

        for (const NameAndTypePair & column : columns)
        {
            ColumnPtr column_col = column.type->createColumn(*getSerialization(column.name));
            if (!column_col->isFixedAndContiguous() || column_col->lowCardinality())
                continue;

            size_t column_size = getColumnSize(column.name).data_uncompressed;
            if (!column_size)
                continue;

            size_t sizeof_field = column_col->sizeOfValueIfFixed();
            rows_count = column_size / sizeof_field;

            if (column_size % sizeof_field != 0)
            {
                throw Exception(ErrorCodes::LOGICAL_ERROR,
                                "Uncompressed size of column {}({}) is not divisible by the size of value ({})",
                                column.name, column_size, sizeof_field);
            }

            size_t last_mark_index_granularity = index_granularity->getLastNonFinalMarkRows();
            size_t rows_approx = index_granularity->getTotalRows();
            if (!(rows_count <= rows_approx && rows_approx < rows_count + last_mark_index_granularity))
                throw Exception(ErrorCodes::LOGICAL_ERROR, "Unexpected size of column {}: "
                    "{} rows, expected {}+-{} rows according to the index",
                    column.name, rows_count, rows_approx, toString(last_mark_index_granularity));

            return;
        }

        throw Exception(ErrorCodes::LOGICAL_ERROR, "Data part doesn't contain fixed size column (even Date column)");
    }
}

void IMergeTreeDataPart::loadExistingRowsCount()
{
    if (existing_rows_count.has_value())
        return;

    if (!rows_count || !supportLightweightDeleteMutate() || !hasLightweightDelete()
        || !(*storage.getSettings())[MergeTreeSetting::exclude_deleted_rows_for_part_size_in_merge]
        || !(*storage.getSettings())[MergeTreeSetting::load_existing_rows_count_for_old_parts])
        existing_rows_count = rows_count;
    else
        existing_rows_count = readExistingRowsCount();
}

UInt64 IMergeTreeDataPart::readExistingRowsCount()
{
    const size_t total_mark = getMarksCount();
    if (!total_mark)
        return rows_count;

    NamesAndTypesList cols;
    cols.emplace_back(RowExistsColumn::name, RowExistsColumn::type);

    StorageMetadataPtr metadata_ptr = storage.getInMemoryMetadataPtr();
    StorageSnapshotPtr storage_snapshot_ptr = std::make_shared<StorageSnapshot>(storage, metadata_ptr);

    MergeTreeReaderPtr reader = getReader(
        cols,
        storage_snapshot_ptr,
        MarkRanges{MarkRange(0, total_mark)},
        /*virtual_fields=*/ {},
        /*uncompressed_cache=*/{},
        storage.getContext()->getMarkCache().get(),
        std::make_shared<AlterConversions>(),
        MergeTreeReaderSettings{},
        ValueSizeMap{},
        ReadBufferFromFileBase::ProfileCallback{});

    if (!reader)
    {
        LOG_WARNING(storage.log, "Create reader failed while reading existing rows count");
        return rows_count;
    }

    size_t current_mark = 0;
    bool continue_reading = false;
    size_t current_row = 0;
    size_t existing_count = 0;

    while (current_row < rows_count)
    {
        size_t rows_to_read = index_granularity->getMarkRows(current_mark);
        continue_reading = (current_mark != 0);

        Columns result;
        result.resize(1);

        size_t rows_read = reader->readRows(current_mark, total_mark, continue_reading, rows_to_read, result);
        if (!rows_read)
        {
            LOG_WARNING(storage.log, "Part {} has lightweight delete, but _row_exists column not found", name);
            return rows_count;
        }

        current_row += rows_read;
        current_mark += (rows_to_read == rows_read);

        const ColumnUInt8 * row_exists_col = typeid_cast<const ColumnUInt8 *>(result[0].get());
        if (!row_exists_col)
        {
            LOG_WARNING(storage.log, "Part {} _row_exists column type is not UInt8", name);
            return rows_count;
        }

        for (UInt8 row_exists : row_exists_col->getData())
            if (row_exists)
                existing_count++;
    }

    LOG_DEBUG(storage.log, "Part {} existing_rows_count = {}", name, existing_count);
    return existing_count;
}

void IMergeTreeDataPart::appendFilesOfRowsCount(Strings & files)
{
    files.push_back("count.txt");
}

void IMergeTreeDataPart::loadTTLInfos()
{
    if (auto in = metadata_manager->readIfExists("ttl.txt"))
    {
        assertString("ttl format version: ", *in);
        size_t format_version;
        readText(format_version, *in);
        assertChar('\n', *in);

        if (format_version == 1)
        {
            try
            {
                ttl_infos.read(*in);
            }
            catch (const JSONException &)
            {
                throw Exception(ErrorCodes::BAD_TTL_FILE, "Error while parsing file ttl.txt in part: {}", name);
            }
        }
        else
            throw Exception(ErrorCodes::BAD_TTL_FILE, "Unknown ttl format version: {}", toString(format_version));
    }
}


void IMergeTreeDataPart::appendFilesOfTTLInfos(Strings & files)
{
    files.push_back("ttl.txt");
}

void IMergeTreeDataPart::loadUUID()
{
    if (auto in = metadata_manager->readIfExists(UUID_FILE_NAME))
    {
        readText(uuid, *in);
        if (uuid == UUIDHelpers::Nil)
            throw Exception(ErrorCodes::LOGICAL_ERROR, "Unexpected empty {} in part: {}", String(UUID_FILE_NAME), name);
    }
}

void IMergeTreeDataPart::appendFilesOfUUID(Strings & files)
{
    files.push_back(UUID_FILE_NAME);
}

void IMergeTreeDataPart::loadColumns(bool require)
{
    String path = fs::path(getDataPartStorage().getRelativePath()) / "columns.txt";
    auto metadata_snapshot = storage.getInMemoryMetadataPtr();
    if (parent_part)
        metadata_snapshot = metadata_snapshot->projections.get(name).metadata;

    NamesAndTypesList loaded_columns;
    bool is_readonly_storage = getDataPartStorage().isReadonly();

    if (auto in = metadata_manager->readIfExists("columns.txt"))
    {
        loaded_columns.readText(*in);

        for (auto & column : loaded_columns)
            setVersionToAggregateFunctions(column.type, true);
    }
    else
    {
        /// We can get list of columns only from columns.txt in compact parts.
        if (require || part_type == Type::Compact)
            throw Exception(ErrorCodes::NO_FILE_IN_DATA_PART, "No columns.txt in part {}, expected path {} on drive {}",
                name, path, getDataPartStorage().getDiskName());

        /// If there is no file with a list of columns, write it down.
        for (const NameAndTypePair & column : metadata_snapshot->getColumns().getAllPhysical())
            if (getFileNameForColumn(column))
                loaded_columns.push_back(column);

        if (loaded_columns.empty())
            throw Exception(ErrorCodes::NO_FILE_IN_DATA_PART, "No columns in part {}", name);

        if (!is_readonly_storage)
            writeColumns(loaded_columns, {});
    }

    SerializationInfo::Settings settings =
    {
        .ratio_of_defaults_for_sparse = (*storage.getSettings())[MergeTreeSetting::ratio_of_defaults_for_sparse_serialization],
        .choose_kind = false,
    };

    SerializationInfoByName infos;
    if (auto in = metadata_manager->readIfExists(SERIALIZATION_FILE_NAME))
        infos = SerializationInfoByName::readJSON(loaded_columns, settings, *in);

    int32_t loaded_metadata_version;
    if (auto in = metadata_manager->readIfExists(METADATA_VERSION_FILE_NAME))
    {
        readIntText(loaded_metadata_version, *in);
    }
    else
    {
        loaded_metadata_version = metadata_snapshot->getMetadataVersion();
        old_part_with_no_metadata_version_on_disk = true;
        if (storage.supportsReplication())
            LOG_WARNING(storage.log, "Part {} doesn't have metadata version on disk, setting it to {}. "
                    "It's okay if the part was created by an old version of ClickHouse", name, loaded_metadata_version);
    }

    setColumns(loaded_columns, infos, loaded_metadata_version);
}


bool IMergeTreeDataPart::supportLightweightDeleteMutate() const
{
    return (part_type == MergeTreeDataPartType::Wide || part_type == MergeTreeDataPartType::Compact);
}

bool IMergeTreeDataPart::hasLightweightDelete() const
{
    return columns.contains(RowExistsColumn::name);
}

void IMergeTreeDataPart::assertHasVersionMetadata(MergeTreeTransaction * txn) const
{
    TransactionID expected_tid = txn ? txn->tid : Tx::PrehistoricTID;
    if (version.creation_tid != expected_tid)
        throw Exception(ErrorCodes::LOGICAL_ERROR,
                        "CreationTID of part {} (table {}) is set to unexpected value {}, it's a bug. Current transaction: {}",
                        name, storage.getStorageID().getNameForLogs(), version.creation_tid, txn ? txn->dumpDescription() : "<none>");

    chassert(!txn || storage.supportsTransactions());
    chassert(!txn || getDataPartStorage().existsFile(TXN_VERSION_METADATA_FILE_NAME));
}

void IMergeTreeDataPart::storeVersionMetadata(bool force) const
{
    if (!wasInvolvedInTransaction() && !force)
        return;

    LOG_TEST(storage.log, "Writing version for {} (creation: {}, removal {}, creation csn {})", name, version.creation_tid, version.removal_tid, version.creation_csn);
    assert(storage.supportsTransactions());

    if (!isStoredOnDisk())
        throw Exception(ErrorCodes::NOT_IMPLEMENTED, "Transactions are not supported for in-memory parts (table: {}, part: {})",
                        storage.getStorageID().getNameForLogs(), name);

    writeVersionMetadata(version, (*storage.getSettings())[MergeTreeSetting::fsync_part_directory]);
}

void IMergeTreeDataPart::appendCSNToVersionMetadata(VersionMetadata::WhichCSN which_csn) const
{
    chassert(!version.creation_tid.isEmpty());
    chassert(!(which_csn == VersionMetadata::WhichCSN::CREATION && version.creation_tid.isPrehistoric()));
    chassert(!(which_csn == VersionMetadata::WhichCSN::CREATION && version.creation_csn == 0));
    chassert(!(which_csn == VersionMetadata::WhichCSN::REMOVAL && (version.removal_tid.isPrehistoric() || version.removal_tid.isEmpty())));
    chassert(!(which_csn == VersionMetadata::WhichCSN::REMOVAL && version.removal_csn == 0));
    chassert(isStoredOnDisk());

    /// Small enough appends to file are usually atomic,
    /// so we append new metadata instead of rewriting file to reduce number of fsyncs.
    /// We don't need to do fsync when writing CSN, because in case of hard restart
    /// we will be able to restore CSN from transaction log in Keeper.

    auto out = getDataPartStorage().writeTransactionFile(WriteMode::Append);
    version.writeCSN(*out, which_csn);
    out->finalize();
}

void IMergeTreeDataPart::appendRemovalTIDToVersionMetadata(bool clear) const
{
    chassert(!version.creation_tid.isEmpty());
    chassert(version.removal_csn == 0 || (version.removal_csn == Tx::PrehistoricCSN && version.removal_tid.isPrehistoric()));
    chassert(!version.removal_tid.isEmpty());
    chassert(isStoredOnDisk());

    if (version.creation_tid.isPrehistoric() && !clear)
    {
        /// Metadata file probably does not exist, because it was not written on part creation, because it was created without a transaction.
        /// Let's create it (if needed). Concurrent writes are not possible, because creation_csn is prehistoric and we own removal_tid_lock.

        /// It can happen that VersionMetadata::isVisible sets creation_csn to PrehistoricCSN when creation_tid is Prehistoric
        /// In order to avoid a race always write creation_csn as PrehistoricCSN for Prehistoric creation_tid
        assert(version.creation_csn == Tx::UnknownCSN || version.creation_csn == Tx::PrehistoricCSN);
        version.creation_csn.store(Tx::PrehistoricCSN);

        storeVersionMetadata();
        return;
    }

    if (clear)
        LOG_TEST(storage.log, "Clearing removal TID for {} (creation: {}, removal {})", name, version.creation_tid, version.removal_tid);
    else
        LOG_TEST(storage.log, "Appending removal TID for {} (creation: {}, removal {})", name, version.creation_tid, version.removal_tid);

    auto out = getDataPartStorage().writeTransactionFile(WriteMode::Append);
    version.writeRemovalTID(*out, clear);
    out->finalize();

    /// fsync is not required when we clearing removal TID, because after hard restart we will fix metadata
    if (!clear)
        out->sync();
}

static std::unique_ptr<ReadBufferFromFileBase> openForReading(const IDataPartStorage & part_storage, const String & filename)
{
    size_t file_size = part_storage.getFileSize(filename);
    return part_storage.readFile(filename, getReadSettings().adjustBufferSize(file_size), file_size, file_size);
}

void IMergeTreeDataPart::loadVersionMetadata() const
try
{
    static constexpr auto version_file_name = TXN_VERSION_METADATA_FILE_NAME;
    static constexpr auto tmp_version_file_name = "txn_version.txt.tmp";
    auto & data_part_storage = const_cast<IDataPartStorage &>(getDataPartStorage());

    auto remove_tmp_file = [&]()
    {
        auto last_modified = data_part_storage.getLastModified();
        auto buf = openForReading(data_part_storage, tmp_version_file_name);

        String content;
        readStringUntilEOF(content, *buf);
        LOG_WARNING(storage.log, "Found file {} that was last modified on {}, has size {} and the following content: {}",
                    tmp_version_file_name, last_modified.epochTime(), content.size(), content);
        data_part_storage.removeFile(tmp_version_file_name);
    };

    if (data_part_storage.existsFile(version_file_name))
    {
        auto buf = openForReading(data_part_storage, version_file_name);
        version.read(*buf);

        if (!isStoredOnReadonlyDisk() && data_part_storage.existsFile(tmp_version_file_name))
            remove_tmp_file();
        return;
    }

    /// Four (?) cases are possible:
    /// 1. Part was created without transactions.
    /// 2. Version metadata file was not renamed from *.tmp on part creation.
    /// 3. Version metadata were written to *.tmp file, but hard restart happened before fsync.
    /// 4. Fsyncs in storeVersionMetadata() work incorrectly.

    if (isStoredOnReadonlyDisk() || !data_part_storage.existsFile(tmp_version_file_name))
    {
        /// Case 1.
        /// We do not have version metadata and transactions history for old parts,
        /// so let's consider that such parts were created by some ancient transaction
        /// and were committed with some prehistoric CSN.
        /// NOTE It might be Case 3, but version metadata file is written on part creation before other files,
        /// so it's not Case 3 if part is not broken.
        version.setCreationTID(Tx::PrehistoricTID, nullptr);
        version.creation_csn = Tx::PrehistoricCSN;
        return;
    }

    /// Case 2.
    /// Content of *.tmp file may be broken, just use fake TID.
    /// Transaction was not committed if *.tmp file was not renamed, so we should complete rollback by removing part.
    version.setCreationTID(Tx::DummyTID, nullptr);
    version.creation_csn = Tx::RolledBackCSN;

    if (!isStoredOnReadonlyDisk())
        remove_tmp_file();
}
catch (Exception & e)
{
    e.addMessage("While loading version metadata from table {} part {}", storage.getStorageID().getNameForLogs(), name);
    throw;
}

bool IMergeTreeDataPart::wasInvolvedInTransaction() const
{
    assert(!storage.data_parts_loading_finished || !version.creation_tid.isEmpty() || (state == MergeTreeDataPartState::Temporary /* && std::uncaught_exceptions() */));
    bool created_by_transaction = !version.creation_tid.isPrehistoric();
    bool removed_by_transaction = version.isRemovalTIDLocked() && version.removal_tid_lock != Tx::PrehistoricTID.getHash();
    return created_by_transaction || removed_by_transaction;
}

bool IMergeTreeDataPart::assertHasValidVersionMetadata() const
{
    /// We don't have many tests with server restarts and it's really inconvenient to write such tests.
    /// So we use debug assertions to ensure that part version is written correctly.
    /// This method is not supposed to be called in release builds.

    if (isProjectionPart())
        return true;

    if (!wasInvolvedInTransaction())
        return true;

    if (!isStoredOnDisk())
        return false;

    if (part_is_probably_removed_from_disk)
        return true;

    if (state == MergeTreeDataPartState::Temporary)
        return true;

    String content;
    String version_file_name = TXN_VERSION_METADATA_FILE_NAME;
    try
    {
        size_t small_file_size = 4096;
        auto read_settings = getReadSettings().adjustBufferSize(small_file_size);
        /// Avoid cannot allocated thread error. No need in threadpool read method here.
        read_settings.local_fs_method = LocalFSReadMethod::pread;
        auto buf = getDataPartStorage().readFileIfExists(TXN_VERSION_METADATA_FILE_NAME, read_settings, small_file_size, std::nullopt);
        if (!buf)
            return false;

        readStringUntilEOF(content, *buf);
        ReadBufferFromString str_buf{content};
        VersionMetadata file;
        file.read(str_buf);
        bool valid_creation_tid = version.creation_tid == file.creation_tid;
        bool valid_removal_tid = version.removal_tid == file.removal_tid || version.removal_tid == Tx::PrehistoricTID;
        bool valid_creation_csn = version.creation_csn == file.creation_csn || version.creation_csn == Tx::RolledBackCSN;
        bool valid_removal_csn = version.removal_csn == file.removal_csn || version.removal_csn == Tx::PrehistoricCSN;
        bool valid_removal_tid_lock = (version.removal_tid.isEmpty() && version.removal_tid_lock == 0)
            || (version.removal_tid_lock == version.removal_tid.getHash());
        if (!valid_creation_tid || !valid_removal_tid || !valid_creation_csn || !valid_removal_csn || !valid_removal_tid_lock)
            throw Exception(ErrorCodes::CORRUPTED_DATA, "Invalid version metadata file");
        return true;
    }
    catch (...)
    {
        WriteBufferFromOwnString expected;
        version.write(expected);
        tryLogCurrentException(storage.log, fmt::format("File {} contains:\n{}\nexpected:\n{}\nlock: {}\nname: {}",
                                                        version_file_name, content, expected.str(), version.removal_tid_lock, name));
        return false;
    }
}

void IMergeTreeDataPart::appendFilesOfColumns(Strings & files)
{
    files.push_back("columns.txt");
    files.push_back(SERIALIZATION_FILE_NAME);
}

bool IMergeTreeDataPart::shallParticipateInMerges(const StoragePolicyPtr & storage_policy) const
{
    auto disk_name = getDataPartStorage().getDiskName();
    return !storage_policy->getVolumeByDiskName(disk_name)->areMergesAvoided();
}

void IMergeTreeDataPart::renameTo(const String & new_relative_path, bool remove_new_dir_if_exists)
try
{
    assertOnDisk();

    std::string relative_path = storage.relative_data_path;
    bool fsync_dir = (*storage.getSettings())[MergeTreeSetting::fsync_part_directory];

    if (parent_part)
    {
        /// For projections, move is only possible inside parent part dir.
        relative_path = parent_part->getDataPartStorage().getRelativePath();
    }

    auto old_projection_root_path = getDataPartStorage().getRelativePath();
    auto to = fs::path(relative_path) / new_relative_path;

    metadata_manager->deleteAll(true);
    metadata_manager->assertAllDeleted(true);
    getDataPartStorage().rename(to.parent_path(), to.filename(), storage.log.load(), remove_new_dir_if_exists, fsync_dir);
    metadata_manager->updateAll(true);

    auto new_projection_root_path = to.string();

    for (const auto & [_, part] : projection_parts)
        part->getDataPartStorage().changeRootPath(old_projection_root_path, new_projection_root_path);
}
catch (...)
{
    if (startsWith(new_relative_path, fs::path(MergeTreeData::DETACHED_DIR_NAME) / ""))
    {
        // Don't throw when the destination is to the detached folder. It might be able to
        // recover in some cases, such as fetching parts into multi-disks while some of the
        // disks are broken.
        tryLogCurrentException(__PRETTY_FUNCTION__);
    }
    else
        throw;
}

std::pair<bool, NameSet> IMergeTreeDataPart::canRemovePart() const
{
    /// NOTE: It's needed for zero-copy replication
    if (force_keep_shared_data)
    {
        LOG_DEBUG(storage.log, "Blobs for part {} cannot be removed because it's forced to be keeped", name);
        return std::make_pair(false, NameSet{});
    }

    return storage.unlockSharedData(*this);
}

void IMergeTreeDataPart::initializePartMetadataManager()
{
    metadata_manager = std::make_shared<PartMetadataManagerOrdinary>(this);
}

void IMergeTreeDataPart::initializeIndexGranularityInfo()
{
    auto mrk_type = MergeTreeIndexGranularityInfo::getMarksTypeFromFilesystem(getDataPartStorage());
    if (mrk_type)
        index_granularity_info = MergeTreeIndexGranularityInfo(storage, *mrk_type);
    else
        index_granularity_info = MergeTreeIndexGranularityInfo(storage, part_type);

    /// It may be converted to constant index granularity after loading it.
    index_granularity = std::make_unique<MergeTreeIndexGranularityAdaptive>();
}

void IMergeTreeDataPart::remove()
{
    assert(assertHasValidVersionMetadata());
    part_is_probably_removed_from_disk = true;

    auto can_remove_callback = [this] ()
    {
        /// Temporary projections are "subparts" which are generated during projections materialization
        /// We can always remove them without any additional checks.
        if (isProjectionPart() && is_temp)
        {
            LOG_TRACE(storage.log, "Temporary projection part {} can be removed", name);
            return CanRemoveDescription{.can_remove_anything = true, .files_not_to_remove = {} };
        }

        auto [can_remove, files_not_to_remove] = canRemovePart();
        if (!can_remove)
            LOG_TRACE(storage.log, "Blobs of part {} cannot be removed", name);

        if (!files_not_to_remove.empty())
            LOG_TRACE(storage.log, "Some blobs ({}) of part {} cannot be removed", fmt::join(files_not_to_remove, ", "), name);

        return CanRemoveDescription{.can_remove_anything = can_remove, .files_not_to_remove = files_not_to_remove };
    };

    if (!isStoredOnDisk())
        return;

    /// Projections should be never removed by themselves, they will be removed
    /// with by parent part.
    if (isProjectionPart() && !is_temp)
        throw Exception(ErrorCodes::LOGICAL_ERROR, "Projection part {} should be removed by its parent {}.", name, parent_part->name);

    metadata_manager->deleteAll(false);
    metadata_manager->assertAllDeleted(false);

    GinIndexStoreFactory::instance().remove(getDataPartStoragePtr()->getRelativePath());

    std::list<IDataPartStorage::ProjectionChecksums> projection_checksums;

    for (const auto & [p_name, projection_part] : projection_parts)
    {
        projection_part->metadata_manager->deleteAll(false);
        projection_part->metadata_manager->assertAllDeleted(false);
        projection_checksums.emplace_back(IDataPartStorage::ProjectionChecksums{.name = p_name, .checksums = projection_part->checksums});
    }

    bool is_temporary_part = is_temp || state == MergeTreeDataPartState::Temporary;
    getDataPartStorage().remove(std::move(can_remove_callback), checksums, projection_checksums, is_temporary_part, storage.log.load());
}

std::optional<String> IMergeTreeDataPart::getRelativePathForPrefix(const String & prefix, bool detached, bool broken) const
{
    assert(!broken || detached);

    /** If you need to detach a part, and directory into which we want to rename it already exists,
        *  we will rename to the directory with the name to which the suffix is added in the form of "_tryN".
        * This is done only in the case of `to_detached`, because it is assumed that in this case the exact name does not matter.
        * No more than 10 attempts are made so that there are not too many junk directories left.
        */

    if (detached && parent_part)
        throw Exception(ErrorCodes::LOGICAL_ERROR, "Cannot detach projection");

    return getDataPartStorage().getRelativePathForPrefix(storage.log.load(), prefix, detached, broken);
}

std::optional<String> IMergeTreeDataPart::getRelativePathForDetachedPart(const String & prefix, bool broken) const
{
    /// Do not allow underscores in the prefix because they are used as separators.
    assert(prefix.find_first_of('_') == String::npos);
    assert(prefix.empty() || std::find(DetachedPartInfo::DETACH_REASONS.begin(),
                                       DetachedPartInfo::DETACH_REASONS.end(),
                                       prefix) != DetachedPartInfo::DETACH_REASONS.end());
    if (auto path = getRelativePathForPrefix(prefix, /* detached */ true, broken))
        return fs::path(MergeTreeData::DETACHED_DIR_NAME) / *path;
    return {};
}

void IMergeTreeDataPart::renameToDetached(const String & prefix)
{
    auto path_to_detach = getRelativePathForDetachedPart(prefix, /* broken */ false);
    assert(path_to_detach);
    renameTo(path_to_detach.value(), true);
    part_is_probably_removed_from_disk = true;
}

DataPartStoragePtr IMergeTreeDataPart::makeCloneInDetached(const String & prefix, const StorageMetadataPtr & /*metadata_snapshot*/,
                                                           const DiskTransactionPtr & disk_transaction) const
{
    /// Avoid unneeded duplicates of broken parts if we try to detach the same broken part multiple times.
    /// Otherwise it may pollute detached/ with dirs with _tryN suffix and we will fail to remove broken part after 10 attempts.
    bool broken = !prefix.empty();
    auto maybe_path_in_detached = getRelativePathForDetachedPart(prefix, broken);
    if (!maybe_path_in_detached)
        return nullptr;

    /// In case of zero-copy replication we copy directory instead of hardlinks
    /// because hardlinks tracking doesn't work for detached parts.
    auto storage_settings = storage.getSettings();
    IDataPartStorage::ClonePartParams params
    {
        .copy_instead_of_hardlink = isStoredOnRemoteDiskWithZeroCopySupport() && storage.supportsReplication() && (*storage_settings)[MergeTreeSetting::allow_remote_fs_zero_copy_replication],
        .keep_metadata_version = prefix == "covered-by-broken",
        .make_source_readonly = true,
        .external_transaction = disk_transaction
    };
    return getDataPartStorage().freeze(
        storage.relative_data_path,
        *maybe_path_in_detached,
        Context::getGlobalContextInstance()->getReadSettings(),
        Context::getGlobalContextInstance()->getWriteSettings(),
        /* save_metadata_callback= */ {},
        params);
}

MutableDataPartStoragePtr IMergeTreeDataPart::makeCloneOnDisk(
    const DiskPtr & disk,
    const String & directory_name,
    const ReadSettings & read_settings,
    const WriteSettings & write_settings,
    const std::function<void()> & cancellation_hook) const
{
    assertOnDisk();

    if (disk->getName() == getDataPartStorage().getDiskName())
        throw Exception(ErrorCodes::LOGICAL_ERROR, "Can not clone data part {} to same disk {}", name, getDataPartStorage().getDiskName());
    if (directory_name.empty())
        throw Exception(ErrorCodes::LOGICAL_ERROR, "Can not clone data part {} to empty directory.", name);

    String path_to_clone = fs::path(storage.relative_data_path) / directory_name / "";
    return getDataPartStorage().clonePart(path_to_clone, getDataPartStorage().getPartDirectory(), disk, read_settings, write_settings, storage.log.load(), cancellation_hook);
}

UInt64 IMergeTreeDataPart::getIndexSizeFromFile() const
{
    auto metadata_snapshot = storage.getInMemoryMetadataPtr();
    if (parent_part)
        metadata_snapshot = metadata_snapshot->projections.get(name).metadata;
    const auto & pk = metadata_snapshot->getPrimaryKey();
    if (!pk.column_names.empty())
    {
        String file = "primary" + getIndexExtension(false);
        if (checksums.files.contains("primary" + getIndexExtension(true)))
            file = "primary" + getIndexExtension(true);
        return getFileSizeOrZero(file);
    }
    return 0;
}

void IMergeTreeDataPart::checkConsistencyBase() const
{
    auto metadata_snapshot = storage.getInMemoryMetadataPtr();
    if (parent_part)
    {
        metadata_snapshot = metadata_snapshot->projections.get(name).metadata;
    }
    else
    {
        // No need to check projections here because we already did consistent checking when loading projections if necessary.
    }

    const auto & pk = metadata_snapshot->getPrimaryKey();
    const auto & partition_key = metadata_snapshot->getPartitionKey();
    if (!checksums.empty())
    {
        if (!pk.column_names.empty()
            && (!checksums.files.contains("primary" + getIndexExtension(false))
                && !checksums.files.contains("primary" + getIndexExtension(true))))
            throw Exception(ErrorCodes::NO_FILE_IN_DATA_PART, "No checksum for {} or {}",
                            toString("primary" + getIndexExtension(false)), toString("primary" + getIndexExtension(true)));

        if (storage.format_version >= MERGE_TREE_DATA_MIN_FORMAT_VERSION_WITH_CUSTOM_PARTITIONING)
        {
            if (!checksums.files.contains("count.txt"))
                throw Exception(ErrorCodes::NO_FILE_IN_DATA_PART, "No checksum for count.txt");

            if (metadata_snapshot->hasPartitionKey() && !checksums.files.contains("partition.dat"))
                throw Exception(ErrorCodes::NO_FILE_IN_DATA_PART, "No checksum for partition.dat");

            if (!isEmpty() && !parent_part)
            {
                for (const String & col_name : MergeTreeData::getMinMaxColumnsNames(partition_key))
                {
                    if (!checksums.files.contains("minmax_" + escapeForFileName(col_name) + ".idx"))
                        throw Exception(ErrorCodes::NO_FILE_IN_DATA_PART, "No minmax idx file checksum for column {}", col_name);
                }
            }
        }

        const auto & data_part_storage = getDataPartStorage();
        for (const auto & [filename, checksum] : checksums.files)
        {
            try
            {
                checksum.checkSize(data_part_storage, filename);
            }
            catch (const Exception & ex)
            {
                /// For projection parts check will mark them broken in loadProjections
                if (!parent_part && filename.ends_with(".proj"))
                {
                    std::string projection_name = fs::path(filename).stem();
                    LOG_INFO(storage.log, "Projection {} doesn't exist on start for part {}, marking it as broken", projection_name, name);
                    if (hasProjection(projection_name))
                        markProjectionPartAsBroken(projection_name, ex.message(), ex.code());
                }
                else
                    throw;
            }
        }
    }
    else
    {
        auto check_file_not_empty = [this](const String & file_path)
        {
            UInt64 file_size;
            if (!getDataPartStorage().existsFile(file_path) || (file_size = getDataPartStorage().getFileSize(file_path)) == 0)
                throw Exception(
                    ErrorCodes::BAD_SIZE_OF_FILE_IN_DATA_PART,
                    "Part {} is broken: {} is empty",
                    getDataPartStorage().getFullPath(),
                    std::string(fs::path(getDataPartStorage().getFullPath()) / file_path));
            return file_size;
        };

        /// Check that the primary key index is not empty.
        if (!pk.column_names.empty())
        {
            String index_name = "primary" + getIndexExtensionFromFilesystem(getDataPartStorage());
            check_file_not_empty(index_name);
        }

        if (storage.format_version >= MERGE_TREE_DATA_MIN_FORMAT_VERSION_WITH_CUSTOM_PARTITIONING)
        {
            check_file_not_empty("count.txt");

            if (metadata_snapshot->hasPartitionKey())
                check_file_not_empty("partition.dat");

            if (!parent_part)
            {
                for (const String & col_name : MergeTreeData::getMinMaxColumnsNames(partition_key))
                    check_file_not_empty("minmax_" + escapeForFileName(col_name) + ".idx");
            }
        }
    }
}

void IMergeTreeDataPart::checkConsistency(bool require_part_metadata) const
{
    try
    {
        checkConsistencyBase();
        doCheckConsistency(require_part_metadata);
    }
    catch (Exception & e)
    {
        const auto part_state = fmt::format(
            "state: {}, is_unexpected_local_part: {}, is_frozen: {}, is_duplicate: {}",
            stateString(),
            is_unexpected_local_part,
            is_frozen,
            is_duplicate,
            is_temp);

        const auto debug_info = fmt::format(
            "columns: {}, getMarkSizeInBytes: {}, getMarksCount: {}, index_granularity_info: [{}], index_granularity: [{}], "
            "part_state: [{}]",
            columns.toString(),
            index_granularity_info.getMarkSizeInBytes(columns.size()),
            index_granularity->getMarksCount(),
            index_granularity_info.describe(),
            index_granularity->describe(),
            part_state);

        e.addMessage(debug_info);
        e.rethrow();
    }
}

void IMergeTreeDataPart::doCheckConsistency(bool /* require_part_metadata */) const
{
    throw Exception(ErrorCodes::NOT_IMPLEMENTED, "Method 'checkConsistency' is not implemented for part with type {}", getType().toString());
}

void IMergeTreeDataPart::checkConsistencyWithProjections(bool require_part_metadata) const
{
    checkConsistency(require_part_metadata);
    for (const auto & [_, proj_part] : projection_parts)
        proj_part->checkConsistency(require_part_metadata);
}

void IMergeTreeDataPart::calculateColumnsAndSecondaryIndicesSizesOnDisk(std::optional<Block> columns_sample)
{
    calculateColumnsSizesOnDisk(columns_sample);
    calculateSecondaryIndicesSizesOnDisk();
}

void IMergeTreeDataPart::calculateColumnsSizesOnDisk(std::optional<Block> columns_sample)
{
    if (getColumns().empty() || checksums.empty())
        throw Exception(ErrorCodes::LOGICAL_ERROR, "Cannot calculate columns sizes when columns or checksums are not initialized");

    calculateEachColumnSizes(columns_sizes, total_columns_size, columns_sample);
}

void IMergeTreeDataPart::calculateSecondaryIndicesSizesOnDisk()
{
    if (checksums.empty())
        throw Exception(ErrorCodes::LOGICAL_ERROR, "Cannot calculate secondary indexes sizes when columns or checksums are not initialized");

    auto secondary_indices_descriptions = storage.getInMemoryMetadataPtr()->secondary_indices;

    for (auto & index_description : secondary_indices_descriptions)
    {
        ColumnSize index_size;

        auto index_ptr = MergeTreeIndexFactory::instance().get(index_description);
        auto index_name = index_ptr->getFileName();
        auto index_name_escaped = escapeForFileName(index_name);

        auto index_file_name = index_name_escaped + index_ptr->getSerializedFileExtension();
        auto index_marks_file_name = index_name_escaped + getMarksFileExtension();

        /// If part does not contain index
        auto bin_checksum = checksums.files.find(index_file_name);
        if (bin_checksum != checksums.files.end())
        {
            index_size.data_compressed = bin_checksum->second.file_size;
            index_size.data_uncompressed = bin_checksum->second.uncompressed_size;
        }

        auto mrk_checksum = checksums.files.find(index_marks_file_name);
        if (mrk_checksum != checksums.files.end())
            index_size.marks = mrk_checksum->second.file_size;

        total_secondary_indices_size.add(index_size);
        secondary_index_sizes[index_description.name] = index_size;
    }
}

ColumnSize IMergeTreeDataPart::getColumnSize(const String & column_name) const
{
    /// For some types of parts columns_size maybe not calculated
    auto it = columns_sizes.find(column_name);
    if (it != columns_sizes.end())
        return it->second;

    return ColumnSize{};
}

IndexSize IMergeTreeDataPart::getSecondaryIndexSize(const String & secondary_index_name) const
{
    auto it = secondary_index_sizes.find(secondary_index_name);
    if (it != secondary_index_sizes.end())
        return it->second;

    return ColumnSize{};
}

bool IMergeTreeDataPart::hasSecondaryIndex(const String & index_name) const
{
    auto file_name = INDEX_FILE_PREFIX + index_name;
    return checksums.has(file_name + ".idx") || checksums.has(file_name + ".idx2");
}

void IMergeTreeDataPart::accumulateColumnSizes(ColumnToSize & column_to_size) const
{
    for (const auto & [column_name, size] : columns_sizes)
        column_to_size[column_name] = size.data_compressed;
}


bool IMergeTreeDataPart::checkAllTTLCalculated(const StorageMetadataPtr & metadata_snapshot) const
{
    if (!metadata_snapshot->hasAnyTTL())
        return false;

    if (metadata_snapshot->hasRowsTTL())
    {
        if (isEmpty()) /// All rows were finally deleted and we don't store TTL
            return true;
        if (ttl_infos.table_ttl.min == 0)
            return false;
    }

    for (const auto & [column, desc] : metadata_snapshot->getColumnTTLs())
    {
        /// Part has this column, but we don't calculated TTL for it
        if (!ttl_infos.columns_ttl.contains(column) && getColumns().contains(column))
            return false;
    }

    for (const auto & move_desc : metadata_snapshot->getMoveTTLs())
    {
        /// Move TTL is not calculated
        if (!ttl_infos.moves_ttl.contains(move_desc.result_column))
            return false;
    }

    for (const auto & group_by_desc : metadata_snapshot->getGroupByTTLs())
    {
        if (!ttl_infos.group_by_ttl.contains(group_by_desc.result_column))
            return false;
    }

    for (const auto & rows_where_desc : metadata_snapshot->getRowsWhereTTLs())
    {
        if (!ttl_infos.rows_where_ttl.contains(rows_where_desc.result_column))
            return false;
    }

    return true;
}

String IMergeTreeDataPart::getUniqueId() const
{
    return getDataPartStorage().getUniqueId();
}

UInt128 IMergeTreeDataPart::getPartBlockIDHash() const
{
    SipHash hash;
    checksums.computeTotalChecksumDataOnly(hash);
    return hash.get128();
}

String IMergeTreeDataPart::getZeroLevelPartBlockID(std::string_view token) const
{
    if (info.level != 0)
        throw Exception(ErrorCodes::LOGICAL_ERROR, "Trying to get block id for non zero level part {}", name);

    if (token.empty())
    {
        const auto hash_value = getPartBlockIDHash();
        return info.partition_id + "_" + toString(hash_value.items[0]) + "_" + toString(hash_value.items[1]);
    }

    SipHash hash;
    hash.update(token.data(), token.size());
    const auto hash_value = hash.get128();
    return info.partition_id + "_" + toString(hash_value.items[0]) + "_" + toString(hash_value.items[1]);
}

std::optional<String> IMergeTreeDataPart::getStreamNameOrHash(
    const String & stream_name,
    const Checksums & checksums_)
{
    if (checksums_.files.contains(stream_name + ".bin"))
        return stream_name;

    auto hash = sipHash128String(stream_name);
    if (checksums_.files.contains(hash + ".bin"))
        return hash;

    return {};
}

std::optional<String> IMergeTreeDataPart::getStreamNameOrHash(
    const String & stream_name,
    const String & extension,
    const IDataPartStorage & storage_)
{
    if (storage_.existsFile(stream_name + extension))
        return stream_name;

    auto hash = sipHash128String(stream_name);
    if (storage_.existsFile(hash + extension))
        return hash;

    return {};
}

std::optional<String> IMergeTreeDataPart::getStreamNameForColumn(
    const String & column_name,
    const ISerialization::SubstreamPath & substream_path,
    const Checksums & checksums_)
{
    auto stream_name = ISerialization::getFileNameForStream(column_name, substream_path);
    return getStreamNameOrHash(stream_name, checksums_);
}

std::optional<String> IMergeTreeDataPart::getStreamNameForColumn(
    const NameAndTypePair & column,
    const ISerialization::SubstreamPath & substream_path,
    const Checksums & checksums_)
{
    auto stream_name = ISerialization::getFileNameForStream(column, substream_path);
    return getStreamNameOrHash(stream_name, checksums_);
}

std::optional<String> IMergeTreeDataPart::getStreamNameForColumn(
    const String & column_name,
    const ISerialization::SubstreamPath & substream_path,
    const String & extension,
    const IDataPartStorage & storage_)
{
    auto stream_name = ISerialization::getFileNameForStream(column_name, substream_path);
    return getStreamNameOrHash(stream_name, extension, storage_);
}

std::optional<String> IMergeTreeDataPart::getStreamNameForColumn(
    const NameAndTypePair & column,
    const ISerialization::SubstreamPath & substream_path,
    const String & extension,
    const IDataPartStorage & storage_)
{
    auto stream_name = ISerialization::getFileNameForStream(column, substream_path);
    return getStreamNameOrHash(stream_name, extension, storage_);
}

void IMergeTreeDataPart::markProjectionPartAsBroken(const String & projection_name, const String & message, int code) const
{
    auto it = projection_parts.find(projection_name);
    if (it == projection_parts.end())
        throw Exception(ErrorCodes::LOGICAL_ERROR, "There is no projection part '{}'", projection_name);
    it->second->setBrokenReason(message, code);
}

bool IMergeTreeDataPart::hasBrokenProjection(const String & projection_name) const
{
    auto it = projection_parts.find(projection_name);
    if (it == projection_parts.end())
        return false;
    return it->second->is_broken;
}

void IMergeTreeDataPart::setBrokenReason(const String & message, int code) const
{
    std::lock_guard lock(broken_reason_mutex);
    if (is_broken)
        return;
    is_broken = true;
    exception = message;
    exception_code = code;
}

ColumnPtr IMergeTreeDataPart::getColumnSample(const NameAndTypePair & column) const
{
    const size_t total_mark = getMarksCount();
    /// If column doesn't have dynamic subcolumns or part has no data, just create column using it's type.
    if (!column.type->hasDynamicSubcolumns() || !total_mark)
        return column.type->createColumn();

    /// Otherwise, read sample column with 0 rows from the part, so it will load dynamic structure.
    NamesAndTypesList cols;
    cols.emplace_back(column);

    StorageMetadataPtr metadata_ptr = storage.getInMemoryMetadataPtr();
    StorageSnapshotPtr storage_snapshot_ptr = std::make_shared<StorageSnapshot>(storage, metadata_ptr);
    MergeTreeReaderSettings settings;
    settings.can_read_part_without_marks = true;

    MergeTreeReaderPtr reader = getReader(
        cols,
        storage_snapshot_ptr,
        MarkRanges{MarkRange(0, total_mark)},
        /*virtual_fields=*/ {},
        /*uncompressed_cache=*/{},
        storage.getContext()->getMarkCache().get(),
        std::make_shared<AlterConversions>(),
        settings,
        ValueSizeMap{},
        ReadBufferFromFileBase::ProfileCallback{});

    Columns result;
    result.resize(1);
    reader->readRows(0, total_mark, false, 0, result);
    return result[0];
}

bool isCompactPart(const MergeTreeDataPartPtr & data_part)
{
    return (data_part && data_part->getType() == MergeTreeDataPartType::Compact);
}

bool isWidePart(const MergeTreeDataPartPtr & data_part)
{
    return (data_part && data_part->getType() == MergeTreeDataPartType::Wide);
}

bool isCompressedFromIndexExtension(const String & index_extension)
{
    return index_extension == getIndexExtension(true);
}

Strings getPartsNames(const MergeTreeDataPartsVector & parts)
{
    Strings part_names;
    for (const auto & p : parts)
        part_names.push_back(p->name);
    return part_names;
}

}<|MERGE_RESOLUTION|>--- conflicted
+++ resolved
@@ -545,7 +545,6 @@
     return it == serializations.end() ? nullptr : it->second;
 }
 
-<<<<<<< HEAD
 bool IMergeTreeDataPart::isMovingPart() const
 {
     fs::path part_directory_path = getDataPartStorage().getRelativePath();
@@ -554,10 +553,7 @@
     return part_directory_path.parent_path().filename() == "moving";
 }
 
-void IMergeTreeDataPart::removeIfNeeded()
-=======
 void IMergeTreeDataPart::removeIfNeeded() noexcept
->>>>>>> 0f4990d2
 {
     assert(assertHasValidVersionMetadata());
     if (!is_temp && state != MergeTreeDataPartState::DeleteOnDestroy)
