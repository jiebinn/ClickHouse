#pragma once

#include <Core/BaseSettingsFwdMacros.h>
#include <Core/Field.h>
#include <Core/SettingsEnums.h>
#include <Core/SettingsFields.h>
#include <base/types.h>
#include <Common/SettingsChanges.h>
#include <Columns/IColumn_fwd.h>

namespace boost
{
namespace program_options
{
class options_description;
}
}

namespace Poco
{
namespace Util
{
class AbstractConfiguration;
}
}

namespace DB
{
class ASTStorage;
class Context;
using ContextPtr = std::shared_ptr<const Context>;
struct MergeTreeSettingsImpl;
struct MergeTreeSettings;
using MergeTreeSettingsPtr = std::shared_ptr<const MergeTreeSettings>;
struct MutableColumnsAndConstraints;

/// List of available types supported in MergeTreeSettings object
#define MERGETREE_SETTINGS_SUPPORTED_TYPES(CLASS_NAME, M) \
    M(CLASS_NAME, Bool) \
    M(CLASS_NAME, CleanDeletedRows) \
    M(CLASS_NAME, DeduplicateMergeProjectionMode) \
    M(CLASS_NAME, Float) \
    M(CLASS_NAME, Int64) \
    M(CLASS_NAME, LightweightMutationProjectionMode) \
    M(CLASS_NAME, MaxThreads) \
    M(CLASS_NAME, MergeSelectorAlgorithm) \
    M(CLASS_NAME, Milliseconds) \
    M(CLASS_NAME, NonZeroUInt64) \
    M(CLASS_NAME, Seconds) \
    M(CLASS_NAME, String) \
    M(CLASS_NAME, UInt64) \
<<<<<<< HEAD
    M(CLASS_NAME, UInt64Auto) \
=======
    M(CLASS_NAME, MergeTreeSerializationInfoVersion) \
    M(CLASS_NAME, MergeTreeStringSerializationVersion) \
>>>>>>> 8144edb5
    M(CLASS_NAME, MergeTreeObjectSerializationVersion) \
    M(CLASS_NAME, MergeTreeObjectSharedDataSerializationVersion) \
    M(CLASS_NAME, MergeTreeDynamicSerializationVersion) \
    M(CLASS_NAME, SearchOrphanedPartsDisks)

MERGETREE_SETTINGS_SUPPORTED_TYPES(MergeTreeSettings, DECLARE_SETTING_TRAIT)

struct MergeTreeSettings
{
    MergeTreeSettings();
    MergeTreeSettings(const MergeTreeSettings & settings);
    MergeTreeSettings(MergeTreeSettings && settings) noexcept;
    ~MergeTreeSettings();

    MERGETREE_SETTINGS_SUPPORTED_TYPES(MergeTreeSettings, DECLARE_SETTING_SUBSCRIPT_OPERATOR)

    bool has(std::string_view name) const;

    bool tryGet(std::string_view name, Field & value) const;
    Field get(std::string_view name) const;

    void set(std::string_view name, const Field & value);

    SettingsChanges changes() const;
    void applyChanges(const SettingsChanges & changes);
    void applyChange(const SettingChange & change);
    std::vector<std::string_view> getAllRegisteredNames() const;
    void applyCompatibilitySetting(const String & compatibility_value);

    /// NOTE: will rewrite the AST to add immutable settings.
    void loadFromQuery(ASTStorage & storage_def, ContextPtr context, bool is_attach);
    void loadFromConfig(const String & config_elem, const Poco::Util::AbstractConfiguration & config);

    bool needSyncPart(size_t input_rows, size_t input_bytes) const;
    void sanityCheck(size_t background_pool_tasks, bool allow_experimental, bool allow_beta) const;

    void dumpToSystemMergeTreeSettingsColumns(MutableColumnsAndConstraints & params) const;
    void dumpToSystemCompletionsColumns(MutableColumns & columns) const;

    void addToProgramOptionsIfNotPresent(boost::program_options::options_description & main_options, bool allow_repeated_settings);

    static Field castValueUtil(std::string_view name, const Field & value);
    static String valueToStringUtil(std::string_view name, const Field & value);
    static Field stringToValueUtil(std::string_view name, const String & str);
    static bool hasBuiltin(std::string_view name);
    static std::string_view resolveName(std::string_view name);
    static bool isReadonlySetting(const String & name);
    static void checkCanSet(std::string_view name, const Field & value);
    static bool isPartFormatSetting(const String & name);

    /// Cloud only
    static bool isSMTReadonlySetting(const String & name);

private:
    std::unique_ptr<MergeTreeSettingsImpl> impl;
};

/// Column-level Merge-Tree settings which overwrite MergeTree settings
namespace MergeTreeColumnSettings
{
    void validate(const SettingsChanges & changes);
}
}<|MERGE_RESOLUTION|>--- conflicted
+++ resolved
@@ -49,12 +49,9 @@
     M(CLASS_NAME, Seconds) \
     M(CLASS_NAME, String) \
     M(CLASS_NAME, UInt64) \
-<<<<<<< HEAD
     M(CLASS_NAME, UInt64Auto) \
-=======
     M(CLASS_NAME, MergeTreeSerializationInfoVersion) \
     M(CLASS_NAME, MergeTreeStringSerializationVersion) \
->>>>>>> 8144edb5
     M(CLASS_NAME, MergeTreeObjectSerializationVersion) \
     M(CLASS_NAME, MergeTreeObjectSharedDataSerializationVersion) \
     M(CLASS_NAME, MergeTreeDynamicSerializationVersion) \
