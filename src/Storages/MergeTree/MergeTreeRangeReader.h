--- conflicted
+++ resolved
@@ -310,17 +310,14 @@
         /// Contains columns that are not included into result but might be needed for default values calculation.
         Block additional_columns;
 
-<<<<<<< HEAD
+        /// Contains virtual columns from original block required for applying patch parts.
+        Block columns_for_patches;
+
+        /// Contains columns with data versions for each column updated by patch parts.
+        Block patch_versions_block;
+
         /// Track newly initiated granule ranges during startReadingChain. Does not contain the range started in previous read.
         /// Used to compute _part_offset and align continueReadingChain streams accordingly.
-=======
-        /// Contains virtual columns from original block required for applying patch parts.
-        Block columns_for_patches;
-
-        /// Contains columns with data versions for each column updated by patch parts.
-        Block patch_versions_block;
-
->>>>>>> 2861217d
         RangesInfo started_ranges;
 
         /// Number of rows intended to be read per granule during the reading chain.
