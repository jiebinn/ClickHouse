--- conflicted
+++ resolved
@@ -156,21 +156,14 @@
 
 bool MergeTreeReaderIndex::canSkipMark(size_t mark, size_t /*current_task_last_mark*/)
 {
-<<<<<<< HEAD
     if (index_read_result && index_read_result->skip_index_read_result)
-=======
-    auto skip_index_read_result = index_read_result->skip_index_read_result;
-    if (skip_index_read_result)
->>>>>>> fa73a5e5
     {
+        auto skip_index_read_result = index_read_result->skip_index_read_result;
         chassert(mark < skip_index_read_result->granules_selected.size());
 
         if (!skip_index_read_result->granules_selected.at(mark))
             return true;
 
-<<<<<<< HEAD
-    if (index_read_result && index_read_result->projection_index_read_result)
-=======
         if (skip_index_read_result->threshold_tracker && skip_index_read_result->threshold_tracker->isSet())
         {
             if (skip_index_read_result->min_max_index_for_top_k) /// index may not have been materialized for this part
@@ -182,8 +175,8 @@
             }
         }
     }
-    if (index_read_result->projection_index_read_result)
->>>>>>> fa73a5e5
+
+    if (index_read_result && index_read_result->projection_index_read_result)
     {
         size_t begin = data_part_info_for_read->getIndexGranularity().getMarkStartingRow(mark);
         size_t end = begin + data_part_info_for_read->getIndexGranularity().getMarkRows(mark);
