#include <Storages/MergeTree/MergeTreeIndexBloomFilterText.h>

#include <Columns/ColumnArray.h>
#include <Common/OptimizedRegularExpression.h>
#include <Common/quoteString.h>
#include <Core/Defines.h>
#include <DataTypes/DataTypeArray.h>
#include <DataTypes/DataTypeLowCardinality.h>
#include <DataTypes/DataTypesNumber.h>
#include <Interpreters/Set.h>
#include <IO/ReadHelpers.h>
#include <IO/WriteHelpers.h>
#include <Interpreters/ExpressionAnalyzer.h>
#include <Interpreters/PreparedSets.h>
#include <Interpreters/misc.h>
#include <Parsers/ASTSelectQuery.h>
#include <Storages/MergeTree/MergeTreeData.h>
#include <Storages/MergeTree/RPNBuilder.h>

#include <Poco/Logger.h>


namespace DB
{

namespace ErrorCodes
{
    extern const int LOGICAL_ERROR;
    extern const int INCORRECT_QUERY;
    extern const int BAD_ARGUMENTS;
}

MergeTreeIndexGranuleBloomFilterText::MergeTreeIndexGranuleBloomFilterText(
    const String & index_name_,
    size_t columns_number,
    const BloomFilterParameters & params_)
    : index_name(index_name_)
    , params(params_)
    , bloom_filters(
        columns_number, BloomFilter(params))
    , has_elems(false)
{
}

void MergeTreeIndexGranuleBloomFilterText::serializeBinary(WriteBuffer & ostr) const
{
    if (empty())
        throw Exception(ErrorCodes::LOGICAL_ERROR, "Attempt to write empty fulltext index {}.", backQuote(index_name));

    for (const auto & bloom_filter : bloom_filters)
        ostr.write(reinterpret_cast<const char *>(bloom_filter.getFilter().data()), params.filter_size);
}

void MergeTreeIndexGranuleBloomFilterText::deserializeBinary(ReadBuffer & istr, MergeTreeIndexVersion version)
{
    if (version != 1)
        throw Exception(ErrorCodes::LOGICAL_ERROR, "Unknown index version {}.", version);

    for (auto & bloom_filter : bloom_filters)
    {
        istr.readStrict(reinterpret_cast<char *>(bloom_filter.getFilter().data()), params.filter_size);
    }
    has_elems = true;
}


size_t MergeTreeIndexGranuleBloomFilterText::memoryUsageBytes() const
{
    size_t sum = 0;
    for (const auto & bloom_filter : bloom_filters)
        sum += bloom_filter.memoryUsageBytes();
    return sum;
}


MergeTreeIndexAggregatorBloomFilterText::MergeTreeIndexAggregatorBloomFilterText(
    const Names & index_columns_,
    const String & index_name_,
    const BloomFilterParameters & params_,
    TokenExtractorPtr token_extractor_)
    : index_columns(index_columns_)
    , index_name (index_name_)
    , params(params_)
    , token_extractor(token_extractor_)
    , granule(
        std::make_shared<MergeTreeIndexGranuleBloomFilterText>(
            index_name, index_columns.size(), params))
{
}

MergeTreeIndexGranulePtr MergeTreeIndexAggregatorBloomFilterText::getGranuleAndReset()
{
    auto new_granule = std::make_shared<MergeTreeIndexGranuleBloomFilterText>(
        index_name, index_columns.size(), params);
    new_granule.swap(granule);
    return new_granule;
}

void MergeTreeIndexAggregatorBloomFilterText::update(const Block & block, size_t * pos, size_t limit)
{
    if (*pos >= block.rows())
        throw Exception(ErrorCodes::LOGICAL_ERROR, "The provided position is not less than the number of block rows. "
                "Position: {}, Block rows: {}.", *pos, block.rows());

    size_t rows_read = std::min(limit, block.rows() - *pos);

    for (size_t col = 0; col < index_columns.size(); ++col)
    {
        const auto & column_with_type = block.getByName(index_columns[col]);
        const auto & column = column_with_type.column;
        size_t current_position = *pos;

        if (isArray(column_with_type.type))
        {
            const auto & column_array = assert_cast<const ColumnArray &>(*column);
            const auto & column_offsets = column_array.getOffsets();
            const auto & column_key = column_array.getData();

            for (size_t i = 0; i < rows_read; ++i)
            {
                size_t element_start_row = column_offsets[current_position - 1];
                size_t elements_size = column_offsets[current_position] - element_start_row;

                for (size_t row_num = 0; row_num < elements_size; ++row_num)
                {
                    auto ref = column_key.getDataAt(element_start_row + row_num);
                    token_extractor->stringPaddedToBloomFilter(ref.data, ref.size, granule->bloom_filters[col]);
                }

                current_position += 1;
            }
        }
        else
        {
            for (size_t i = 0; i < rows_read; ++i)
            {
                auto ref = column->getDataAt(current_position + i);
                token_extractor->stringPaddedToBloomFilter(ref.data, ref.size, granule->bloom_filters[col]);
            }
        }
    }

    granule->has_elems = true;
    *pos += rows_read;
}

MergeTreeConditionBloomFilterText::MergeTreeConditionBloomFilterText(
    const ActionsDAG::Node * predicate,
    ContextPtr context,
    const Block & index_sample_block,
    const BloomFilterParameters & params_,
    TokenExtractorPtr token_extactor_)
    : index_columns(index_sample_block.getNames())
    , index_data_types(index_sample_block.getNamesAndTypesList().getTypes())
    , params(params_)
    , token_extractor(token_extactor_)
{
    if (!predicate)
    {
        rpn.push_back(RPNElement::FUNCTION_UNKNOWN);
        return;
    }

    RPNBuilder<RPNElement> builder(
        predicate,
        context,
        [&](const RPNBuilderTreeNode & node, RPNElement & out) { return extractAtomFromTree(node, out); });
    rpn = std::move(builder).extractRPN();
}

bool MergeTreeConditionBloomFilterText::alwaysUnknownOrTrue() const
{
    return rpnEvaluatesAlwaysUnknownOrTrue(
        rpn,
        {RPNElement::FUNCTION_EQUALS,
         RPNElement::FUNCTION_NOT_EQUALS,
         RPNElement::FUNCTION_HAS,
         RPNElement::FUNCTION_IN,
         RPNElement::FUNCTION_NOT_IN,
         RPNElement::FUNCTION_MULTI_SEARCH,
         RPNElement::FUNCTION_MATCH,
         RPNElement::FUNCTION_HAS_ANY,
         RPNElement::FUNCTION_HAS_ALL,
         RPNElement::ALWAYS_FALSE});
}

<<<<<<< HEAD
/// Keep in-sync with MergeTreeIndexConditionGin::mayBeTrueOnTranuleInPart
bool MergeTreeConditionBloomFilterText::mayBeTrueOnGranule(MergeTreeIndexGranulePtr idx_granule, const PartialEvalResultsFunction & partial_eval_results_function) const
=======
/// Keep in-sync with MergeTreeIndexConditionGin::mayBeTrueOnGranuleInPart
bool MergeTreeConditionBloomFilterText::mayBeTrueOnGranule(MergeTreeIndexGranulePtr idx_granule) const
>>>>>>> 3a371ef4
{
    std::shared_ptr<MergeTreeIndexGranuleBloomFilterText> granule
            = std::dynamic_pointer_cast<MergeTreeIndexGranuleBloomFilterText>(idx_granule);
    if (!granule)
        throw Exception(ErrorCodes::LOGICAL_ERROR, "BloomFilter index condition got a granule with the wrong type.");

    /// Check like in KeyCondition.
    std::vector<BoolMask> rpn_stack;
    size_t position = 0;
    for (const auto & element : rpn)
    {
        switch (element.function)
        {
            case RPNElement::FUNCTION_UNKNOWN:
                rpn_stack.emplace_back(true, true);
                break;
            case RPNElement::FUNCTION_EQUALS:
            case RPNElement::FUNCTION_NOT_EQUALS:
            case RPNElement::FUNCTION_HAS:
                rpn_stack.emplace_back(granule->bloom_filters[element.key_column].contains(*element.bloom_filter), true);

                if (element.function == RPNElement::FUNCTION_NOT_EQUALS)
                    rpn_stack.back() = !rpn_stack.back();
                break;
            case RPNElement::FUNCTION_IN:
            case RPNElement::FUNCTION_NOT_IN:
            {
                std::vector<bool> result(element.set_bloom_filters.back().size(), true);

                for (size_t column = 0; column < element.set_key_position.size(); ++column)
                {
                    const size_t key_idx = element.set_key_position[column];

                    const auto & bloom_filters = element.set_bloom_filters[column];
                    for (size_t row = 0; row < bloom_filters.size(); ++row)
                        result[row] = result[row] && granule->bloom_filters[key_idx].contains(bloom_filters[row]);
                }

                rpn_stack.emplace_back(
                        std::find(std::cbegin(result), std::cend(result), true) != std::end(result), true);
                if (element.function == RPNElement::FUNCTION_NOT_IN)
                    rpn_stack.back() = !rpn_stack.back();
                break;
            }
            case RPNElement::FUNCTION_MULTI_SEARCH:
            case RPNElement::FUNCTION_HAS_ANY:
            case RPNElement::FUNCTION_HAS_ALL:
            {
                std::vector<bool> result(element.set_bloom_filters.back().size(), true);

                const auto & bloom_filters = element.set_bloom_filters[0];

                for (size_t row = 0; row < bloom_filters.size(); ++row)
                    result[row] = result[row] && granule->bloom_filters[element.key_column].contains(bloom_filters[row]);

                if (element.function == RPNElement::FUNCTION_HAS_ALL)
                    rpn_stack.emplace_back(std::find(std::cbegin(result), std::cend(result), false) == std::end(result), true);
                else
                    rpn_stack.emplace_back(std::find(std::cbegin(result), std::cend(result), true) != std::end(result), true);
                break;
            }
            case RPNElement::FUNCTION_MATCH:
                if (!element.set_bloom_filters.empty())
                {
                    /// Alternative substrings
                    std::vector<bool> result(element.set_bloom_filters.back().size(), true);

                    const auto & bloom_filters = element.set_bloom_filters[0];

                    for (size_t row = 0; row < bloom_filters.size(); ++row)
                        result[row] = result[row] && granule->bloom_filters[element.key_column].contains(bloom_filters[row]);

                    rpn_stack.emplace_back(std::find(std::cbegin(result), std::cend(result), true) != std::end(result), true);
                }
                else if (element.bloom_filter)
                {
                    /// Required substrings
                    rpn_stack.emplace_back(granule->bloom_filters[element.key_column].contains(*element.bloom_filter), true);
                }
                break;
            case RPNElement::FUNCTION_NOT:
                rpn_stack.back() = !rpn_stack.back();
                break;
            case RPNElement::FUNCTION_AND:
            {
                auto arg1 = rpn_stack.back();
                rpn_stack.pop_back();
                auto arg2 = rpn_stack.back();
                rpn_stack.back() = arg1 & arg2;
                break;
            }
            case RPNElement::FUNCTION_OR:
            {
                auto arg1 = rpn_stack.back();
                rpn_stack.pop_back();
                auto arg2 = rpn_stack.back();
                rpn_stack.back() = arg1 | arg2;
                break;
            }
            case RPNElement::ALWAYS_FALSE:
                rpn_stack.emplace_back(false, true);
                break;
            case RPNElement::ALWAYS_TRUE:
                rpn_stack.emplace_back(true, false);
                break;
            /// No `default:` to make the compiler warn if not all enum values are handled.
        }
<<<<<<< HEAD
        else if (element.function == RPNElement::FUNCTION_NOT)
        {
            rpn_stack.back() = !rpn_stack.back();
        }
        else if (element.function == RPNElement::FUNCTION_AND)
        {
            auto arg1 = rpn_stack.back();
            rpn_stack.pop_back();
            auto arg2 = rpn_stack.back();
            rpn_stack.back() = arg1 & arg2;
        }
        else if (element.function == RPNElement::FUNCTION_OR)
        {
            auto arg1 = rpn_stack.back();
            rpn_stack.pop_back();
            auto arg2 = rpn_stack.back();
            rpn_stack.back() = arg1 | arg2;
        }
        else if (element.function == RPNElement::ALWAYS_FALSE)
        {
            rpn_stack.emplace_back(false, true);
        }
        else if (element.function == RPNElement::ALWAYS_TRUE)
        {
            rpn_stack.emplace_back(true, false);
        }
        else
            throw Exception(ErrorCodes::LOGICAL_ERROR, "Unexpected function type in BloomFilterCondition::RPNElement");
        if (unlikely(partial_eval_results_function))
        {
            partial_eval_results_function(position, rpn_stack.back().can_be_true, element.function == RPNElement::FUNCTION_UNKNOWN);
            position++;
        }
=======
>>>>>>> 3a371ef4
    }

    if (rpn_stack.size() != 1)
        throw Exception(ErrorCodes::LOGICAL_ERROR, "Unexpected stack size in BloomFilterCondition::mayBeTrueOnGranule");

    return rpn_stack[0].can_be_true;
}

std::optional<size_t> MergeTreeConditionBloomFilterText::getKeyIndex(const std::string & key_column_name)
{
    const auto it = std::ranges::find(index_columns, key_column_name);
    return it == index_columns.end() ? std::nullopt : std::make_optional<size_t>(std::ranges::distance(index_columns.cbegin(), it));
}

bool MergeTreeConditionBloomFilterText::extractAtomFromTree(const RPNBuilderTreeNode & node, RPNElement & out)
{
    {
        Field const_value;
        DataTypePtr const_type;

        if (node.tryGetConstant(const_value, const_type))
        {
            /// Check constant like in KeyCondition

            if (const_value.getType() == Field::Types::UInt64)
            {
                out.function = const_value.safeGet<UInt64>() ? RPNElement::ALWAYS_TRUE : RPNElement::ALWAYS_FALSE;
                return true;
            }

            if (const_value.getType() == Field::Types::Int64)
            {
                out.function = const_value.safeGet<Int64>() ? RPNElement::ALWAYS_TRUE : RPNElement::ALWAYS_FALSE;
                return true;
            }

            if (const_value.getType() == Field::Types::Float64)
            {
                out.function = const_value.safeGet<Float64>() != 0.0 ? RPNElement::ALWAYS_TRUE : RPNElement::ALWAYS_FALSE;
                return true;
            }
        }
    }

    if (node.isFunction())
    {
        auto function_node = node.toFunctionNode();
        auto function_name = function_node.getFunctionName();

        size_t arguments_size = function_node.getArgumentsSize();
        if (arguments_size != 2)
            return false;

        auto left_argument = function_node.getArgumentAt(0);
        auto right_argument = function_node.getArgumentAt(1);

        if (functionIsInOrGlobalInOperator(function_name))
        {
            if (tryPrepareSetBloomFilter(left_argument, right_argument, out))
            {
                if (function_name == "notIn")
                {
                    out.function = RPNElement::FUNCTION_NOT_IN;
                    return true;
                }
                if (function_name == "in")
                {
                    out.function = RPNElement::FUNCTION_IN;
                    return true;
                }
            }
        }
        else if (function_name == "equals" ||
                 function_name == "notEquals" ||
                 function_name == "has" ||
                 function_name == "mapContains" ||
                 function_name == "mapContainsKey" ||
                 function_name == "mapContainsKeyLike" ||
                 function_name == "mapContainsValue" ||
                 function_name == "mapContainsValueLike" ||
                 function_name == "match" ||
                 function_name == "like" ||
                 function_name == "notLike" ||
                 function_name.starts_with("hasToken") ||
                 function_name == "startsWith" ||
                 function_name == "endsWith" ||
                 function_name == "multiSearchAny" ||
                 function_name == "hasAny" ||
                 function_name == "hasAll")
        {
            Field const_value;
            DataTypePtr const_type;

            if (right_argument.tryGetConstant(const_value, const_type))
            {
                if (traverseTreeEquals(function_name, left_argument, const_type, const_value, out))
                    return true;
            }
            else if (left_argument.tryGetConstant(const_value, const_type) &&
                (function_name == "equals" || function_name == "has" || function_name == "hasAny" || function_name == "notEquals"))
            {
                if (traverseTreeEquals(function_name, right_argument, const_type, const_value, out))
                    return true;
            }
        }
    }

    return false;
}

bool MergeTreeConditionBloomFilterText::traverseTreeEquals(
    const String & function_name,
    const RPNBuilderTreeNode & key_node,
    const DataTypePtr & value_type,
    const Field & value_field,
    RPNElement & out)
{
    auto value_data_type = WhichDataType(value_type);
    if (!value_data_type.isStringOrFixedString() && !value_data_type.isArray())
        return false;

    Field const_value = value_field;

    const auto column_name = key_node.getColumnName();
    auto key_index = getKeyIndex(column_name);
    const auto map_key_index = getKeyIndex(fmt::format("mapKeys({})", column_name));
    const auto map_value_index = getKeyIndex(fmt::format("mapValues({})", column_name));

    if (key_node.isFunction())
    {
        auto key_function_node = key_node.toFunctionNode();
        auto key_function_node_function_name = key_function_node.getFunctionName();

        if (key_function_node_function_name == "arrayElement")
        {
            /** Try to parse arrayElement for mapKeys index.
              * It is important to ignore keys like column_map['Key'] = '' because if key does not exist in the map
              * we return default the value for arrayElement.
              *
              * We cannot skip keys that does not exist in map if comparison is with default type value because
              * that way we skip necessary granules where map key does not exist.
              */
            if (value_field == value_type->getDefault())
                return false;

            auto first_argument = key_function_node.getArgumentAt(0);
            const auto map_column_name = first_argument.getColumnName();
            if (const auto map_keys_index = getKeyIndex(fmt::format("mapKeys({})", map_column_name)))
            {
                auto second_argument = key_function_node.getArgumentAt(1);
                DataTypePtr const_type;

                if (second_argument.tryGetConstant(const_value, const_type))
                {
                    key_index = map_keys_index;

                    auto const_data_type = WhichDataType(const_type);
                    if (!const_data_type.isStringOrFixedString() && !const_data_type.isArray())
                        return false;
                }
                else
                {
                    return false;
                }
            }
            else if (const auto map_values_exists = getKeyIndex(fmt::format("mapValues({})", map_column_name)))
            {
                key_index = map_values_exists;
            }
            else
            {
                return false;
            }
        }
    }

    const auto lowercase_key_index = getKeyIndex(fmt::format("lower({})", column_name));
    const auto is_has_token_case_insensitive = function_name.starts_with("hasTokenCaseInsensitive");
    if (const auto is_case_insensitive_scenario = is_has_token_case_insensitive && lowercase_key_index;
        function_name.starts_with("hasToken") && ((!is_has_token_case_insensitive && key_index) || is_case_insensitive_scenario))
    {
        out.key_column = is_case_insensitive_scenario ? *lowercase_key_index : *key_index;
        out.function = RPNElement::FUNCTION_EQUALS;
        out.bloom_filter = std::make_unique<BloomFilter>(params);

        auto value = const_value.safeGet<String>();
        if (is_case_insensitive_scenario)
            std::ranges::transform(value, value.begin(), [](const auto & c) { return static_cast<char>(std::tolower(c)); });

        token_extractor->stringToBloomFilter(value.data(), value.size(), *out.bloom_filter);
        return true;
    }

    if (!key_index && !map_key_index && !map_value_index)
        return false;

    if (map_key_index)
    {
        if (function_name == "has" || function_name == "mapContainsKey" || function_name == "mapContains")
        {
            out.key_column = *key_index;
            out.function = RPNElement::FUNCTION_HAS;
            out.bloom_filter = std::make_unique<BloomFilter>(params);
            auto & value = const_value.safeGet<String>();
            token_extractor->stringToBloomFilter(value.data(), value.size(), *out.bloom_filter);
            return true;
        }
        if (function_name == "mapContainsKeyLike")
        {
            out.key_column = *key_index;
            out.function = RPNElement::FUNCTION_HAS;
            out.bloom_filter = std::make_unique<BloomFilter>(params);
            auto & value = const_value.safeGet<String>();
            token_extractor->stringLikeToBloomFilter(value.data(), value.size(), *out.bloom_filter);
            return true;
        }
        // When map_key_index is set, we shouldn't use ngram/token bf for other functions
        return false;
    }
    if (map_value_index)
    {
        if (function_name == "mapContainsValue")
        {
            out.key_column = *map_value_index;
            out.function = RPNElement::FUNCTION_HAS;
            out.bloom_filter = std::make_unique<BloomFilter>(params);
            auto & value = const_value.safeGet<String>();
            token_extractor->stringToBloomFilter(value.data(), value.size(), *out.bloom_filter);
            return true;
        }
        if (function_name == "mapContainsValueLike")
        {
            out.key_column = *map_value_index;
            out.function = RPNElement::FUNCTION_HAS;
            out.bloom_filter = std::make_unique<BloomFilter>(params);
            auto & value = const_value.safeGet<String>();
            token_extractor->stringLikeToBloomFilter(value.data(), value.size(), *out.bloom_filter);
            return true;
        }
        // When map_value_index is set, we shouldn't use ngram/token bf for other functions
        return false;
    }
    if ((function_name == "has" && value_data_type.isArray()) || function_name == "hasAny" || function_name == "hasAll")
    {
        out.key_column = *key_index;
        out.function = function_name == "hasAll" ? RPNElement::FUNCTION_HAS_ALL : RPNElement::FUNCTION_HAS_ANY;

        // 2d vector is not needed here but is used because already exists for FUNCTION_IN
        std::vector<std::vector<BloomFilter>> bloom_filters;
        bloom_filters.emplace_back();
        for (const auto & element : const_value.safeGet<Array>())
        {
            if (element.getType() != Field::Types::String)
                return false;

            bloom_filters.back().emplace_back(params);
            const auto & value = element.safeGet<String>();
            token_extractor->stringToBloomFilter(value.data(), value.size(), bloom_filters.back().back());
        }
        out.set_bloom_filters = std::move(bloom_filters);
        return true;
    }
    if (function_name == "has")
    {
        out.key_column = *key_index;
        out.function = RPNElement::FUNCTION_HAS;
        out.bloom_filter = std::make_unique<BloomFilter>(params);
        auto & value = const_value.safeGet<String>();
        token_extractor->stringToBloomFilter(value.data(), value.size(), *out.bloom_filter);
        return true;
    }
    if (function_name == "notEquals")
    {
        out.key_column = *key_index;
        out.function = RPNElement::FUNCTION_NOT_EQUALS;
        out.bloom_filter = std::make_unique<BloomFilter>(params);
        const auto & value = const_value.safeGet<String>();
        token_extractor->stringToBloomFilter(value.data(), value.size(), *out.bloom_filter);
        return true;
    }
    if (function_name == "equals")
    {
        out.key_column = *key_index;
        out.function = RPNElement::FUNCTION_EQUALS;
        out.bloom_filter = std::make_unique<BloomFilter>(params);
        const auto & value = const_value.safeGet<String>();
        token_extractor->stringToBloomFilter(value.data(), value.size(), *out.bloom_filter);
        return true;
    }
    if (function_name == "like")
    {
        out.key_column = *key_index;
        out.function = RPNElement::FUNCTION_EQUALS;
        out.bloom_filter = std::make_unique<BloomFilter>(params);
        const auto & value = const_value.safeGet<String>();
        token_extractor->stringLikeToBloomFilter(value.data(), value.size(), *out.bloom_filter);
        return true;
    }
    if (function_name == "notLike")
    {
        out.key_column = *key_index;
        out.function = RPNElement::FUNCTION_NOT_EQUALS;
        out.bloom_filter = std::make_unique<BloomFilter>(params);
        const auto & value = const_value.safeGet<String>();
        token_extractor->stringLikeToBloomFilter(value.data(), value.size(), *out.bloom_filter);
        return true;
    }
    if (function_name == "startsWith")
    {
        out.key_column = *key_index;
        out.function = RPNElement::FUNCTION_EQUALS;
        out.bloom_filter = std::make_unique<BloomFilter>(params);
        const auto & value = const_value.safeGet<String>();
        token_extractor->substringToBloomFilter(value.data(), value.size(), *out.bloom_filter, true, false);
        return true;
    }
    if (function_name == "endsWith")
    {
        out.key_column = *key_index;
        out.function = RPNElement::FUNCTION_EQUALS;
        out.bloom_filter = std::make_unique<BloomFilter>(params);
        const auto & value = const_value.safeGet<String>();
        token_extractor->substringToBloomFilter(value.data(), value.size(), *out.bloom_filter, false, true);
        return true;
    }
    if (function_name == "multiSearchAny")
    {
        out.key_column = *key_index;
        out.function = RPNElement::FUNCTION_MULTI_SEARCH;

        /// 2d vector is not needed here but is used because already exists for FUNCTION_IN
        std::vector<std::vector<BloomFilter>> bloom_filters;
        bloom_filters.emplace_back();
        for (const auto & element : const_value.safeGet<Array>())
        {
            if (element.getType() != Field::Types::String)
                return false;

            bloom_filters.back().emplace_back(params);
            const auto & value = element.safeGet<String>();
            token_extractor->substringToBloomFilter(value.data(), value.size(), bloom_filters.back().back(), false, false);
        }
        out.set_bloom_filters = std::move(bloom_filters);
        return true;
    }
    if (function_name == "match")
    {
        out.key_column = *key_index;
        out.function = RPNElement::FUNCTION_MATCH;
        out.bloom_filter = std::make_unique<BloomFilter>(params);

        auto & value = const_value.safeGet<String>();
        RegexpAnalysisResult result = OptimizedRegularExpression::analyze(value);

        if (result.required_substring.empty() && result.alternatives.empty())
            return false;

        /// out.set_bloom_filters means alternatives exist
        /// out.bloom_filter means required_substring exists
        if (!result.alternatives.empty())
        {
            std::vector<std::vector<BloomFilter>> bloom_filters;
            bloom_filters.emplace_back();
            for (const auto & alternative : result.alternatives)
            {
                bloom_filters.back().emplace_back(params);
                token_extractor->substringToBloomFilter(alternative.data(), alternative.size(), bloom_filters.back().back(), false, false);
            }
            out.set_bloom_filters = std::move(bloom_filters);
        }
        else
        {
            token_extractor->substringToBloomFilter(
                result.required_substring.data(), result.required_substring.size(), *out.bloom_filter, false, false);
        }

        return true;
    }

    return false;
}

bool MergeTreeConditionBloomFilterText::tryPrepareSetBloomFilter(
    const RPNBuilderTreeNode & left_argument,
    const RPNBuilderTreeNode & right_argument,
    RPNElement & out)
{
    std::vector<KeyTuplePositionMapping> key_tuple_mapping;
    DataTypes data_types;

    auto left_argument_function_node_optional = left_argument.toFunctionNodeOrNull();

    if (left_argument_function_node_optional && left_argument_function_node_optional->getFunctionName() == "tuple")
    {
        const auto & left_argument_function_node = *left_argument_function_node_optional;
        size_t left_argument_function_node_arguments_size = left_argument_function_node.getArgumentsSize();

        for (size_t i = 0; i < left_argument_function_node_arguments_size; ++i)
        {
            if (const auto key = getKeyIndex(left_argument_function_node.getArgumentAt(i).getColumnName()))
            {
                key_tuple_mapping.emplace_back(i, *key);
                data_types.push_back(index_data_types[*key]);
            }
        }
    }
    else if (const auto key = getKeyIndex(left_argument.getColumnName()))
    {
        key_tuple_mapping.emplace_back(0, *key);
        data_types.push_back(index_data_types[*key]);
    }

    if (key_tuple_mapping.empty())
        return false;

    auto future_set = right_argument.tryGetPreparedSet(data_types);
    if (!future_set)
        return false;

    auto prepared_set = future_set->buildOrderedSetInplace(right_argument.getTreeContext().getQueryContext());
    if (!prepared_set || !prepared_set->hasExplicitSetElements())
        return false;

    for (const auto & prepared_set_data_type : prepared_set->getDataTypes())
    {
        auto prepared_set_data_type_id = prepared_set_data_type->getTypeId();
        if (prepared_set_data_type_id != TypeIndex::String && prepared_set_data_type_id != TypeIndex::FixedString)
            return false;
    }

    std::vector<std::vector<BloomFilter>> bloom_filters;
    std::vector<size_t> key_position;

    Columns columns = prepared_set->getSetElements();
    size_t prepared_set_total_row_count = prepared_set->getTotalRowCount();

    for (const auto & elem : key_tuple_mapping)
    {
        bloom_filters.emplace_back();
        key_position.push_back(elem.key_index);

        size_t tuple_idx = elem.tuple_index;
        const auto & column = columns[tuple_idx];

        for (size_t row = 0; row < prepared_set_total_row_count; ++row)
        {
            bloom_filters.back().emplace_back(params);
            auto ref = column->getDataAt(row);
            token_extractor->stringPaddedToBloomFilter(ref.data, ref.size, bloom_filters.back().back());
        }
    }

    out.set_key_position = std::move(key_position);
    out.set_bloom_filters = std::move(bloom_filters);

    return true;
}

MergeTreeIndexGranulePtr MergeTreeIndexBloomFilterText::createIndexGranule() const
{
    return std::make_shared<MergeTreeIndexGranuleBloomFilterText>(index.name, index.column_names.size(), params);
}

MergeTreeIndexAggregatorPtr MergeTreeIndexBloomFilterText::createIndexAggregator(const MergeTreeWriterSettings & /*settings*/) const
{
    return std::make_shared<MergeTreeIndexAggregatorBloomFilterText>(index.column_names, index.name, params, token_extractor.get());
}

MergeTreeIndexConditionPtr MergeTreeIndexBloomFilterText::createIndexCondition(
        const ActionsDAG::Node * predicate, ContextPtr context) const
{
    return std::make_shared<MergeTreeConditionBloomFilterText>(predicate, context, index.sample_block, params, token_extractor.get());
}

MergeTreeIndexPtr bloomFilterIndexTextCreator(
    const IndexDescription & index)
{
    if (index.type == NgramTokenExtractor::getName())
    {
        size_t n = index.arguments[0].safeGet<size_t>();
        BloomFilterParameters params(
            index.arguments[1].safeGet<size_t>(),
            index.arguments[2].safeGet<size_t>(),
            index.arguments[3].safeGet<size_t>());

        auto tokenizer = std::make_unique<NgramTokenExtractor>(n);

        return std::make_shared<MergeTreeIndexBloomFilterText>(index, params, std::move(tokenizer));
    }
    if (index.type == DefaultTokenExtractor::getName())
    {
        BloomFilterParameters params(
            index.arguments[0].safeGet<size_t>(), index.arguments[1].safeGet<size_t>(), index.arguments[2].safeGet<size_t>());

        auto tokenizer = std::make_unique<DefaultTokenExtractor>();

        return std::make_shared<MergeTreeIndexBloomFilterText>(index, params, std::move(tokenizer));
    }

    throw Exception(ErrorCodes::LOGICAL_ERROR, "Unknown index type: {}", backQuote(index.name));
}

void bloomFilterIndexTextValidator(const IndexDescription & index, bool /*attach*/)
{
    for (const auto & index_data_type : index.data_types)
    {
        WhichDataType data_type(index_data_type);

        if (data_type.isArray())
        {
            const auto & array_type = assert_cast<const DataTypeArray &>(*index_data_type);
            data_type = WhichDataType(array_type.getNestedType());
        }
        else if (data_type.isLowCardinality())
        {
            const auto & low_cardinality = assert_cast<const DataTypeLowCardinality &>(*index_data_type);
            data_type = WhichDataType(low_cardinality.getDictionaryType());
        }

        if (!data_type.isString() && !data_type.isFixedString() && !data_type.isIPv6())
            throw Exception(ErrorCodes::INCORRECT_QUERY,
                "Ngram and token bloom filter indexes can only be used with column types `String`, `FixedString`, `LowCardinality(String)`, `LowCardinality(FixedString)`, `Array(String)` or `Array(FixedString)`");
    }

    if (index.type == NgramTokenExtractor::getName())
    {
        if (index.arguments.size() != 4)
            throw Exception(ErrorCodes::INCORRECT_QUERY, "`ngrambf` index must have exactly 4 arguments.");
    }
    else if (index.type == DefaultTokenExtractor::getName())
    {
        if (index.arguments.size() != 3)
            throw Exception(ErrorCodes::INCORRECT_QUERY, "`tokenbf` index must have exactly 3 arguments.");
    }
    else
    {
        throw Exception(ErrorCodes::LOGICAL_ERROR, "Unknown index type: {}", backQuote(index.name));
    }

    assert(index.arguments.size() >= 3);

    for (const auto & arg : index.arguments)
        if (arg.getType() != Field::Types::UInt64)
            throw Exception(ErrorCodes::BAD_ARGUMENTS, "All parameters to *bf_v1 index must be unsigned integers");

    /// Just validate
    BloomFilterParameters params(
        index.arguments[0].safeGet<size_t>(),
        index.arguments[1].safeGet<size_t>(),
        index.arguments[2].safeGet<size_t>());
}

}<|MERGE_RESOLUTION|>--- conflicted
+++ resolved
@@ -184,13 +184,8 @@
          RPNElement::ALWAYS_FALSE});
 }
 
-<<<<<<< HEAD
 /// Keep in-sync with MergeTreeIndexConditionGin::mayBeTrueOnTranuleInPart
 bool MergeTreeConditionBloomFilterText::mayBeTrueOnGranule(MergeTreeIndexGranulePtr idx_granule, const PartialEvalResultsFunction & partial_eval_results_function) const
-=======
-/// Keep in-sync with MergeTreeIndexConditionGin::mayBeTrueOnGranuleInPart
-bool MergeTreeConditionBloomFilterText::mayBeTrueOnGranule(MergeTreeIndexGranulePtr idx_granule) const
->>>>>>> 3a371ef4
 {
     std::shared_ptr<MergeTreeIndexGranuleBloomFilterText> granule
             = std::dynamic_pointer_cast<MergeTreeIndexGranuleBloomFilterText>(idx_granule);
@@ -298,42 +293,11 @@
                 break;
             /// No `default:` to make the compiler warn if not all enum values are handled.
         }
-<<<<<<< HEAD
-        else if (element.function == RPNElement::FUNCTION_NOT)
-        {
-            rpn_stack.back() = !rpn_stack.back();
-        }
-        else if (element.function == RPNElement::FUNCTION_AND)
-        {
-            auto arg1 = rpn_stack.back();
-            rpn_stack.pop_back();
-            auto arg2 = rpn_stack.back();
-            rpn_stack.back() = arg1 & arg2;
-        }
-        else if (element.function == RPNElement::FUNCTION_OR)
-        {
-            auto arg1 = rpn_stack.back();
-            rpn_stack.pop_back();
-            auto arg2 = rpn_stack.back();
-            rpn_stack.back() = arg1 | arg2;
-        }
-        else if (element.function == RPNElement::ALWAYS_FALSE)
-        {
-            rpn_stack.emplace_back(false, true);
-        }
-        else if (element.function == RPNElement::ALWAYS_TRUE)
-        {
-            rpn_stack.emplace_back(true, false);
-        }
-        else
-            throw Exception(ErrorCodes::LOGICAL_ERROR, "Unexpected function type in BloomFilterCondition::RPNElement");
         if (unlikely(partial_eval_results_function))
         {
             partial_eval_results_function(position, rpn_stack.back().can_be_true, element.function == RPNElement::FUNCTION_UNKNOWN);
             position++;
         }
-=======
->>>>>>> 3a371ef4
     }
 
     if (rpn_stack.size() != 1)
