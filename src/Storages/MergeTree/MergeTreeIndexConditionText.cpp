--- conflicted
+++ resolved
@@ -571,25 +571,15 @@
         {
             for (const auto & alternative : result.alternatives)
             {
-<<<<<<< HEAD
-                auto tokens = substringToTokens(alternative, *token_extractor, false, false);
+                auto tokens = substringToTokens(alternative, false, false);
                 out.text_search_queries.emplace_back(std::make_shared<TextSearchQuery>(function_name, TextSearchMode::All, read_mode, std::move(tokens)));
-=======
-                auto tokens = substringToTokens(alternative, false, false);
-                out.text_search_queries.emplace_back(std::make_shared<TextSearchQuery>(function_name, TextSearchMode::All, std::move(tokens)));
->>>>>>> bf9a77d4
             }
             return true;
         }
         if (!result.required_substring.empty())
         {
-<<<<<<< HEAD
-            auto tokens = substringToTokens(result.required_substring, *token_extractor, false, false);
+            auto tokens = substringToTokens(result.required_substring, false, false);
             out.text_search_queries.emplace_back(std::make_shared<TextSearchQuery>(function_name, TextSearchMode::All, read_mode, std::move(tokens)));
-=======
-            auto tokens = substringToTokens(result.required_substring, false, false);
-            out.text_search_queries.emplace_back(std::make_shared<TextSearchQuery>(function_name, TextSearchMode::All, std::move(tokens)));
->>>>>>> bf9a77d4
             return true;
         }
 
