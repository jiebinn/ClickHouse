--- conflicted
+++ resolved
@@ -769,13 +769,8 @@
         auto ref = set_column.getDataAt(row);
 
         std::vector<String> tokens;
-<<<<<<< HEAD
         token_extractor->stringToTokens(ref.data(), ref.size(), tokens);
-        out.text_search_queries.emplace_back(std::make_shared<TextSearchQuery>(function_name, TextSearchMode::All, std::move(tokens)));
-=======
-        token_extractor->stringToTokens(ref.data, ref.size, tokens);
         out.text_search_queries.emplace_back(std::make_shared<TextSearchQuery>(function_name, TextSearchMode::All, TextIndexDirectReadMode::None, std::move(tokens)));
->>>>>>> dd868b09
     }
 
     return true;
