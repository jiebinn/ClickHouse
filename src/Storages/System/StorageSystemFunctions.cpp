--- conflicted
+++ resolved
@@ -123,13 +123,8 @@
         {"origin", std::make_shared<DataTypeEnum8>(getOriginEnumsValues()), "Obsolete."},
         {"description", std::make_shared<DataTypeString>(), "A high-level description what the function does."},
         {"syntax", std::make_shared<DataTypeString>(), "Signature of the function."},
-<<<<<<< HEAD
-        {"arguments", std::make_shared<DataTypeString>(), "What arguments does the function take."},
-        {"parameters", std::make_shared<DataTypeString>(), "What parameters does the function take, if it is an aggregate function."},
-=======
         {"arguments", std::make_shared<DataTypeString>(), "The function arguments."},
         {"parameters", std::make_shared<DataTypeString>(), "The function parameters (only for aggregate function)."},
->>>>>>> be90faa4
         {"returned_value", std::make_shared<DataTypeString>(), "What does the function return."},
         {"examples", std::make_shared<DataTypeString>(), "Usage example."},
         {"introduced_in", std::make_shared<DataTypeString>(), "ClickHouse version in which the function was first introduced."},
