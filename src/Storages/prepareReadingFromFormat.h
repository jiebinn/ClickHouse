--- conflicted
+++ resolved
@@ -32,8 +32,18 @@
         /// Hints for the serialization of columns.
         /// For example can be retrieved from the destination table in INSERT SELECT query.
         SerializationInfoByName serialization_hints;
-<<<<<<< HEAD
+        /// The list of hive partition columns. It shall be read from the path regardless if it is present in the file
+        NamesAndTypesList hive_partition_columns_to_read_from_file_path;
         PrewhereInfoPtr prewhere_info;
+    };
+
+    struct PrepareReadingFromFormatHiveParams
+    {
+        /// Columns which exist inside data file.
+        NamesAndTypesList file_columns;
+        /// Columns which are read from path to data file.
+        /// (Hive partition columns).
+        std::unordered_map<std::string, DataTypePtr> hive_partition_columns_to_read_from_file_path_map;
     };
 
     /// Get all needed information for reading from data in some input format.
@@ -47,31 +57,15 @@
     /// Note: currently `supports_tuple_elements` just means ParquetV3BlockInputFormat; if in future
     /// we add support for other subcolumn types in ParquetV3BlockInputFormat, we can just rename
     /// this bool instead of adding another one.
-    ReadFromFormatInfo prepareReadingFromFormat(const Strings & requested_columns, const StorageSnapshotPtr & storage_snapshot, const ContextPtr & context, bool supports_subset_of_columns, bool supports_tuple_elements = false);
-
-    ReadFromFormatInfo updateFormatPrewhereInfo(const ReadFromFormatInfo & info, const PrewhereInfoPtr & prewhere_info);
-=======
-        /// The list of hive partition columns. It shall be read from the path regardless if it is present in the file
-        NamesAndTypesList hive_partition_columns_to_read_from_file_path;
-    };
-
-    struct PrepareReadingFromFormatHiveParams
-    {
-        /// Columns which exist inside data file.
-        NamesAndTypesList file_columns;
-        /// Columns which are read from path to data file.
-        /// (Hive partition columns).
-        std::unordered_map<std::string, DataTypePtr> hive_partition_columns_to_read_from_file_path_map;
-    };
-
-    /// Get all needed information for reading from data in some input format.
     ReadFromFormatInfo prepareReadingFromFormat(
         const Strings & requested_columns,
         const StorageSnapshotPtr & storage_snapshot,
         const ContextPtr & context,
         bool supports_subset_of_columns,
+        bool supports_tuple_elements = false,
         const PrepareReadingFromFormatHiveParams & hive_parameters = {});
->>>>>>> 594159d4
+
+    ReadFromFormatInfo updateFormatPrewhereInfo(const ReadFromFormatInfo & info, const PrewhereInfoPtr & prewhere_info);
 
     /// Returns the serialization hints from the insertion table (if it's set in the Context).
     SerializationInfoByName getSerializationHintsForFileLikeStorage(const StorageMetadataPtr & metadata_snapshot, const ContextPtr & context);
