#include <Storages/IStorageCluster.h>

#include <Common/Exception.h>
#include <Core/Settings.h>
#include <Core/QueryProcessingStage.h>
#include <DataTypes/DataTypeString.h>
#include <IO/ConnectionTimeouts.h>
#include <Interpreters/Context.h>
#include <Interpreters/getHeaderForProcessingStage.h>
#include <Interpreters/SelectQueryOptions.h>
#include <Interpreters/InterpreterSelectQuery.h>
#include <Interpreters/AddDefaultDatabaseVisitor.h>
#include <Interpreters/TranslateQualifiedNamesVisitor.h>
#include <Interpreters/InterpreterSelectQueryAnalyzer.h>
#include <Parsers/queryToString.h>
#include <Processors/Sources/NullSource.h>
#include <Processors/Sources/RemoteSource.h>
#include <Processors/QueryPlan/SourceStepWithFilter.h>
#include <QueryPipeline/narrowPipe.h>
#include <QueryPipeline/Pipe.h>
#include <QueryPipeline/RemoteQueryExecutor.h>
#include <QueryPipeline/QueryPipelineBuilder.h>
#include <Storages/IStorage.h>
#include <Storages/SelectQueryInfo.h>
#include <Storages/StorageDictionary.h>

#include <algorithm>
#include <memory>
#include <string>


namespace DB
{
namespace Setting
{
    extern const SettingsBool allow_experimental_analyzer;
    extern const SettingsBool async_query_sending_for_remote;
    extern const SettingsBool async_socket_for_remote;
    extern const SettingsBool skip_unavailable_shards;
    extern const SettingsBool parallel_replicas_local_plan;
    extern const SettingsString cluster_for_parallel_replicas;
    extern const SettingsNonZeroUInt64 max_parallel_replicas;
}

IStorageCluster::IStorageCluster(
    const String & cluster_name_,
    const StorageID & table_id_,
    LoggerPtr log_)
    : IStorage(table_id_)
    , log(log_)
    , cluster_name(cluster_name_)
{
}

class ReadFromCluster : public SourceStepWithFilter
{
public:
    std::string getName() const override { return "ReadFromCluster"; }
    void initializePipeline(QueryPipelineBuilder & pipeline, const BuildQueryPipelineSettings &) override;
    void applyFilters(ActionDAGNodes added_filter_nodes) override;

    ReadFromCluster(
        const Names & column_names_,
        const SelectQueryInfo & query_info_,
        const StorageSnapshotPtr & storage_snapshot_,
        const ContextPtr & context_,
        Block sample_block,
        std::shared_ptr<IStorageCluster> storage_,
        ASTPtr query_to_send_,
        QueryProcessingStage::Enum processed_stage_,
        ClusterPtr cluster_,
        LoggerPtr log_)
        : SourceStepWithFilter(
            std::move(sample_block),
            column_names_,
            query_info_,
            storage_snapshot_,
            context_)
        , storage(std::move(storage_))
        , query_to_send(std::move(query_to_send_))
        , processed_stage(processed_stage_)
        , cluster(std::move(cluster_))
        , log(log_)
    {
    }

private:
    std::shared_ptr<IStorageCluster> storage;
    ASTPtr query_to_send;
    QueryProcessingStage::Enum processed_stage;
    ClusterPtr cluster;
    LoggerPtr log;

    std::optional<RemoteQueryExecutor::Extension> extension;

    void createExtension(const ActionsDAG::Node * predicate);
    ContextPtr updateSettings(const Settings & settings);
};

void ReadFromCluster::applyFilters(ActionDAGNodes added_filter_nodes)
{
    SourceStepWithFilter::applyFilters(std::move(added_filter_nodes));

    const ActionsDAG::Node * predicate = nullptr;
    if (filter_actions_dag)
        predicate = filter_actions_dag->getOutputs().at(0);

    createExtension(predicate);
}

void ReadFromCluster::createExtension(const ActionsDAG::Node * predicate)
{
    if (extension)
        return;

    extension = storage->getTaskIteratorExtension(predicate, context);
}

/// The code executes on initiator
void IStorageCluster::read(
    QueryPlan & query_plan,
    const Names & column_names,
    const StorageSnapshotPtr & storage_snapshot,
    SelectQueryInfo & query_info,
    ContextPtr context,
    QueryProcessingStage::Enum processed_stage,
    size_t /*max_block_size*/,
    size_t /*num_streams*/)
{
    storage_snapshot->check(column_names);

    updateBeforeRead(context);
    auto cluster = getCluster(context);

    /// Calculate the header. This is significant, because some columns could be thrown away in some cases like query with count(*)

    Block sample_block;
    ASTPtr query_to_send = query_info.query;

    if (context->getSettingsRef()[Setting::allow_experimental_analyzer])
    {
        sample_block = InterpreterSelectQueryAnalyzer::getSampleBlock(query_info.query, context, SelectQueryOptions(processed_stage));
    }
    else
    {
        auto interpreter = InterpreterSelectQuery(query_info.query, context, SelectQueryOptions(processed_stage).analyze());
        sample_block = interpreter.getSampleBlock();
        query_to_send = interpreter.getQueryInfo().query->clone();
    }

    updateQueryToSendIfNeeded(query_to_send, storage_snapshot, context);

    RestoreQualifiedNamesVisitor::Data data;
    data.distributed_table = DatabaseAndTableWithAlias(*getTableExpression(query_info.query->as<ASTSelectQuery &>(), 0));
    data.remote_table.database = context->getCurrentDatabase();
    data.remote_table.table = getName();
    RestoreQualifiedNamesVisitor(data).visit(query_to_send);
    AddDefaultDatabaseVisitor visitor(context, context->getCurrentDatabase(),
                                      /* only_replace_current_database_function_= */false,
                                      /* only_replace_in_join_= */true);
    visitor.visit(query_to_send);

    auto this_ptr = std::static_pointer_cast<IStorageCluster>(shared_from_this());

    auto reading = std::make_unique<ReadFromCluster>(
        column_names,
        query_info,
        storage_snapshot,
        context,
        sample_block,
        std::move(this_ptr),
        std::move(query_to_send),
        processed_stage,
        cluster,
        log);

    query_plan.addStep(std::move(reading));
}

void ReadFromCluster::initializePipeline(QueryPipelineBuilder & pipeline, const BuildQueryPipelineSettings &)
{
    createExtension(nullptr);

    const Scalars & scalars = context->hasQueryContext() ? context->getQueryContext()->getScalars() : Scalars{};
    const bool add_agg_info = processed_stage == QueryProcessingStage::WithMergeableState;

    Pipes pipes;
    auto new_context = updateSettings(context->getSettingsRef());
    const auto & current_settings = new_context->getSettingsRef();
    auto timeouts = ConnectionTimeouts::getTCPTimeoutsWithFailover(current_settings);

    auto max_replicas_to_use = static_cast<UInt64>(cluster->getShardsInfo().size());
    if (current_settings[Setting::max_parallel_replicas] > 1)
        max_replicas_to_use = std::min(max_replicas_to_use, current_settings[Setting::max_parallel_replicas].value);

    for (const auto & shard_info : cluster->getShardsInfo())
    {
<<<<<<< HEAD
        auto try_results = shard_info.pool->getMany(timeouts, current_settings, PoolMode::GET_MANY);
        for (auto & try_result : try_results)
        {
            auto remote_query_executor = std::make_shared<RemoteQueryExecutor>(
                std::vector<IConnectionPool::Entry>{try_result},
                queryToString(query_to_send),
                getOutputHeader(),
                new_context,
                /*throttler=*/nullptr,
                scalars,
                Tables(),
                processed_stage,
                extension);

            remote_query_executor->setLogger(log);
            Pipe pipe{std::make_shared<RemoteSource>(
                remote_query_executor,
                add_agg_info,
                current_settings[Setting::async_socket_for_remote],
                current_settings[Setting::async_query_sending_for_remote])};
            pipe.addSimpleTransform([&](const Block & header) { return std::make_shared<ConvertBlobColumnsTransform>(header); });
            pipes.emplace_back(std::move(pipe));
        }
=======
        if (pipes.size() >= max_replicas_to_use)
            break;

        /// We're taking all replicas as shards,
        /// so each shard will have only one address to connect to.
        auto try_results = shard_info.pool->getMany(
            timeouts,
            current_settings,
            PoolMode::GET_ONE,
            {},
            /*skip_unavailable_endpoints=*/true);

        if (try_results.empty())
            continue;

        auto remote_query_executor = std::make_shared<RemoteQueryExecutor>(
            std::vector<IConnectionPool::Entry>{try_results.front()},
            queryToString(query_to_send),
            getOutputHeader(),
            new_context,
            /*throttler=*/nullptr,
            scalars,
            Tables(),
            processed_stage,
            extension);

        remote_query_executor->setLogger(log);
        pipes.emplace_back(std::make_shared<RemoteSource>(
            remote_query_executor,
            add_agg_info,
            current_settings[Setting::async_socket_for_remote],
            current_settings[Setting::async_query_sending_for_remote]));
>>>>>>> 09f82bb5
    }

    auto pipe = Pipe::unitePipes(std::move(pipes));
    if (pipe.empty())
        pipe = Pipe(std::make_shared<NullSource>(getOutputHeader()));

    for (const auto & processor : pipe.getProcessors())
        processors.emplace_back(processor);

    pipeline.init(std::move(pipe));
}

QueryProcessingStage::Enum IStorageCluster::getQueryProcessingStage(
    ContextPtr context, QueryProcessingStage::Enum to_stage, const StorageSnapshotPtr &, SelectQueryInfo &) const
{
    /// Initiator executes query on remote node.
    if (context->getClientInfo().query_kind == ClientInfo::QueryKind::INITIAL_QUERY)
        if (to_stage >= QueryProcessingStage::Enum::WithMergeableState)
            return QueryProcessingStage::Enum::WithMergeableState;

    /// Follower just reads the data.
    return QueryProcessingStage::Enum::FetchColumns;
}

ContextPtr ReadFromCluster::updateSettings(const Settings & settings)
{
    Settings new_settings{settings};

    /// Cluster table functions should always skip unavailable shards.
    new_settings[Setting::skip_unavailable_shards] = true;

    auto new_context = Context::createCopy(context);
    new_context->setSettings(new_settings);
    return new_context;
}

ClusterPtr IStorageCluster::getCluster(ContextPtr context) const
{
    return context->getCluster(cluster_name)->getClusterWithReplicasAsShards(context->getSettingsRef());
}

}<|MERGE_RESOLUTION|>--- conflicted
+++ resolved
@@ -195,31 +195,6 @@
 
     for (const auto & shard_info : cluster->getShardsInfo())
     {
-<<<<<<< HEAD
-        auto try_results = shard_info.pool->getMany(timeouts, current_settings, PoolMode::GET_MANY);
-        for (auto & try_result : try_results)
-        {
-            auto remote_query_executor = std::make_shared<RemoteQueryExecutor>(
-                std::vector<IConnectionPool::Entry>{try_result},
-                queryToString(query_to_send),
-                getOutputHeader(),
-                new_context,
-                /*throttler=*/nullptr,
-                scalars,
-                Tables(),
-                processed_stage,
-                extension);
-
-            remote_query_executor->setLogger(log);
-            Pipe pipe{std::make_shared<RemoteSource>(
-                remote_query_executor,
-                add_agg_info,
-                current_settings[Setting::async_socket_for_remote],
-                current_settings[Setting::async_query_sending_for_remote])};
-            pipe.addSimpleTransform([&](const Block & header) { return std::make_shared<ConvertBlobColumnsTransform>(header); });
-            pipes.emplace_back(std::move(pipe));
-        }
-=======
         if (pipes.size() >= max_replicas_to_use)
             break;
 
@@ -247,12 +222,13 @@
             extension);
 
         remote_query_executor->setLogger(log);
-        pipes.emplace_back(std::make_shared<RemoteSource>(
-            remote_query_executor,
-            add_agg_info,
-            current_settings[Setting::async_socket_for_remote],
-            current_settings[Setting::async_query_sending_for_remote]));
->>>>>>> 09f82bb5
+            Pipe pipe{std::make_shared<RemoteSource>(
+                remote_query_executor,
+                add_agg_info,
+                current_settings[Setting::async_socket_for_remote],
+                current_settings[Setting::async_query_sending_for_remote])};
+        pipe.addSimpleTransform([&](const Block & header) { return std::make_shared<ConvertBlobColumnsTransform>(header); });
+        pipes.emplace_back(std::move(pipe));
     }
 
     auto pipe = Pipe::unitePipes(std::move(pipes));
