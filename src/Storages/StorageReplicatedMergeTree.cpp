#include <Core/Defines.h>

#include <atomic>
#include <ranges>
#include <chrono>

#include <base/hex.h>
#include <base/interpolate.h>
#include <Common/FailPoint.h>
#include <Common/Macros.h>
#include <Common/MemoryTracker.h>
#include <Common/ProfileEventsScope.h>
#include <Common/StringUtils.h>
#include <Common/ThreadFuzzer.h>
#include <Common/ZooKeeper/KeeperException.h>
#include <Common/ZooKeeper/Types.h>
#include <Common/escapeForFileName.h>
#include <Common/formatReadable.h>
#include <Common/logger_useful.h>
#include <Common/noexcept_scope.h>
#include <Common/randomDelay.h>
#include <Common/thread_local_rng.h>
#include <Common/typeid_cast.h>

#include <Core/ServerSettings.h>
#include <Core/ServerUUID.h>
#include <Core/Settings.h>

#include <Disks/ObjectStorages/IMetadataStorage.h>

#include <base/sort.h>

#include <Storages/buildQueryTreeForShard.h>
#include <Storages/AlterCommands.h>
#include <Storages/ColumnsDescription.h>
#include <Storages/Freeze.h>
#include <Storages/MergeTree/DataPartStorageOnDiskFull.h>
#include <Storages/MergeTree/IMergeTreeDataPart.h>
#include <Storages/MergeTree/LeaderElection.h>
#include <Storages/MergeTree/MergedBlockOutputStream.h>
#include <Storages/MergeTree/MergeFromLogEntryTask.h>
#include <Storages/MergeTree/MergeTreeBackgroundExecutor.h>
#include <Storages/MergeTree/MergeTreeDataFormatVersion.h>
#include <Storages/MergeTree/MergeTreePartInfo.h>
#include <Storages/MergeTree/MergeTreeReaderCompact.h>
#include <Storages/MergeTree/MergeTreeSettings.h>
#include <Storages/MergeTree/MutateFromLogEntryTask.h>
#include <Storages/MergeTree/PinnedPartUUIDs.h>
#include <Storages/MergeTree/ReplicatedMergeTreeAddress.h>
#include <Storages/MergeTree/ReplicatedMergeTreeAttachThread.h>
#include <Storages/MergeTree/ReplicatedMergeTreeMutationEntry.h>
#include <Storages/MergeTree/ReplicatedMergeTreePartHeader.h>
#include <Storages/MergeTree/ReplicatedMergeTreeQuorumAddedParts.h>
#include <Storages/MergeTree/ReplicatedMergeTreeQuorumEntry.h>
#include <Storages/MergeTree/ReplicatedMergeTreeSink.h>
#include <Storages/MergeTree/ReplicatedMergeTreeTableMetadata.h>
#include <Storages/MergeTree/ZeroCopyLock.h>
#include <Storages/PartitionCommands.h>
#include <Storages/StorageReplicatedMergeTree.h>
#include <Storages/VirtualColumnUtils.h>

#include <Databases/DatabaseOnDisk.h>
#include <Databases/DatabaseReplicated.h>

#include <Parsers/formatAST.h>
#include <Parsers/parseQuery.h>
#include <Parsers/ASTInsertQuery.h>
#include <Parsers/ASTFunction.h>
#include <Parsers/ASTPartition.h>
#include <Parsers/ASTLiteral.h>
#include <Parsers/ASTSelectWithUnionQuery.h>
#include <Parsers/queryToString.h>

#include <Processors/QueryPlan/QueryPlan.h>
#include <Processors/Sources/RemoteSource.h>
#include <Processors/QueryPlan/BuildQueryPipelineSettings.h>
#include <Processors/QueryPlan/Optimizations/QueryPlanOptimizationSettings.h>
#include <Processors/Sinks/EmptySink.h>

#include <Planner/Utils.h>

#include <IO/ReadBufferFromString.h>
#include <IO/Operators.h>
#include <IO/ConnectionTimeouts.h>

#include <Interpreters/ClusterProxy/SelectStreamFactory.h>
#include <Interpreters/ClusterProxy/executeQuery.h>
#include <Interpreters/Context.h>
#include <Interpreters/DDLTask.h>
#include <Interpreters/InterpreterSelectQuery.h>
#include <Interpreters/InterpreterSelectQueryAnalyzer.h>
#include <Interpreters/InterserverCredentials.h>
#include <Interpreters/JoinedTables.h>
#include <Interpreters/PartLog.h>
#include <Interpreters/SelectQueryOptions.h>


#include <Backups/BackupEntriesCollector.h>
#include <Backups/IBackup.h>
#include <Backups/IBackupCoordination.h>
#include <Backups/IBackupEntry.h>
#include <Backups/IRestoreCoordination.h>
#include <Backups/RestorerFromBackup.h>

#include <Common/scope_guard_safe.h>

#include <boost/algorithm/string/join.hpp>
#include <boost/algorithm/string/replace.hpp>
#include <boost/algorithm/string.hpp>

#include <algorithm>
#include <ctime>
#include <filesystem>
#include <iterator>
#include <numeric>
#include <thread>
#include <future>


namespace fs = std::filesystem;

namespace ProfileEvents
{
    extern const Event ReplicatedPartFailedFetches;
    extern const Event ReplicatedPartFetchesOfMerged;
    extern const Event ObsoleteReplicatedParts;
    extern const Event ReplicatedPartFetches;
    extern const Event CreatedLogEntryForMerge;
    extern const Event NotCreatedLogEntryForMerge;
    extern const Event CreatedLogEntryForMutation;
    extern const Event NotCreatedLogEntryForMutation;
    extern const Event ReplicaPartialShutdown;
    extern const Event ReplicatedCoveredPartsInZooKeeperOnStart;
}

namespace CurrentMetrics
{
    extern const Metric BackgroundFetchesPoolTask;
    extern const Metric ReadonlyReplica;
}

namespace DB
{
namespace Setting
{
    extern const SettingsBool async_insert_deduplicate;
    extern const SettingsBool allow_experimental_analyzer;
    extern const SettingsBool allow_suspicious_primary_key;
    extern const SettingsUInt64 alter_sync;
    extern const SettingsBool async_query_sending_for_remote;
    extern const SettingsBool async_socket_for_remote;
    extern const SettingsBool insert_deduplicate;
    extern const SettingsUInt64Auto insert_quorum;
    extern const SettingsBool insert_quorum_parallel;
    extern const SettingsMilliseconds insert_quorum_timeout;
    extern const SettingsUInt64 keeper_max_retries;
    extern const SettingsUInt64 keeper_retry_initial_backoff_ms;
    extern const SettingsUInt64 keeper_retry_max_backoff_ms;
    extern const SettingsSeconds lock_acquire_timeout;
    extern const SettingsUInt64 max_distributed_depth;
    extern const SettingsUInt64 max_fetch_partition_retries_count;
    extern const SettingsUInt64 max_partitions_per_insert_block;
    extern const SettingsUInt64 max_table_size_to_drop;
    extern const SettingsBool materialize_ttl_after_modify;
    extern const SettingsUInt64 mutations_sync;
    extern const SettingsBool optimize_skip_merged_partitions;
    extern const SettingsBool optimize_throw_if_noop;
    extern const SettingsSeconds receive_timeout;
    extern const SettingsInt64 replication_wait_for_inactive_replica_timeout;
    extern const SettingsUInt64 select_sequential_consistency;
}

namespace MergeTreeSetting
{
    extern const MergeTreeSettingsBool allow_experimental_replacing_merge_with_cleanup;
    extern const MergeTreeSettingsBool allow_remote_fs_zero_copy_replication;
    extern const MergeTreeSettingsBool always_use_copy_instead_of_hardlinks;
    extern const MergeTreeSettingsBool assign_part_uuids;
    extern const MergeTreeSettingsDeduplicateMergeProjectionMode deduplicate_merge_projection_mode;
    extern const MergeTreeSettingsBool detach_old_local_parts_when_cloning_replica;
    extern const MergeTreeSettingsBool disable_detach_partition_for_zero_copy_replication;
    extern const MergeTreeSettingsBool disable_fetch_partition_for_zero_copy_replication;
    extern const MergeTreeSettingsBool enable_mixed_granularity_parts;
    extern const MergeTreeSettingsBool enable_the_endpoint_id_with_zookeeper_name_prefix;
    extern const MergeTreeSettingsFloat fault_probability_after_part_commit;
    extern const MergeTreeSettingsFloat fault_probability_before_part_commit;
    extern const MergeTreeSettingsUInt64 index_granularity_bytes;
    extern const MergeTreeSettingsSeconds lock_acquire_timeout_for_background_operations;
    extern const MergeTreeSettingsUInt64 max_bytes_to_merge_at_max_space_in_pool;
    extern const MergeTreeSettingsUInt64 max_merge_selecting_sleep_ms;
    extern const MergeTreeSettingsUInt64 max_number_of_merges_with_ttl_in_pool;
    extern const MergeTreeSettingsUInt64 max_replicated_fetches_network_bandwidth;
    extern const MergeTreeSettingsUInt64 max_replicated_merges_in_queue;
    extern const MergeTreeSettingsUInt64 max_replicated_merges_with_ttl_in_queue;
    extern const MergeTreeSettingsUInt64 max_replicated_mutations_in_queue;
    extern const MergeTreeSettingsUInt64 max_replicated_sends_network_bandwidth;
    extern const MergeTreeSettingsUInt64 merge_selecting_sleep_ms;
    extern const MergeTreeSettingsFloat merge_selecting_sleep_slowdown_factor;
    extern const MergeTreeSettingsUInt64 min_relative_delay_to_measure;
    extern const MergeTreeSettingsUInt64 parts_to_delay_insert;
    extern const MergeTreeSettingsBool remote_fs_zero_copy_path_compatible_mode;
    extern const MergeTreeSettingsString remote_fs_zero_copy_zookeeper_path;
    extern const MergeTreeSettingsBool replicated_can_become_leader;
    extern const MergeTreeSettingsUInt64 replicated_deduplication_window;
    extern const MergeTreeSettingsUInt64 replicated_deduplication_window_for_async_inserts;
    extern const MergeTreeSettingsFloat replicated_max_ratio_of_wrong_parts;
    extern const MergeTreeSettingsBool use_minimalistic_checksums_in_zookeeper;
    extern const MergeTreeSettingsBool use_minimalistic_part_header_in_zookeeper;
    extern const MergeTreeSettingsMilliseconds wait_for_unique_parts_send_before_shutdown_ms;
}

namespace FailPoints
{
    extern const char replicated_queue_fail_next_entry[];
    extern const char replicated_queue_unfail_entries[];
    extern const char finish_set_quorum_failed_parts[];
}

namespace ErrorCodes
{
    extern const int CANNOT_READ_ALL_DATA;
    extern const int NOT_IMPLEMENTED;
    extern const int NO_ZOOKEEPER;
    extern const int INCORRECT_DATA;
    extern const int INCOMPATIBLE_COLUMNS;
    extern const int REPLICA_ALREADY_EXISTS;
    extern const int NO_REPLICA_HAS_PART;
    extern const int LOGICAL_ERROR;
    extern const int TOO_MANY_UNEXPECTED_DATA_PARTS;
    extern const int ABORTED;
    extern const int REPLICA_IS_NOT_IN_QUORUM;
    extern const int TABLE_IS_READ_ONLY;
    extern const int NOT_FOUND_NODE;
    extern const int BAD_DATA_PART_NAME;
    extern const int NO_ACTIVE_REPLICAS;
    extern const int NOT_A_LEADER;
    extern const int TABLE_WAS_NOT_DROPPED;
    extern const int PARTITION_ALREADY_EXISTS;
    extern const int TOO_MANY_RETRIES_TO_FETCH_PARTS;
    extern const int RECEIVED_ERROR_FROM_REMOTE_IO_SERVER;
    extern const int PARTITION_DOESNT_EXIST;
    extern const int UNFINISHED;
    extern const int RECEIVED_ERROR_TOO_MANY_REQUESTS;
    extern const int PART_IS_TEMPORARILY_LOCKED;
    extern const int CANNOT_ASSIGN_OPTIMIZE;
    extern const int ALL_REPLICAS_LOST;
    extern const int REPLICA_STATUS_CHANGED;
    extern const int CANNOT_ASSIGN_ALTER;
    extern const int DIRECTORY_ALREADY_EXISTS;
    extern const int ILLEGAL_TYPE_OF_ARGUMENT;
    extern const int UNKNOWN_POLICY;
    extern const int NO_SUCH_DATA_PART;
    extern const int INTERSERVER_SCHEME_DOESNT_MATCH;
    extern const int DUPLICATE_DATA_PART;
    extern const int BAD_ARGUMENTS;
    extern const int CONCURRENT_ACCESS_NOT_SUPPORTED;
    extern const int CHECKSUM_DOESNT_MATCH;
    extern const int NOT_INITIALIZED;
    extern const int TOO_LARGE_DISTRIBUTED_DEPTH;
    extern const int TABLE_IS_DROPPED;
    extern const int SUPPORT_IS_DISABLED;
    extern const int FAULT_INJECTED;
    extern const int CANNOT_FORGET_PARTITION;
}

namespace ActionLocks
{
    extern const StorageActionBlockType PartsMerge;
    extern const StorageActionBlockType PartsFetch;
    extern const StorageActionBlockType PartsSend;
    extern const StorageActionBlockType ReplicationQueue;
    extern const StorageActionBlockType PartsTTLMerge;
    extern const StorageActionBlockType PartsMove;
    extern const StorageActionBlockType PullReplicationLog;
    extern const StorageActionBlockType Cleanup;
}


static const auto QUEUE_UPDATE_ERROR_SLEEP_MS        = 1 * 1000;
static const auto MUTATIONS_FINALIZING_SLEEP_MS      = 1 * 1000;
static const auto MUTATIONS_FINALIZING_IDLE_SLEEP_MS = 5 * 1000;

void StorageReplicatedMergeTree::setZooKeeper()
{
    /// Every ReplicatedMergeTree table is using only one ZooKeeper session.
    /// But if several ReplicatedMergeTree tables are using different
    /// ZooKeeper sessions, some queries like ATTACH PARTITION FROM may have
    /// strange effects. So we always use only one session for all tables.
    /// (excluding auxiliary zookeepers)

    auto new_keeper = getContext()->getDefaultOrAuxiliaryZooKeeper(zookeeper_info.zookeeper_name);
    std::lock_guard lock(current_zookeeper_mutex);
    current_zookeeper = new_keeper;
}

zkutil::ZooKeeperPtr StorageReplicatedMergeTree::tryGetZooKeeper() const
{
    std::lock_guard lock(current_zookeeper_mutex);
    return current_zookeeper;
}

zkutil::ZooKeeperPtr StorageReplicatedMergeTree::getZooKeeper() const
{
    auto res = tryGetZooKeeper();
    if (!res)
        throw Exception(ErrorCodes::NO_ZOOKEEPER, "Cannot get ZooKeeper");
    return res;
}

zkutil::ZooKeeperPtr StorageReplicatedMergeTree::getZooKeeperAndAssertNotReadonly() const
{
    /// There's a short period of time after connection loss when new session is created,
    /// but replication queue is not reinitialized. We must ensure that table is not readonly anymore
    /// before using new ZooKeeper session to write something (except maybe GET_PART) into replication log.
    auto res = getZooKeeper();
    assertNotReadonly();
    return res;
}

String StorageReplicatedMergeTree::getEndpointName() const
{
    const MergeTreeSettings & settings = getContext()->getReplicatedMergeTreeSettings();
    if (settings[MergeTreeSetting::enable_the_endpoint_id_with_zookeeper_name_prefix])
        return zookeeper_info.zookeeper_name + ":" + replica_path;

    return replica_path;
}

static ConnectionTimeouts getHTTPTimeouts(ContextPtr context)
{
    return ConnectionTimeouts::getHTTPTimeouts(context->getSettingsRef(), context->getServerSettings().keep_alive_timeout);
}

static MergeTreePartInfo makeDummyDropRangeForMovePartitionOrAttachPartitionFrom(const String & partition_id)
{
    /// NOTE We don't have special log entry type for MOVE PARTITION/ATTACH PARTITION FROM,
    /// so we use REPLACE_RANGE with dummy range of one block, which means "attach, not replace".
    /// It's safe to fill drop range for MOVE PARTITION/ATTACH PARTITION FROM with zeros,
    /// because drop range for REPLACE PARTITION must contain at least 2 blocks,
    /// so we can distinguish dummy drop range from any real or virtual part.
    /// But we should never construct such part name, even for virtual part,
    /// because it can be confused with real part <partition>_0_0_0.
    /// TODO get rid of this.

    MergeTreePartInfo drop_range;
    drop_range.partition_id = partition_id;
    drop_range.min_block = 0;
    drop_range.max_block = 0;
    drop_range.level = 0;
    drop_range.mutation = 0;
    return drop_range;
}

StorageReplicatedMergeTree::StorageReplicatedMergeTree(
    const TableZnodeInfo & zookeeper_info_,
    LoadingStrictnessLevel mode,
    const StorageID & table_id_,
    const String & relative_data_path_,
    const StorageInMemoryMetadata & metadata_,
    ContextMutablePtr context_,
    const String & date_column_name,
    const MergingParams & merging_params_,
    std::unique_ptr<MergeTreeSettings> settings_,
    bool need_check_structure)
    : MergeTreeData(table_id_,
                    metadata_,
                    context_,
                    date_column_name,
                    merging_params_,
                    std::move(settings_),
                    true,                   /// require_part_metadata
                    mode,
                    [this] (const std::string & name) { enqueuePartForCheck(name); })
    , zookeeper_info(zookeeper_info_)
    , zookeeper_path(zookeeper_info.path)
    , replica_name(zookeeper_info.replica_name)
    , replica_path(fs::path(zookeeper_path) / "replicas" / replica_name)
    , reader(*this)
    , writer(*this)
    , merger_mutator(*this)
    , merge_strategy_picker(*this)
    , queue(*this, merge_strategy_picker)
    , fetcher(*this)
    , cleanup_thread(*this)
    , async_block_ids_cache(*this)
    , part_check_thread(*this)
    , restarting_thread(*this)
    , part_moves_between_shards_orchestrator(*this)
    , replicated_fetches_throttler(std::make_shared<Throttler>((*getSettings())[MergeTreeSetting::max_replicated_fetches_network_bandwidth], getContext()->getReplicatedFetchesThrottler()))
    , replicated_sends_throttler(std::make_shared<Throttler>((*getSettings())[MergeTreeSetting::max_replicated_sends_network_bandwidth], getContext()->getReplicatedSendsThrottler()))
{
    initializeDirectoriesAndFormatVersion(relative_data_path_, LoadingStrictnessLevel::ATTACH <= mode, date_column_name);
    /// We create and deactivate all tasks for consistency.
    /// They all will be scheduled and activated by the restarting thread.
    queue_updating_task = getContext()->getSchedulePool().createTask(
        getStorageID().getFullTableName() + " (StorageReplicatedMergeTree::queueUpdatingTask)", [this]{ queueUpdatingTask(); });

    queue_updating_task->deactivate();

    mutations_updating_task = getContext()->getSchedulePool().createTask(
        getStorageID().getFullTableName() + " (StorageReplicatedMergeTree::mutationsUpdatingTask)", [this]{ mutationsUpdatingTask(); });

    mutations_updating_task->deactivate();

    mutations_watch_callback = std::make_shared<Coordination::WatchCallback>(mutations_updating_task->getWatchCallback());

    merge_selecting_task = getContext()->getSchedulePool().createTask(
        getStorageID().getFullTableName() + " (StorageReplicatedMergeTree::mergeSelectingTask)", [this] { mergeSelectingTask(); });

    /// Will be activated if we will achieve leader state.
    merge_selecting_task->deactivate();
    merge_selecting_sleep_ms = (*getSettings())[MergeTreeSetting::merge_selecting_sleep_ms];

    mutations_finalizing_task = getContext()->getSchedulePool().createTask(
        getStorageID().getFullTableName() + " (StorageReplicatedMergeTree::mutationsFinalizingTask)", [this] { mutationsFinalizingTask(); });

    /// This task can be scheduled by different parts of code even when storage is readonly.
    /// This can lead to redundant exceptions during startup.
    /// Will be activated by restarting thread.
    mutations_finalizing_task->deactivate();

    bool has_zookeeper = getContext()->hasZooKeeper() || getContext()->hasAuxiliaryZooKeeper(zookeeper_info.zookeeper_name);
    if (has_zookeeper)
    {
        /// It's possible for getZooKeeper() to timeout if zookeeper host(s) can't
        /// be reached. In such cases Poco::Exception is thrown after a connection
        /// timeout - refer to src/Common/ZooKeeper/ZooKeeperImpl.cpp:866 for more info.
        ///
        /// Side effect of this is that the CreateQuery gets interrupted and it exits.
        /// But the data Directories for the tables being created aren't cleaned up.
        /// This unclean state will hinder table creation on any retries and will
        /// complain that the Directory for table already exists.
        ///
        /// To achieve a clean state on failed table creations, catch this error and
        /// call dropIfEmpty() method only if the operation isn't ATTACH then proceed
        /// throwing the exception. Without this, the Directory for the tables need
        /// to be manually deleted before retrying the CreateQuery.
        try
        {
            setZooKeeper();
        }
        catch (...)
        {
            if (mode < LoadingStrictnessLevel::ATTACH)
            {
                dropIfEmpty();
                throw;
            }

            current_zookeeper = nullptr;
        }
    }


    std::optional<std::unordered_set<std::string>> expected_parts_on_this_replica;
    bool skip_sanity_checks = false;
    /// It does not make sense for CREATE query
    if (LoadingStrictnessLevel::ATTACH <= mode)
    {
        try
        {
            if (LoadingStrictnessLevel::ATTACH == mode && current_zookeeper && current_zookeeper->exists(replica_path + "/is_active"))
            {
                throw Exception(ErrorCodes::REPLICA_ALREADY_EXISTS, "There already is an active replica with this replica path {}", replica_path);
            }

            if (current_zookeeper && current_zookeeper->exists(replica_path + "/host"))
            {
                /// Check it earlier if we can (we don't want incompatible version to start).
                /// If "/host" doesn't exist, then replica is probably dropped and there's nothing to check.
                ReplicatedMergeTreeAttachThread::checkHasReplicaMetadataInZooKeeper(current_zookeeper, replica_path);
            }

            if (current_zookeeper && current_zookeeper->exists(replica_path + "/flags/force_restore_data"))
            {
                skip_sanity_checks = true;
                current_zookeeper->remove(replica_path + "/flags/force_restore_data");

                LOG_WARNING(
                    log,
                    "Skipping the limits on severity of changes to data parts and columns (flag {}/flags/force_restore_data).",
                    replica_path);
            }
            else if (LoadingStrictnessLevel::FORCE_RESTORE <= mode)
            {
                skip_sanity_checks = true;

                LOG_WARNING(log, "Skipping the limits on severity of changes to data parts and columns (flag force_restore_data).");
            } /// In case of force_restore it doesn't make sense to check anything
            else if (current_zookeeper && current_zookeeper->exists(replica_path))
            {
                std::vector<std::string> parts_on_replica;
                if (current_zookeeper->tryGetChildren(fs::path(replica_path) / "parts", parts_on_replica) == Coordination::Error::ZOK)
                {
                    expected_parts_on_this_replica.emplace();
                    for (const auto & part : parts_on_replica)
                        expected_parts_on_this_replica->insert(part);
                }
            }
        }
        catch (const Coordination::Exception & e)
        {
            if (!Coordination::isHardwareError(e.code))
                throw;
            LOG_ERROR(log, "Caught exception while checking table metadata in ZooKeeper, will recheck later: {}", e.displayText());
        }
    }

    loadDataParts(skip_sanity_checks, expected_parts_on_this_replica);

    if (LoadingStrictnessLevel::ATTACH <= mode)
    {
        /// Provide better initial value of merge_selecting_sleep_ms on server startup
        auto settings = getSettings();
        size_t max_parts_in_partition = getMaxPartsCountAndSizeForPartition().first;
        if ((*settings)[MergeTreeSetting::parts_to_delay_insert] && max_parts_in_partition < (*settings)[MergeTreeSetting::parts_to_delay_insert])
        {
            Float64 ratio = 1.0 - static_cast<Float64>(max_parts_in_partition) / (*settings)[MergeTreeSetting::parts_to_delay_insert];
            merge_selecting_sleep_ms = static_cast<UInt64>(interpolateLinear((*settings)[MergeTreeSetting::merge_selecting_sleep_ms],
                                                                             (*settings)[MergeTreeSetting::max_merge_selecting_sleep_ms], ratio));
        }
    }

    if (!current_zookeeper)
    {
        if (mode < LoadingStrictnessLevel::ATTACH)
        {
            dropIfEmpty();
            throw Exception(ErrorCodes::NO_ZOOKEEPER, "Can't create replicated table without ZooKeeper");
        }

        has_metadata_in_zookeeper = std::nullopt;

        if (!has_zookeeper)
        {
            /// Do not activate the replica. It will be readonly.
            LOG_ERROR(log, "No ZooKeeper defined: table will stay in readonly mode.");
            return;
        }
    }

    if (LoadingStrictnessLevel::ATTACH <= mode)
    {
        LOG_INFO(log, "Table will be in readonly mode until initialization is finished");
        attach_thread.emplace(*this);
        attach_thread->setSkipSanityChecks(skip_sanity_checks);
        return;
    }

    auto metadata_snapshot = getInMemoryMetadataPtr();

    has_metadata_in_zookeeper = true;

    if (!getDataPartsForInternalUsage().empty())
        throw Exception(ErrorCodes::INCORRECT_DATA,
                        "Data directory for table already contains data parts - probably it was unclean DROP table "
                        "or manual intervention. You must either clear directory by hand "
                        "or use ATTACH TABLE instead of CREATE TABLE if you need to use that parts.");

    try
    {
        bool is_first_replica = createTableIfNotExists(metadata_snapshot);

        try
        {
            /// NOTE If it's the first replica, these requests to ZooKeeper look redundant, we already know everything.

            /// We have to check granularity on other replicas. If it's fixed we
            /// must create our new replica with fixed granularity and store this
            /// information in /replica/metadata.
            other_replicas_fixed_granularity = checkFixedGranularityInZookeeper();

            /// Allow structure mismatch for secondary queries from Replicated database.
            /// It may happen if the table was altered just after creation.
            /// Metadata will be updated in cloneMetadataIfNeeded(...), metadata_version will be 0 for a while.
            bool same_structure = checkTableStructure(zookeeper_path, metadata_snapshot, need_check_structure);

            if (same_structure)
            {
                Coordination::Stat metadata_stat;
                current_zookeeper->get(fs::path(zookeeper_path) / "metadata", &metadata_stat);

                /** We change metadata_snapshot so that `createReplica` method will create `metadata_version` node in ZooKeeper
                  * with version of table '/metadata' node in Zookeeper.
                  *
                  * Otherwise `metadata_version` for not first replica will be initialized with 0 by default.
                  */
                setInMemoryMetadata(metadata_snapshot->withMetadataVersion(metadata_stat.version));
                metadata_snapshot = getInMemoryMetadataPtr();
            }
        }
        catch (Coordination::Exception & e)
        {
            if (!is_first_replica && e.code == Coordination::Error::ZNONODE)
                throw Exception(ErrorCodes::ALL_REPLICAS_LOST, "Table {} was suddenly removed.", zookeeper_path);
            throw;
        }

        if (!is_first_replica)
            createReplica(metadata_snapshot);

        createNewZooKeeperNodes();
        syncPinnedPartUUIDs();

        if (!has_metadata_in_zookeeper.has_value() || *has_metadata_in_zookeeper)
            createTableSharedID();


    }
    catch (...)
    {
        /// If replica was not created, rollback creation of data directory.
        dropIfEmpty();
        throw;
    }

    initialization_done = true;
}


bool StorageReplicatedMergeTree::checkFixedGranularityInZookeeper()
{
    auto zookeeper = getZooKeeper();
    String metadata_str = zookeeper->get(zookeeper_path + "/metadata");
    auto metadata_from_zk = ReplicatedMergeTreeTableMetadata::parse(metadata_str);
    return metadata_from_zk.index_granularity_bytes == 0;
}


void StorageReplicatedMergeTree::waitMutationToFinishOnReplicas(
    const Strings & replicas, const String & mutation_id) const
{
    if (replicas.empty())
        return;

    /// Current replica must always be present in the list as the first element because we use local mutation status
    /// to check for mutation errors. So if it is not there, just add it.
    const Strings * all_required_replicas = &replicas;
    Strings extended_list_of_replicas;
    if (replicas.front() != replica_name)
    {
        extended_list_of_replicas.push_back(replica_name);
        extended_list_of_replicas.insert(extended_list_of_replicas.end(), replicas.begin(), replicas.end());
        all_required_replicas = &extended_list_of_replicas;
    }

    std::set<String> inactive_replicas;
    for (const String & replica : *all_required_replicas)
    {
        LOG_DEBUG(log, "Waiting for {} to apply mutation {}", replica, mutation_id);
        zkutil::EventPtr wait_event = std::make_shared<Poco::Event>();

        constexpr size_t MAX_RETRIES_ON_FAILED_MUTATION = 30;
        size_t retries_on_failed_mutation = 0;

        while (!partial_shutdown_called)
        {
            /// Mutation maybe killed or whole replica was deleted.
            /// Wait event will unblock at this moment.
            Coordination::Stat exists_stat;
            if (!getZooKeeper()->exists(fs::path(zookeeper_path) / "mutations" / mutation_id, &exists_stat, wait_event))
            {
                throw Exception(ErrorCodes::UNFINISHED, "Mutation {} was killed, manually removed or table was dropped", mutation_id);
            }

            auto zookeeper = getZooKeeper();
            /// Replica could be inactive.
            if (!zookeeper->exists(fs::path(zookeeper_path) / "replicas" / replica / "is_active"))
            {
                LOG_WARNING(log, "Replica {} is not active during mutation. Mutation will be done asynchronously when replica becomes active.", replica);

                inactive_replicas.emplace(replica);
                break;
            }

            /// Here we check mutation for errors on local replica. If they happen on this replica
            /// they will happen on each replica, so we can check only in-memory info.
            auto mutation_status = queue.getIncompleteMutationsStatus(mutation_id);

            String mutation_pointer = fs::path(zookeeper_path) / "replicas" / replica / "mutation_pointer";

            std::string mutation_pointer_value;
            /// Replica could be removed
            if (!zookeeper->tryGet(mutation_pointer, mutation_pointer_value, nullptr, wait_event))
            {
                LOG_WARNING(log, "Replica {} was removed", replica);
                break;
            }
            if (mutation_pointer_value >= mutation_id) /// Maybe we already processed more fresh mutation
            {
                bool mutation_killed_or_done_locally = !mutation_status || mutation_status->is_done;
                if (mutation_killed_or_done_locally)
                {
                    LOG_TRACE(log, "Mutation {} is done because mutation pointer is {}", mutation_id, mutation_pointer_value);
                    break; /// (numbers like 0000000000 and 0000000001)
                }

                LOG_TRACE(
                    log,
                    "Mutation {} is done because mutation pointer is {}, but state is not updated in memory, will wait",
                    mutation_id,
                    mutation_pointer_value);
            }

            /// Replica can become inactive, so wait with timeout, if nothing happened -> recheck it
            if (!wait_event->tryWait(1000))
            {
                LOG_TRACE(log, "Failed to wait for mutation '{}', will recheck", mutation_id);
            }

            /// If mutation status is empty, than local replica may just not loaded it into memory.
            if (mutation_status && !mutation_status->latest_fail_reason.empty())
            {
                LOG_DEBUG(log, "Mutation {} is done {} or failed {} (status: '{}')", mutation_id, mutation_status->is_done, !mutation_status->latest_fail_reason.empty(), mutation_status->latest_fail_reason);

                /// In some cases latest_fail_reason may be retryable and there's a chance it will be cleared after the next attempt
                if (++retries_on_failed_mutation <= MAX_RETRIES_ON_FAILED_MUTATION)
                    continue;

                if (mutation_status->is_done)
                {
                    LOG_DEBUG(log, "Looks like mutation {} is done, rechecking", mutation_id);
                    continue;
                }

                /// It's still possible that latest_fail_reason will be cleared just before queue.getIncompleteMutationsStatus(...) below,
                /// but it's unlikely. Anyway, rethrow the exception here to avoid exiting with is_done=false
                checkMutationStatus(mutation_status, {mutation_id});
                throw Exception(ErrorCodes::LOGICAL_ERROR, "checkMutationStatus didn't throw when checking status of {}: {}", mutation_id, mutation_status->latest_fail_reason);
            }
        }

        /// This replica inactive, don't check anything
        if (!inactive_replicas.empty() && inactive_replicas.contains(replica))
            break;

        /// It maybe already removed from zk, but local in-memory mutations
        /// state was not updated.
        if (!getZooKeeper()->exists(fs::path(zookeeper_path) / "mutations" / mutation_id))
        {
            throw Exception(ErrorCodes::UNFINISHED, "Mutation {} was killed, manually removed or table was dropped", mutation_id);
        }

        if (partial_shutdown_called)
            throw Exception(ErrorCodes::UNFINISHED,
                            "Mutation is not finished because table shutdown was called. "
                            "It will be done after table restart.");

        /// Replica inactive, don't check mutation status
        if (!inactive_replicas.empty() && inactive_replicas.contains(replica))
            continue;

        /// At least we have our current mutation
        std::set<String> mutation_ids;
        mutation_ids.insert(mutation_id);

        /// Here we check mutation for errors or kill on local replica. If they happen on this replica
        /// they will happen on each replica, so we can check only in-memory info.
        auto mutation_status = queue.getIncompleteMutationsStatus(mutation_id, &mutation_ids);
        checkMutationStatus(mutation_status, mutation_ids);
        /// Mutation should be done or we should throw exception
        chassert(mutation_status->is_done);
    }

    if (!inactive_replicas.empty())
    {
        throw Exception(ErrorCodes::UNFINISHED,
                        "Mutation is not finished because some replicas are inactive right now: {}. Mutation will be done asynchronously",
                        boost::algorithm::join(inactive_replicas, ", "));
    }
}

namespace
{

std::vector<String> getAncestors(const String & path)
{
    auto full_path = fs::path(path);
    if (full_path.empty())
        return {};

    std::vector<String> result;
    fs::path ancestor = *full_path.begin();
    for (auto it = ++full_path.begin(); it != full_path.end(); it++)
    {
        /// If there is a directory separator after the last file-name in the path,
        /// the last element before the end iterator is an empty element.
        /// We do not what to create path with the / at the end
        if (!it->empty())
        {
            ancestor = ancestor / *it;
            result.push_back(ancestor);
        }
    }

    return result;
}

}

void StorageReplicatedMergeTree::createNewZooKeeperNodes()
{
    auto zookeeper = getZooKeeper();

    std::vector<zkutil::ZooKeeper::FutureCreate> futures;

    /// These 4 nodes used to be created in createNewZookeeperNodes() and they were moved to createTable()
    /// This means that if the first replica creating the table metadata has an older version of CH (22.3 or previous)
    /// there will be a time between its calls to `createTable` and `createNewZookeeperNodes` where the nodes won't exists
    /// and that will cause issues in newer replicas
    /// See https://github.com/ClickHouse/ClickHouse/issues/38600 for example
    futures.push_back(zookeeper->asyncTryCreateNoThrow(zookeeper_path + "/quorum", String(), zkutil::CreateMode::Persistent));
    futures.push_back(zookeeper->asyncTryCreateNoThrow(zookeeper_path + "/quorum/last_part", String(), zkutil::CreateMode::Persistent));
    futures.push_back(zookeeper->asyncTryCreateNoThrow(zookeeper_path + "/quorum/failed_parts", String(), zkutil::CreateMode::Persistent));
    futures.push_back(zookeeper->asyncTryCreateNoThrow(zookeeper_path + "/mutations", String(), zkutil::CreateMode::Persistent));


    futures.push_back(zookeeper->asyncTryCreateNoThrow(zookeeper_path + "/quorum/parallel", String(), zkutil::CreateMode::Persistent));
    /// Nodes for remote fs zero-copy replication
    const auto settings = getSettings();
    if ((*settings)[MergeTreeSetting::allow_remote_fs_zero_copy_replication])
    {
        for (const auto & zero_copy_locks_root : getZookeeperZeroCopyLockPaths())
        {
            for (const auto & ancestor : getAncestors(zero_copy_locks_root))
            {
                futures.push_back(zookeeper->asyncTryCreateNoThrow(ancestor, String(), zkutil::CreateMode::Persistent));
            }
        }

        futures.push_back(zookeeper->asyncTryCreateNoThrow(zookeeper_path + "/zero_copy_s3", String(), zkutil::CreateMode::Persistent));
        futures.push_back(zookeeper->asyncTryCreateNoThrow(zookeeper_path + "/zero_copy_s3/shared", String(), zkutil::CreateMode::Persistent));
        futures.push_back(zookeeper->asyncTryCreateNoThrow(zookeeper_path + "/zero_copy_hdfs", String(), zkutil::CreateMode::Persistent));
        futures.push_back(zookeeper->asyncTryCreateNoThrow(zookeeper_path + "/zero_copy_hdfs/shared", String(), zkutil::CreateMode::Persistent));
    }

    /// Part movement.
    futures.push_back(zookeeper->asyncTryCreateNoThrow(zookeeper_path + "/part_moves_shard", String(), zkutil::CreateMode::Persistent));
    futures.push_back(zookeeper->asyncTryCreateNoThrow(zookeeper_path + "/pinned_part_uuids", getPinnedPartUUIDs()->toString(), zkutil::CreateMode::Persistent));
    /// For ALTER PARTITION with multi-leaders
    futures.push_back(zookeeper->asyncTryCreateNoThrow(zookeeper_path + "/alter_partition_version", String(), zkutil::CreateMode::Persistent));
    /// For deduplication of async inserts
    futures.push_back(zookeeper->asyncTryCreateNoThrow(zookeeper_path + "/async_blocks", String(), zkutil::CreateMode::Persistent));
    /// To track "lost forever" parts count, just for `system.replicas` table
    futures.push_back(zookeeper->asyncTryCreateNoThrow(zookeeper_path + "/lost_part_count", String(), zkutil::CreateMode::Persistent));

    /// As for now, "/temp" node must exist, but we want to be able to remove it in future
    if (zookeeper->exists(zookeeper_path + "/temp"))
    {
        /// For block numbers allocation (since 22.11)
        futures.push_back(zookeeper->asyncTryCreateNoThrow(
            zookeeper_path + "/temp/" + EphemeralLockInZooKeeper::LEGACY_LOCK_INSERT, String(), zkutil::CreateMode::Persistent));
        futures.push_back(zookeeper->asyncTryCreateNoThrow(
            zookeeper_path + "/temp/" + EphemeralLockInZooKeeper::LEGACY_LOCK_OTHER, String(), zkutil::CreateMode::Persistent));
    }

    for (auto & future : futures)
    {
        auto res = future.get();
        if (res.error != Coordination::Error::ZOK && res.error != Coordination::Error::ZNODEEXISTS)
            throw Coordination::Exception(res.error, "Failed to create new nodes {} at {} with error {}",
                res.path_created, zookeeper_path, Coordination::errorMessage(res.error));
    }
}


bool StorageReplicatedMergeTree::createTableIfNotExists(const StorageMetadataPtr & metadata_snapshot)
{
    auto zookeeper = getZooKeeper();
    zookeeper->createAncestors(zookeeper_path);

    for (size_t i = 0; i < 1000; ++i)
    {
        /// Invariant: "replicas" does not exist if there is no table or if there are leftovers from incompletely dropped table.
        if (zookeeper->exists(zookeeper_path + "/replicas"))
        {
            LOG_DEBUG(log, "This table {} is already created, will add new replica", zookeeper_path);
            return false;
        }

        /// There are leftovers from incompletely dropped table.
        if (zookeeper->exists(zookeeper_path + "/dropped"))
        {
            /// This condition may happen when the previous drop attempt was not completed
            ///  or when table is dropped by another replica right now.
            /// This is Ok because another replica is definitely going to drop the table.

            LOG_WARNING(log, "Removing leftovers from table {} (this might take several minutes)", zookeeper_path);
            String drop_lock_path = zookeeper_path + "/dropped/lock";
            Coordination::Error code = zookeeper->tryCreate(drop_lock_path, "", zkutil::CreateMode::Ephemeral);

            if (code == Coordination::Error::ZNONODE || code == Coordination::Error::ZNODEEXISTS)
            {
                LOG_WARNING(log, "The leftovers from table {} were removed by another replica", zookeeper_path);
            }
            else if (code != Coordination::Error::ZOK)
            {
                throw Coordination::Exception::fromPath(code, drop_lock_path);
            }
            else
            {
                auto metadata_drop_lock = zkutil::EphemeralNodeHolder::existing(drop_lock_path, *zookeeper);
                if (!removeTableNodesFromZooKeeper(zookeeper, zookeeper_info, metadata_drop_lock, log.load()))
                {
                    /// Someone is recursively removing table right now, we cannot create new table until old one is removed
                    continue;
                }
            }
        }

        LOG_DEBUG(log, "Creating table {}", zookeeper_path);

        /// We write metadata of table so that the replicas can check table parameters with them.
        String metadata_str = ReplicatedMergeTreeTableMetadata(*this, metadata_snapshot).toString();

        Coordination::Requests ops;
        ops.emplace_back(zkutil::makeCreateRequest(zookeeper_path, "", zkutil::CreateMode::Persistent));

        ops.emplace_back(zkutil::makeCreateRequest(zookeeper_path + "/metadata", metadata_str,
            zkutil::CreateMode::Persistent));
        ops.emplace_back(zkutil::makeCreateRequest(zookeeper_path + "/columns", metadata_snapshot->getColumns().toString(),
            zkutil::CreateMode::Persistent));
        ops.emplace_back(zkutil::makeCreateRequest(zookeeper_path + "/log", "",
            zkutil::CreateMode::Persistent));
        ops.emplace_back(zkutil::makeCreateRequest(zookeeper_path + "/blocks", "",
            zkutil::CreateMode::Persistent));
        ops.emplace_back(zkutil::makeCreateRequest(zookeeper_path + "/async_blocks", "",
            zkutil::CreateMode::Persistent));
        ops.emplace_back(zkutil::makeCreateRequest(zookeeper_path + "/block_numbers", "",
            zkutil::CreateMode::Persistent));
        ops.emplace_back(zkutil::makeCreateRequest(zookeeper_path + "/nonincrement_block_numbers", "",
            zkutil::CreateMode::Persistent)); /// /nonincrement_block_numbers dir is unused, but is created nonetheless for backwards compatibility.
        ops.emplace_back(zkutil::makeCreateRequest(zookeeper_path + "/leader_election", "",
            zkutil::CreateMode::Persistent));
        ops.emplace_back(zkutil::makeCreateRequest(zookeeper_path + "/temp", "",
            zkutil::CreateMode::Persistent));

        /// The following 2 nodes were added in 22.11
        ops.emplace_back(zkutil::makeCreateRequest(zookeeper_path + "/temp/" + EphemeralLockInZooKeeper::LEGACY_LOCK_INSERT, "",
                                                   zkutil::CreateMode::Persistent));
        ops.emplace_back(zkutil::makeCreateRequest(zookeeper_path + "/temp/" + EphemeralLockInZooKeeper::LEGACY_LOCK_OTHER, "",
                                                   zkutil::CreateMode::Persistent));

        ops.emplace_back(zkutil::makeCreateRequest(zookeeper_path + "/replicas", "last added replica: " + replica_name,
            zkutil::CreateMode::Persistent));

        /// The following 4 nodes were added in version 1.1.xxx, so we create them here, not in createNewZooKeeperNodes()
        ops.emplace_back(zkutil::makeCreateRequest(zookeeper_path + "/quorum", "",
            zkutil::CreateMode::Persistent));
        ops.emplace_back(zkutil::makeCreateRequest(zookeeper_path + "/quorum/last_part", "",
            zkutil::CreateMode::Persistent));
        ops.emplace_back(zkutil::makeCreateRequest(zookeeper_path + "/quorum/failed_parts", "",
            zkutil::CreateMode::Persistent));
        ops.emplace_back(zkutil::makeCreateRequest(zookeeper_path + "/mutations", "",
            zkutil::CreateMode::Persistent));

        /// And create first replica atomically. See also "createReplica" method that is used to create not the first replicas.

        ops.emplace_back(zkutil::makeCreateRequest(replica_path, "",
            zkutil::CreateMode::Persistent));
        ops.emplace_back(zkutil::makeCreateRequest(replica_path + "/host", "",
            zkutil::CreateMode::Persistent));
        ops.emplace_back(zkutil::makeCreateRequest(replica_path + "/log_pointer", "",
            zkutil::CreateMode::Persistent));
        ops.emplace_back(zkutil::makeCreateRequest(replica_path + "/queue", "",
            zkutil::CreateMode::Persistent));
        ops.emplace_back(zkutil::makeCreateRequest(replica_path + "/parts", "",
            zkutil::CreateMode::Persistent));
        ops.emplace_back(zkutil::makeCreateRequest(replica_path + "/flags", "",
            zkutil::CreateMode::Persistent));
        ops.emplace_back(zkutil::makeCreateRequest(replica_path + "/is_lost", "0",
            zkutil::CreateMode::Persistent));
        ops.emplace_back(zkutil::makeCreateRequest(replica_path + "/metadata", metadata_str,
            zkutil::CreateMode::Persistent));
        ops.emplace_back(zkutil::makeCreateRequest(replica_path + "/columns", metadata_snapshot->getColumns().toString(),
            zkutil::CreateMode::Persistent));
        ops.emplace_back(zkutil::makeCreateRequest(replica_path + "/metadata_version", toString(metadata_snapshot->getMetadataVersion()),
            zkutil::CreateMode::Persistent));

        /// The following 3 nodes were added in version 1.1.xxx, so we create them here, not in createNewZooKeeperNodes()
        ops.emplace_back(zkutil::makeCreateRequest(replica_path + "/min_unprocessed_insert_time", "",
            zkutil::CreateMode::Persistent));
        ops.emplace_back(zkutil::makeCreateRequest(replica_path + "/max_processed_insert_time", "",
            zkutil::CreateMode::Persistent));
        ops.emplace_back(zkutil::makeCreateRequest(replica_path + "/mutation_pointer", "",
            zkutil::CreateMode::Persistent));

        ops.emplace_back(zkutil::makeCreateRequest(replica_path + "/creator_info", toString(getStorageID().uuid) + "|" + toString(ServerUUID::get()),
            zkutil::CreateMode::Persistent));

        Coordination::Responses responses;
        auto code = zookeeper->tryMulti(ops, responses);
        if (code == Coordination::Error::ZNODEEXISTS)
        {
            LOG_INFO(log, "It looks like the table {} was created by another server at the same moment, will retry", zookeeper_path);
            continue;
        }
        if (code != Coordination::Error::ZOK)
        {
            zkutil::KeeperMultiException::check(code, ops, responses);
        }

        return true;
    }

    /// Do not use LOGICAL_ERROR code, because it may happen if user has specified wrong zookeeper_path
    throw Exception(ErrorCodes::REPLICA_ALREADY_EXISTS,
                    "Cannot create table, because it is created concurrently every time or because "
                    "of wrong zookeeper_path or because of logical error");
}

void StorageReplicatedMergeTree::createReplica(const StorageMetadataPtr & metadata_snapshot)
{
    auto zookeeper = getZooKeeper();

    LOG_DEBUG(log, "Creating replica {}", replica_path);

    const String local_metadata = ReplicatedMergeTreeTableMetadata(*this, metadata_snapshot).toString();
    const String local_columns = metadata_snapshot->getColumns().toString();
    const String local_metadata_version = toString(metadata_snapshot->getMetadataVersion());
    const String creator_info = toString(getStorageID().uuid) + "|" + toString(ServerUUID::get());

    /// It is possible for the replica to fail after creating ZK nodes without saving local metadata.
    /// Because of that we need to check whether the replica exists and is newly created.
    /// For this we check that all nodes exist, the metadata of the table is the same, and other nodes are not modified.

    std::vector<String> paths_exists = {
        replica_path + "/host",
        replica_path + "/log_pointer",
        replica_path + "/queue",
        replica_path + "/parts",
        replica_path + "/flags",
        replica_path + "/is_lost",
        replica_path + "/metadata",
        replica_path + "/columns",
        replica_path + "/metadata_version",
        replica_path + "/min_unprocessed_insert_time",
        replica_path + "/max_processed_insert_time",
        replica_path + "/mutation_pointer",
        replica_path + "/creator_info"
    };

    auto response_exists = zookeeper->tryGet(paths_exists);
    bool all_nodes_exist = true;

    for (size_t i = 0; i < response_exists.size(); ++i)
    {
        if (response_exists[i].error != Coordination::Error::ZOK)
        {
            all_nodes_exist = false;
            break;
        }
    }

    if (all_nodes_exist)
    {
        size_t response_num = 0;

        const auto & zk_host                        = response_exists[response_num++].data;
        const auto & zk_log_pointer                 = response_exists[response_num++].data;
        const auto & zk_queue                       = response_exists[response_num++].data;
        const auto & zk_parts                       = response_exists[response_num++].data;
        const auto & zk_flags                       = response_exists[response_num++].data;
        const auto & zk_is_lost                     = response_exists[response_num++].data;
        const auto & zk_metadata                    = response_exists[response_num++].data;
        const auto & zk_columns                     = response_exists[response_num++].data;
        const auto & zk_metadata_version            = response_exists[response_num++].data;
        const auto & zk_min_unprocessed_insert_time = response_exists[response_num++].data;
        const auto & zk_max_processed_insert_time   = response_exists[response_num++].data;
        const auto & zk_mutation_pointer            = response_exists[response_num++].data;
        const auto & zk_creator_info                = response_exists[response_num++].data;

        if (zk_host.empty() &&
            zk_log_pointer.empty() &&
            zk_queue.empty() &&
            zk_parts.empty() &&
            zk_flags.empty() &&
            (zk_is_lost == "0" || zk_is_lost == "1") &&
            zk_metadata == local_metadata &&
            zk_columns == local_columns &&
            zk_metadata_version == local_metadata_version &&
            zk_min_unprocessed_insert_time.empty() &&
            zk_max_processed_insert_time.empty() &&
            zk_mutation_pointer.empty() &&
            zk_creator_info == creator_info)
        {
            LOG_DEBUG(log, "Empty replica {} exists, will use it", replica_path);
            return;
        }
    }

    Coordination::Error code;

    do
    {
        Coordination::Stat replicas_stat;
        String replicas_value;

        if (!zookeeper->tryGet(zookeeper_path + "/replicas", replicas_value, &replicas_stat))
            throw Exception(ErrorCodes::ALL_REPLICAS_LOST,
                "Cannot create a replica of the table {}, because the last replica of the table was dropped right now",
                zookeeper_path);

        /// It is not the first replica, we will mark it as "lost", to immediately repair (clone) from existing replica.
        /// By the way, it's possible that the replica will be first, if all previous replicas were removed concurrently.
        const String is_lost_value = replicas_stat.numChildren ? "1" : "0";

        Coordination::Requests ops;
        ops.emplace_back(zkutil::makeCreateRequest(replica_path, "",
            zkutil::CreateMode::Persistent));
        ops.emplace_back(zkutil::makeCreateRequest(replica_path + "/host", "",
            zkutil::CreateMode::Persistent));
        ops.emplace_back(zkutil::makeCreateRequest(replica_path + "/log_pointer", "",
            zkutil::CreateMode::Persistent));
        ops.emplace_back(zkutil::makeCreateRequest(replica_path + "/queue", "",
            zkutil::CreateMode::Persistent));
        ops.emplace_back(zkutil::makeCreateRequest(replica_path + "/parts", "",
            zkutil::CreateMode::Persistent));
        ops.emplace_back(zkutil::makeCreateRequest(replica_path + "/flags", "",
            zkutil::CreateMode::Persistent));
        ops.emplace_back(zkutil::makeCreateRequest(replica_path + "/is_lost", is_lost_value,
            zkutil::CreateMode::Persistent));
        ops.emplace_back(zkutil::makeCreateRequest(replica_path + "/metadata", local_metadata,
            zkutil::CreateMode::Persistent));
        ops.emplace_back(zkutil::makeCreateRequest(replica_path + "/columns", local_columns,
            zkutil::CreateMode::Persistent));
        ops.emplace_back(zkutil::makeCreateRequest(replica_path + "/metadata_version", local_metadata_version,
            zkutil::CreateMode::Persistent));

        /// The following 3 nodes were added in version 1.1.xxx, so we create them here, not in createNewZooKeeperNodes()
        ops.emplace_back(zkutil::makeCreateRequest(replica_path + "/min_unprocessed_insert_time", "",
            zkutil::CreateMode::Persistent));
        ops.emplace_back(zkutil::makeCreateRequest(replica_path + "/max_processed_insert_time", "",
            zkutil::CreateMode::Persistent));
        ops.emplace_back(zkutil::makeCreateRequest(replica_path + "/mutation_pointer", "",
            zkutil::CreateMode::Persistent));

        ops.emplace_back(zkutil::makeCreateRequest(replica_path + "/creator_info", creator_info,
            zkutil::CreateMode::Persistent));

        /// Check version of /replicas to see if there are any replicas created at the same moment of time.
        ops.emplace_back(zkutil::makeSetRequest(zookeeper_path + "/replicas", "last added replica: " + replica_name, replicas_stat.version));

        Coordination::Responses responses;
        code = zookeeper->tryMulti(ops, responses);

        switch (code)
        {
            case Coordination::Error::ZNODEEXISTS:
                throw Exception(ErrorCodes::REPLICA_ALREADY_EXISTS, "Replica {} already exists", replica_path);
            case Coordination::Error::ZBADVERSION:
                LOG_INFO(log, "Retrying createReplica(), because some other replicas were created at the same time");
                break;
            case Coordination::Error::ZNONODE:
                throw Exception(ErrorCodes::ALL_REPLICAS_LOST, "Table {} was suddenly removed", zookeeper_path);
            default:
                zkutil::KeeperMultiException::check(code, ops, responses);
        }
    } while (code == Coordination::Error::ZBADVERSION);
}


zkutil::ZooKeeperPtr StorageReplicatedMergeTree::getZooKeeperIfTableShutDown() const
{
    zkutil::ZooKeeperPtr maybe_new_zookeeper = getContext()->getDefaultOrAuxiliaryZooKeeper(zookeeper_info.zookeeper_name);
    maybe_new_zookeeper->sync(zookeeper_path);
    return maybe_new_zookeeper;
}

std::vector<String> StorageReplicatedMergeTree::getZookeeperZeroCopyLockPaths() const
{
    const auto settings = getSettings();
    if (!(*settings)[MergeTreeSetting::allow_remote_fs_zero_copy_replication])
    {
        return {};
    }

    const auto & disks = getStoragePolicy()->getDisks();
    std::set<String> disk_types_with_zero_copy;
    for (const auto & disk : disks)
    {
        if (!disk->supportZeroCopyReplication())
            continue;

        disk_types_with_zero_copy.insert(disk->getDataSourceDescription().toString());
    }

    const auto actual_table_shared_id = getTableSharedID();

    std::vector<String> result;
    result.reserve(disk_types_with_zero_copy.size());

    for (const auto & disk_type: disk_types_with_zero_copy)
    {
        auto zero_copy = fmt::format("zero_copy_{}", disk_type);
        auto zero_copy_path = fs::path((*settings)[MergeTreeSetting::remote_fs_zero_copy_zookeeper_path].toString()) / zero_copy;

        result.push_back(zero_copy_path / actual_table_shared_id);
    }

    return result;
}

void StorageReplicatedMergeTree::dropZookeeperZeroCopyLockPaths(zkutil::ZooKeeperPtr zookeeper, std::vector<String> zero_copy_locks_paths,
                                                                LoggerPtr logger)
{
    for (const auto & zero_copy_locks_root : zero_copy_locks_paths)
    {
        auto code = zookeeper->tryRemove(zero_copy_locks_root);
        if (code == Coordination::Error::ZNOTEMPTY)
        {
            LOG_WARNING(logger, "Zero copy locks are not empty for {}. There are some lost locks inside."
                              "Removing them all.", zero_copy_locks_root);
            zookeeper->tryRemoveRecursive(zero_copy_locks_root);
        }
        else if (code == Coordination::Error::ZNONODE)
        {
            LOG_INFO(logger, "Zero copy locks directory {} is absent on ZooKeeper.", zero_copy_locks_root);
        }
        else
        {
            chassert(code == Coordination::Error::ZOK);
        }
    }
}

void StorageReplicatedMergeTree::drop()
{
    /// There is also the case when user has configured ClickHouse to wrong ZooKeeper cluster
    /// or metadata of staled replica were removed manually,
    /// in this case, has_metadata_in_zookeeper = false, and we also permit to drop the table.

    bool maybe_has_metadata_in_zookeeper = !has_metadata_in_zookeeper.has_value() || *has_metadata_in_zookeeper;
    zkutil::ZooKeeperPtr zookeeper;
    if (maybe_has_metadata_in_zookeeper)
    {
        /// Table can be shut down, restarting thread is not active
        /// and calling StorageReplicatedMergeTree::getZooKeeper()/getAuxiliaryZooKeeper() won't suffice.
        zookeeper = getZooKeeperIfTableShutDown();
        /// Update zookeeper client, since existing may be expired, while ZooKeeper is required inside dropAllData().
        current_zookeeper = zookeeper;

        /// If probably there is metadata in ZooKeeper, we don't allow to drop the table.
        if (!zookeeper)
            throw Exception(ErrorCodes::TABLE_IS_READ_ONLY, "Can't drop readonly replicated table (need to drop data in ZooKeeper as well)");
    }

    /// Wait for loading of all outdated parts because
    /// in case of zero copy recursive removal of directory
    /// is not supported and table cannot be dropped.
    if (canUseZeroCopyReplication())
    {
        /// Load remaining parts synchronously because task
        /// for loading is already cancelled in shutdown().
        loadOutdatedDataParts(/*is_async=*/ false);
    }


    /// getZookeeperZeroCopyLockPaths has to be called before dropAllData
    /// otherwise table_shared_id is unknown
    auto zero_copy_locks_paths = getZookeeperZeroCopyLockPaths();

    dropAllData();

    if (maybe_has_metadata_in_zookeeper)
    {
        /// Session could expire, get it again
        zookeeper = getZooKeeperIfTableShutDown();

        auto lost_part_count_path = fs::path(zookeeper_path) / "lost_part_count";
        Coordination::Stat lost_part_count_stat;
        String lost_part_count_str;
        if (zookeeper->tryGet(lost_part_count_path, lost_part_count_str, &lost_part_count_stat))
        {
            UInt64 lost_part_count = lost_part_count_str.empty() ? 0 : parse<UInt64>(lost_part_count_str);
            if (lost_part_count > 0)
                LOG_INFO(log, "Dropping table with non-zero lost_part_count equal to {}", lost_part_count);
        }

        bool last_replica_dropped = dropReplica(zookeeper, zookeeper_info, log.load(), getSettings(), &has_metadata_in_zookeeper);
        if (last_replica_dropped)
        {
            dropZookeeperZeroCopyLockPaths(zookeeper, zero_copy_locks_paths, log.load());
        }
    }
}


bool StorageReplicatedMergeTree::dropReplica(
    zkutil::ZooKeeperPtr zookeeper, const TableZnodeInfo & zookeeper_info, LoggerPtr logger,
    MergeTreeSettingsPtr table_settings, std::optional<bool> * has_metadata_out)
{
    if (zookeeper->expired())
        throw Exception(ErrorCodes::TABLE_WAS_NOT_DROPPED, "Table was not dropped because ZooKeeper session has expired.");

    const String & zookeeper_path = zookeeper_info.path;
    auto remote_replica_path = zookeeper_path + "/replicas/" + zookeeper_info.replica_name;

    LOG_INFO(logger, "Removing replica {}, marking it as lost", remote_replica_path);
    /// Mark itself lost before removing, because the following recursive removal may fail
    /// and partially dropped replica may be considered as alive one (until someone will mark it lost)
    zookeeper->trySet(remote_replica_path + "/is_lost", "1");

    /// NOTE: we should check for remote_replica_path existence,
    /// since otherwise DROP REPLICA will fail if the replica had been already removed.
    if (!zookeeper->exists(remote_replica_path))
    {
        LOG_INFO(logger, "Removing replica {} does not exist", remote_replica_path);
        return false;
    }

    {
        /// Remove "host" node first to mark replica as dropped (the choice is arbitrary,
        /// it could be any node without children that exists since ancient server versions and not re-created on startup)
        [[maybe_unused]] auto code = zookeeper->tryRemove(fs::path(remote_replica_path) / "host");
        assert(code == Coordination::Error::ZOK || code == Coordination::Error::ZNONODE);

        /// Then try to remove paths that are known to be flat (all children are leafs)
        Strings flat_nodes = {"flags", "queue"};
        if (table_settings && (*table_settings)[MergeTreeSetting::use_minimalistic_part_header_in_zookeeper])
            flat_nodes.emplace_back("parts");
        for (const auto & node : flat_nodes)
        {
            bool removed_quickly = zookeeper->tryRemoveChildrenRecursive(fs::path(remote_replica_path) / node, /* probably flat */ true);
            if (!removed_quickly)
                LOG_WARNING(logger, "Failed to quickly remove node '{}' and its children, fell back to recursive removal (replica: {})",
                            node, remote_replica_path);
        }

        /// Then try to remove nodes that are known to have no children (and should always exist)
        Coordination::Requests ops;
        for (const auto & node : flat_nodes)
            ops.emplace_back(zkutil::makeRemoveRequest(remote_replica_path + "/" + node, -1));

        ops.emplace_back(zkutil::makeRemoveRequest(remote_replica_path + "/columns", -1));
        ops.emplace_back(zkutil::makeRemoveRequest(remote_replica_path + "/is_lost", -1));
        ops.emplace_back(zkutil::makeRemoveRequest(remote_replica_path + "/log_pointer", -1));
        ops.emplace_back(zkutil::makeRemoveRequest(remote_replica_path + "/max_processed_insert_time", -1));
        ops.emplace_back(zkutil::makeRemoveRequest(remote_replica_path + "/min_unprocessed_insert_time", -1));
        ops.emplace_back(zkutil::makeRemoveRequest(remote_replica_path + "/metadata", -1));
        ops.emplace_back(zkutil::makeRemoveRequest(remote_replica_path + "/metadata_version", -1));
        ops.emplace_back(zkutil::makeRemoveRequest(remote_replica_path + "/mutation_pointer", -1));
        Coordination::Responses res;
        code = zookeeper->tryMulti(ops, res);
        if (code != Coordination::Error::ZOK)
            LOG_WARNING(logger, "Cannot quickly remove nodes without children: {} (replica: {}). Will remove recursively.",
                        code, remote_replica_path);

        /// And finally remove everything else recursively
        /// It may left some garbage if replica_path subtree is concurrently modified
        zookeeper->tryRemoveChildrenRecursive(remote_replica_path);

        /// Update has_metadata_in_zookeeper to avoid retries. Otherwise we can accidentally remove metadata of a new table on retries
        if (has_metadata_out)
            *has_metadata_out = false;

        if (zookeeper->tryRemove(remote_replica_path) != Coordination::Error::ZOK)
            LOG_ERROR(logger, "Replica was not completely removed from ZooKeeper, {} still exists and may contain some garbage.", remote_replica_path);
    }

    /// Check that `zookeeper_path` exists: it could have been deleted by another replica after execution of previous line.
    Strings replicas;
    if (Coordination::Error::ZOK != zookeeper->tryGetChildren(zookeeper_path + "/replicas", replicas) || !replicas.empty())
        return false;

    LOG_INFO(logger, "{} is the last replica, will remove table", remote_replica_path);

    /** At this moment, another replica can be created and we cannot remove the table.
      * Try to remove /replicas node first. If we successfully removed it,
      * it guarantees that we are the only replica that proceed to remove the table
      * and no new replicas can be created after that moment (it requires the existence of /replicas node).
      * and table cannot be recreated with new /replicas node on another servers while we are removing data,
      * because table creation is executed in single transaction that will conflict with remaining nodes.
      */

    /// Node /dropped works like a lock that protects from concurrent removal of old table and creation of new table.
    /// But recursive removal may fail in the middle of operation leaving some garbage in zookeeper_path, so
    /// we remove it on table creation if there is /dropped node. Creating thread may remove /dropped node created by
    /// removing thread, and it causes race condition if removing thread is not finished yet.
    /// To avoid this we also create ephemeral child before starting recursive removal.
    /// (The existence of child node does not allow to remove parent node).
    Coordination::Requests ops;
    Coordination::Responses responses;
    String drop_lock_path = zookeeper_path + "/dropped/lock";
    ops.emplace_back(zkutil::makeRemoveRequest(zookeeper_path + "/replicas", -1));
    ops.emplace_back(zkutil::makeCreateRequest(zookeeper_path + "/dropped", "", zkutil::CreateMode::Persistent));
    ops.emplace_back(zkutil::makeCreateRequest(drop_lock_path, "", zkutil::CreateMode::Ephemeral));
    Coordination::Error code = zookeeper->tryMulti(ops, responses);

    if (code == Coordination::Error::ZNONODE || code == Coordination::Error::ZNODEEXISTS)
    {
        LOG_WARNING(logger, "Table {} is already started to be removing by another replica right now", remote_replica_path);
        return false;
    }
    if (code == Coordination::Error::ZNOTEMPTY)
    {
        LOG_WARNING(logger, "Another replica was suddenly created, will keep the table {}", remote_replica_path);
        return false;
    }
    if (code != Coordination::Error::ZOK)
    {
        zkutil::KeeperMultiException::check(code, ops, responses);
    }
    else
    {
        auto metadata_drop_lock = zkutil::EphemeralNodeHolder::existing(drop_lock_path, *zookeeper);
        LOG_INFO(logger, "Removing table {} (this might take several minutes)", zookeeper_path);
        removeTableNodesFromZooKeeper(zookeeper, zookeeper_info, metadata_drop_lock, logger);
    }

    return true;
}


bool StorageReplicatedMergeTree::dropReplica(const String & drop_replica, LoggerPtr logger)
{
    zkutil::ZooKeeperPtr zookeeper = getZooKeeperIfTableShutDown();

    /// NOTE it's not atomic: replica may become active after this check, but before dropReplica(...)
    /// However, the main use case is to drop dead replica, which cannot become active.
    /// This check prevents only from accidental drop of some other replica.
    if (zookeeper->exists(zookeeper_info.path + "/replicas/" + drop_replica + "/is_active"))
        throw Exception(ErrorCodes::TABLE_WAS_NOT_DROPPED, "Can't drop replica: {}, because it's active", drop_replica);

    TableZnodeInfo info = zookeeper_info;
    info.replica_name = drop_replica;
    return dropReplica(zookeeper, info, logger);
}


bool StorageReplicatedMergeTree::removeTableNodesFromZooKeeper(zkutil::ZooKeeperPtr zookeeper,
        const TableZnodeInfo & zookeeper_info2, const zkutil::EphemeralNodeHolder::Ptr & metadata_drop_lock, LoggerPtr logger)
{
    const String & zookeeper_path = zookeeper_info2.path;
    bool completely_removed = false;

    /// NOTE /block_numbers/ actually is not flat, because /block_numbers/<partition_id>/ may have ephemeral children,
    /// but we assume that all ephemeral block locks are already removed when table is being dropped.
    static constexpr std::array flat_nodes = {"block_numbers", "blocks", "async_blocks", "leader_election", "log", "mutations", "pinned_part_uuids"};

    /// First try to remove paths that are known to be flat
    for (const auto * node : flat_nodes)
    {
        bool removed_quickly = zookeeper->tryRemoveChildrenRecursive(fs::path(zookeeper_path) / node, /* probably flat */ true);
        if (!removed_quickly)
            LOG_WARNING(logger, "Failed to quickly remove node '{}' and its children, fell back to recursive removal (table: {})",
                        node, zookeeper_path);
    }

    /// Then try to remove nodes that are known to have no children (and should always exist)
    Coordination::Requests ops;
    for (const auto * node : flat_nodes)
        ops.emplace_back(zkutil::makeRemoveRequest(zookeeper_path + "/" + node, -1));

    ops.emplace_back(zkutil::makeRemoveRequest(zookeeper_path + "/alter_partition_version", -1));
    ops.emplace_back(zkutil::makeRemoveRequest(zookeeper_path + "/columns", -1));
    ops.emplace_back(zkutil::makeRemoveRequest(zookeeper_path + "/metadata", -1));
    ops.emplace_back(zkutil::makeRemoveRequest(zookeeper_path + "/table_shared_id", -1));
    Coordination::Responses res;
    auto code = zookeeper->tryMulti(ops, res);
    if (code != Coordination::Error::ZOK)
        LOG_WARNING(logger, "Cannot quickly remove nodes without children: {} (table: {}). Will remove recursively.",
                    code, zookeeper_path);

    Strings children;
    code = zookeeper->tryGetChildren(zookeeper_path, children);
    if (code == Coordination::Error::ZNONODE)
        throw Exception(ErrorCodes::LOGICAL_ERROR, "There is a race condition between creation and removal of replicated table. It's a bug");

    for (const auto & child : children)
    {
        if (child != "dropped")
            zookeeper->tryRemoveRecursive(fs::path(zookeeper_path) / child);
    }

    ops.clear();
    Coordination::Responses responses;
    ops.emplace_back(zkutil::makeRemoveRequest(metadata_drop_lock->getPath(), -1));
    ops.emplace_back(zkutil::makeRemoveRequest(fs::path(zookeeper_path) / "dropped", -1));
    ops.emplace_back(zkutil::makeRemoveRequest(zookeeper_path, -1));
    code = zookeeper->tryMulti(ops, responses, /* check_session_valid */ true);

    if (code == Coordination::Error::ZNONODE)
    {
        throw Exception(ErrorCodes::LOGICAL_ERROR, "There is a race condition between creation and removal of replicated table. It's a bug");
    }
    if (code == Coordination::Error::ZNOTEMPTY)
    {
        LOG_ERROR(
            logger,
            "Table was not completely removed from ZooKeeper, {} still exists and may contain some garbage,"
            "but someone is removing it right now.",
            zookeeper_path);
    }
    else if (code != Coordination::Error::ZOK)
    {
        /// It is still possible that ZooKeeper session is expired or server is killed in the middle of the delete operation.
        zkutil::KeeperMultiException::check(code, ops, responses);
    }
    else
    {
        metadata_drop_lock->setAlreadyRemoved();
        completely_removed = true;
        LOG_INFO(logger, "Table {} was successfully removed from ZooKeeper", zookeeper_path);

        try
        {
            zookeeper_info2.dropAncestorZnodesIfNeeded(zookeeper);
        }
        catch (...)
        {
            LOG_WARNING(logger, "Failed to drop ancestor znodes {} - {} after dropping table: {}", zookeeper_info2.path_prefix_for_drop, zookeeper_info2.path, getCurrentExceptionMessage(false));
        }
    }

    return completely_removed;
}


/** Verify that list of columns and table storage_settings_ptr match those specified in ZK (/metadata).
  * If not, throw an exception.
  */
bool StorageReplicatedMergeTree::checkTableStructure(const String & zookeeper_prefix, const StorageMetadataPtr & metadata_snapshot, bool strict_check)
{
    auto zookeeper = getZooKeeper();

    ReplicatedMergeTreeTableMetadata old_metadata(*this, metadata_snapshot);

    Coordination::Stat metadata_stat;
    String metadata_str = zookeeper->get(fs::path(zookeeper_prefix) / "metadata", &metadata_stat);
    auto metadata_from_zk = ReplicatedMergeTreeTableMetadata::parse(metadata_str);
    old_metadata.checkEquals(metadata_from_zk, metadata_snapshot->getColumns(), getContext());

    Coordination::Stat columns_stat;
    auto columns_from_zk = ColumnsDescription::parse(zookeeper->get(fs::path(zookeeper_prefix) / "columns", &columns_stat));

    const ColumnsDescription & old_columns = metadata_snapshot->getColumns();
    if (columns_from_zk == old_columns)
        return true;

    if (!strict_check && metadata_stat.version != 0)
    {
        LOG_WARNING(log, "Table columns structure in ZooKeeper is different from local table structure. "
                    "Assuming it's because the table was altered concurrently. Metadata version: {}. Local columns:\n"
                    "{}\nZookeeper columns:\n{}", metadata_stat.version, old_columns.toString(), columns_from_zk.toString());
        return false;
    }

    throw Exception(ErrorCodes::INCOMPATIBLE_COLUMNS,
        "Table columns structure in ZooKeeper is different from local table structure. Local columns:\n"
        "{}\nZookeeper columns:\n{}", old_columns.toString(), columns_from_zk.toString());
}

void StorageReplicatedMergeTree::setTableStructure(const StorageID & table_id, const ContextPtr & local_context,
    ColumnsDescription new_columns, const ReplicatedMergeTreeTableMetadata::Diff & metadata_diff, int32_t new_metadata_version)
{
    StorageInMemoryMetadata old_metadata = getInMemoryMetadata();

    StorageInMemoryMetadata new_metadata = metadata_diff.getNewMetadata(new_columns, local_context, old_metadata);
    new_metadata.setMetadataVersion(new_metadata_version);

    /// Even if the primary/sorting/partition keys didn't change we must reinitialize it
    /// because primary/partition key column types might have changed.
    checkTTLExpressions(new_metadata, old_metadata);
    setProperties(new_metadata, old_metadata);

    try
    {
        DatabaseCatalog::instance().getDatabase(table_id.database_name)->alterTable(local_context, table_id, new_metadata);
    }
    catch (...)
    {
        LOG_ERROR(log, "Failed to set table structure, reverting changes");
        setProperties(old_metadata, new_metadata);
        throw;
    }
}


/** If necessary, restore a part, replica itself adds a record for its receipt.
  * What time should I put for this entry in the queue? Time is taken into account when calculating lag of replica.
  * For these purposes, it makes sense to use creation time of missing part
  *  (that is, in calculating lag, it will be taken into account how old is the part we need to recover).
  */
static time_t tryGetPartCreateTime(zkutil::ZooKeeperPtr & zookeeper, const String & replica_path, const String & part_name)
{
    time_t res = 0;

    /// We get creation time of part, if it still exists (was not merged, for example).
    Coordination::Stat stat;
    String unused;
    if (zookeeper->tryGet(fs::path(replica_path) / "parts" / part_name, unused, &stat))
        res = stat.ctime / 1000;

    return res;
}

void StorageReplicatedMergeTree::paranoidCheckForCoveredPartsInZooKeeperOnStart(const Strings & parts_in_zk, const Strings & parts_to_fetch) const
{
#ifdef DEBUG_OR_SANITIZER_BUILD
    constexpr bool paranoid_check_for_covered_parts_default = true;
#else
    constexpr bool paranoid_check_for_covered_parts_default = false;
#endif

    bool paranoid_check_for_covered_parts = Context::getGlobalContextInstance()->getConfigRef().getBool(
        "replicated_merge_tree_paranoid_check_on_startup", paranoid_check_for_covered_parts_default);
    if (!paranoid_check_for_covered_parts)
        return;

    ActiveDataPartSet active_set(format_version);
    for (const auto & part_name : parts_in_zk)
        active_set.add(part_name);

    const auto disks = getStoragePolicy()->getDisks();
    auto path = getRelativeDataPath();

    for (const auto & part_name : parts_in_zk)
    {
        String covering_part = active_set.getContainingPart(part_name);
        if (part_name == covering_part)
            continue;

        bool found = false;
        for (const DiskPtr & disk : disks)
            if (disk->existsDirectory(fs::path(path) / part_name))
                found = true;

        if (!found)
            found = std::find(parts_to_fetch.begin(), parts_to_fetch.end(), part_name) != parts_to_fetch.end();

        if (!found)
        {
            LOG_WARNING(
                log,
                "Part {} of table {} exists in ZooKeeper and covered by another part in ZooKeeper ({}), but doesn't exist on any disk. "
                "It may cause false-positive 'part is lost forever' messages",
                part_name,
                getStorageID().getNameForLogs(),
                covering_part);
            ProfileEvents::increment(ProfileEvents::ReplicatedCoveredPartsInZooKeeperOnStart);
            chassert(false);
        }
    }
}

void StorageReplicatedMergeTree::checkParts(bool skip_sanity_checks)
{
    if (checkPartsImpl(skip_sanity_checks))
        return;

    /// We failed to check parts in an optimistic way, and now we need all the parts including Outdated parts to check them correctly.
    waitForOutdatedPartsToBeLoaded();

    if (checkPartsImpl(skip_sanity_checks))
        return;

    throw Exception(ErrorCodes::LOGICAL_ERROR, "checkPartsImpl returned false after loading Outdated parts");
}

bool StorageReplicatedMergeTree::checkPartsImpl(bool skip_sanity_checks)
{
    auto zookeeper = getZooKeeper();

    Strings expected_parts_vec = zookeeper->getChildren(fs::path(replica_path) / "parts");

    /// Parts in ZK.
    NameSet expected_parts(expected_parts_vec.begin(), expected_parts_vec.end());

    /// There are no PreActive parts at startup.
    bool incomplete_list_of_outdated_parts = !outdated_data_parts_loading_finished;
    auto parts = getDataParts({MergeTreeDataPartState::Active, MergeTreeDataPartState::Outdated});

    /** Local parts that are not in ZK.
      * In very rare cases they may cover missing parts
      * and someone may think that pushing them to zookeeper is good idea.
      * But actually we can't precisely determine that ALL missing parts
      * covered by this unexpected part. So missing parts will be downloaded.
      */
    /// Intersection of local parts and expected parts
    ActiveDataPartSet local_expected_parts_set(format_version);

    for (const auto & part : parts)
    {
        local_expected_parts_set.add(part->name);
    }

    /// Which parts should be taken from other replicas.
    Strings parts_to_fetch;

    for (const String & missing_name : expected_parts)
        if (!getActiveContainingPart(missing_name))
            parts_to_fetch.push_back(missing_name);

    paranoidCheckForCoveredPartsInZooKeeperOnStart(expected_parts_vec, parts_to_fetch);

    waitForUnexpectedPartsToBeLoaded();

    ActiveDataPartSet set_of_empty_unexpected_parts(format_version);
    for (const auto & load_state : unexpected_data_parts)
    {
        if (load_state.is_broken || load_state.part->rows_count || !load_state.uncovered)
            continue;

        set_of_empty_unexpected_parts.add(load_state.part->name);
    }
    if (auto empty_count = set_of_empty_unexpected_parts.size())
        LOG_WARNING(log, "Found {} empty unexpected parts (probably some dropped parts were not cleaned up before restart): [{}]",
                 empty_count, fmt::join(set_of_empty_unexpected_parts.getParts(), ", "));

    /** To check the adequacy, for the parts that are in the FS, but not in ZK, we will only consider not the most recent parts.
      * Because unexpected new parts usually arise only because they did not have time to enroll in ZK with a rough restart of the server.
      * It also occurs from deduplicated parts that did not have time to retire.
      */
    size_t unexpected_parts_nonnew = 0;
    UInt64 unexpected_parts_nonnew_rows = 0;
    UInt64 unexpected_parts_rows = 0;

    Strings covered_unexpected_parts;
    std::unordered_set<String> uncovered_unexpected_parts;
    std::unordered_set<String> restorable_unexpected_parts;
    UInt64 uncovered_unexpected_parts_rows = 0;

    for (const auto & load_state : unexpected_data_parts)
    {
        if (load_state.is_broken)
            continue;
        unexpected_parts_rows += load_state.part->rows_count;

        /// This part may be covered by some expected part that is active and present locally
        /// Probably we just did not remove this part from disk before restart (but removed from ZooKeeper)
        String covering_local_part = local_expected_parts_set.getContainingPart(load_state.part->name);
        if (!covering_local_part.empty())
        {
            covered_unexpected_parts.push_back(load_state.part->name);
            continue;
        }

        String covering_empty_part = set_of_empty_unexpected_parts.getContainingPart(load_state.part->name);
        if (!covering_empty_part.empty())
        {
            LOG_INFO(log, "Unexpected part {} is covered by empty part {}, assuming it has been dropped just before restart",
                        load_state.part->name, covering_empty_part);
            covered_unexpected_parts.push_back(load_state.part->name);
            continue;
        }

        auto covered_parts = local_expected_parts_set.getPartInfosCoveredBy(load_state.part->info);

        if (MergeTreePartInfo::areAllBlockNumbersCovered(load_state.part->info, covered_parts))
        {
            restorable_unexpected_parts.insert(load_state.part->name);
            continue;
        }

        /// We have uncovered unexpected parts, and we are not sure if we can restore them or not.
        /// So we have to exit, load all Outdated parts, and check again.
        if (incomplete_list_of_outdated_parts)
        {
            LOG_INFO(log, "Outdated parts are not loaded yet, but we may need them to check if unexpected parts can be recovered. "
                          "Need retry.");
            return false;
        }

        /// Part is unexpected and we don't have covering part: it's suspicious
        uncovered_unexpected_parts.insert(load_state.part->name);
        uncovered_unexpected_parts_rows += load_state.part->rows_count;

        if (load_state.part->info.level > 0)
        {
            ++unexpected_parts_nonnew;
            unexpected_parts_nonnew_rows += load_state.part->rows_count;
        }
    }

    const UInt64 parts_to_fetch_blocks = std::accumulate(parts_to_fetch.cbegin(), parts_to_fetch.cend(), 0,
        [&](UInt64 acc, const String & part_name)
        {
            if (const auto part_info = MergeTreePartInfo::tryParsePartName(part_name, format_version))
                return acc + part_info->getBlocksCount();

            LOG_ERROR(log, "Unexpected part name: {}", part_name);
            return acc;
        });

    /** We can automatically synchronize data,
      *  if the ratio of the total number of errors to the total number of parts (minimum - on the local filesystem or in ZK)
      *  is no more than some threshold (for example 50%).
      *
      * A large ratio of mismatches in the data on the filesystem and the expected data
      *  may indicate a configuration error (the server accidentally connected as a replica not from right shard).
      * In this case, the protection mechanism does not allow the server to start.
      */

    UInt64 total_rows_on_filesystem = 0;
    for (const auto & part : parts)
        total_rows_on_filesystem += part->rows_count;
    /// We need to sum the rows count of all unexpected data parts;
    for (const auto & part : unexpected_data_parts)
        total_rows_on_filesystem += part.part->rows_count;

    const auto storage_settings_ptr = getSettings();
    bool insane = uncovered_unexpected_parts_rows > total_rows_on_filesystem * (*storage_settings_ptr)[MergeTreeSetting::replicated_max_ratio_of_wrong_parts];

    constexpr auto sanity_report_fmt = "The local set of parts of table {} doesn't look like the set of parts in ZooKeeper: "
                                               "{} rows of {} total rows in filesystem are suspicious. "
                                               "There are {} uncovered unexpected parts with {} rows ({} of them is not just-written with {} rows), "
                                               "{} missing parts (with {} blocks), {} covered unexpected parts (with {} rows).";

    constexpr auto sanity_report_debug_fmt = "Uncovered unexpected parts: {}. Restorable unexpected parts: {}. Missing parts: {}. Covered unexpected parts: {}. Expected parts: {}.";

    if (insane && !skip_sanity_checks)
    {
        LOG_DEBUG(log, sanity_report_debug_fmt, fmt::join(uncovered_unexpected_parts, ", "), fmt::join(restorable_unexpected_parts, ", "), fmt::join(parts_to_fetch, ", "),
                  fmt::join(covered_unexpected_parts, ", "), fmt::join(expected_parts, ", "));
        throw Exception(ErrorCodes::TOO_MANY_UNEXPECTED_DATA_PARTS, sanity_report_fmt, getStorageID().getNameForLogs(),
                        formatReadableQuantity(uncovered_unexpected_parts_rows),
                        formatReadableQuantity(total_rows_on_filesystem),
                        uncovered_unexpected_parts.size(), uncovered_unexpected_parts_rows, unexpected_parts_nonnew, unexpected_parts_nonnew_rows,
                        parts_to_fetch.size(), parts_to_fetch_blocks, covered_unexpected_parts.size(),
                        unexpected_parts_rows - uncovered_unexpected_parts_rows);
    }

    if (unexpected_parts_nonnew_rows > 0 || uncovered_unexpected_parts_rows > 0 || !restorable_unexpected_parts.empty())
    {
        LOG_DEBUG(log, sanity_report_debug_fmt, fmt::join(uncovered_unexpected_parts, ", "), fmt::join(restorable_unexpected_parts, ", "), fmt::join(parts_to_fetch, ", "),
                  fmt::join(covered_unexpected_parts, ", "), fmt::join(expected_parts, ", "));
        LOG_WARNING(log, sanity_report_fmt, getStorageID().getNameForLogs(),
                    formatReadableQuantity(uncovered_unexpected_parts_rows), formatReadableQuantity(total_rows_on_filesystem),
                    uncovered_unexpected_parts.size(), uncovered_unexpected_parts_rows, unexpected_parts_nonnew, unexpected_parts_nonnew_rows,
                    parts_to_fetch.size(), parts_to_fetch_blocks, covered_unexpected_parts.size(), unexpected_parts_rows - uncovered_unexpected_parts_rows);
    }
    else
    {
        if (!parts_to_fetch.empty())
            LOG_DEBUG(log, "Found parts to fetch (exist in zookeeper, but not locally): [{}]", fmt::join(parts_to_fetch, ", "));
    }

    /// Add to the queue jobs to pick up the missing parts from other replicas and remove from ZK the information that we have them.
    queue.setBrokenPartsToEnqueueFetchesOnLoading(std::move(parts_to_fetch));

    /// detached all unexpected data parts after sanity check.
    for (auto & part_state : unexpected_data_parts)
    {
        part_state.part->renameToDetached("ignored");
    }
    unexpected_data_parts.clear();

    return true;
}


void StorageReplicatedMergeTree::syncPinnedPartUUIDs()
{
    auto zookeeper = getZooKeeper();

    Coordination::Stat stat;
    String s = zookeeper->get(zookeeper_path + "/pinned_part_uuids", &stat);

    std::lock_guard lock(pinned_part_uuids_mutex);

    /// Unsure whether or not this can be called concurrently.
    if (pinned_part_uuids->stat.version < stat.version)
    {
        auto new_pinned_part_uuids = std::make_shared<PinnedPartUUIDs>();
        new_pinned_part_uuids->fromString(s);
        new_pinned_part_uuids->stat = stat;

        pinned_part_uuids = new_pinned_part_uuids;
    }
}

bool StorageReplicatedMergeTree::checkPartChecksumsAndAddCommitOps(
    const ZooKeeperWithFaultInjectionPtr & zookeeper,
    const DataPartPtr & part,
    Coordination::Requests & ops,
    String part_name,
    NameSet & absent_replicas_paths)
{
    if (part_name.empty())
        part_name = part->name;

    auto local_part_header = ReplicatedMergeTreePartHeader::fromColumnsAndChecksums(part->getColumns(), part->checksums);

    Strings replicas = zookeeper->getChildren(fs::path(zookeeper_path) / "replicas");
    std::shuffle(replicas.begin(), replicas.end(), thread_local_rng);
    bool part_found = false;
    bool part_exists_on_our_replica = false;

    for (const String & replica : replicas)
    {
        String current_part_path = fs::path(zookeeper_path) / "replicas" / replica / "parts" / part_name;
        String part_zk_str;
        if (!zookeeper->tryGet(current_part_path, part_zk_str))
        {
            absent_replicas_paths.emplace(current_part_path);
            continue;
        }

        part_found = true;
        if (replica == replica_name)
            part_exists_on_our_replica = true;


        ReplicatedMergeTreePartHeader replica_part_header;
        if (part_zk_str.empty())
        {
            String columns_str;
            String checksums_str;

            if (zookeeper->tryGet(fs::path(current_part_path) / "columns", columns_str) &&
                zookeeper->tryGet(fs::path(current_part_path) / "checksums", checksums_str))
            {
                replica_part_header = ReplicatedMergeTreePartHeader::fromColumnsAndChecksumsZNodes(columns_str, checksums_str);
            }
            else
            {
                if (zookeeper->exists(current_part_path))
                    throw Exception(ErrorCodes::LOGICAL_ERROR, "Part {} has empty header and does not have columns and checksums. "
                                                               "Looks like a bug.", current_part_path);
                LOG_INFO(log, "Not checking checksums of part {} with replica {} because part was removed from ZooKeeper", part_name, replica);
                continue;
            }
        }
        else
        {
            replica_part_header = ReplicatedMergeTreePartHeader::fromString(part_zk_str);
        }

        if (replica_part_header.getColumnsHash() != local_part_header.getColumnsHash())
        {
            /// Currently there are only one (known) cases when it may happen:
            ///  - KILL MUTATION query had removed mutation before all replicas have executed assigned MUTATE_PART entries.
            ///    Some replicas may skip this mutation and update part version without actually applying any changes.
            ///    It leads to mismatching checksum if changes were applied on other replicas.
            throw Exception(ErrorCodes::CHECKSUM_DOESNT_MATCH, "Part {} from {} has different columns hash "
                            "(it may rarely happen on race condition with KILL MUTATION).", part_name, replica);
        }

        replica_part_header.getChecksums().checkEqual(local_part_header.getChecksums(), true, part_name);
        break;
    }

    if (part_found)
        absent_replicas_paths.clear();

    if (!part_exists_on_our_replica)
    {
        const auto storage_settings_ptr = getSettings();
        String part_path = fs::path(replica_path) / "parts" / part_name;

        if ((*storage_settings_ptr)[MergeTreeSetting::use_minimalistic_part_header_in_zookeeper])
        {
            ops.emplace_back(zkutil::makeCreateRequest(
                part_path, local_part_header.toString(), zkutil::CreateMode::Persistent));
        }
        else
        {
            ops.emplace_back(zkutil::makeCreateRequest(
                part_path, "", zkutil::CreateMode::Persistent));
            ops.emplace_back(zkutil::makeCreateRequest(
                fs::path(part_path) / "columns", part->getColumns().toString(), zkutil::CreateMode::Persistent));
            ops.emplace_back(zkutil::makeCreateRequest(
                fs::path(part_path) / "checksums", getChecksumsForZooKeeper(part->checksums), zkutil::CreateMode::Persistent));
        }
    }
    else
    {
        LOG_WARNING(log, "checkPartAndAddToZooKeeper: node {} already exists. Will not commit any nodes.",
                    (fs::path(replica_path) / "parts" / part_name).string());
    }
    return part_found;
}

bool StorageReplicatedMergeTree::getOpsToCheckPartChecksumsAndCommit(const ZooKeeperWithFaultInjectionPtr & zookeeper,
    const MutableDataPartPtr & part, std::optional<HardlinkedFiles> hardlinked_files, bool replace_zero_copy_lock,
    Coordination::Requests & ops, size_t & num_check_ops)
{
    LOG_DEBUG(log, "Committing part {} to zookeeper", part->name);

    NameSet absent_part_paths_on_replicas;

    size_t prev_ops_size = ops.size();
    getLockSharedDataOps(*part, zookeeper, replace_zero_copy_lock, hardlinked_files, ops);

    /// Checksums are checked here and `ops` is filled. In fact, the part is added to ZK just below, when executing `multi`.
    bool part_found = checkPartChecksumsAndAddCommitOps(zookeeper, part, ops, part->name, absent_part_paths_on_replicas);

    num_check_ops = 2 * absent_part_paths_on_replicas.size() + (ops.size() - prev_ops_size);

    /// Will check that the part did not suddenly appear on skipped replicas
    if (part_found)
    {
        chassert(absent_part_paths_on_replicas.empty());
        return true;
    }

    Coordination::Requests new_ops;
    for (const String & part_path : absent_part_paths_on_replicas)
    {
        /// NOTE Create request may fail with ZNONODE if replica is being dropped, we will throw an exception
        new_ops.emplace_back(zkutil::makeCreateRequest(part_path, "", zkutil::CreateMode::Persistent));
        new_ops.emplace_back(zkutil::makeRemoveRequest(part_path, -1));
    }

    /// Add check ops at the beginning
    new_ops.insert(new_ops.end(), ops.begin(), ops.end());
    ops = std::move(new_ops);

    return false;
}


MergeTreeData::DataPartsVector StorageReplicatedMergeTree::checkPartChecksumsAndCommit(Transaction & transaction,
    const MutableDataPartPtr & part, std::optional<HardlinkedFiles> hardlinked_files, bool replace_zero_copy_lock)
{
    auto zookeeper = std::make_shared<ZooKeeperWithFaultInjection>(getZooKeeper());

    if (transaction.isEmpty())
    {
        /// Do not commit if the part is obsolete, but check it's checksums just in case. It may throw if checksums mismatch
        Coordination::Requests ops;
        size_t num_check_ops;
        getOpsToCheckPartChecksumsAndCommit(zookeeper, part, hardlinked_files, replace_zero_copy_lock, ops, num_check_ops);
        return {};
    }

    size_t retries_count = 0;
    constexpr size_t MAX_RETRIES_ON_SHUTDOWN = 3;
    while (true)
    {
        /// It still makes sense to make a few attempts on shutdown because we already did some job to create a part
        /// and also we want to reduce the probability of issues with unexpected parts on restart
        if (++retries_count > MAX_RETRIES_ON_SHUTDOWN && (shutdown_called || partial_shutdown_called))
            throw Exception(ErrorCodes::ABORTED, "Cannot commit part because shutdown called");

        Coordination::Requests ops;
        size_t num_check_ops;
        getOpsToCheckPartChecksumsAndCommit(zookeeper, part, hardlinked_files, replace_zero_copy_lock, ops, num_check_ops);

        Coordination::Responses responses;
        Coordination::Error e;
        {

            Coordination::SimpleFaultInjection fault((*getSettings())[MergeTreeSetting::fault_probability_before_part_commit],
                                                     (*getSettings())[MergeTreeSetting::fault_probability_after_part_commit], "part commit");
            ThreadFuzzer::maybeInjectSleep();
            e = zookeeper->tryMulti(ops, responses, /* check_session_valid */ true);
        }
        if (e == Coordination::Error::ZOK)
        {
            LOG_DEBUG(log, "Part {} committed to zookeeper", part->name);
            return transaction.commit();
        }

        if (e == Coordination::Error::ZNODEEXISTS)
        {
            size_t failed_op_index = zkutil::getFailedOpIndex(e, responses);
            if (failed_op_index < num_check_ops)
            {
                LOG_INFO(log, "The part {} on a replica suddenly appeared, will recheck checksums", ops[failed_op_index]->getPath());
                continue;
            }
        }

        throw zkutil::KeeperMultiException(e, ops, responses);
    }
}

String StorageReplicatedMergeTree::getChecksumsForZooKeeper(const MergeTreeDataPartChecksums & checksums) const
{
    return MinimalisticDataPartChecksums::getSerializedString(checksums,
        (*getSettings())[MergeTreeSetting::use_minimalistic_checksums_in_zookeeper]);
}

MergeTreeData::MutableDataPartPtr StorageReplicatedMergeTree::attachPartHelperFoundValidPart(const LogEntry & entry) const
{
    if (format_version != MERGE_TREE_DATA_MIN_FORMAT_VERSION_WITH_CUSTOM_PARTITIONING)
        return {};

    const MergeTreePartInfo actual_part_info = MergeTreePartInfo::fromPartName(entry.new_part_name, format_version);

    for (const DiskPtr & disk : getStoragePolicy()->getDisks())
    {
        for (const auto it = disk->iterateDirectory(fs::path(relative_data_path) / DETACHED_DIR_NAME); it->isValid(); it->next())
        {
            const auto part_info = MergeTreePartInfo::tryParsePartName(it->name(), format_version);

            if (!part_info || part_info->partition_id != actual_part_info.partition_id)
                continue;

            const auto part_old_name = part_info->getPartNameV1();
            const auto volume = std::make_shared<SingleDiskVolume>("volume_" + part_old_name, disk);

            auto part = getDataPartBuilder(entry.new_part_name, volume, fs::path(DETACHED_DIR_NAME) / part_old_name)
                .withPartFormatFromDisk()
                .build();

            try
            {
                part->loadColumnsChecksumsIndexes(true, true);
            }
            catch (const Exception&)
            {
                /// This method throws if the part data is corrupted or partly missing. In this case, we simply don't
                /// process the part.
                continue;
            }

            if (entry.part_checksum == part->checksums.getTotalChecksumHex())
            {
                part->modification_time = part->getDataPartStorage().getLastModified().epochTime();
                return part;
            }
        }
    }

    return {};
}

bool StorageReplicatedMergeTree::executeLogEntry(LogEntry & entry)
{
    fiu_do_on(FailPoints::replicated_queue_fail_next_entry,
    {
        entry.fault_injected = true;
    });
    fiu_do_on(FailPoints::replicated_queue_unfail_entries,
    {
        entry.fault_injected = false;
    });
    if (entry.fault_injected)
        throw Exception(ErrorCodes::FAULT_INJECTED, "Injecting fault for log entry {}", entry.getDescriptionForLogs(format_version));

    if (entry.type == LogEntry::DROP_RANGE || entry.type == LogEntry::DROP_PART)
    {
        executeDropRange(entry);
        return true;
    }

    if (entry.type == LogEntry::REPLACE_RANGE)
    {
        executeReplaceRange(entry);
        return true;
    }

    const bool is_get_or_attach = entry.type == LogEntry::GET_PART || entry.type == LogEntry::ATTACH_PART;

    if (is_get_or_attach || entry.type == LogEntry::MERGE_PARTS || entry.type == LogEntry::MUTATE_PART)
    {
        /// If we already have this part or a part covering it, we do not need to do anything.
        /// The part may be still in the PreActive -> Active transition so we first search
        /// among PreActive parts to definitely find the desired part if it exists.
        DataPartPtr existing_part = getPartIfExists(entry.new_part_name, {MergeTreeDataPartState::PreActive});

        if (!existing_part)
            existing_part = getActiveContainingPart(entry.new_part_name);

        /// Even if the part is local, it (in exceptional cases) may not be in ZooKeeper. Let's check that it is there.
        if (existing_part && getZooKeeper()->exists(fs::path(replica_path) / "parts" / existing_part->name))
        {
            if (!is_get_or_attach || entry.source_replica != replica_name)
                LOG_DEBUG(log, "Skipping action for part {} because part {} already exists.",
                    entry.new_part_name, existing_part->name);

            return true;
        }
    }

    if (entry.type == LogEntry::ATTACH_PART)
    {
        ProfileEventsScope profile_events_scope;

        if (MutableDataPartPtr part = attachPartHelperFoundValidPart(entry))
        {
            LOG_TRACE(log, "Found valid local part for {}, preparing the transaction", part->name);

            Transaction transaction(*this, NO_TRANSACTION_RAW);

            part->version.setCreationTID(Tx::PrehistoricTID, nullptr);
            renameTempPartAndReplace(part, transaction, /*rename_in_transaction=*/ true);
            transaction.renameParts();
            checkPartChecksumsAndCommit(transaction, part, /*hardlinked_files*/ {}, /*replace_zero_copy_lock*/ true);

            writePartLog(PartLogElement::Type::NEW_PART, {}, 0 /** log entry is fake so we don't measure the time */,
                part->name, part, {} /** log entry is fake so there are no initial parts */, nullptr,
                profile_events_scope.getSnapshot());

            return true;
        }

        LOG_TRACE(log, "Didn't find valid local part for {} ({}), will fetch it from other replica",
            entry.new_part_name,
            entry.actual_new_part_name);
    }

    if (is_get_or_attach && entry.source_replica == replica_name)
        LOG_WARNING(log, "Part {} from own log doesn't exist.", entry.new_part_name);

    /// Perhaps we don't need this part, because during write with quorum, the quorum has failed
    /// (see below about `/quorum/failed_parts`).
    if (entry.quorum && getZooKeeper()->exists(fs::path(zookeeper_path) / "quorum" / "failed_parts" / entry.new_part_name))
    {
        LOG_DEBUG(log, "Skipping action for part {} because quorum for that part was failed.", entry.new_part_name);
        return true;    /// NOTE Deletion from `virtual_parts` is not done, but it is only necessary for merge.
    }

    switch (entry.type)
    {
        case LogEntry::ATTACH_PART:
            /// We surely don't have this part locally as we've checked it before, so download it.
            [[fallthrough]];
        case LogEntry::GET_PART:
            return executeFetch(entry);
        case LogEntry::MERGE_PARTS:
            throw Exception(ErrorCodes::LOGICAL_ERROR, "Merge has to be executed by another function");
        case LogEntry::MUTATE_PART:
            throw Exception(ErrorCodes::LOGICAL_ERROR, "Mutation has to be executed by another function");
        case LogEntry::ALTER_METADATA:
            return executeMetadataAlter(entry);
        case LogEntry::SYNC_PINNED_PART_UUIDS:
            syncPinnedPartUUIDs();
            return true;
        case LogEntry::CLONE_PART_FROM_SHARD:
            executeClonePartFromShard(entry);
            return true;
        default:
            throw Exception(ErrorCodes::LOGICAL_ERROR, "Unexpected log entry type: {}", static_cast<int>(entry.type));
    }
}


bool StorageReplicatedMergeTree::executeFetch(LogEntry & entry, bool need_to_check_missing_part)
{
    /// Looking for covering part. After that entry.actual_new_part_name may be filled.
    String replica = findReplicaHavingCoveringPart(entry, true);
    const auto storage_settings_ptr = getSettings();
    auto metadata_snapshot = getInMemoryMetadataPtr();

    try
    {
        if (replica.empty())
        {
            /** If a part is to be written with a quorum and the quorum is not reached yet,
              *  then (due to the fact that a part is impossible to download right now),
              *  the quorum entry should be considered unsuccessful.
              * TODO Complex code, extract separately.
              */
            if (entry.quorum)
            {
                if (entry.type != LogEntry::GET_PART)
                    throw Exception(ErrorCodes::LOGICAL_ERROR, "Log entry with quorum but type is not GET_PART");

                LOG_DEBUG(log, "No active replica has part {} which needs to be written with quorum. Will try to mark that quorum as failed.", entry.new_part_name);

                /** Atomically:
                  * - if replicas do not become active;
                  * - if there is a `quorum` node with this part;
                  * - delete `quorum` node;
                  * - add a part to the list `quorum/failed_parts`;
                  * - if the part is not already removed from the list for deduplication `blocks/block_num`, then delete it;
                  *
                  * If something changes, then we will nothing - we'll get here again next time.
                  */

                /** We collect the `host` node versions from the replicas.
                  * When the replica becomes active, it changes the value of host in the same transaction (with the creation of `is_active`).
                  * This will ensure that the replicas do not become active.
                  */

                auto zookeeper = getZooKeeper();

                Strings replicas = zookeeper->getChildren(fs::path(zookeeper_path) / "replicas");

                Coordination::Requests ops;

                for (const auto & path_part : replicas)
                {
                    Coordination::Stat stat;
                    String path = fs::path(zookeeper_path) / "replicas" / path_part / "host";
                    zookeeper->get(path, &stat);
                    ops.emplace_back(zkutil::makeCheckRequest(path, stat.version));
                }

                /// We verify that while we were collecting versions, the replica with the necessary part did not come alive.
                replica = findReplicaHavingPart(entry.new_part_name, true);

                /// Also during this time a completely new replica could be created.
                /// But if a part does not appear on the old, then it can not be on the new one either.

                if (replica.empty())
                {
                    Coordination::Stat quorum_stat;
                    const String quorum_unparallel_path = fs::path(zookeeper_path) / "quorum" / "status";
                    const String quorum_parallel_path = fs::path(zookeeper_path) / "quorum" / "parallel" / entry.new_part_name;
                    String quorum_str, quorum_path;
                    ReplicatedMergeTreeQuorumEntry quorum_entry;

                    if (zookeeper->tryGet(quorum_unparallel_path, quorum_str, &quorum_stat))
                        quorum_path = quorum_unparallel_path;
                    else
                    {
                        quorum_str = zookeeper->get(quorum_parallel_path, &quorum_stat);
                        quorum_path = quorum_parallel_path;
                    }

                    quorum_entry.fromString(quorum_str);

                    if (quorum_entry.part_name == entry.new_part_name)
                    {
                        ops.emplace_back(zkutil::makeRemoveRequest(quorum_path, quorum_stat.version));
                        auto part_info = MergeTreePartInfo::fromPartName(entry.new_part_name, format_version);

                        if (part_info.min_block != part_info.max_block)
                            throw Exception(ErrorCodes::LOGICAL_ERROR, "Log entry with quorum for part covering more than one block number");

                        ops.emplace_back(zkutil::makeCreateRequest(
                            fs::path(zookeeper_path) / "quorum" / "failed_parts" / entry.new_part_name,
                            "",
                            zkutil::CreateMode::Persistent));

                        /// Deleting from `blocks`.
                        if (!entry.block_id.empty() && zookeeper->exists(fs::path(zookeeper_path) / "blocks" / entry.block_id))
                            ops.emplace_back(zkutil::makeRemoveRequest(fs::path(zookeeper_path) / "blocks" / entry.block_id, -1));

                        Coordination::Responses responses;
                        auto code = zookeeper->tryMulti(ops, responses);

                        if (code == Coordination::Error::ZOK)
                        {
                            LOG_DEBUG(log, "Marked quorum for part {} as failed.", entry.new_part_name);
                            FailPointInjection::disableFailPoint(FailPoints::finish_set_quorum_failed_parts);
                            queue.removeFailedQuorumPart(part_info);
                            return true;
                        }
                        if (code == Coordination::Error::ZBADVERSION || code == Coordination::Error::ZNONODE
                            || code == Coordination::Error::ZNODEEXISTS)
                        {
                            LOG_DEBUG(
                                log,
                                "State was changed or isn't expected when trying to mark quorum for part {} as failed. Code: {}",
                                entry.new_part_name,
                                code);
                        }
                        else
                            throw Coordination::Exception(code);
                    }
                    else
                    {
                        LOG_WARNING(log, "No active replica has part {}, "
                                         "but that part needs quorum and /quorum/status contains entry about another part {}. "
                                         "It means that part was successfully written to {} replicas, but then all of them goes offline. "
                                         "Or it is a bug.", entry.new_part_name, quorum_entry.part_name, entry.quorum);
                    }
                }
            }

            if (replica.empty())
            {
                ProfileEvents::increment(ProfileEvents::ReplicatedPartFailedFetches);

                if (!need_to_check_missing_part)
                    return false;

                throw Exception(ErrorCodes::NO_REPLICA_HAS_PART, "No active replica has part {} or covering part (cannot execute {}: {})",
                                entry.new_part_name, entry.znode_name, entry.getDescriptionForLogs(format_version));
            }
        }

        try
        {
            String part_name = entry.actual_new_part_name.empty() ? entry.new_part_name : entry.actual_new_part_name;

            if (!entry.actual_new_part_name.empty())
                LOG_DEBUG(log, "Will fetch part {} instead of {}", entry.actual_new_part_name, entry.new_part_name);

            String source_replica_path = fs::path(zookeeper_path) / "replicas" / replica;
            if (!fetchPart(part_name,
                metadata_snapshot,
                zookeeper_info.zookeeper_name,
                source_replica_path,
                /* to_detached= */ false,
                entry.quorum,
                /* zookeeper_ */ nullptr,
                /* try_fetch_shared= */ true))
            {
                return false;
            }
        }
        catch (Exception & e)
        {
            /// No stacktrace, just log message
            if (e.code() == ErrorCodes::RECEIVED_ERROR_TOO_MANY_REQUESTS)
                e.addMessage("Too busy replica. Will try later.");
            throw;
        }

        if (entry.type == LogEntry::MERGE_PARTS)
            ProfileEvents::increment(ProfileEvents::ReplicatedPartFetchesOfMerged);
    }
    catch (...)
    {
        /** If we can not download the part we need for some merge, it's better not to try to get other parts for this merge,
          * but try to get already merged part. To do this, move the action to get the remaining parts
          * for this merge at the end of the queue.
          */
        try
        {
            auto parts_for_merge = queue.moveSiblingPartsForMergeToEndOfQueue(entry.new_part_name);

            if (!parts_for_merge.empty() && replica.empty())
            {
                LOG_INFO(log, "No active replica has part {}. Will fetch merged part instead.", entry.new_part_name);
                /// We should enqueue it for check, because merged part may never appear if source part is lost
                enqueuePartForCheck(entry.new_part_name);
                return false;
            }

            /** If no active replica has a part, and there is no merge in the queue with its participation,
              * check to see if any (active or inactive) replica has such a part or covering it.
              */
            if (replica.empty())
                enqueuePartForCheck(entry.new_part_name);
        }
        catch (...)
        {
            tryLogCurrentException(log, __PRETTY_FUNCTION__);
        }

        throw;
    }

    return true;
}


MergeTreeData::MutableDataPartPtr StorageReplicatedMergeTree::executeFetchShared(
    const String & source_replica,
    const String & new_part_name,
    const DiskPtr & disk,
    const String & path)
{
    if (source_replica.empty())
    {
        LOG_INFO(log, "No active replica has part {} on shared storage.", new_part_name);
        return nullptr;
    }

    const auto storage_settings_ptr = getSettings();
    auto metadata_snapshot = getInMemoryMetadataPtr();

    try
    {
        return fetchExistsPart(new_part_name, metadata_snapshot, fs::path(zookeeper_path) / "replicas" / source_replica, disk, path);
    }
    catch (Exception & e)
    {
        if (e.code() == ErrorCodes::RECEIVED_ERROR_TOO_MANY_REQUESTS)
            e.addMessage("Too busy replica. Will try later.");
        tryLogCurrentException(log, __PRETTY_FUNCTION__);
        throw;
    }
}

static void paranoidCheckForCoveredPartsInZooKeeper(
    const ZooKeeperPtr & zookeeper,
    const String & replica_path,
    MergeTreeDataFormatVersion format_version,
    const String & covering_part_name,
    const StorageReplicatedMergeTree & storage)
{
#ifdef DEBUG_OR_SANITIZER_BUILD
    constexpr bool paranoid_check_for_covered_parts_default = true;
#else
    constexpr bool paranoid_check_for_covered_parts_default = false;
#endif

    bool paranoid_check_for_covered_parts = Context::getGlobalContextInstance()->getConfigRef().getBool(
        "replicated_merge_tree_paranoid_check_on_drop_range", paranoid_check_for_covered_parts_default);
    if (!paranoid_check_for_covered_parts)
        return;

    auto drop_range_info = MergeTreePartInfo::fromPartName(covering_part_name, format_version);
    Strings parts_remain = zookeeper->getChildren(replica_path + "/parts");
    for (const auto & part_name : parts_remain)
    {
        auto part_info = MergeTreePartInfo::fromPartName(part_name, format_version);
        if (drop_range_info.contains(part_info))
            throw Exception(
                ErrorCodes::LOGICAL_ERROR,
                "Part {} from table {} remains in ZooKeeper after DROP_RANGE {}",
                part_name,
                storage.getStorageID().getNameForLogs(),
                covering_part_name);
    }
}

void StorageReplicatedMergeTree::executeDropRange(const LogEntry & entry)
{
    LOG_TRACE(log, "Executing DROP_RANGE {}", entry.new_part_name);

    auto drop_range_info = MergeTreePartInfo::fromPartName(entry.new_part_name, format_version);

    /// Wait for loading of outdated parts because DROP_RANGE
    /// command must be applied to all parts on disk.
    waitForOutdatedPartsToBeLoaded();

    getContext()->getMergeList().cancelInPartition(getStorageID(), drop_range_info.partition_id, drop_range_info.max_block);
    {
        auto pause_checking_parts = part_check_thread.pausePartsCheck();
        queue.removePartProducingOpsInRange(getZooKeeper(), drop_range_info, entry);
        part_check_thread.cancelRemovedPartsCheck(drop_range_info);
    }

    /// Delete the parts contained in the range to be deleted.
    /// It's important that no old parts remain (after the merge), because otherwise,
    ///  after adding a new replica, this new replica downloads them, but does not delete them.
    /// And, if you do not, the parts will come to life after the server is restarted.
    /// Therefore, we use all data parts.

    auto metadata_snapshot = getInMemoryMetadataPtr();
    PartsToRemoveFromZooKeeper parts_to_remove;
    {
        auto data_parts_lock = lockParts();
        parts_to_remove = removePartsInRangeFromWorkingSetAndGetPartsToRemoveFromZooKeeper(NO_TRANSACTION_RAW, drop_range_info, data_parts_lock);
        if (parts_to_remove.empty())
        {
            if (!drop_range_info.isFakeDropRangePart())
                LOG_INFO(log, "Log entry {} tried to drop single part {}, but part does not exist", entry.znode_name, entry.new_part_name);
            return;
        }
    }

    if (entry.detach)
        LOG_DEBUG(log, "Detaching parts.");
    else
        LOG_DEBUG(log, "Removing parts.");

    if (entry.detach)
    {
        /// If DETACH clone parts to detached/ directory
        for (const auto & part : parts_to_remove)
        {
            if (auto part_to_detach = part.getPartIfItWasActive())
            {
                String part_dir = part_to_detach->getDataPartStorage().getPartDirectory();
                LOG_INFO(log, "Detaching {}", part_dir);
                auto holder = getTemporaryPartDirectoryHolder(fs::path(DETACHED_DIR_NAME) / part_dir);
                part_to_detach->makeCloneInDetached("", metadata_snapshot, /*disk_transaction*/ {});
            }
        }
    }

    /// Forcibly remove parts from ZooKeeper
    removePartsFromZooKeeperWithRetries(parts_to_remove);
    paranoidCheckForCoveredPartsInZooKeeper(getZooKeeper(), replica_path, format_version, entry.new_part_name, *this);

    if (entry.detach)
        LOG_DEBUG(log, "Detached {} parts inside {}.", parts_to_remove.size(), entry.new_part_name);
    else
        LOG_DEBUG(log, "Removed {} parts inside {}.", parts_to_remove.size(), entry.new_part_name);

    /// We want to remove dropped parts from disk as soon as possible
    /// To be removed a partition should have zero refcount, therefore call the cleanup thread at exit
    parts_to_remove.clear();
    cleanup_thread.wakeup();
}


bool StorageReplicatedMergeTree::executeReplaceRange(LogEntry & entry)
{
    Stopwatch watch;
    ProfileEventsScope profile_events_scope;

    auto & entry_replace = *entry.replace_range_entry;
    LOG_DEBUG(log, "Executing log entry {} to replace parts range {} with {} parts from {}.{}",
              entry.znode_name, entry_replace.drop_range_part_name, entry_replace.new_part_names.size(),
              entry_replace.from_database, entry_replace.from_table);

    MergeTreePartInfo drop_range = MergeTreePartInfo::fromPartName(entry_replace.drop_range_part_name, format_version);

    /// Wait for loading of outdated parts because REPLACE_RANGE
    /// command must be applied to all parts on disk.
    waitForOutdatedPartsToBeLoaded();

    auto metadata_snapshot = getInMemoryMetadataPtr();
    auto storage_settings_ptr = getSettings();

    /// Range with only one block has special meaning: it's ATTACH PARTITION or MOVE PARTITION, so there is no drop range
    bool replace = !LogEntry::ReplaceRangeEntry::isMovePartitionOrAttachFrom(drop_range);

    if (replace)
    {
        getContext()->getMergeList().cancelInPartition(getStorageID(), drop_range.partition_id, drop_range.max_block);
        auto pause_checking_parts = part_check_thread.pausePartsCheck();
        queue.removePartProducingOpsInRange(getZooKeeper(), drop_range, entry);
        part_check_thread.cancelRemovedPartsCheck(drop_range);
    }
    else
    {
        drop_range = {};
    }

    struct PartDescription
    {
        PartDescription(
            size_t index_,
            const String & src_part_name_,
            const String & new_part_name_,
            const String & checksum_hex_,
            MergeTreeDataFormatVersion format_version)
            : index(index_)
            , src_part_name(src_part_name_)
            , src_part_info(MergeTreePartInfo::fromPartName(src_part_name_, format_version))
            , new_part_name(new_part_name_)
            , new_part_info(MergeTreePartInfo::fromPartName(new_part_name_, format_version))
            , checksum_hex(checksum_hex_)
        {
        }

        size_t index; // in log entry arrays
        String src_part_name;
        MergeTreePartInfo src_part_info;
        String new_part_name;
        MergeTreePartInfo new_part_info;
        String checksum_hex;

        /// Part which will be committed
        MutableDataPartPtr res_part;

        /// We could find a covering part
        MergeTreePartInfo found_new_part_info;
        String found_new_part_name;

        /// Hold pointer to part in source table if will clone it from local table
        DataPartPtr src_table_part;

        /// A replica that will be used to fetch part
        String replica;

        HardlinkedFiles hardlinked_files;

        scope_guard temporary_part_lock;
    };

    using PartDescriptionPtr = std::shared_ptr<PartDescription>;
    using PartDescriptions = std::vector<PartDescriptionPtr>;

    PartDescriptions all_parts;
    PartDescriptions parts_to_add;
    PartsToRemoveFromZooKeeper parts_to_remove;

    auto table_lock_holder_dst_table = lockForShare(
            RWLockImpl::NO_QUERY, (*getSettings())[MergeTreeSetting::lock_acquire_timeout_for_background_operations]);
    auto dst_metadata_snapshot = getInMemoryMetadataPtr();

    for (size_t i = 0; i < entry_replace.new_part_names.size(); ++i)
    {
        all_parts.emplace_back(std::make_shared<PartDescription>(i,
            entry_replace.src_part_names.at(i),
            entry_replace.new_part_names.at(i),
            entry_replace.part_names_checksums.at(i),
            format_version));
    }

    /// What parts we should add? Or we have already added all required parts (we an replica-initializer)
    {
        auto data_parts_lock = lockParts();

        for (const PartDescriptionPtr & part_desc : all_parts)
        {
            if (!getActiveContainingPart(part_desc->new_part_info, MergeTreeDataPartState::Active, data_parts_lock))
                parts_to_add.emplace_back(part_desc);
        }

        if (parts_to_add.empty() && replace)
        {
            parts_to_remove = removePartsInRangeFromWorkingSetAndGetPartsToRemoveFromZooKeeper(NO_TRANSACTION_RAW, drop_range, data_parts_lock);
            String parts_to_remove_str;
            for (const auto & part : parts_to_remove)
            {
                parts_to_remove_str += part.getPartName();
                parts_to_remove_str += " ";
            }
            LOG_TRACE(log, "Replacing {} parts {}with empty set", parts_to_remove.size(), parts_to_remove_str);
        }
    }

    if (parts_to_add.empty())
    {
        LOG_INFO(log, "All parts from REPLACE PARTITION command have been already attached");
        removePartsFromZooKeeperWithRetries(parts_to_remove);
        if (replace)
            paranoidCheckForCoveredPartsInZooKeeper(
                getZooKeeper(), replica_path, format_version, entry_replace.drop_range_part_name, *this);
        return true;
    }

    if (parts_to_add.size() < all_parts.size())
    {
        LOG_WARNING(log, "Some (but not all) parts from REPLACE PARTITION command already exist. REPLACE PARTITION will not be atomic.");
    }

    StoragePtr source_table;
    TableLockHolder table_lock_holder_src_table;
    StorageID source_table_id{entry_replace.from_database, entry_replace.from_table};

    auto clone_data_parts_from_source_table = [&] () -> size_t
    {
        source_table = DatabaseCatalog::instance().tryGetTable(source_table_id, getContext());
        if (!source_table)
        {
            LOG_DEBUG(log, "Can't use {} as source table for REPLACE PARTITION command. It does not exist.", source_table_id.getNameForLogs());
            return 0;
        }

        auto src_metadata_snapshot = source_table->getInMemoryMetadataPtr();
        MergeTreeData * src_data = nullptr;
        try
        {
            src_data = &checkStructureAndGetMergeTreeData(source_table, src_metadata_snapshot, dst_metadata_snapshot);
        }
        catch (Exception &)
        {
            LOG_INFO(log, "Can't use {} as source table for REPLACE PARTITION command. Will fetch all parts. Reason: {}", source_table_id.getNameForLogs(), getCurrentExceptionMessage(false));
            return 0;
        }

        table_lock_holder_src_table = source_table->lockForShare(
                RWLockImpl::NO_QUERY, (*getSettings())[MergeTreeSetting::lock_acquire_timeout_for_background_operations]);

        DataPartStates valid_states{
            MergeTreeDataPartState::PreActive, MergeTreeDataPartState::Active, MergeTreeDataPartState::Outdated};

        size_t num_clonable_parts = 0;
        for (PartDescriptionPtr & part_desc : parts_to_add)
        {
            auto src_part = src_data->getPartIfExists(part_desc->src_part_info, valid_states);
            if (!src_part)
            {
                LOG_DEBUG(log, "There is no part {} in {}", part_desc->src_part_name, source_table_id.getNameForLogs());
                continue;
            }

            bool avoid_copy_local_part = (*storage_settings_ptr)[MergeTreeSetting::allow_remote_fs_zero_copy_replication] && src_part->isStoredOnRemoteDiskWithZeroCopySupport();

            if (avoid_copy_local_part)
            {
                LOG_DEBUG(log, "Avoid copy local part {} from table {} because of zero-copy replication", part_desc->src_part_name, source_table_id.getNameForLogs());
                continue;
            }

            String checksum_hex  = src_part->checksums.getTotalChecksumHex();

            if (checksum_hex != part_desc->checksum_hex)
            {
                LOG_DEBUG(log, "Part {} of {} has inappropriate checksum", part_desc->src_part_name, source_table_id.getNameForLogs());
                /// TODO: check version
                continue;
            }

            part_desc->found_new_part_name = part_desc->new_part_name;
            part_desc->found_new_part_info = part_desc->new_part_info;
            part_desc->src_table_part = src_part;

            ++num_clonable_parts;
        }

        return num_clonable_parts;
    };

    size_t num_clonable_parts = clone_data_parts_from_source_table();
    LOG_DEBUG(log, "Found {} parts that could be cloned (of {} required parts)", num_clonable_parts, parts_to_add.size());

    ActiveDataPartSet adding_parts_active_set(format_version);
    std::unordered_map<String, PartDescriptionPtr> part_name_to_desc;

    for (PartDescriptionPtr & part_desc : parts_to_add)
    {
        if (part_desc->src_table_part)
        {
            /// It is clonable part
            adding_parts_active_set.add(part_desc->new_part_name);
            part_name_to_desc.emplace(part_desc->new_part_name, part_desc);
            continue;
        }

        /// Firstly, try find exact part to produce more accurate part set
        String replica = findReplicaHavingPart(part_desc->new_part_name, true);
        String found_part_name;
        /// TODO: check version

        if (replica.empty())
        {
            LOG_DEBUG(log, "Part {} is not found on remote replicas", part_desc->new_part_name);

            /// Fallback to covering part
            replica = findReplicaHavingCoveringPartImplLowLevel(&entry, part_desc->new_part_name, found_part_name, true);

            if (replica.empty())
            {
                /// It is not fail, since adjacent parts could cover current part
                LOG_DEBUG(log, "Parts covering {} are not found on remote replicas", part_desc->new_part_name);
                continue;
            }

            LOG_TRACE(log, "Found part {} covering {} on replica {}", found_part_name, part_desc->new_part_name, replica);
        }
        else
        {
            found_part_name = part_desc->new_part_name;
        }

        part_desc->found_new_part_name = found_part_name;
        part_desc->found_new_part_info = MergeTreePartInfo::fromPartName(found_part_name, format_version);
        part_desc->replica = replica;

        adding_parts_active_set.add(part_desc->found_new_part_name);
        part_name_to_desc.emplace(part_desc->found_new_part_name, part_desc);
    }

    /// Check that we could cover whole range
    for (PartDescriptionPtr & part_desc : parts_to_add)
    {
        if (!adding_parts_active_set.getContainingPart(part_desc->new_part_info).empty())
            continue;

        MergeTreePartInfo covering_drop_range;
        if (queue.isGoingToBeDropped(part_desc->new_part_info, &covering_drop_range))
        {
            LOG_WARNING(log, "Will not add part {} (while replacing {}) because it's going to be dropped (DROP_RANGE: {})",
                        part_desc->new_part_name, entry_replace.drop_range_part_name, covering_drop_range.getPartNameForLogs());
            continue;
        }

        /// We should enqueue missing part for check, so it will be replaced with empty one (if needed)
        /// and we will be able to execute this REPLACE_RANGE.
        /// However, it's quite dangerous, because part may appear in source table.
        /// So we enqueue it for check only if no replicas of source table have part either.
        bool need_check = true;
        if (auto * replicated_src_table = typeid_cast<StorageReplicatedMergeTree *>(source_table.get()))
        {
            String src_replica = replicated_src_table->findReplicaHavingPart(part_desc->src_part_name, false);
            if (!src_replica.empty())
            {
                LOG_DEBUG(log, "Found part {} on replica {} of source table, will not check part {} required for {}",
                          part_desc->src_part_name, src_replica, part_desc->new_part_name, entry.znode_name);
                need_check = false;
            }
        }

        if (need_check)
        {
            LOG_DEBUG(log, "Will check part {} required for {}, because no replicas have it (including replicas of source table)",
                      part_desc->new_part_name, entry.znode_name);
            enqueuePartForCheck(part_desc->new_part_name);
        }

        throw Exception(ErrorCodes::NO_REPLICA_HAS_PART,
                        "Not found part {} (or part covering it) neither source table neither remote replicas",
                        part_desc->new_part_name);
    }

    /// Filter covered parts
    PartDescriptions final_parts;
    Strings final_part_names;
    {
        final_part_names = adding_parts_active_set.getParts();

        for (const String & final_part_name : final_part_names)
        {
            auto part_desc = part_name_to_desc[final_part_name];
            if (!part_desc)
                throw Exception(ErrorCodes::LOGICAL_ERROR, "There is no final part {}. This is a bug", final_part_name);

            final_parts.emplace_back(part_desc);

            if (final_parts.size() > 1)
            {
                auto & prev = *final_parts[final_parts.size() - 2];
                auto & curr = *final_parts[final_parts.size() - 1];

                if (!prev.found_new_part_info.isDisjoint(curr.found_new_part_info))
                {
                    throw Exception(ErrorCodes::LOGICAL_ERROR, "Intersected final parts detected: {} and {}. It should be investigated.",
                        prev.found_new_part_name, curr.found_new_part_name);
                }
            }
        }
    }

    static const String TMP_PREFIX = "tmp_replace_from_";

    auto obtain_part = [&] (PartDescriptionPtr & part_desc)
    {
        /// Fetches with zero-copy-replication are cheap, but cloneAndLoadDataPart(must_on_same_disk=true) will do full copy.
        /// It's okay to check the setting for current table and disk for the source table, because src and dst part are on the same disk.
        bool prefer_fetch_from_other_replica = !part_desc->replica.empty() && (*storage_settings_ptr)[MergeTreeSetting::allow_remote_fs_zero_copy_replication]
            && part_desc->src_table_part && part_desc->src_table_part->isStoredOnRemoteDiskWithZeroCopySupport();

        if (part_desc->src_table_part && !prefer_fetch_from_other_replica)
        {
            if (part_desc->checksum_hex != part_desc->src_table_part->checksums.getTotalChecksumHex())
                throw Exception(ErrorCodes::UNFINISHED, "Checksums of {} is suddenly changed", part_desc->src_table_part->name);

            /// Don't do hardlinks in case of zero-copy at any side (defensive programming)
            bool source_zero_copy_enabled = (*dynamic_cast<const MergeTreeData *>(source_table.get())->getSettings())[MergeTreeSetting::allow_remote_fs_zero_copy_replication];
            bool our_zero_copy_enabled = (*storage_settings_ptr)[MergeTreeSetting::allow_remote_fs_zero_copy_replication];

            IDataPartStorage::ClonePartParams clone_params
            {
                .copy_instead_of_hardlink = (*storage_settings_ptr)[MergeTreeSetting::always_use_copy_instead_of_hardlinks] || ((our_zero_copy_enabled || source_zero_copy_enabled) && part_desc->src_table_part->isStoredOnRemoteDiskWithZeroCopySupport()),
                .metadata_version_to_write = metadata_snapshot->getMetadataVersion()
            };
            auto [res_part, temporary_part_lock] = cloneAndLoadDataPart(
                part_desc->src_table_part,
                TMP_PREFIX + "clone_",
                part_desc->new_part_info,
                metadata_snapshot,
                clone_params,
                getContext()->getReadSettings(),
                getContext()->getWriteSettings(),
                true/*must_on_same_disk*/);
            part_desc->res_part = std::move(res_part);
            part_desc->temporary_part_lock = std::move(temporary_part_lock);
        }
        else if (!part_desc->replica.empty())
        {
            String source_replica_path = fs::path(zookeeper_path) / "replicas" / part_desc->replica;
            ReplicatedMergeTreeAddress address(getZooKeeper()->get(fs::path(source_replica_path) / "host"));
            auto timeouts = ConnectionTimeouts::getFetchPartHTTPTimeouts(getContext()->getServerSettings(), getContext()->getSettingsRef());

            auto credentials = getContext()->getInterserverCredentials();
            String interserver_scheme = getContext()->getInterserverScheme();
            scope_guard part_temp_directory_lock;

            if (interserver_scheme != address.scheme)
                throw Exception(ErrorCodes::LOGICAL_ERROR,
                                "Interserver schemas are different '{}' != '{}', can't fetch part from {}",
                                interserver_scheme, address.scheme, address.host);

            auto [fetched_part, lock] = fetcher.fetchSelectedPart(
                metadata_snapshot, getContext(), part_desc->found_new_part_name, zookeeper_info.zookeeper_name, source_replica_path,
                address.host, address.replication_port, timeouts, credentials->getUser(), credentials->getPassword(),
                interserver_scheme, replicated_fetches_throttler, false, TMP_PREFIX + "fetch_");
            part_desc->res_part = fetched_part;
            part_temp_directory_lock = std::move(lock);

            /// TODO: check columns_version of fetched part

            ProfileEvents::increment(ProfileEvents::ReplicatedPartFetches);
        }
        else
            throw Exception(ErrorCodes::LOGICAL_ERROR, "There is no receipt to produce part {}. This is bug", part_desc->new_part_name);
    };

    /// Download or clone parts
    /// TODO: make it in parallel
    for (PartDescriptionPtr & part_desc : final_parts)
        obtain_part(part_desc);

    MutableDataPartsVector res_parts;
    for (PartDescriptionPtr & part_desc : final_parts)
        res_parts.emplace_back(part_desc->res_part);

    try
    {
        /// Commit parts
        auto zookeeper = getZooKeeper();
        Transaction transaction(*this, NO_TRANSACTION_RAW);

        Coordination::Requests ops;
        for (PartDescriptionPtr & part_desc : final_parts)
        {
            renameTempPartAndReplace(part_desc->res_part, transaction, /*rename_in_transaction=*/ true);
            getCommitPartOps(ops, part_desc->res_part);
            lockSharedData(*part_desc->res_part, /*replace_existing_lock=*/ true, part_desc->hardlinked_files);
        }
        transaction.renameParts();


        if (!ops.empty())
            zookeeper->multi(ops);

        {
            auto data_parts_lock = lockParts();

            transaction.commit(&data_parts_lock);
            if (replace)
            {
                parts_to_remove = removePartsInRangeFromWorkingSetAndGetPartsToRemoveFromZooKeeper(NO_TRANSACTION_RAW, drop_range, data_parts_lock);
                String parts_to_remove_str;
                for (const auto & part : parts_to_remove)
                {
                    parts_to_remove_str += part.getPartName();
                    parts_to_remove_str += " ";
                }
                LOG_TRACE(log, "Replacing {} parts {}with {} parts {}", parts_to_remove.size(), parts_to_remove_str,
                          final_parts.size(), boost::algorithm::join(final_part_names, ", "));
            }
        }

        PartLog::addNewParts(getContext(), PartLog::createPartLogEntries(res_parts, watch.elapsed(), profile_events_scope.getSnapshot()));
    }
    catch (...)
    {
        PartLog::addNewParts(getContext(), PartLog::createPartLogEntries(res_parts, watch.elapsed()), ExecutionStatus::fromCurrentException("", true));

        for (const auto & res_part : res_parts)
            unlockSharedData(*res_part);

        throw;
    }

    removePartsFromZooKeeperWithRetries(parts_to_remove);
    if (replace)
        paranoidCheckForCoveredPartsInZooKeeper(getZooKeeper(), replica_path, format_version, entry_replace.drop_range_part_name, *this);
    res_parts.clear();
    parts_to_remove.clear();
    cleanup_thread.wakeup();

    return true;
}

void StorageReplicatedMergeTree::executeClonePartFromShard(const LogEntry & entry)
{
    auto zookeeper = getZooKeeper();

    Strings replicas = zookeeper->getChildren(entry.source_shard + "/replicas");
    std::shuffle(replicas.begin(), replicas.end(), thread_local_rng);
    String replica;
    for (const String & candidate : replicas)
    {
        if (zookeeper->exists(entry.source_shard + "/replicas/" + candidate + "/is_active"))
        {
            replica = candidate;
            break;
        }
    }

    if (replica.empty())
        throw Exception(ErrorCodes::NO_REPLICA_HAS_PART, "Not found active replica on shard {} to clone part {}",
                        entry.source_shard, entry.new_part_name);

    LOG_INFO(log, "Will clone part from shard {} and replica {}", entry.source_shard, replica);

    MutableDataPartPtr part;

    {
        auto metadata_snapshot = getInMemoryMetadataPtr();
        String source_replica_path = entry.source_shard + "/replicas/" + replica;
        ReplicatedMergeTreeAddress address(getZooKeeper()->get(source_replica_path + "/host"));
        auto timeouts = getHTTPTimeouts(getContext());
        auto credentials = getContext()->getInterserverCredentials();
        String interserver_scheme = getContext()->getInterserverScheme();
        scope_guard part_temp_directory_lock;

        auto get_part = [&, address, timeouts, credentials, interserver_scheme]()
        {
            if (interserver_scheme != address.scheme)
                throw Exception(ErrorCodes::LOGICAL_ERROR, "Interserver schemes are different: '{}' != '{}', can't fetch part from {}",
                                interserver_scheme, address.scheme, address.host);

            auto [fetched_part, lock]  = fetcher.fetchSelectedPart(
                metadata_snapshot, getContext(), entry.new_part_name, zookeeper_info.zookeeper_name, source_replica_path,
                address.host, address.replication_port,
                timeouts, credentials->getUser(), credentials->getPassword(), interserver_scheme,
                replicated_fetches_throttler, true);
            part_temp_directory_lock = std::move(lock);
            return fetched_part;
        };

        part = get_part();
        // The fetched part is valuable and should not be cleaned like a temp part.
        part->is_temp = false;
        part->renameTo(fs::path(DETACHED_DIR_NAME) / entry.new_part_name, true);

        LOG_INFO(log, "Cloned part {} to detached directory", part->name);
    }
}


void StorageReplicatedMergeTree::cloneReplica(const String & source_replica, Coordination::Stat source_is_lost_stat, zkutil::ZooKeeperPtr & zookeeper)
{
    String source_path = fs::path(zookeeper_path) / "replicas" / source_replica;

    /// The order of the following three actions is important.

    Strings source_queue_names;
    /// We are trying to get consistent /log_pointer and /queue state. Otherwise
    /// we can possibly duplicate entries in queue of cloned replica.
    while (true)
    {
        if (shutdown_called)
            throw Exception(ErrorCodes::ABORTED, "Cannot clone replica because shutdown called");

        Coordination::Stat log_pointer_stat;
        String raw_log_pointer = zookeeper->get(fs::path(source_path) / "log_pointer", &log_pointer_stat);

        Coordination::Requests ops;
        ops.push_back(zkutil::makeSetRequest(fs::path(replica_path) / "log_pointer", raw_log_pointer, -1));

        /// For support old versions CH.
        if (source_is_lost_stat.version == -1)
        {
            /// We check that it was not suddenly upgraded to new version.
            /// Otherwise it can be upgraded and instantly become lost, but we cannot notice that.
            zkutil::addCheckNotExistsRequest(ops, *zookeeper, fs::path(source_path) / "is_lost");
        }
        else /// The replica we clone should not suddenly become lost.
            ops.push_back(zkutil::makeCheckRequest(fs::path(source_path) / "is_lost", source_is_lost_stat.version));

        Coordination::Responses responses;

        /// Let's remember the queue of the reference/master replica.
        source_queue_names = zookeeper->getChildren(fs::path(source_path) / "queue");

        /// Check that log pointer of source replica didn't changed while we read queue entries
        ops.push_back(zkutil::makeCheckRequest(fs::path(source_path) / "log_pointer", log_pointer_stat.version));

        auto rc = zookeeper->tryMulti(ops, responses, /* check_session_valid */ true);

        if (rc == Coordination::Error::ZOK)
        {
            break;
        }
        if (rc == Coordination::Error::ZNODEEXISTS)
        {
            throw Exception(
                ErrorCodes::REPLICA_STATUS_CHANGED,
                "Can not clone replica, because the {} updated to new ClickHouse version",
                source_replica);
        }
        if (responses[1]->error == Coordination::Error::ZBADVERSION)
        {
            /// If is_lost node version changed than source replica also lost,
            /// so we cannot clone from it.
            throw Exception(ErrorCodes::REPLICA_STATUS_CHANGED, "Can not clone replica, because the {} became lost", source_replica);
        }
        if (responses.back()->error == Coordination::Error::ZBADVERSION)
        {
            /// If source replica's log_pointer changed than we probably read
            /// stale state of /queue and have to try one more time.
            LOG_WARNING(log, "Log pointer of source replica {} changed while we loading queue nodes. Will retry.", source_replica);
            continue;
        }

        zkutil::KeeperMultiException::check(rc, ops, responses);
    }

    ::sort(source_queue_names.begin(), source_queue_names.end());

    struct QueueEntryInfo
    {
        String data = {};
        Coordination::Stat stat = {};
        LogEntryPtr parsed_entry = {};
    };

    /// We got log pointer and list of queue entries of source replica.
    /// At first we will get queue entries and then we will get list of active parts of source replica
    /// to enqueue fetches for missing parts. If source replica executes and removes some entry concurrently
    /// we will see produced part (or covering part) in replicas/source/parts and will enqueue fetch.
    /// We will try to parse queue entries before copying them
    /// to avoid creation of excessive and duplicating entries in our queue.
    /// See also removePartAndEnqueueFetch(...)
    std::vector<QueueEntryInfo> source_queue;
    ActiveDataPartSet get_part_set{format_version};
    ActiveDataPartSet drop_range_set{format_version};
    std::unordered_set<String> exact_part_names;

    {
        std::vector<zkutil::ZooKeeper::FutureGet> queue_get_futures;
        queue_get_futures.reserve(source_queue_names.size());

        for (const String & entry_name : source_queue_names)
            queue_get_futures.push_back(zookeeper->asyncTryGet(fs::path(source_path) / "queue" / entry_name));

        source_queue.reserve(source_queue_names.size());
        for (size_t i = 0; i < source_queue_names.size(); ++i)
        {
            auto res = queue_get_futures[i].get();
            /// It's ok if entry is already executed and removed: we also will get source parts set.
            if (res.error == Coordination::Error::ZNONODE)
                continue;

            assert(res.error == Coordination::Error::ZOK);
            source_queue.emplace_back();
            auto & info = source_queue.back();
            info.data = std::move(res.data);
            info.stat = std::move(res.stat);
            try
            {
                info.parsed_entry = LogEntry::parse(info.data, info.stat, format_version);
            }
            catch (...)
            {
                tryLogCurrentException(log, "Cannot parse source queue entry " + source_queue_names[i]);
            }

            /// It may be ok if source replica has newer version. We will copy entry as is.
            if (!info.parsed_entry)
                continue;

            info.parsed_entry->znode_name = source_queue_names[i];

            if (info.parsed_entry->type == LogEntry::DROP_RANGE || info.parsed_entry->type == LogEntry::DROP_PART)
            {
                drop_range_set.add(info.parsed_entry->new_part_name);
            }
            else if (info.parsed_entry->type == LogEntry::GET_PART)
            {
                String maybe_covering_drop_range = drop_range_set.getContainingPart(info.parsed_entry->new_part_name);
                if (maybe_covering_drop_range.empty())
                    get_part_set.add(info.parsed_entry->new_part_name);
            }
            else
            {
                /// We should keep local parts if they present in the queue of source replica.
                /// There's a chance that we are the only replica that has these parts.
                Strings entry_virtual_parts = info.parsed_entry->getVirtualPartNames(format_version);
                std::move(entry_virtual_parts.begin(), entry_virtual_parts.end(), std::inserter(exact_part_names, exact_part_names.end()));
            }
        }
    }

    /// We should do it after copying queue, because some ALTER_METADATA entries can be lost otherwise.
    cloneMetadataIfNeeded(source_replica, source_path, zookeeper);

    /// Add to the queue jobs to receive all the active parts that the reference/master replica has.
    Strings source_replica_parts = zookeeper->getChildren(fs::path(source_path) / "parts");
    for (const auto & active_part : source_replica_parts)
        get_part_set.add(active_part);

    Strings active_parts = get_part_set.getParts();

    /// Remove local parts if source replica does not have them, because such parts will never be fetched by other replicas.
    static const auto test_delay = getContext()->getConfigRef().getUInt64("test.clone_replica.delay_before_removing_local_parts_ms", 0);
    if (test_delay)
        randomDelayForMaxMilliseconds(test_delay, log.load(), "cloneReplica: Before removing local parts");

    Strings local_parts_in_zk = zookeeper->getChildren(fs::path(replica_path) / "parts");
    Strings parts_to_remove_from_zk;

    for (const auto & part : local_parts_in_zk)
    {
        /// We look for exact match (and not for any covering part)
        /// because our part might be dropped and covering part might be merged though gap.
        /// (avoid resurrection of data that was removed a long time ago)
        if (get_part_set.getContainingPart(part) == part)
            continue;

        if (exact_part_names.contains(part))
            continue;

        parts_to_remove_from_zk.emplace_back(part);
        LOG_WARNING(log, "Source replica does not have part {}. Removing it from ZooKeeper.", part);
    }

    {
        /// Check "is_lost" version after retrieving queue and parts.
        /// If version has changed, then replica most likely has been dropped and parts set is inconsistent,
        /// so throw exception and retry cloning.
        Coordination::Stat is_lost_stat_new;
        zookeeper->get(fs::path(source_path) / "is_lost", &is_lost_stat_new);
        if (is_lost_stat_new.version != source_is_lost_stat.version)
            throw Exception(ErrorCodes::REPLICA_STATUS_CHANGED, "Cannot clone {}, because it suddenly become lost "
                                                                "or removed broken part from ZooKeeper", source_replica);
    }

    removePartsFromZooKeeperWithRetries(parts_to_remove_from_zk);

    auto local_active_parts = getDataPartsForInternalUsage();

    DataPartsVector parts_to_remove_from_working_set;

    for (const auto & part : local_active_parts)
    {
        if (get_part_set.getContainingPart(part->name) == part->name)
            continue;

        if (exact_part_names.contains(part->name))
            continue;

        parts_to_remove_from_working_set.emplace_back(part);
        LOG_WARNING(log, "Source replica does not have part {}. Removing it from working set.", part->name);
    }

    if ((*getSettings())[MergeTreeSetting::detach_old_local_parts_when_cloning_replica])
    {
        auto metadata_snapshot = getInMemoryMetadataPtr();

        for (const auto & part : parts_to_remove_from_working_set)
        {
            LOG_INFO(log, "Detaching {}", part->getDataPartStorage().getPartDirectory());
            part->makeCloneInDetached("clone", metadata_snapshot, /*disk_transaction*/ {});
        }
    }

    removePartsFromWorkingSet(NO_TRANSACTION_RAW, parts_to_remove_from_working_set, true);

    std::unordered_set<String> created_get_parts;

    /// Avoid creation of GET_PART entries which covered by another GET_PART or DROP_RANGE
    /// and creation of multiple entries with the same new_part_name.
    auto should_ignore_log_entry = [&drop_range_set, &get_part_set, this] (std::unordered_set<String> & created_gets,
                                                                    const String & part_name, const String & log_msg_context) -> bool
    {
        /// We should not create entries covered by DROP_RANGE, because we will remove them anyway (kind of optimization).
        String covering_drop_range = drop_range_set.getContainingPart(part_name);
        if (!covering_drop_range.empty())
        {
            LOG_TRACE(log, "{} {}: it's covered by drop range {}", log_msg_context, part_name, covering_drop_range);
            return true;
        }

        /// We should not create entries covered by GET_PART,
        /// because GET_PART entry has no source parts and we can execute it only by fetching.
        /// Parts covered by GET_PART are useless and may cause replication to stuck if covered part is lost.
        String covering_get_part_entry = get_part_set.getContainingPart(part_name);

        if (covering_get_part_entry.empty())
            return false;

        if (covering_get_part_entry != part_name)
        {
            LOG_TRACE(log, "{} {}: it's covered by GET_PART {}", log_msg_context, part_name, covering_get_part_entry);
            return true;
        }

        /// NOTE: It does not completely avoids duplication of GET_PART entries,
        /// because it's possible that source replica has executed some GET_PART after we copied it's queue,
        /// but before we copied its active parts set. In this case we will GET_PART entry in our queue
        /// and later will pull the original GET_PART from replication log.
        /// It should not cause any issues, but it does not allow to get rid of duplicated entries and add an assertion.
        if (created_gets.contains(part_name))
        {
            /// NOTE It would be better to copy log entry instead of creating GET_PART
            /// if there are GET_PART and log entry of other type with the same new_part_name.
            /// But it's a bit harder to implement, because it requires full-fledged virtual_parts set.
            LOG_TRACE(log, "{} {}: GET_PART for it is already created", log_msg_context, part_name);
            return true;
        }

        return false;
    };

    for (const String & name : active_parts)
    {
        if (should_ignore_log_entry(created_get_parts, name, "Not fetching"))
            continue;

        LogEntry log_entry;

        if (are_restoring_replica)
        {
            LOG_DEBUG(log, "Obtaining checksum for path {}", name);

            // The part we want to fetch is probably present in detached/ folder.
            // However, we need to get part's checksum to check if it's not corrupt.
            log_entry.type = LogEntry::ATTACH_PART;

            MinimalisticDataPartChecksums desired_checksums;

            const fs::path part_path = fs::path(source_path) / "parts" / name;

            const String part_znode = zookeeper->get(part_path);

            if (!part_znode.empty())
                desired_checksums = ReplicatedMergeTreePartHeader::fromString(part_znode).getChecksums();
            else
            {
                String desired_checksums_str = zookeeper->get(part_path / "checksums");
                desired_checksums = MinimalisticDataPartChecksums::deserializeFrom(desired_checksums_str);
            }

            log_entry.part_checksum = getHexUIntUppercase(desired_checksums.hash_of_all_files);
        }
        else
        {
            log_entry.type = LogEntry::GET_PART;
        }

        log_entry.source_replica = "";
        log_entry.new_part_name = name;
        log_entry.create_time = tryGetPartCreateTime(zookeeper, source_path, name);

        LOG_TEST(log, "Enqueueing {} for fetch", name);
        zookeeper->create(fs::path(replica_path) / "queue/queue-", log_entry.toString(), zkutil::CreateMode::PersistentSequential);
        created_get_parts.insert(name);
    }

    size_t total_parts_to_fetch = created_get_parts.size();
    LOG_DEBUG(log, "Queued {} parts to be fetched, {} parts ignored", total_parts_to_fetch, active_parts.size() - total_parts_to_fetch);

    /// Add content of the reference/master replica queue to the queue.
    size_t total_entries_to_copy = 0;
    for (const auto & entry_info : source_queue)
    {
        assert(!entry_info.data.empty());
        if (entry_info.parsed_entry && !entry_info.parsed_entry->new_part_name.empty())
        {
            const String & part_name = entry_info.parsed_entry->new_part_name;
            const String & entry_name = entry_info.parsed_entry->znode_name;
            const auto & entry_type = entry_info.parsed_entry->type;

            if (should_ignore_log_entry(created_get_parts, part_name, fmt::format("Not copying {} {}", entry_name, entry_type)))
                continue;

            if (entry_info.parsed_entry->type == LogEntry::GET_PART)
                created_get_parts.insert(part_name);
        }

        LOG_TEST(log, "Copying entry {}", entry_info.data);
        zookeeper->create(fs::path(replica_path) / "queue/queue-", entry_info.data, zkutil::CreateMode::PersistentSequential);
        ++total_entries_to_copy;
    }

    LOG_DEBUG(log, "Copied {} queue entries, {} entries ignored", total_entries_to_copy, source_queue.size() - total_entries_to_copy);
    LOG_TRACE(log, "Parts in ZooKeeper after mimic: {}", fmt::join(zookeeper->getChildren(replica_path + "/parts"), ", "));
    LOG_TRACE(log, "Enqueued fetches after mimic: {}", fmt::join(created_get_parts, ", "));
}


void StorageReplicatedMergeTree::cloneMetadataIfNeeded(const String & source_replica, const String & source_path, zkutil::ZooKeeperPtr & zookeeper)
{
    String source_metadata_version_str;
    bool metadata_version_exists = zookeeper->tryGet(source_path + "/metadata_version", source_metadata_version_str);
    if (!metadata_version_exists)
    {
        /// For compatibility with version older than 20.3
        /// TODO fix tests and delete it
        LOG_WARNING(log, "Node {} does not exist. "
                         "Most likely it's because too old version of ClickHouse is running on replica {}. "
                         "Will not check metadata consistency",
                         source_path + "/metadata_version", source_replica);
        return;
    }

    auto metadata_snapshot = getInMemoryMetadataPtr();
    Int32 source_metadata_version = parse<Int32>(source_metadata_version_str);
    if (metadata_snapshot->getMetadataVersion() == source_metadata_version)
        return;

    /// Our metadata it not up to date with source replica metadata.
    /// Metadata is updated by ALTER_METADATA entries, but some entries are probably cleaned up from the log.
    /// It's also possible that some newer ALTER_METADATA entries are present in source_queue list,
    /// and source replica are executing such entry right now (or had executed recently).
    /// More than that, /metadata_version update is not atomic with /columns and /metadata update...

    /// Fortunately, ALTER_METADATA seems to be idempotent,
    /// and older entries of such type can be replaced with newer entries.
    /// Let's try to get consistent values of source replica's /columns and /metadata
    /// and prepend dummy ALTER_METADATA to our replication queue.
    /// It should not break anything if source_queue already contains ALTER_METADATA entry
    /// with greater or equal metadata_version, but it will update our metadata
    /// if all such entries were cleaned up from the log and source_queue.

    LOG_WARNING(log, "Metadata version ({}) on replica is not up to date with metadata ({}) on source replica {}",
                metadata_snapshot->getMetadataVersion(), source_metadata_version, source_replica);

    String source_metadata;
    String source_columns;
    while (true)
    {
        if (shutdown_called)
            throw Exception(ErrorCodes::ABORTED, "Cannot clone metadata because shutdown called");

        Coordination::Stat metadata_stat;
        Coordination::Stat columns_stat;
        source_metadata = zookeeper->get(source_path + "/metadata", &metadata_stat);
        source_columns = zookeeper->get(source_path + "/columns", &columns_stat);

        Coordination::Requests ops;
        Coordination::Responses responses;
        ops.emplace_back(zkutil::makeCheckRequest(source_path + "/metadata", metadata_stat.version));
        ops.emplace_back(zkutil::makeCheckRequest(source_path + "/columns", columns_stat.version));

        Coordination::Error code = zookeeper->tryMulti(ops, responses, /* check_session_valid */ true);
        if (code == Coordination::Error::ZOK)
            break;
        if (code == Coordination::Error::ZBADVERSION)
            LOG_WARNING(log, "Metadata of replica {} was changed", source_path);
        else
            zkutil::KeeperMultiException::check(code, ops, responses);
    }

    ReplicatedMergeTreeLogEntryData dummy_alter;
    dummy_alter.type = LogEntry::ALTER_METADATA;
    dummy_alter.source_replica = source_replica;
    dummy_alter.metadata_str = source_metadata;
    dummy_alter.columns_str = source_columns;
    dummy_alter.alter_version = source_metadata_version;
    dummy_alter.create_time = time(nullptr);

    String path_created = zookeeper->create(replica_path + "/queue/queue-", dummy_alter.toString(), zkutil::CreateMode::PersistentSequential);
    LOG_INFO(log, "Created an ALTER_METADATA entry {} to force metadata update after cloning replica from {}. Entry: {}",
             path_created, source_replica, dummy_alter.toString());

    /// We don't need to do anything with mutation_pointer, because mutation log cleanup process is different from
    /// replication log cleanup. A mutation is removed from ZooKeeper only if all replicas had executed the mutation,
    /// so all mutations which are greater or equal to our mutation pointer are still present in ZooKeeper.
}


void StorageReplicatedMergeTree::cloneReplicaIfNeeded(zkutil::ZooKeeperPtr zookeeper)
{
    Coordination::Stat is_lost_stat;
    bool is_new_replica = true;
    String res;

    if (zookeeper->tryGet(fs::path(replica_path) / "is_lost", res, &is_lost_stat))
    {
        if (res == "0")
            return;
        if (is_lost_stat.version)
            is_new_replica = false;
    }
    else
    {
        /// Replica was created by old version of CH, so me must create "/is_lost".
        /// Note that in old version of CH there was no "lost" replicas possible.
        /// TODO is_lost node should always exist since v18.12, maybe we can replace `tryGet` with `get` and remove old code?
        zookeeper->create(fs::path(replica_path) / "is_lost", "0", zkutil::CreateMode::Persistent);
        return;
    }

    /// is_lost is "1": it means that we are in repair mode.
    /// Try choose source replica to clone.
    /// Source replica must not be lost and should have minimal queue size and maximal log pointer.
    Strings replicas = zookeeper->getChildren(fs::path(zookeeper_path) / "replicas");
    std::vector<zkutil::ZooKeeper::FutureGet> futures;
    for (const String & source_replica_name : replicas)
    {
        /// Do not clone from myself.
        if (source_replica_name == replica_name)
            continue;

        String source_replica_path = fs::path(zookeeper_path) / "replicas" / source_replica_name;

        /// Obviously the following get operations are not atomic, but it's ok to choose good enough replica, not the best one.
        /// NOTE: We may count some entries twice if log_pointer is moved.
        futures.emplace_back(zookeeper->asyncTryGet(fs::path(source_replica_path) / "is_lost"));
        futures.emplace_back(zookeeper->asyncTryGet(fs::path(source_replica_path) / "log_pointer"));
        futures.emplace_back(zookeeper->asyncTryGet(fs::path(source_replica_path) / "queue"));
    }

    /// Wait for results before getting log entries
    for (auto & future : futures)
        future.wait();

    Strings log_entries = zookeeper->getChildren(fs::path(zookeeper_path) / "log");
    size_t max_log_entry = 0;
    if (!log_entries.empty())
    {
        String last_entry = *std::max_element(log_entries.begin(), log_entries.end());
        max_log_entry = parse<UInt64>(last_entry.substr(strlen("log-")));
    }
    /// log_pointer can point to future entry, which was not created yet
    ++max_log_entry;

    size_t min_replication_lag = std::numeric_limits<size_t>::max();
    String source_replica;
    Coordination::Stat source_is_lost_stat;
    size_t future_num = 0;

    for (const String & source_replica_name : replicas)
    {
        if (source_replica_name == replica_name)
            continue;

        auto get_is_lost     = futures[future_num++].get();
        auto get_log_pointer = futures[future_num++].get();
        auto get_queue       = futures[future_num++].get();

        if (get_is_lost.error != Coordination::Error::ZOK)
        {
            LOG_INFO(log, "Not cloning {}, cannot get '/is_lost': {}", source_replica_name, get_is_lost.error);
            continue;
        }
        if (get_is_lost.data != "0")
        {
            LOG_INFO(log, "Not cloning {}, it's lost", source_replica_name);
            continue;
        }

        if (get_log_pointer.error != Coordination::Error::ZOK)
        {
            LOG_INFO(log, "Not cloning {}, cannot get '/log_pointer': {}", source_replica_name, get_log_pointer.error);
            continue;
        }
        if (get_queue.error != Coordination::Error::ZOK)
        {
            LOG_INFO(log, "Not cloning {}, cannot get '/queue': {}", source_replica_name, get_queue.error);
            continue;
        }

        /// Replica is not lost and we can clone it. Let's calculate approx replication lag.
        size_t source_log_pointer = get_log_pointer.data.empty() ? 0 : parse<UInt64>(get_log_pointer.data);
        assert(source_log_pointer <= max_log_entry);
        size_t replica_queue_lag = max_log_entry - source_log_pointer;
        size_t replica_queue_size = get_queue.stat.numChildren;
        size_t replication_lag = replica_queue_lag + replica_queue_size;
        LOG_INFO(log, "Replica {} has log pointer '{}', approximate {} queue lag and {} queue size",
                 source_replica_name, get_log_pointer.data, replica_queue_lag, replica_queue_size);
        if (replication_lag < min_replication_lag)
        {
            source_replica = source_replica_name;
            source_is_lost_stat = get_is_lost.stat;
            min_replication_lag = replication_lag;
        }
    }

    if (source_replica.empty())
        throw Exception(ErrorCodes::ALL_REPLICAS_LOST, "All replicas are lost. "
                        "See SYSTEM DROP REPLICA and SYSTEM RESTORE REPLICA queries, they may help");

    if (is_new_replica)
        LOG_INFO(log, "Will mimic {}", source_replica);
    else
        LOG_WARNING(log, "Will mimic {}", source_replica);

    /// Clear obsolete queue that we no longer need.
    zookeeper->removeChildren(fs::path(replica_path) / "queue");
    queue.clear();

    /// Will do repair from the selected replica.
    cloneReplica(source_replica, source_is_lost_stat, zookeeper);
    /// If repair fails to whatever reason, the exception is thrown, is_lost will remain "1" and the replica will be repaired later.

    /// If replica is repaired successfully, we remove is_lost flag.
    zookeeper->set(fs::path(replica_path) / "is_lost", "0");
}

String StorageReplicatedMergeTree::getLastQueueUpdateException() const
{
    std::lock_guard lock(last_queue_update_exception_lock);
    return last_queue_update_exception;
}


void StorageReplicatedMergeTree::queueUpdatingTask()
{
    if (!queue_update_in_progress)
    {
        last_queue_update_start_time.store(time(nullptr));
        queue_update_in_progress = true;
    }
    try
    {
        queue.pullLogsToQueue(getZooKeeperAndAssertNotReadonly(), queue_updating_task->getWatchCallback(), ReplicatedMergeTreeQueue::UPDATE);
        last_queue_update_finish_time.store(time(nullptr));
        queue_update_in_progress = false;
    }
    catch (const Coordination::Exception & e)
    {
        tryLogCurrentException(log, __PRETTY_FUNCTION__);

        std::lock_guard lock(last_queue_update_exception_lock);
        last_queue_update_exception = getCurrentExceptionMessage(false);

        if (e.code == Coordination::Error::ZSESSIONEXPIRED)
        {
            restarting_thread.wakeup();
            return;
        }

        queue_updating_task->scheduleAfter(QUEUE_UPDATE_ERROR_SLEEP_MS);
    }
    catch (...)
    {
        tryLogCurrentException(log, __PRETTY_FUNCTION__);

        std::lock_guard lock(last_queue_update_exception_lock);
        last_queue_update_exception = getCurrentExceptionMessage(false);

        queue_updating_task->scheduleAfter(QUEUE_UPDATE_ERROR_SLEEP_MS);
    }
}


void StorageReplicatedMergeTree::mutationsUpdatingTask()
{
    try
    {
        queue.updateMutations(getZooKeeper(), mutations_watch_callback);
    }
    catch (const Coordination::Exception & e)
    {
        tryLogCurrentException(log, __PRETTY_FUNCTION__);

        if (e.code == Coordination::Error::ZSESSIONEXPIRED)
            return;

        mutations_updating_task->scheduleAfter(QUEUE_UPDATE_ERROR_SLEEP_MS);
    }
    catch (...)
    {
        tryLogCurrentException(log, __PRETTY_FUNCTION__);
        mutations_updating_task->scheduleAfter(QUEUE_UPDATE_ERROR_SLEEP_MS);
    }
}

ReplicatedMergeTreeQueue::SelectedEntryPtr StorageReplicatedMergeTree::selectQueueEntry()
{
    /// This object will mark the element of the queue as running.
    ReplicatedMergeTreeQueue::SelectedEntryPtr selected;

    try
    {
        selected = queue.selectEntryToProcess(merger_mutator, *this);
    }
    catch (...)
    {
        tryLogCurrentException(log, __PRETTY_FUNCTION__);
    }

    return selected;
}


bool StorageReplicatedMergeTree::processQueueEntry(ReplicatedMergeTreeQueue::SelectedEntryPtr selected_entry)
{
    LogEntryPtr & entry = selected_entry->log_entry;
    return queue.processEntry([this]{ return getZooKeeper(); }, entry, [&](LogEntryPtr & entry_to_process)
    {
        try
        {
            return executeLogEntry(*entry_to_process);
        }
        catch (const Exception & e)
        {
            if (e.code() == ErrorCodes::NO_REPLICA_HAS_PART)
            {
                /// If no one has the right part, probably not all replicas work; We will not write to log with Error level.
                LOG_INFO(log, getExceptionMessageAndPattern(e, /* with_stacktrace */ false));
            }
            else if (e.code() == ErrorCodes::ABORTED)
            {
                /// Interrupted merge or downloading a part is not an error.
                LOG_INFO(log, getExceptionMessageAndPattern(e, /* with_stacktrace */ false));
            }
            else if (e.code() == ErrorCodes::PART_IS_TEMPORARILY_LOCKED)
            {
                /// Part cannot be added temporarily
                LOG_INFO(log, getExceptionMessageAndPattern(e, /* with_stacktrace */ false));
                cleanup_thread.wakeup();
            }
            else
                tryLogCurrentException(log, __PRETTY_FUNCTION__);

            /** This exception will be written to the queue element, and it can be looked up using `system.replication_queue` table.
              * The thread that performs this action will sleep a few seconds after the exception.
              * See `queue.processEntry` function.
              */
            throw;
        }
        catch (...)
        {
            tryLogCurrentException(log, __PRETTY_FUNCTION__);
            throw;
        }
    });
}

bool StorageReplicatedMergeTree::scheduleDataProcessingJob(BackgroundJobsAssignee & assignee)
{
    cleanup_thread.wakeupEarlierIfNeeded();

    /// If replication queue is stopped exit immediately as we successfully executed the task
    if (queue.actions_blocker.isCancelled())
        return false;

    /// This object will mark the element of the queue as running.
    ReplicatedMergeTreeQueue::SelectedEntryPtr selected_entry = selectQueueEntry();

    if (!selected_entry)
        return false;

    auto job_type = selected_entry->log_entry->type;

    /// Depending on entry type execute in fetches (small) pool or big merge_mutate pool
    if (job_type == LogEntry::GET_PART || job_type == LogEntry::ATTACH_PART)
    {
        assignee.scheduleFetchTask(std::make_shared<ExecutableLambdaAdapter>(
            [this, selected_entry] () mutable
            {
                return processQueueEntry(selected_entry);
            }, common_assignee_trigger, getStorageID()));
        return true;
    }
    if (job_type == LogEntry::MERGE_PARTS)
    {
        auto task = std::make_shared<MergeFromLogEntryTask>(selected_entry, *this, common_assignee_trigger);
        assignee.scheduleMergeMutateTask(task);
        return true;
    }
    if (job_type == LogEntry::MUTATE_PART)
    {
        auto task = std::make_shared<MutateFromLogEntryTask>(selected_entry, *this, common_assignee_trigger);
        assignee.scheduleMergeMutateTask(task);
        return true;
    }

    assignee.scheduleCommonTask(
        std::make_shared<ExecutableLambdaAdapter>(
            [this, selected_entry]() mutable { return processQueueEntry(selected_entry); }, common_assignee_trigger, getStorageID()),
        /* need_trigger */ true);
    return true;
}


bool StorageReplicatedMergeTree::canExecuteFetch(const ReplicatedMergeTreeLogEntry & entry, String & disable_reason) const
{
    if (fetcher.blocker.isCancelled())
    {
        disable_reason = fmt::format("Not executing fetch of part {} because replicated fetches are cancelled now.", entry.new_part_name);
        return false;
    }

    auto replicated_fetches_pool_size = getContext()->getFetchesExecutor()->getMaxTasksCount();
    size_t busy_threads_in_pool = CurrentMetrics::values[CurrentMetrics::BackgroundFetchesPoolTask].load(std::memory_order_relaxed);
    if (busy_threads_in_pool >= replicated_fetches_pool_size)
    {
        disable_reason = fmt::format("Not executing fetch of part {} because {} fetches already executing, max {}.", entry.new_part_name, busy_threads_in_pool, replicated_fetches_pool_size);
        return false;
    }

    if (replicated_fetches_throttler->isThrottling())
    {
        disable_reason = fmt::format("Not executing fetch of part {} because fetches have already throttled by network settings "
                                     "<max_replicated_fetches_network_bandwidth> or <max_replicated_fetches_network_bandwidth_for_server>.", entry.new_part_name);
        return false;
    }

    if (entry.source_replica.empty())
    {
        auto part = getPartIfExists(entry.new_part_name, {MergeTreeDataPartState::Active, MergeTreeDataPartState::Outdated, MergeTreeDataPartState::Deleting});
        if (part && part->was_removed_as_broken)
        {
            disable_reason = fmt::format("Not executing fetch of part {} because we still have broken part with that name. "
                                         "Waiting for the broken part to be removed first.", entry.new_part_name);

            constexpr time_t min_interval_to_wakeup_cleanup_s = 30;
            if (entry.last_postpone_time + min_interval_to_wakeup_cleanup_s < time(nullptr))
                const_cast<StorageReplicatedMergeTree *>(this)->cleanup_thread.wakeup();
            return false;
        }
    }

    return true;
}

bool StorageReplicatedMergeTree::partIsAssignedToBackgroundOperation(const DataPartPtr & part) const
{
    return queue.isVirtualPart(part);
}

void StorageReplicatedMergeTree::mergeSelectingTask()
{
    if (!is_leader)
        return;

    const auto storage_settings_ptr = getSettings();
    const bool deduplicate = false; /// TODO: read deduplicate option from table config
    const Names deduplicate_by_columns = {};
    CreateMergeEntryResult create_result = CreateMergeEntryResult::Other;

    enum class AttemptStatus : uint8_t
    {
        EntryCreated,
        NeedRetry,
        Limited,
        CannotSelect,
    };

    auto try_assign_merge = [&]() -> AttemptStatus
    {
        /// We must select parts for merge under merge_selecting_mutex because other threads
        /// (OPTIMIZE queries) can assign new merges.
        std::lock_guard merge_selecting_lock(merge_selecting_mutex);

        auto zookeeper = getZooKeeperAndAssertNotReadonly();

        std::optional<ReplicatedMergeTreeMergePredicate> merge_pred;

        /// If many merges is already queued, then will queue only small enough merges.
        /// Otherwise merge queue could be filled with only large merges,
        /// and in the same time, many small parts could be created and won't be merged.

        auto merges_and_mutations_queued = queue.countMergesAndPartMutations();
        size_t merges_and_mutations_sum = merges_and_mutations_queued.merges + merges_and_mutations_queued.mutations;
        if (!canEnqueueBackgroundTask())
        {
            LOG_TRACE(log, "Reached memory limit for the background tasks ({}), so won't select new parts to merge or mutate."
                "Current background tasks memory usage: {}.",
                formatReadableSizeWithBinarySuffix(background_memory_tracker.getSoftLimit()),
                formatReadableSizeWithBinarySuffix(background_memory_tracker.get()));
            return AttemptStatus::Limited;
        }

        if (merges_and_mutations_sum >= (*storage_settings_ptr)[MergeTreeSetting::max_replicated_merges_in_queue])
        {
            LOG_TRACE(log, "Number of queued merges ({}) and part mutations ({})"
                " is greater than max_replicated_merges_in_queue ({}), so won't select new parts to merge or mutate.",
                merges_and_mutations_queued.merges,
                merges_and_mutations_queued.mutations,
                (*storage_settings_ptr)[MergeTreeSetting::max_replicated_merges_in_queue]);
            return AttemptStatus::Limited;
        }

        UInt64 max_source_parts_size_for_merge = merger_mutator.getMaxSourcePartsSizeForMerge(
            (*storage_settings_ptr)[MergeTreeSetting::max_replicated_merges_in_queue], merges_and_mutations_sum);

        UInt64 max_source_part_size_for_mutation = merger_mutator.getMaxSourcePartSizeForMutation();

        bool merge_with_ttl_allowed = merges_and_mutations_queued.merges_with_ttl < (*storage_settings_ptr)[MergeTreeSetting::max_replicated_merges_with_ttl_in_queue] &&
            getTotalMergesWithTTLInMergeList() < (*storage_settings_ptr)[MergeTreeSetting::max_number_of_merges_with_ttl_in_pool];

        auto future_merged_part = std::make_shared<FutureMergedMutatedPart>();
        if ((*storage_settings.get())[MergeTreeSetting::assign_part_uuids])
            future_merged_part->uuid = UUIDHelpers::generateV4();

        bool can_assign_merge = max_source_parts_size_for_merge > 0;
        PartitionIdsHint partitions_to_merge_in;
        if (can_assign_merge)
        {
            auto lightweight_merge_pred = LocalMergePredicate(queue);
            partitions_to_merge_in = merger_mutator.getPartitionsThatMayBeMerged(
                max_source_parts_size_for_merge, lightweight_merge_pred, merge_with_ttl_allowed, NO_TRANSACTION_PTR);
            if (partitions_to_merge_in.empty())
                can_assign_merge = false;
            else
                merge_pred.emplace(queue.getMergePredicate(zookeeper, partitions_to_merge_in));
        }

        PreformattedMessage out_reason;
        if (can_assign_merge &&
            merger_mutator.selectPartsToMerge(future_merged_part, false, max_source_parts_size_for_merge, *merge_pred,
                merge_with_ttl_allowed, NO_TRANSACTION_PTR, out_reason, &partitions_to_merge_in) == SelectPartsDecision::SELECTED)
        {
            create_result = createLogEntryToMergeParts(
                zookeeper,
                future_merged_part->parts,
                future_merged_part->name,
                future_merged_part->uuid,
                future_merged_part->part_format,
                deduplicate,
                deduplicate_by_columns,
                /*cleanup*/ false,
                nullptr,
                merge_pred->getVersion(),
                future_merged_part->merge_type);


            if (create_result == CreateMergeEntryResult::Ok)
                return AttemptStatus::EntryCreated;
            if (create_result == CreateMergeEntryResult::LogUpdated)
                return AttemptStatus::NeedRetry;
        }

        /// If there are many mutations in queue, it may happen, that we cannot enqueue enough merges to merge all new parts
        if (max_source_part_size_for_mutation == 0 || merges_and_mutations_queued.mutations >= (*storage_settings_ptr)[MergeTreeSetting::max_replicated_mutations_in_queue])
            return AttemptStatus::Limited;

        if (queue.countMutations() > 0)
        {
            /// We don't need the list of committing blocks to choose a part to mutate
            if (!merge_pred)
                merge_pred.emplace(queue.getMergePredicate(zookeeper, PartitionIdsHint{}));

            /// Choose a part to mutate.
            DataPartsVector data_parts = getDataPartsVectorForInternalUsage();
            for (const auto & part : data_parts)
            {
                if (part->getBytesOnDisk() > max_source_part_size_for_mutation)
                    continue;

                std::optional<std::pair<Int64, int>> desired_mutation_version = merge_pred->getDesiredMutationVersion(part);
                if (!desired_mutation_version)
                    continue;

                create_result = createLogEntryToMutatePart(
                    *part,
                    future_merged_part->uuid,
                    desired_mutation_version->first,
                    desired_mutation_version->second,
                    merge_pred->getVersion());

                if (create_result == CreateMergeEntryResult::Ok)
                    return AttemptStatus::EntryCreated;
                if (create_result == CreateMergeEntryResult::LogUpdated)
                    return AttemptStatus::NeedRetry;
            }
        }

        return AttemptStatus::CannotSelect;
    };

    AttemptStatus result = AttemptStatus::CannotSelect;
    try
    {
        result = try_assign_merge();
    }
    catch (...)
    {
        tryLogCurrentException(log, __PRETTY_FUNCTION__);
    }


    Float32 new_sleep_ms = merge_selecting_sleep_ms;
    if (result == AttemptStatus::EntryCreated || result == AttemptStatus::NeedRetry)
        new_sleep_ms /= (*storage_settings_ptr)[MergeTreeSetting::merge_selecting_sleep_slowdown_factor];
    else if (result == AttemptStatus::CannotSelect)
        new_sleep_ms *= (*storage_settings_ptr)[MergeTreeSetting::merge_selecting_sleep_slowdown_factor];
    new_sleep_ms *= std::uniform_real_distribution<Float32>(1.f, 1.1f)(thread_local_rng);
    merge_selecting_sleep_ms = std::clamp<UInt64>(static_cast<UInt64>(new_sleep_ms),
        (*storage_settings_ptr)[MergeTreeSetting::merge_selecting_sleep_ms],
        (*storage_settings_ptr)[MergeTreeSetting::max_merge_selecting_sleep_ms]);

    if (result == AttemptStatus::EntryCreated)
        merge_selecting_task->schedule();
    else
    {
        LOG_TRACE(log, "Scheduling next merge selecting task after {}ms, current attempt status: {}", merge_selecting_sleep_ms, result);
        merge_selecting_task->scheduleAfter(merge_selecting_sleep_ms);
    }
}


void StorageReplicatedMergeTree::mutationsFinalizingTask()
{
    bool needs_reschedule = false;

    try
    {
        needs_reschedule = queue.tryFinalizeMutations(getZooKeeperAndAssertNotReadonly());
    }
    catch (...)
    {
        tryLogCurrentException(log, __PRETTY_FUNCTION__);
        needs_reschedule = true;
    }

    if (needs_reschedule)
    {
        mutations_finalizing_task->scheduleAfter(MUTATIONS_FINALIZING_SLEEP_MS);
    }
    else
    {
        /// Even if no mutations seems to be done or appeared we are trying to
        /// finalize them in background because manual control the launch of
        /// this function is error prone. This can lead to mutations that
        /// processed all the parts but have is_done=0 state for a long time. Or
        /// killed mutations, which are also considered as undone.
        mutations_finalizing_task->scheduleAfter(MUTATIONS_FINALIZING_IDLE_SLEEP_MS);
    }
}


StorageReplicatedMergeTree::CreateMergeEntryResult StorageReplicatedMergeTree::createLogEntryToMergeParts(
    zkutil::ZooKeeperPtr & zookeeper,
    const DataPartsVector & parts,
    const String & merged_name,
    const UUID & merged_part_uuid,
    const MergeTreeDataPartFormat & merged_part_format,
    bool deduplicate,
    const Names & deduplicate_by_columns,
    bool cleanup,
    ReplicatedMergeTreeLogEntryData * out_log_entry,
    int32_t log_version,
    MergeType merge_type)
{
    Strings exists_paths;
    exists_paths.reserve(parts.size());
    for (const auto & part : parts)
        exists_paths.emplace_back(fs::path(replica_path) / "parts" / part->name);

    auto exists_results = zookeeper->exists(exists_paths);
    bool all_in_zk = true;
    for (size_t i = 0; i < parts.size(); ++i)
    {
        /// If there is no information about part in ZK, we will not merge it.
        if (exists_results[i].error == Coordination::Error::ZNONODE)
        {
            all_in_zk = false;

            const auto & part = parts[i];
            if (part->modification_time + MAX_AGE_OF_LOCAL_PART_THAT_WASNT_ADDED_TO_ZOOKEEPER < time(nullptr))
            {
                LOG_WARNING(log, "Part {} (that was selected for merge) with age {} seconds exists locally but not in ZooKeeper. Won't do merge with that part and will check it.", part->name, (time(nullptr) - part->modification_time));
                enqueuePartForCheck(part->name);
            }
        }
    }

    if (!all_in_zk)
        return CreateMergeEntryResult::MissingPart;

    ReplicatedMergeTreeLogEntryData entry;
    entry.type = LogEntry::MERGE_PARTS;
    entry.source_replica = replica_name;
    entry.new_part_name = merged_name;
    entry.new_part_uuid = merged_part_uuid;
    entry.new_part_format = merged_part_format;
    entry.merge_type = merge_type;
    entry.deduplicate = deduplicate;
    entry.deduplicate_by_columns = deduplicate_by_columns;
    entry.cleanup = cleanup;
    entry.create_time = time(nullptr);

    for (const auto & part : parts)
        entry.source_parts.push_back(part->name);

    Coordination::Requests ops;
    Coordination::Responses responses;

    ops.emplace_back(zkutil::makeCreateRequest(
        fs::path(zookeeper_path) / "log/log-", entry.toString(),
        zkutil::CreateMode::PersistentSequential));

    ops.emplace_back(zkutil::makeSetRequest(
        fs::path(zookeeper_path) / "log", "", log_version)); /// Check and update version.

    Coordination::Error code = zookeeper->tryMulti(ops, responses);

    if (code == Coordination::Error::ZOK)
    {
        String path_created = dynamic_cast<const Coordination::CreateResponse &>(*responses.front()).path_created;
        entry.znode_name = path_created.substr(path_created.find_last_of('/') + 1);

        ProfileEvents::increment(ProfileEvents::CreatedLogEntryForMerge);
        LOG_TRACE(log, "Created log entry {} for merge {}", path_created, merged_name);
    }
    else if (code == Coordination::Error::ZBADVERSION)
    {
        ProfileEvents::increment(ProfileEvents::NotCreatedLogEntryForMerge);
        LOG_TRACE(log, "Log entry is not created for merge {} because log was updated", merged_name);
        return CreateMergeEntryResult::LogUpdated;
    }
    else
    {
        zkutil::KeeperMultiException::check(code, ops, responses);
    }

    if (out_log_entry)
        *out_log_entry = entry;

    return CreateMergeEntryResult::Ok;
}


StorageReplicatedMergeTree::CreateMergeEntryResult StorageReplicatedMergeTree::createLogEntryToMutatePart(
    const IMergeTreeDataPart & part, const UUID & new_part_uuid, Int64 mutation_version, int32_t alter_version, int32_t log_version)
{
    auto zookeeper = getZooKeeper();

    /// If there is no information about part in ZK, we will not mutate it.
    if (!zookeeper->exists(fs::path(replica_path) / "parts" / part.name))
    {
        if (part.modification_time + MAX_AGE_OF_LOCAL_PART_THAT_WASNT_ADDED_TO_ZOOKEEPER < time(nullptr))
        {
            LOG_WARNING(log, "Part {} (that was selected for mutation) with age {} seconds exists locally but not in ZooKeeper."
                " Won't mutate that part and will check it.", part.name, (time(nullptr) - part.modification_time));
            enqueuePartForCheck(part.name);
        }

        return CreateMergeEntryResult::MissingPart;
    }

    MergeTreePartInfo new_part_info = part.info;
    new_part_info.mutation = mutation_version;

    String new_part_name = part.getNewName(new_part_info);

    ReplicatedMergeTreeLogEntryData entry;
    entry.type = LogEntry::MUTATE_PART;
    entry.source_replica = replica_name;
    entry.source_parts.push_back(part.name);
    entry.new_part_name = new_part_name;
    entry.new_part_uuid = new_part_uuid;
    entry.create_time = time(nullptr);
    entry.alter_version = alter_version;

    Coordination::Requests ops;
    Coordination::Responses responses;

    ops.emplace_back(zkutil::makeCreateRequest(
        fs::path(zookeeper_path) / "log/log-", entry.toString(),
        zkutil::CreateMode::PersistentSequential));

    ops.emplace_back(zkutil::makeSetRequest(
        fs::path(zookeeper_path) / "log", "", log_version)); /// Check and update version.

    Coordination::Error code = zookeeper->tryMulti(ops, responses);

    if (code == Coordination::Error::ZBADVERSION)
    {
        ProfileEvents::increment(ProfileEvents::NotCreatedLogEntryForMutation);
        LOG_TRACE(log, "Log entry is not created for mutation {} because log was updated", new_part_name);
        return CreateMergeEntryResult::LogUpdated;
    }

    zkutil::KeeperMultiException::check(code, ops, responses);

    ProfileEvents::increment(ProfileEvents::CreatedLogEntryForMutation);
    LOG_TRACE(log, "Created log entry for mutation {}", new_part_name);
    return CreateMergeEntryResult::Ok;
}


void StorageReplicatedMergeTree::getRemovePartFromZooKeeperOps(const String & part_name, Coordination::Requests & ops, bool has_children)
{
    String part_path = fs::path(replica_path) / "parts" / part_name;

    if (has_children)
    {
        ops.emplace_back(zkutil::makeRemoveRequest(fs::path(part_path) / "checksums", -1));
        ops.emplace_back(zkutil::makeRemoveRequest(fs::path(part_path) / "columns", -1));
    }
    ops.emplace_back(zkutil::makeRemoveRequest(part_path, -1));
}

void StorageReplicatedMergeTree::removePartAndEnqueueFetch(const String & part_name, bool storage_init)
{
    auto zookeeper = getZooKeeper();

    DataPartPtr broken_part;
    auto outdate_broken_part = [this, &broken_part]()
    {
        if (!broken_part)
            return;
        DataPartsLock lock = lockParts();
        if (broken_part->getState() == DataPartState::Active)
            removePartsFromWorkingSet(NO_TRANSACTION_RAW, {broken_part}, true, &lock);
        broken_part.reset();
        cleanup_thread.wakeup();
    };

    /// We don't know exactly what happened to broken part
    /// and we are going to remove all covered log entries.
    /// It's quite dangerous, so clone covered parts to detached.
    auto broken_part_info = MergeTreePartInfo::fromPartName(part_name, format_version);

    auto partition_range = getDataPartsVectorInPartitionForInternalUsage({MergeTreeDataPartState::Active, MergeTreeDataPartState::Outdated},
                                                                         broken_part_info.partition_id);
    Strings detached_parts;
    for (const auto & part : partition_range)
    {
        if (!broken_part_info.contains(part->info))
            continue;

        if (broken_part_info == part->info)
        {
            chassert(!broken_part);
            chassert(!storage_init);
            part->was_removed_as_broken = true;
            part->makeCloneInDetached("broken", getInMemoryMetadataPtr(), /*disk_transaction*/ {});
            broken_part = part;
        }
        else
        {
            part->makeCloneInDetached("covered-by-broken", getInMemoryMetadataPtr(), /*disk_transaction*/ {});
        }
        detached_parts.push_back(part->name);
    }
    LOG_WARNING(log, "Detached {} parts covered by broken part {}: {}", detached_parts.size(), part_name, fmt::join(detached_parts, ", "));

    ThreadFuzzer::maybeInjectSleep();
    ThreadFuzzer::maybeInjectMemoryLimitException();

    /// It's possible that queue contains entries covered by part_name.
    /// For example, we had GET_PART all_1_42_5 and MUTATE_PART all_1_42_5_63,
    /// then all_1_42_5_63 was executed by fetching, but part was written to disk incorrectly.
    /// In this case we have to remove it as broken and create GET_PART all_1_42_5_63 to fetch it again,
    /// but GET_PART all_1_42_5 may be still in the queue.
    /// We should remove all covered entries before creating GET_PART entry, because:
    ///    1. In the situation described above, we do not know how to merge/mutate all_1_42_5_63 from all_1_42_5,
    ///       so GET_PART all_1_42_5 (and all source parts) is useless. The only thing we can do is to fetch all_1_42_5_63.
    ///    2. If all_1_42_5_63 is lost, then replication may stuck waiting for all_1_42_5_63 to appear,
    ///       because we may have some covered parts (more precisely, parts with the same min and max blocks)
    queue.removePartProducingOpsInRange(zookeeper, broken_part_info, /* covering_entry= */ {});

    ThreadFuzzer::maybeInjectSleep();
    ThreadFuzzer::maybeInjectMemoryLimitException();

    String part_path = fs::path(replica_path) / "parts" / part_name;

    while (true)
    {
        if (shutdown_called || partial_shutdown_called)
            throw Exception(ErrorCodes::ABORTED, "Cannot remove part because shutdown called");

        Coordination::Requests ops;

        time_t part_create_time = 0;
        Coordination::Stat stat;
        bool exists_in_zookeeper = zookeeper->exists(part_path, &stat);
        if (exists_in_zookeeper)
        {
            /// Update version of /is_lost node to avoid race condition with cloneReplica(...).
            /// cloneReplica(...) expects that if some entry was executed, then its new_part_name is added to /parts,
            /// but we are going to remove it from /parts and add to queue again.
            Coordination::Stat is_lost_stat;
            String is_lost_value = zookeeper->get(replica_path + "/is_lost", &is_lost_stat);
            chassert(is_lost_value == "0");
            ops.emplace_back(zkutil::makeSetRequest(replica_path + "/is_lost", is_lost_value, is_lost_stat.version));

            part_create_time = stat.ctime / 1000;
            getRemovePartFromZooKeeperOps(part_name, ops, stat.numChildren > 0);
        }

        if (!storage_init)
        {
            /// We use merge predicate + version check here, because DROP RANGE update log version and we are trying to avoid race with it. We must be sure, that our part
            /// was not dropped, otherwise we will have fetch entry, but no virtual part for it (DROP RANGE will remove it). So bad sequence is the following:
            /// 1) Create DROP PART in log for broken_part (for example because it's not only broken, but also empty)
            /// 1.5) Pull to log and start execution (removePartProducingOpsInRange)
            /// 2) Execute this method (create GET PART for broken part)
            /// 3) Finish DROP PART execution (remove part from virtual parts)
            /// 4) Now we get GET PART for broken part which is absent in virtual parts == bug
            ///
            /// Because of version check this method will never create FETCH if drop part exists

            ReplicatedMergeTreeMergePredicate merge_pred = queue.getMergePredicate(zookeeper, PartitionIdsHint{broken_part_info.partition_id});
            if (merge_pred.isGoingToBeDropped(broken_part_info))
            {
                LOG_INFO(log, "Broken part {} is covered by drop range, don't need to fetch it", part_name);
                outdate_broken_part();
                return;
            }

            /// Check that our version of log (and queue) is the most fresh. Otherwise don't create new entry fetch entry.
            ops.emplace_back(zkutil::makeCheckRequest(fs::path(zookeeper_path) / "log", merge_pred.getVersion()));
        }

        LogEntryPtr log_entry = std::make_shared<LogEntry>();
        log_entry->type = LogEntry::GET_PART;
        log_entry->create_time = part_create_time;
        log_entry->source_replica = "";
        log_entry->new_part_name = part_name;

        ops.emplace_back(zkutil::makeCreateRequest(
            fs::path(replica_path) / "queue/queue-", log_entry->toString(),
            zkutil::CreateMode::PersistentSequential));

        Coordination::Responses results;
        auto rc = zookeeper->tryMulti(ops, results, /* check_session_valid */ true);

        if (rc == Coordination::Error::ZBADVERSION)
        {
            LOG_TRACE(log, "Log updated, cannot create fetch entry for part {}, will retry.", part_name);
            continue;
        }

        zkutil::KeeperMultiException::check(rc, ops, results);

        String path_created = dynamic_cast<const Coordination::CreateResponse &>(*results.back()).path_created;
        log_entry->znode_name = path_created.substr(path_created.find_last_of('/') + 1);
        LOG_DEBUG(log, "Created entry {} to fetch missing part {}", log_entry->znode_name, part_name);
        queue.insert(zookeeper, log_entry);

        /// Make the part outdated after creating the log entry.
        /// Otherwise, if we failed to create the entry, cleanup thread could remove the part from ZooKeeper (leading to diverged replicas)
        outdate_broken_part();
        return;
    }
}


void StorageReplicatedMergeTree::startBeingLeader()
{
    auto zookeeper = getZooKeeper();

    if (!(*getSettings())[MergeTreeSetting::replicated_can_become_leader])
    {
        LOG_INFO(log, "Will not enter leader election because replicated_can_become_leader=0");
        return;
    }

    zkutil::checkNoOldLeaders(log.load(), *zookeeper, fs::path(zookeeper_path) / "leader_election");

    LOG_INFO(log, "Became leader");
    is_leader = true;
}

void StorageReplicatedMergeTree::stopBeingLeader()
{
    if (!is_leader)
    {
        LOG_TRACE(log, "stopBeingLeader called but we are not a leader already");
        return;
    }

    LOG_INFO(log, "Stopped being leader");
    is_leader = false;
}

bool StorageReplicatedMergeTree::checkReplicaHavePart(const String & replica, const String & part_name)
{
    auto zookeeper = getZooKeeper();
    return zookeeper->exists(fs::path(zookeeper_path) / "replicas" / replica / "parts" / part_name);
}

String StorageReplicatedMergeTree::findReplicaHavingPart(const String & part_name, bool active)
{
    auto zookeeper = getZooKeeper();
    Strings replicas = zookeeper->getChildren(fs::path(zookeeper_path) / "replicas");

    /// Select replicas in uniformly random order.
    std::shuffle(replicas.begin(), replicas.end(), thread_local_rng);

    LOG_TRACE(log, "Candidate replicas: {}", replicas.size());

    for (const String & replica : replicas)
    {
        /// We aren't interested in ourself.
        if (replica == replica_name)
            continue;

        LOG_TRACE(log, "Candidate replica: {}", replica);

        if (checkReplicaHavePart(replica, part_name) &&
            (!active || zookeeper->exists(fs::path(zookeeper_path) / "replicas" / replica / "is_active")))
            return replica;

        /// Obviously, replica could become inactive or even vanish after return from this method.
    }

    return {};
}

void StorageReplicatedMergeTree::addLastSentPart(const MergeTreePartInfo & info)
{
    {
        std::lock_guard lock(last_sent_parts_mutex);
        last_sent_parts.emplace_back(info);
        static constexpr size_t LAST_SENT_PARS_WINDOW_SIZE = 1000;
        while (last_sent_parts.size() > LAST_SENT_PARS_WINDOW_SIZE)
            last_sent_parts.pop_front();
    }

    last_sent_parts_cv.notify_all();
}

void StorageReplicatedMergeTree::waitForUniquePartsToBeFetchedByOtherReplicas(StorageReplicatedMergeTree::ShutdownDeadline shutdown_deadline_)
{
    /// Will be true in case in case of query
    if (CurrentThread::isInitialized() && CurrentThread::get().getQueryContext() != nullptr)
    {
        LOG_TRACE(log, "Will not wait for unique parts to be fetched by other replicas because shutdown called from DROP/DETACH query");
        return;
    }

    if (!shutdown_called.load())
        throw Exception(ErrorCodes::LOGICAL_ERROR, "Called waitForUniquePartsToBeFetchedByOtherReplicas before shutdown, it's a bug");

    auto settings_ptr = getSettings();

    auto wait_ms = (*settings_ptr)[MergeTreeSetting::wait_for_unique_parts_send_before_shutdown_ms].totalMilliseconds();
    if (wait_ms == 0)
    {
        LOG_INFO(log, "Will not wait for unique parts to be fetched by other replicas because wait time is zero");
        return;
    }

    if (shutdown_deadline_ <= std::chrono::system_clock::now())
    {
        LOG_INFO(log, "Will not wait for unique parts to be fetched by other replicas because shutdown_deadline already passed");
        return;
    }

    auto zookeeper = getZooKeeperIfTableShutDown();

    auto unique_parts_set = findReplicaUniqueParts(replica_name, zookeeper_path, format_version, zookeeper, log.load());
    if (unique_parts_set.empty())
    {
        LOG_INFO(log, "Will not wait for unique parts to be fetched because we don't have any unique parts");
        return;
    }

    LOG_INFO(log, "Will wait for {} unique parts to be fetched", unique_parts_set.size());


    auto wait_predicate = [&] () -> bool
    {
        for (auto it = unique_parts_set.begin(); it != unique_parts_set.end();)
        {
            const auto & part = *it;

            bool found = false;
            for (const auto & sent_part : last_sent_parts | std::views::reverse)
            {
                if (sent_part.contains(part))
                {
                    LOG_TRACE(log, "Part {} was fetched by some replica", part.getPartNameForLogs());
                    found = true;
                    it = unique_parts_set.erase(it);
                    break;
                }
            }
            if (!found)
                break;
        }
        return unique_parts_set.empty();
    };

    std::unique_lock lock(last_sent_parts_mutex);
    if (!last_sent_parts_cv.wait_until(lock, shutdown_deadline_, wait_predicate))
        LOG_INFO(log, "Failed to wait for unique parts to be fetched in {} ms, {} parts can be left on this replica", wait_ms, unique_parts_set.size());
    else
        LOG_INFO(log, "Successfully waited all the parts");
}

std::set<MergeTreePartInfo> StorageReplicatedMergeTree::findReplicaUniqueParts(const String & replica_name_, const String & zookeeper_path_, MergeTreeDataFormatVersion format_version_, zkutil::ZooKeeper::Ptr zookeeper_, LoggerPtr log_)
{
    if (!zookeeper_->exists(fs::path(zookeeper_path_) / "replicas" / replica_name_ / "is_active"))
    {
        LOG_INFO(log_, "Our replica is not active, nobody will try to fetch anything");
        return {};
    }

    Strings replicas = zookeeper_->getChildren(fs::path(zookeeper_path_) / "replicas");
    Strings our_parts;
    std::vector<ActiveDataPartSet> data_parts_on_replicas;
    for (const String & replica : replicas)
    {
        if (!zookeeper_->exists(fs::path(zookeeper_path_) / "replicas" / replica / "is_active"))
        {
            LOG_TRACE(log_, "Replica {} is not active, skipping", replica);
            continue;
        }

        Strings parts = zookeeper_->getChildren(fs::path(zookeeper_path_) / "replicas" / replica / "parts");
        if (replica == replica_name_)
        {
            LOG_TRACE(log_, "Our replica parts collected {}", replica);
            our_parts = parts;
        }
        else
        {
            LOG_TRACE(log_, "Fetching parts for replica {}: [{}]", replica, fmt::join(parts, ", "));
            data_parts_on_replicas.emplace_back(format_version_, parts);
        }
    }

    if (data_parts_on_replicas.empty())
    {
        LOG_TRACE(log_, "Has no active replicas, will no try to wait for fetch");
        return {};
    }

    std::set<MergeTreePartInfo> our_unique_parts;
    for (const auto & part : our_parts)
    {
        bool found = false;
        for (const auto & active_parts_set : data_parts_on_replicas)
        {
            if (!active_parts_set.getContainingPart(part).empty())
            {
                found = true;
                break;
            }
        }

        if (!found)
        {
            LOG_TRACE(log_, "Part not {} found on other replicas", part);
            our_unique_parts.emplace(MergeTreePartInfo::fromPartName(part, format_version_));
        }
    }

    if (!our_parts.empty() && our_unique_parts.empty())
        LOG_TRACE(log_, "All parts found on replicas");

    return our_unique_parts;
}

String StorageReplicatedMergeTree::findReplicaHavingCoveringPart(LogEntry & entry, bool active)
{
    String dummy;
    return findReplicaHavingCoveringPartImplLowLevel(&entry, entry.new_part_name, dummy, active);
}

String StorageReplicatedMergeTree::findReplicaHavingCoveringPartImplLowLevel(LogEntry * entry, const String & part_name, String & found_part_name, bool active)
{
    auto zookeeper = getZooKeeper();
    Strings replicas = zookeeper->getChildren(fs::path(zookeeper_path) / "replicas");

    /// Select replicas in uniformly random order.
    std::shuffle(replicas.begin(), replicas.end(), thread_local_rng);

    for (const String & replica : replicas)
    {
        if (replica == replica_name)
            continue;

        if (active && !zookeeper->exists(fs::path(zookeeper_path) / "replicas" / replica / "is_active"))
            continue;

        String largest_part_found;
        Strings parts = zookeeper->getChildren(fs::path(zookeeper_path) / "replicas" / replica / "parts");
        for (const String & part_on_replica : parts)
        {
            if (part_on_replica == part_name
                || MergeTreePartInfo::contains(part_on_replica, part_name, format_version))
            {
                if (largest_part_found.empty()
                    || MergeTreePartInfo::contains(part_on_replica, largest_part_found, format_version))
                {
                    largest_part_found = part_on_replica;
                }
            }
        }

        if (!largest_part_found.empty())
        {
            found_part_name = largest_part_found;
            bool the_same_part = largest_part_found == part_name;

            /// Make a check in case if selected part differs from source part
            if (!the_same_part && entry)
            {
                String reject_reason;
                if (!queue.addFuturePartIfNotCoveredByThem(largest_part_found, *entry, reject_reason))
                {
                    LOG_INFO(log, "Will not fetch part {} covering {}. {}", largest_part_found, part_name, reject_reason);
                    return {};
                }
            }

            return replica;
        }
    }

    return {};
}


bool StorageReplicatedMergeTree::findReplicaHavingCoveringPart(
    const String & part_name, bool active)
{
    String dummy;
    return !findReplicaHavingCoveringPartImplLowLevel(/* entry */ nullptr, part_name, dummy, active).empty();
}


/** If a quorum is tracked for a part, update information about it in ZK.
  */
void StorageReplicatedMergeTree::updateQuorum(const String & part_name, bool is_parallel)
{
    if (is_parallel && format_version < MERGE_TREE_DATA_MIN_FORMAT_VERSION_WITH_CUSTOM_PARTITIONING)
        throw Exception(ErrorCodes::NOT_IMPLEMENTED, "Parallel quorum inserts are not compatible with the deprecated syntax of *MergeTree engines");

    auto zookeeper = getZooKeeper();

    /// Information on which replicas a part has been added, if the quorum has not yet been reached.
    String quorum_status_path = fs::path(zookeeper_path) / "quorum" / "status";
    if (is_parallel)
        quorum_status_path = fs::path(zookeeper_path) / "quorum" / "parallel" / part_name;
    /// The name of the previous part for which the quorum was reached.
    const String quorum_last_part_path = fs::path(zookeeper_path) / "quorum" / "last_part";

    String value;
    Coordination::Stat stat;

    /// If there is no node, then all quorum INSERTs have already reached the quorum, and nothing is needed.
    while (zookeeper->tryGet(quorum_status_path, value, &stat))
    {
        ReplicatedMergeTreeQuorumEntry quorum_entry(value);
        if (quorum_entry.part_name != part_name)
        {
            LOG_TRACE(log, "Quorum {}, already achieved for part {} current part {}",
                      quorum_status_path, part_name, quorum_entry.part_name);
            /// The quorum has already been achieved. Moreover, another INSERT with a quorum has already started.
            break;
        }

        quorum_entry.replicas.insert(replica_name);

        if (quorum_entry.replicas.size() >= quorum_entry.required_number_of_replicas)
        {
            /// The quorum is reached. Delete the node, and update information about the last part that was successfully written with quorum.
            LOG_TRACE(log, "Got {} (of {} required) replicas confirmed quorum {}, going to remove node",
                      quorum_entry.replicas.size(), quorum_entry.required_number_of_replicas, quorum_status_path);

            Coordination::Requests ops;
            Coordination::Responses responses;

            if (!is_parallel)
            {
                Coordination::Stat added_parts_stat;
                String old_added_parts = zookeeper->get(quorum_last_part_path, &added_parts_stat);

                ReplicatedMergeTreeQuorumAddedParts parts_with_quorum(format_version);

                if (!old_added_parts.empty())
                    parts_with_quorum.fromString(old_added_parts);

                auto part_info = MergeTreePartInfo::fromPartName(part_name, format_version);
                /// We store one last part which reached quorum for each partition.
                parts_with_quorum.added_parts[part_info.partition_id] = part_name;

                String new_added_parts = parts_with_quorum.toString();

                ops.emplace_back(zkutil::makeRemoveRequest(quorum_status_path, stat.version));
                ops.emplace_back(zkutil::makeSetRequest(quorum_last_part_path, new_added_parts, added_parts_stat.version));
            }
            else
                ops.emplace_back(zkutil::makeRemoveRequest(quorum_status_path, stat.version));

            auto code = zookeeper->tryMulti(ops, responses);

            if (code == Coordination::Error::ZOK)
            {
                break;
            }
            if (code == Coordination::Error::ZNONODE)
            {
                /// The quorum has already been achieved.
                break;
            }
            if (code == Coordination::Error::ZBADVERSION)
            {
                /// Node was updated meanwhile. We must re-read it and repeat all the actions.
                continue;
            }
            throw Coordination::Exception::fromPath(code, quorum_status_path);
        }

        LOG_TRACE(
            log,
            "Quorum {} still not satisfied (have only {} of {} replicas), updating node",
            quorum_status_path,
            quorum_entry.replicas.size(),
            quorum_entry.required_number_of_replicas);
        /// We update the node, registering there one more replica.
        auto code = zookeeper->trySet(quorum_status_path, quorum_entry.toString(), stat.version);

        if (code == Coordination::Error::ZOK)
        {
            break;
        }
        if (code == Coordination::Error::ZNONODE)
        {
            /// The quorum has already been achieved.
            break;
        }
        if (code == Coordination::Error::ZBADVERSION)
        {
            /// Node was updated meanwhile. We must re-read it and repeat all the actions.
            continue;
        }
        throw Coordination::Exception::fromPath(code, quorum_status_path);
    }
}


void StorageReplicatedMergeTree::cleanLastPartNode(const String & partition_id)
{
    auto zookeeper = getZooKeeper();

    LOG_DEBUG(log, "Cleaning up last part node for partition {}", partition_id);

    /// The name of the previous part for which the quorum was reached.
    const String quorum_last_part_path = fs::path(zookeeper_path) / "quorum" / "last_part";

    /// Delete information from "last_part" node.

    while (true)
    {
        if (shutdown_called || partial_shutdown_called)
            throw Exception(ErrorCodes::ABORTED, "Cannot clean last part node because shutdown called");

        Coordination::Stat added_parts_stat;
        String old_added_parts = zookeeper->get(quorum_last_part_path, &added_parts_stat);

        ReplicatedMergeTreeQuorumAddedParts parts_with_quorum(format_version);

        if (!old_added_parts.empty())
            parts_with_quorum.fromString(old_added_parts);

        /// Delete information about particular partition.
        if (!parts_with_quorum.added_parts.contains(partition_id))
        {
            /// There is no information about interested part.
            LOG_TEST(log, "There is no information about the partition");
            break;
        }

        parts_with_quorum.added_parts.erase(partition_id);

        String new_added_parts = parts_with_quorum.toString();

        auto code = zookeeper->trySet(quorum_last_part_path, new_added_parts, added_parts_stat.version);

        if (code == Coordination::Error::ZOK)
        {
            LOG_DEBUG(log, "Last parent node for partition {} is cleaned up", partition_id);
            break;
        }
        if (code == Coordination::Error::ZNONODE)
        {
            /// Node is deleted. It is impossible, but it is Ok.
            LOG_WARNING(log, "The last part node {} was deleted", quorum_last_part_path);
            break;
        }
        if (code == Coordination::Error::ZBADVERSION)
        {
            /// Node was updated meanwhile. We must re-read it and repeat all the actions.
            continue;
        }
        throw Coordination::Exception::fromPath(code, quorum_last_part_path);
    }
}


bool StorageReplicatedMergeTree::partIsInsertingWithParallelQuorum(const MergeTreePartInfo & part_info) const
{
    auto zookeeper = getZooKeeper();
    return zookeeper->exists(fs::path(zookeeper_path) / "quorum" / "parallel" / part_info.getPartNameV1());
}


bool StorageReplicatedMergeTree::partIsLastQuorumPart(const MergeTreePartInfo & part_info) const
{
    auto zookeeper = getZooKeeper();

    const String parts_with_quorum_path = fs::path(zookeeper_path) / "quorum" / "last_part";

    String parts_with_quorum_str = zookeeper->get(parts_with_quorum_path);

    if (parts_with_quorum_str.empty())
        return false;

    ReplicatedMergeTreeQuorumAddedParts parts_with_quorum(format_version);
    parts_with_quorum.fromString(parts_with_quorum_str);

    auto partition_it = parts_with_quorum.added_parts.find(part_info.partition_id);
    if (partition_it == parts_with_quorum.added_parts.end())
        return false;

    return partition_it->second == part_info.getPartNameAndCheckFormat(format_version);
}


bool StorageReplicatedMergeTree::fetchPart(
    const String & part_name,
    const StorageMetadataPtr & metadata_snapshot,
    const String & source_zookeeper_name,
    const String & source_replica_path,
    bool to_detached,
    size_t quorum,
    zkutil::ZooKeeper::Ptr zookeeper_,
    bool try_fetch_shared)
{
    if (isStaticStorage())
        throw Exception(ErrorCodes::TABLE_IS_READ_ONLY, "Table is in readonly mode due to static storage");

    auto zookeeper = zookeeper_ ? zookeeper_ : getZooKeeper();
    const auto part_info = MergeTreePartInfo::fromPartName(part_name, format_version);

    if (!to_detached)
    {
        if (auto part = getPartIfExists(part_info, {MergeTreeDataPartState::Outdated, MergeTreeDataPartState::Deleting}))
        {
            LOG_DEBUG(log, "Part {} should be deleted after previous attempt before fetch", part->name);
            /// Force immediate parts cleanup to delete the part that was left from the previous fetch attempt.
            cleanup_thread.wakeup();
            return false;
        }
    }

    {
        std::lock_guard lock(currently_fetching_parts_mutex);
        if (!currently_fetching_parts.insert(part_name).second)
        {
            LOG_DEBUG(log, "Part {} is already fetching right now", part_name);
            return false;
        }
    }

    SCOPE_EXIT_MEMORY
    ({
        std::lock_guard lock(currently_fetching_parts_mutex);
        currently_fetching_parts.erase(part_name);
    });

    LOG_DEBUG(log, "Fetching part {} from {}:{}", part_name, source_zookeeper_name, source_replica_path);

    auto settings_ptr = getSettings();
    TableLockHolder table_lock_holder;
    if (!to_detached)
        table_lock_holder = lockForShare(RWLockImpl::NO_QUERY, (*settings_ptr)[MergeTreeSetting::lock_acquire_timeout_for_background_operations]);

    /// Logging
    Stopwatch stopwatch;
    MutableDataPartPtr part;
    DataPartsVector replaced_parts;
    ProfileEventsScope profile_events_scope;

    auto write_part_log = [&] (const ExecutionStatus & execution_status)
    {
        writePartLog(
            PartLogElement::DOWNLOAD_PART, execution_status, stopwatch.elapsed(),
            part_name, part, replaced_parts, nullptr,
            profile_events_scope.getSnapshot());
    };

    auto is_zero_copy_part = [&settings_ptr](const auto & data_part)
    {
        return (*settings_ptr)[MergeTreeSetting::allow_remote_fs_zero_copy_replication] && data_part->isStoredOnRemoteDiskWithZeroCopySupport();
    };

    DataPartPtr part_to_clone;
    {
        /// If the desired part is a result of a part mutation, try to find the source part and compare
        /// its checksums to the checksums of the desired part. If they match, we can just clone the local part.

        /// If we have the source part, its part_info will contain covered_part_info.
        auto covered_part_info = part_info;
        covered_part_info.mutation = 0;
        auto source_part = getActiveContainingPart(covered_part_info);

        /// Fetch for zero-copy replication is cheap and straightforward, so we don't use local clone here
        if (source_part && !is_zero_copy_part(source_part))
        {
            auto source_part_header = ReplicatedMergeTreePartHeader::fromColumnsAndChecksums(
                source_part->getColumns(), source_part->checksums);

            String part_path = fs::path(source_replica_path) / "parts" / part_name;
            String part_znode = zookeeper->get(part_path);

            std::optional<ReplicatedMergeTreePartHeader> desired_part_header;
            if (!part_znode.empty())
            {
                desired_part_header = ReplicatedMergeTreePartHeader::fromString(part_znode);
            }
            else
            {
                String columns_str;
                String checksums_str;

                if (zookeeper->tryGet(fs::path(part_path) / "columns", columns_str) &&
                    zookeeper->tryGet(fs::path(part_path) / "checksums", checksums_str))
                {
                    desired_part_header = ReplicatedMergeTreePartHeader::fromColumnsAndChecksumsZNodes(columns_str, checksums_str);
                }
                else
                {
                    LOG_INFO(log, "Not checking checksums of part {} with replica {}:{} because part was removed from ZooKeeper",
                        part_name, source_zookeeper_name, source_replica_path);
                }
            }

            /// Checking both checksums and columns hash. For example we can have empty part
            /// with same checksums but different columns. And we attaching it exception will
            /// be thrown.
            if (desired_part_header
                && source_part_header.getColumnsHash() == desired_part_header->getColumnsHash()
                && source_part_header.getChecksums() == desired_part_header->getChecksums())
            {
                LOG_TRACE(log, "Found local part {} with the same checksums and columns hash as {}", source_part->name, part_name);
                part_to_clone = source_part;
            }
        }
    }

    ReplicatedMergeTreeAddress address;
    ConnectionTimeouts timeouts;
    String interserver_scheme;
    InterserverCredentialsPtr credentials;
    std::optional<CurrentlySubmergingEmergingTagger> tagger_ptr;
    std::function<MutableDataPartPtr()> get_part;
    scope_guard part_directory_lock;

    if (part_to_clone)
    {
        get_part = [&, part_to_clone]()
        {
            chassert(!is_zero_copy_part(part_to_clone));
            IDataPartStorage::ClonePartParams clone_params
            {
                .copy_instead_of_hardlink = (*getSettings())[MergeTreeSetting::always_use_copy_instead_of_hardlinks],
                .keep_metadata_version = true,
            };

            auto [cloned_part, lock] = cloneAndLoadDataPart(
                part_to_clone,
                "tmp_clone_",
                part_info,
                metadata_snapshot,
                clone_params,
                getContext()->getReadSettings(),
                getContext()->getWriteSettings(),
                true/*must_on_same_disk*/);

            part_directory_lock = std::move(lock);
            return cloned_part;
        };
    }
    else
    {
        address.fromString(zookeeper->get(fs::path(source_replica_path) / "host"));
        timeouts = ConnectionTimeouts::getFetchPartHTTPTimeouts(getContext()->getServerSettings(), getContext()->getSettingsRef());

        credentials = getContext()->getInterserverCredentials();
        interserver_scheme = getContext()->getInterserverScheme();

        get_part = [&, address, timeouts, credentials, interserver_scheme]()
        {
            if (interserver_scheme != address.scheme)
                throw Exception(ErrorCodes::INTERSERVER_SCHEME_DOESNT_MATCH, "Interserver schemes are different: "
                    "'{}' != '{}', can't fetch part from {}", interserver_scheme, address.scheme, address.host);

            auto [fetched_part, lock] =  fetcher.fetchSelectedPart(
                metadata_snapshot,
                getContext(),
                part_name,
                source_zookeeper_name,
                source_replica_path,
                address.host,
                address.replication_port,
                timeouts,
                credentials->getUser(),
                credentials->getPassword(),
                interserver_scheme,
                replicated_fetches_throttler,
                to_detached,
                "",
                &tagger_ptr,
                try_fetch_shared);
            part_directory_lock = std::move(lock);
            return fetched_part;
        };
    }

    try
    {
        part = get_part();

        if (!to_detached)
        {
            Transaction transaction(*this, NO_TRANSACTION_RAW);
            renameTempPartAndReplace(part, transaction, /*rename_in_transaction=*/ true);
            transaction.renameParts();

            chassert(!part_to_clone || !is_zero_copy_part(part));
            replaced_parts = checkPartChecksumsAndCommit(transaction, part, /*hardlinked_files*/ {}, /*replace_zero_copy_lock*/ true);

            /** If a quorum is tracked for this part, you must update it.
              * If you do not have time, in case of losing the session, when you restart the server - see the `ReplicatedMergeTreeRestartingThread::updateQuorumIfWeHavePart` method.
              */
            if (quorum)
            {
                /// Check if this quorum insert is parallel or not
                if (zookeeper->exists(fs::path(zookeeper_path) / "quorum" / "parallel" / part_name))
                    updateQuorum(part_name, true);
                else if (zookeeper->exists(fs::path(zookeeper_path) / "quorum" / "status"))
                    updateQuorum(part_name, false);
            }

            /// merged parts that are still inserted with quorum. if it only contains one block, it hasn't been merged before
            if (part_info.level != 0 || part_info.mutation != 0)
            {
                Strings quorum_parts = zookeeper->getChildren(fs::path(zookeeper_path) / "quorum" / "parallel");
                for (const String & quorum_part : quorum_parts)
                {
                    auto quorum_part_info = MergeTreePartInfo::fromPartName(quorum_part, format_version);
                    if (part_info.contains(quorum_part_info))
                        updateQuorum(quorum_part, true);
                }
            }

            merge_selecting_task->schedule();

            for (const auto & replaced_part : replaced_parts)
            {
                LOG_DEBUG(log, "Part {} is rendered obsolete by fetching part {}", replaced_part->name, part_name);
                ProfileEvents::increment(ProfileEvents::ObsoleteReplicatedParts);
            }

            write_part_log({});
        }
        else
        {
            // The fetched part is valuable and should not be cleaned like a temp part.
            part->is_temp = false;
            part->renameTo(fs::path(DETACHED_DIR_NAME) / part_name, true);
        }
    }
    catch (const Exception & e)
    {
        /// The same part is being written right now (but probably it's not committed yet).
        /// We will check the need for fetch later.
        if (e.code() == ErrorCodes::DIRECTORY_ALREADY_EXISTS)
        {
            LOG_TRACE(log, "Not fetching part: {}", e.message());
            return false;
        }

        throw;
    }
    catch (...)
    {
        if (!to_detached)
            write_part_log(ExecutionStatus::fromCurrentException("", true));

        throw;
    }

    ProfileEvents::increment(ProfileEvents::ReplicatedPartFetches);

    if (part_to_clone)
        LOG_DEBUG(log, "Cloned part {} from {}{}", part_name, part_to_clone->name, to_detached ? " (to 'detached' directory)" : "");
    else
        LOG_DEBUG(log, "Fetched part {} from {}:{}{}", part_name, source_zookeeper_name, source_replica_path, to_detached ? " (to 'detached' directory)" : "");

    return true;
}


MergeTreeData::MutableDataPartPtr StorageReplicatedMergeTree::fetchExistsPart(
    const String & part_name,
    const StorageMetadataPtr & metadata_snapshot,
    const String & source_replica_path,
    DiskPtr replaced_disk,
    String replaced_part_path)
{
    auto zookeeper = getZooKeeper();
    const auto part_info = MergeTreePartInfo::fromPartName(part_name, format_version);

    if (auto part = getPartIfExists(part_info, {MergeTreeDataPartState::Outdated, MergeTreeDataPartState::Deleting}))
    {
        LOG_DEBUG(log, "Part {} should be deleted after previous attempt before fetch", part->name);
        /// Force immediate parts cleanup to delete the part that was left from the previous fetch attempt.
        cleanup_thread.wakeup();
        return nullptr;
    }

    {
        std::lock_guard lock(currently_fetching_parts_mutex);
        if (!currently_fetching_parts.insert(part_name).second)
        {
            LOG_DEBUG(log, "Part {} is already fetching right now", part_name);
            return nullptr;
        }
    }

    SCOPE_EXIT_MEMORY
    ({
        std::lock_guard lock(currently_fetching_parts_mutex);
        currently_fetching_parts.erase(part_name);
    });

    LOG_DEBUG(log, "Fetching already known part {} from {}:{}", part_name, zookeeper_info.zookeeper_name, source_replica_path);

    TableLockHolder table_lock_holder = lockForShare(RWLockImpl::NO_QUERY, (*getSettings())[MergeTreeSetting::lock_acquire_timeout_for_background_operations]);

    /// Logging
    Stopwatch stopwatch;
    MutableDataPartPtr part;
    DataPartsVector replaced_parts;
    ProfileEventsScope profile_events_scope;

    auto write_part_log = [&] (const ExecutionStatus & execution_status)
    {
        writePartLog(
            PartLogElement::DOWNLOAD_PART, execution_status, stopwatch.elapsed(),
            part_name, part, replaced_parts, nullptr,
            profile_events_scope.getSnapshot());
    };

    std::function<MutableDataPartPtr()> get_part;

    ReplicatedMergeTreeAddress address(zookeeper->get(fs::path(source_replica_path) / "host"));
    auto timeouts = getHTTPTimeouts(getContext());
    auto credentials = getContext()->getInterserverCredentials();
    String interserver_scheme = getContext()->getInterserverScheme();
    scope_guard part_temp_directory_lock;

    get_part = [&, address, timeouts, interserver_scheme, credentials]()
    {
        if (interserver_scheme != address.scheme)
            throw Exception(ErrorCodes::INTERSERVER_SCHEME_DOESNT_MATCH, "Interserver schemes are different: "
                "'{}' != '{}', can't fetch part from {}", interserver_scheme, address.scheme, address.host);

        auto [fetched_part, lock] = fetcher.fetchSelectedPart(
            metadata_snapshot, getContext(), part_name, zookeeper_info.zookeeper_name, source_replica_path,
            address.host, address.replication_port,
            timeouts, credentials->getUser(), credentials->getPassword(),
            interserver_scheme, replicated_fetches_throttler, false, "", nullptr, true,
            replaced_disk);
        part_temp_directory_lock = std::move(lock);
        return fetched_part;
    };

    try
    {
        part = get_part();

        if (part->getDataPartStorage().getDiskName() != replaced_disk->getName())
            throw Exception(ErrorCodes::LOGICAL_ERROR, "Part {} fetched on wrong disk {}", part->name, part->getDataPartStorage().getDiskName());

        auto replaced_path = fs::path(replaced_part_path);
        part->getDataPartStorage().rename(replaced_path.parent_path(), replaced_path.filename(), nullptr, true, false);
    }
    catch (const Exception & e)
    {
        /// The same part is being written right now (but probably it's not committed yet).
        /// We will check the need for fetch later.
        if (e.code() == ErrorCodes::DIRECTORY_ALREADY_EXISTS)
        {
            LOG_TRACE(log, "Not fetching part: {}", e.message());
            return nullptr;
        }

        throw;
    }
    catch (...)
    {
        write_part_log(ExecutionStatus::fromCurrentException("", true));
        throw;
    }

    ProfileEvents::increment(ProfileEvents::ReplicatedPartFetches);

    LOG_DEBUG(log, "Fetched part {} from {}:{}", part_name, zookeeper_info.zookeeper_name, source_replica_path);
    return part;
}

void StorageReplicatedMergeTree::startup()
{
    LOG_TRACE(log, "Starting up table");
    startOutdatedAndUnexpectedDataPartsLoadingTask();
    if (attach_thread)
    {
        attach_thread->start();
        attach_thread->waitFirstTry();
        return;
    }

    startupImpl(/* from_attach_thread */ false);
}

void StorageReplicatedMergeTree::startupImpl(bool from_attach_thread)
{
    /// Do not start replication if ZooKeeper is not configured or there is no metadata in zookeeper
    if (!has_metadata_in_zookeeper.has_value() || !*has_metadata_in_zookeeper)
    {
        if (!std::exchange(is_readonly_metric_set, true))
            CurrentMetrics::add(CurrentMetrics::ReadonlyReplica);

        LOG_TRACE(log, "No connection to ZooKeeper or no metadata in ZooKeeper, will not startup");
        return;
    }

    try
    {
        auto zookeeper = getZooKeeper();
        InterserverIOEndpointPtr data_parts_exchange_ptr = std::make_shared<DataPartsExchange::Service>(*this);
        [[maybe_unused]] auto prev_ptr = std::atomic_exchange(&data_parts_exchange_endpoint, data_parts_exchange_ptr);
        assert(prev_ptr == nullptr);

        /// The endpoint id:
        ///     old format: DataPartsExchange:/clickhouse/tables/default/t1/{shard}/{replica}
        ///     new format: DataPartsExchange:{zookeeper_name}:/clickhouse/tables/default/t1/{shard}/{replica}
        /// Notice:
        ///     They are incompatible and the default is the old format.
        ///     If you want to use the new format, please ensure that 'enable_the_endpoint_id_with_zookeeper_name_prefix' of all nodes is true .
        ///
        getContext()->getInterserverIOHandler().addEndpoint(
            data_parts_exchange_ptr->getId(getEndpointName()), data_parts_exchange_ptr);

        startBeingLeader();

        if (from_attach_thread)
        {
            LOG_TRACE(log, "Trying to startup table from right now");
            /// Try activating replica in the current thread.
            restarting_thread.run();
            restarting_thread.start(false);
        }
        else
        {
            restarting_thread.start(true);
            /// Wait while restarting_thread finishing initialization.
            /// NOTE It does not mean that replication is actually started after receiving this event.
            /// It only means that an attempt to startup replication was made.
            /// Table may be still in readonly mode if this attempt failed for any reason.
            while (!startup_event.tryWait(10 * 1000))
                LOG_TRACE(log, "Waiting for RestartingThread to startup table");
        }

        auto lock = std::unique_lock<std::mutex>(flush_and_shutdown_mutex, std::defer_lock);
        do
        {
            if (shutdown_prepared_called.load() || shutdown_called.load())
                throw Exception(ErrorCodes::TABLE_IS_DROPPED, "Cannot startup table because it is dropped");
        }
        while (!lock.try_lock());

        /// And this is just a callback
        session_expired_callback_handler = EventNotifier::instance().subscribe(Coordination::Error::ZSESSIONEXPIRED, [this]()
        {
            LOG_TEST(log, "Received event for expired session. Waking up restarting thread");
            restarting_thread.start(true);
        });

        startBackgroundMovesIfNeeded();

        part_moves_between_shards_orchestrator.start();
    }
    catch (...)
    {
        /// Exception safety: failed "startup" does not require a call to "shutdown" from the caller.
        /// And it should be able to safely destroy table after exception in "startup" method.
        /// It means that failed "startup" must not create any background tasks that we will have to wait.
        try
        {
            /// it's important to avoid full shutdown here, because it even tries to shutdown attach thread which was
            /// designed exactly for this: try to start table if no zookeeper connection available.
            if (from_attach_thread)
            {
                restarting_thread.shutdown(/* part_of_full_shutdown */false);

                auto data_parts_exchange_ptr = std::atomic_exchange(&data_parts_exchange_endpoint, InterserverIOEndpointPtr{});
                if (data_parts_exchange_ptr)
                {
                    getContext()->getInterserverIOHandler().removeEndpointIfExists(data_parts_exchange_ptr->getId(getEndpointName()));
                    /// Ask all parts exchange handlers to finish asap. New ones will fail to start
                    data_parts_exchange_ptr->blocker.cancelForever();
                    /// Wait for all of them
                    std::lock_guard lock(data_parts_exchange_ptr->rwlock);
                }
            }
            else
            {
                shutdown(false);
            }
        }
        catch (...)
        {
            std::terminate();
        }

        /// Note: after failed "startup", the table will be in a state that only allows to destroy the object.
        throw;
    }
}


void StorageReplicatedMergeTree::flushAndPrepareForShutdown()
{
    std::lock_guard lock{flush_and_shutdown_mutex};
    if (shutdown_prepared_called.exchange(true))
        return;

    LOG_TRACE(log, "Start preparing for shutdown");

    try
    {
        auto settings_ptr = getSettings();
        /// Cancel fetches, merges and mutations to force the queue_task to finish ASAP.
        fetcher.blocker.cancelForever();
        merger_mutator.merges_blocker.cancelForever();
        parts_mover.moves_blocker.cancelForever();
        stopBeingLeader();

        if (attach_thread)
        {
            attach_thread->shutdown();
            LOG_TRACE(log, "The attach thread is shutdown");
        }

        restarting_thread.shutdown(/* part_of_full_shutdown */true);
        /// Explicitly set the event, because the restarting thread will not set it again
        startup_event.set();
        shutdown_deadline.emplace(std::chrono::system_clock::now() + std::chrono::milliseconds((*settings_ptr)[MergeTreeSetting::wait_for_unique_parts_send_before_shutdown_ms].totalMilliseconds()));
    }
    catch (...)
    {
        /// Don't wait anything in case of improper prepare for shutdown
        shutdown_deadline.emplace(std::chrono::system_clock::now());
        throw;
    }

    LOG_TRACE(log, "Finished preparing for shutdown");
}

void StorageReplicatedMergeTree::partialShutdown()
{
    ProfileEvents::increment(ProfileEvents::ReplicaPartialShutdown);

    partial_shutdown_called = true;
    partial_shutdown_event.set();
    queue.notifySubscribersOnPartialShutdown();
    replica_is_active_node = nullptr;

    LOG_TRACE(log, "Waiting for threads to finish");
    merge_selecting_task->deactivate();
    queue_updating_task->deactivate();
    mutations_updating_task->deactivate();
    mutations_finalizing_task->deactivate();

    cleanup_thread.stop();
    async_block_ids_cache.stop();
    part_check_thread.stop();

    /// Stop queue processing
    {
        auto fetch_lock = fetcher.blocker.cancel();
        auto merge_lock = merger_mutator.merges_blocker.cancel();
        auto move_lock = parts_mover.moves_blocker.cancel();
        background_operations_assignee.finish();
    }

    LOG_TRACE(log, "Threads finished");
}

void StorageReplicatedMergeTree::shutdown(bool)
{
    if (shutdown_called.exchange(true))
        return;

    LOG_TRACE(log, "Shutdown started");

    flushAndPrepareForShutdown();

    if (!shutdown_deadline.has_value())
        throw Exception(ErrorCodes::LOGICAL_ERROR, "Shutdown deadline is not set in shutdown");

    try
    {
        waitForUniquePartsToBeFetchedByOtherReplicas(*shutdown_deadline);
    }
    catch (const Exception & ex)
    {
        if (ex.code() == ErrorCodes::LOGICAL_ERROR)
            throw;

        tryLogCurrentException(log, __PRETTY_FUNCTION__);
    }

    session_expired_callback_handler.reset();
    stopOutdatedAndUnexpectedDataPartsLoadingTask();

    partialShutdown();

    part_moves_between_shards_orchestrator.shutdown();

    {
        auto lock = queue.lockQueue();
        /// Cancel logs pulling after background task were cancelled. It's still
        /// required because we can trigger pullLogsToQueue during manual OPTIMIZE,
        /// MUTATE, etc. query.
        queue.pull_log_blocker.cancelForever();
    }
    background_moves_assignee.finish();

    auto data_parts_exchange_ptr = std::atomic_exchange(&data_parts_exchange_endpoint, InterserverIOEndpointPtr{});
    if (data_parts_exchange_ptr)
    {
        getContext()->getInterserverIOHandler().removeEndpointIfExists(data_parts_exchange_ptr->getId(getEndpointName()));
        /// Ask all parts exchange handlers to finish asap. New ones will fail to start
        data_parts_exchange_ptr->blocker.cancelForever();
        /// Wait for all of them
        std::lock_guard lock(data_parts_exchange_ptr->rwlock);
    }
    LOG_TRACE(log, "Shutdown finished");
}


StorageReplicatedMergeTree::~StorageReplicatedMergeTree()
{
    try
    {
        shutdown(false);
    }
    catch (...)
    {
        tryLogCurrentException(__PRETTY_FUNCTION__);
    }
}


ReplicatedMergeTreeQuorumAddedParts::PartitionIdToMaxBlock StorageReplicatedMergeTree::getMaxAddedBlocks() const
{
    ReplicatedMergeTreeQuorumAddedParts::PartitionIdToMaxBlock max_added_blocks;

    for (const auto & data_part : getDataPartsForInternalUsage())
    {
        max_added_blocks[data_part->info.partition_id]
            = std::max(max_added_blocks[data_part->info.partition_id], data_part->info.max_block);
    }

    auto zookeeper = getZooKeeper();

    const String quorum_status_path = fs::path(zookeeper_path) / "quorum" / "status";

    String value;
    Coordination::Stat stat;

    if (zookeeper->tryGet(quorum_status_path, value, &stat))
    {
        ReplicatedMergeTreeQuorumEntry quorum_entry;
        quorum_entry.fromString(value);

        auto part_info = MergeTreePartInfo::fromPartName(quorum_entry.part_name, format_version);

        max_added_blocks[part_info.partition_id] = part_info.max_block - 1;
    }

    String added_parts_str;
    if (zookeeper->tryGet(fs::path(zookeeper_path) / "quorum" / "last_part", added_parts_str))
    {
        if (!added_parts_str.empty())
        {
            ReplicatedMergeTreeQuorumAddedParts part_with_quorum(format_version);
            part_with_quorum.fromString(added_parts_str);

            auto added_parts = part_with_quorum.added_parts;

            for (const auto & added_part : added_parts)
            {
                if (!getActiveContainingPart(added_part.second))
                    throw Exception(ErrorCodes::REPLICA_IS_NOT_IN_QUORUM,
                        "Replica doesn't have part '{}' which was successfully written to quorum of other replicas. "
                        "Send query to another replica or disable 'select_sequential_consistency' setting", added_part.second);
            }

            for (const auto & max_block : part_with_quorum.getMaxInsertedBlocks())
                max_added_blocks[max_block.first] = max_block.second;
        }
    }
    return max_added_blocks;
}


void StorageReplicatedMergeTree::read(
    QueryPlan & query_plan,
    const Names & column_names,
    const StorageSnapshotPtr & storage_snapshot,
    SelectQueryInfo & query_info,
    ContextPtr local_context,
    QueryProcessingStage::Enum processed_stage,
    const size_t max_block_size,
    const size_t num_streams)
{
    const auto & settings = local_context->getSettingsRef();

    /// The `select_sequential_consistency` setting has two meanings:
    /// 1. To throw an exception if on a replica there are not all parts which have been written down on quorum of remaining replicas.
    /// 2. Do not read parts that have not yet been written to the quorum of the replicas.
    /// For this you have to synchronously go to ZooKeeper.
    if (settings[Setting::select_sequential_consistency])
    {
        readLocalSequentialConsistencyImpl(query_plan, column_names, storage_snapshot, query_info, local_context, max_block_size, num_streams);
        return;
    }
    /// reading step for parallel replicas with new analyzer is built in Planner, so don't do it here
    if (local_context->canUseParallelReplicasOnInitiator() && !settings[Setting::allow_experimental_analyzer])
    {
        readParallelReplicasImpl(query_plan, column_names, query_info, local_context, processed_stage);
        return;
    }

    if (local_context->canUseParallelReplicasCustomKey() && !settings[Setting::allow_experimental_analyzer]
        && local_context->getClientInfo().distributed_depth == 0)
    {
        auto cluster = local_context->getClusterForParallelReplicas();
        if (local_context->canUseParallelReplicasCustomKeyForCluster(*cluster))
        {
            auto modified_query_info = query_info;
            modified_query_info.cluster = std::move(cluster);
            ClusterProxy::executeQueryWithParallelReplicasCustomKey(
                query_plan,
                getStorageID(),
                std::move(modified_query_info),
                getInMemoryMetadataPtr()->getColumns(),
                storage_snapshot,
                processed_stage,
                query_info.query,
                local_context);
            return;
        }
        LOG_WARNING(
            log,
            "Parallel replicas with custom key will not be used because cluster defined by 'cluster_for_parallel_replicas' ('{}') has "
            "multiple shards",
            cluster->getName());
    }

    readLocalImpl(query_plan, column_names, storage_snapshot, query_info, local_context, max_block_size, num_streams); }

void StorageReplicatedMergeTree::readLocalSequentialConsistencyImpl(
    QueryPlan & query_plan,
    const Names & column_names,
    const StorageSnapshotPtr & storage_snapshot,
    SelectQueryInfo & query_info,
    ContextPtr local_context,
    size_t max_block_size,
    size_t num_streams)
{
    auto max_added_blocks = std::make_shared<ReplicatedMergeTreeQuorumAddedParts::PartitionIdToMaxBlock>(getMaxAddedBlocks());
    auto plan = reader.read(
        column_names, storage_snapshot, query_info, local_context,
        max_block_size, num_streams, std::move(max_added_blocks),
        /* enable_parallel_reading=*/ false);

    if (plan)
        query_plan = std::move(*plan);
}

void StorageReplicatedMergeTree::readParallelReplicasImpl(
    QueryPlan & query_plan,
    const Names & /*column_names*/,
    SelectQueryInfo & query_info,
    ContextPtr local_context,
    QueryProcessingStage::Enum processed_stage)
{
    ClusterProxy::executeQueryWithParallelReplicas(
        query_plan, getStorageID(), processed_stage, query_info.query, local_context, query_info.storage_limits);
}

void StorageReplicatedMergeTree::readLocalImpl(
    QueryPlan & query_plan,
    const Names & column_names,
    const StorageSnapshotPtr & storage_snapshot,
    SelectQueryInfo & query_info,
    ContextPtr local_context,
    const size_t max_block_size,
    const size_t num_streams)
{
    const bool enable_parallel_reading = local_context->canUseParallelReplicasOnFollower()
        && (!local_context->getSettingsRef()[Setting::allow_experimental_analyzer]
            || query_info.current_table_chosen_for_reading_with_parallel_replicas);

    auto plan = reader.read(
        column_names, storage_snapshot, query_info,
        local_context, max_block_size, num_streams,
        /* max_block_numbers_to_read= */ nullptr,
        enable_parallel_reading);

    if (plan)
        query_plan = std::move(*plan);
}

template <class Func>
void StorageReplicatedMergeTree::foreachActiveParts(Func && func, bool select_sequential_consistency) const
{
    std::optional<ReplicatedMergeTreeQuorumAddedParts::PartitionIdToMaxBlock> max_added_blocks = {};

    /**
     * Synchronously go to ZooKeeper when select_sequential_consistency enabled
     */
    if (select_sequential_consistency)
        max_added_blocks = getMaxAddedBlocks();

    auto lock = lockParts();
    /// TODO Transactions: should we count visible parts only?
    for (const auto & part : getDataPartsStateRange(DataPartState::Active))
    {
        if (part->isEmpty())
            continue;

        if (max_added_blocks)
        {
            auto blocks_iterator = max_added_blocks->find(part->info.partition_id);
            if (blocks_iterator == max_added_blocks->end() || part->info.max_block > blocks_iterator->second)
                continue;
        }

        func(part);
    }
}

std::optional<UInt64> StorageReplicatedMergeTree::totalRows(const Settings & settings) const
{
    UInt64 res = 0;
    foreachActiveParts([&res](auto & part) { res += part->rows_count; }, settings[Setting::select_sequential_consistency]);
    return res;
}

std::optional<UInt64> StorageReplicatedMergeTree::totalRowsByPartitionPredicate(const ActionsDAG & filter_actions_dag, ContextPtr local_context) const
{
    DataPartsVector parts;
    foreachActiveParts([&](auto & part) { parts.push_back(part); }, local_context->getSettingsRef()[Setting::select_sequential_consistency]);
    return totalRowsByPartitionPredicateImpl(filter_actions_dag, local_context, parts);
}

std::optional<UInt64> StorageReplicatedMergeTree::totalBytes(const Settings & settings) const
{
    UInt64 res = 0;
    foreachActiveParts([&res](auto & part) { res += part->getBytesOnDisk(); }, settings[Setting::select_sequential_consistency]);
    return res;
}

std::optional<UInt64> StorageReplicatedMergeTree::totalBytesUncompressed(const Settings & settings) const
{
    UInt64 res = 0;
    foreachActiveParts([&res](auto & part) { res += part->getBytesUncompressedOnDisk(); }, settings[Setting::select_sequential_consistency]);
    return res;
}

void StorageReplicatedMergeTree::assertNotReadonly() const
{
    if (is_readonly)
        throw Exception(ErrorCodes::TABLE_IS_READ_ONLY, "Table is in readonly mode (replica path: {})", replica_path);
    if (isStaticStorage())
        throw Exception(ErrorCodes::TABLE_IS_READ_ONLY, "Table is in readonly mode due to static storage");
}


SinkToStoragePtr StorageReplicatedMergeTree::write(const ASTPtr & /*query*/, const StorageMetadataPtr & metadata_snapshot, ContextPtr local_context, bool async_insert)
{
    if (!initialization_done)
        throw Exception(ErrorCodes::NOT_INITIALIZED, "Table is not initialized yet");

    if (isStaticStorage())
        throw Exception(ErrorCodes::TABLE_IS_READ_ONLY, "Table is in readonly mode due to static storage");
    /// If table is read-only because it doesn't have metadata in zk yet, then it's not possible to insert into it
    /// Without this check, we'll write data parts on disk, and afterwards will remove them since we'll fail to commit them into zk
    /// In case of remote storage like s3, it'll generate unnecessary PUT requests
    if (is_readonly && (!has_metadata_in_zookeeper.has_value() || false == has_metadata_in_zookeeper.value()))
        throw Exception(
            ErrorCodes::TABLE_IS_READ_ONLY,
            "Table is in readonly mode since table metadata was not found in zookeeper: replica_path={}",
            replica_path);

    const auto storage_settings_ptr = getSettings();
    const Settings & query_settings = local_context->getSettingsRef();
    bool deduplicate = (*storage_settings_ptr)[MergeTreeSetting::replicated_deduplication_window] != 0 && query_settings[Setting::insert_deduplicate];
    bool async_deduplicate = async_insert && query_settings[Setting::async_insert_deduplicate]
        && (*storage_settings_ptr)[MergeTreeSetting::replicated_deduplication_window_for_async_inserts] != 0 && query_settings[Setting::insert_deduplicate];
    if (async_deduplicate)
        return std::make_shared<ReplicatedMergeTreeSinkWithAsyncDeduplicate>(
            *this,
            metadata_snapshot,
            query_settings[Setting::insert_quorum].valueOr(0),
            query_settings[Setting::insert_quorum_timeout].totalMilliseconds(),
            query_settings[Setting::max_partitions_per_insert_block],
            query_settings[Setting::insert_quorum_parallel],
            deduplicate,
            query_settings[Setting::insert_quorum].is_auto,
            local_context);

    // TODO: should we also somehow pass list of columns to deduplicate on to the ReplicatedMergeTreeSink?
    return std::make_shared<ReplicatedMergeTreeSink>(
        *this,
        metadata_snapshot,
        query_settings[Setting::insert_quorum].valueOr(0),
        query_settings[Setting::insert_quorum_timeout].totalMilliseconds(),
        query_settings[Setting::max_partitions_per_insert_block],
        query_settings[Setting::insert_quorum_parallel],
        deduplicate,
        query_settings[Setting::insert_quorum].is_auto,
        local_context);
}


std::optional<QueryPipeline> StorageReplicatedMergeTree::distributedWriteFromClusterStorage(const std::shared_ptr<IStorageCluster> & src_storage_cluster, const ASTInsertQuery & query, ContextPtr local_context)
{
    const auto & settings = local_context->getSettingsRef();
    auto extension = src_storage_cluster->getTaskIteratorExtension(nullptr, local_context);

    /// Here we won't check that the cluster formed from table replicas is a subset of a cluster specified in s3Cluster/hdfsCluster table function
    auto src_cluster = src_storage_cluster->getCluster(local_context);

    /// Actually the query doesn't change, we just serialize it to string
    String query_str;
    {
        WriteBufferFromOwnString buf;
        IAST::FormatSettings ast_format_settings(
            /*ostr_=*/buf, /*one_line=*/true, /*hilite=*/false, /*identifier_quoting_rule=*/IdentifierQuotingRule::Always);
        query.IAST::format(ast_format_settings);
        query_str = buf.str();
    }

    QueryPipeline pipeline;
    ContextMutablePtr query_context = Context::createCopy(local_context);
    query_context->increaseDistributedDepth();

    for (const auto & replicas : src_cluster->getShardsAddresses())
    {
        /// There will be only one replica, because we consider each replica as a shard
        for (const auto & node : replicas)
        {
            auto connection = std::make_shared<Connection>(
                node.host_name, node.port, query_context->getGlobalContext()->getCurrentDatabase(),
                node.user, node.password, node.proto_send_chunked, node.proto_recv_chunked,
                SSHKey(), /*jwt*/"", node.quota_key, node.cluster, node.cluster_secret,
                "ParallelInsertSelectInititiator",
                node.compression,
                node.secure
            );

            auto remote_query_executor = std::make_shared<RemoteQueryExecutor>(
                connection,
                query_str,
                Block{},
                query_context,
                /*throttler=*/nullptr,
                Scalars{},
                Tables{},
                QueryProcessingStage::Complete,
                extension);

            QueryPipeline remote_pipeline(std::make_shared<RemoteSource>(
                remote_query_executor, false, settings[Setting::async_socket_for_remote], settings[Setting::async_query_sending_for_remote]));
            remote_pipeline.complete(std::make_shared<EmptySink>(remote_query_executor->getHeader()));

            pipeline.addCompletedPipeline(std::move(remote_pipeline));
        }
    }

    return pipeline;
}

std::optional<QueryPipeline> StorageReplicatedMergeTree::distributedWrite(const ASTInsertQuery & query, ContextPtr local_context)
{
    /// Do not enable parallel distributed INSERT SELECT in case when query probably comes from another server
    if (local_context->getClientInfo().query_kind != ClientInfo::QueryKind::INITIAL_QUERY)
        return {};

    const Settings & settings = local_context->getSettingsRef();
    if (settings[Setting::max_distributed_depth] && local_context->getClientInfo().distributed_depth >= settings[Setting::max_distributed_depth])
        throw Exception(ErrorCodes::TOO_LARGE_DISTRIBUTED_DEPTH, "Maximum distributed depth exceeded");

    auto & select = query.select->as<ASTSelectWithUnionQuery &>();

    StoragePtr src_storage;

    if (select.list_of_selects->children.size() == 1)
    {
        if (auto * select_query = select.list_of_selects->children.at(0)->as<ASTSelectQuery>())
        {
            JoinedTables joined_tables(Context::createCopy(local_context), *select_query);

            if (joined_tables.tablesCount() == 1)
            {
                src_storage = joined_tables.getLeftTableStorage();
            }
        }
    }

    if (!src_storage)
        return {};

    if (auto src_distributed = std::dynamic_pointer_cast<IStorageCluster>(src_storage))
    {
        return distributedWriteFromClusterStorage(src_distributed, query, local_context);
    }
    if (local_context->getClientInfo().distributed_depth == 0)
    {
        throw Exception(
            ErrorCodes::BAD_ARGUMENTS,
            "Parallel distributed INSERT SELECT is not possible. Reason: distributed "
            "reading into Replicated table is supported only from *Cluster table functions, but got {} storage",
            src_storage->getName());
    }

    return {};
}


bool StorageReplicatedMergeTree::optimize(
    const ASTPtr &,
    const StorageMetadataPtr &,
    const ASTPtr & partition,
    bool final,
    bool deduplicate,
    const Names & deduplicate_by_columns,
    bool cleanup,
    ContextPtr query_context)
{
    /// NOTE: exclusive lock cannot be used here, since this may lead to deadlock (see comments below),
    /// but it should be safe to use non-exclusive to avoid dropping parts that may be required for processing queue.
    auto table_lock = lockForShare(query_context->getCurrentQueryId(), query_context->getSettingsRef()[Setting::lock_acquire_timeout]);

    assertNotReadonly();

    if (!is_leader)
        throw Exception(ErrorCodes::NOT_A_LEADER, "OPTIMIZE cannot be done on this replica because it is not a leader");

    const auto mode = (*getSettings())[MergeTreeSetting::deduplicate_merge_projection_mode];
    if (deduplicate && getInMemoryMetadataPtr()->hasProjections()
        && (mode == DeduplicateMergeProjectionMode::THROW || mode == DeduplicateMergeProjectionMode::IGNORE))
        throw Exception(ErrorCodes::SUPPORT_IS_DISABLED,
                    "OPTIMIZE DEDUPLICATE query is not supported for table {} as it has projections. "
                    "User should drop all the projections manually before running the query, "
                    "or consider drop or rebuild option of deduplicate_merge_projection_mode",
                    getStorageID().getTableName());

    if (cleanup)
    {
        if (!(*getSettings())[MergeTreeSetting::allow_experimental_replacing_merge_with_cleanup])
            throw Exception(ErrorCodes::SUPPORT_IS_DISABLED, "Experimental merges with CLEANUP are not allowed");
        LOG_DEBUG(log, "Cleanup the ReplicatedMergeTree.");
    }

    auto handle_noop = [&]<typename... Args>(FormatStringHelper<Args...> fmt_string, Args && ...args)
    {
        PreformattedMessage message = fmt_string.format(std::forward<Args>(args)...);
        LOG_DEBUG(log, message);
        if (query_context->getSettingsRef()[Setting::optimize_throw_if_noop])
            throw Exception(std::move(message), ErrorCodes::CANNOT_ASSIGN_OPTIMIZE);
        return false;
    };

    auto zookeeper = getZooKeeperAndAssertNotReadonly();
    const auto storage_settings_ptr = getSettings();
    auto metadata_snapshot = getInMemoryMetadataPtr();
    std::vector<ReplicatedMergeTreeLogEntryData> merge_entries;

    auto try_assign_merge = [&](const String & partition_id) -> bool
    {
        constexpr size_t max_retries = 10;
        size_t try_no = 0;
        for (; try_no < max_retries; ++try_no)
        {
            /// We must select parts for merge under merge_selecting_mutex because other threads
            /// (merge_selecting_thread or OPTIMIZE queries) could assign new merges.
            std::lock_guard merge_selecting_lock(merge_selecting_mutex);
            PartitionIdsHint partition_ids_hint;
            if (partition_id.empty())
            {
                partition_ids_hint = getAllPartitionIds();
            }
            else
            {
                auto parts_lock = lockParts();
                if (!getAnyPartInPartition(partition_id, parts_lock))
                    handle_noop("Cannot select parts for optimization: there are no parts in partition {}", partition_id);
                partition_ids_hint.insert(partition_id);
            }
            ReplicatedMergeTreeMergePredicate can_merge = queue.getMergePredicate(zookeeper, std::move(partition_ids_hint));

            auto future_merged_part = std::make_shared<FutureMergedMutatedPart>();
            if ((*storage_settings.get())[MergeTreeSetting::assign_part_uuids])
                future_merged_part->uuid = UUIDHelpers::generateV4();

            constexpr const char * unknown_disable_reason = "unknown reason";
            PreformattedMessage disable_reason = PreformattedMessage::create(unknown_disable_reason);
            SelectPartsDecision select_decision = SelectPartsDecision::CANNOT_SELECT;

            if (partition_id.empty())
            {
                select_decision = merger_mutator.selectPartsToMerge(
                    future_merged_part, /* aggressive */ true, (*storage_settings_ptr)[MergeTreeSetting::max_bytes_to_merge_at_max_space_in_pool],
                    can_merge, /* merge_with_ttl_allowed */ false, NO_TRANSACTION_PTR, disable_reason);
            }
            else
            {
                select_decision = merger_mutator.selectAllPartsToMergeWithinPartition(
                    future_merged_part,
                    can_merge,
                    partition_id,
                    final,
                    metadata_snapshot,
                    NO_TRANSACTION_PTR,
                    disable_reason,
                    query_context->getSettingsRef()[Setting::optimize_skip_merged_partitions]);
            }

            /// If there is nothing to merge then we treat this merge as successful (needed for optimize final optimization)
            if (select_decision == SelectPartsDecision::NOTHING_TO_MERGE)
                return false;

            if (select_decision != SelectPartsDecision::SELECTED)
            {
                if (try_no + 1 < max_retries)
                {
                    /// Here we trying to have a similar behaviour to ordinary MergeTree: if some merges are already in progress - let's wait for them to finish.
                    /// This way `optimize final` won't just silently be a noop (if also `optimize_throw_if_noop=false`), but will wait for the active merges and repeat an attempt to schedule final merge.
                    /// This guarantees are enough for tests, because there we have full control over insertions.
                    const auto wait_timeout = query_context->getSettingsRef()[Setting::receive_timeout].totalMilliseconds() / max_retries;
                    /// DEFAULT (and not LIGHTWEIGHT) because merges are not condidered lightweight; empty `source_replicas` means "all replicas"
                    waitForProcessingQueue(wait_timeout, SyncReplicaMode::DEFAULT, {});
                    continue;
                }

                constexpr const char * message_fmt = "Cannot select parts for optimization: {}";
                assert(disable_reason.text != unknown_disable_reason);
                if (!partition_id.empty())
                    disable_reason.text += fmt::format(" (in partition {})", partition_id);
                return handle_noop(message_fmt, disable_reason.text);
            }

            ReplicatedMergeTreeLogEntryData merge_entry;
            CreateMergeEntryResult create_result = createLogEntryToMergeParts(
                zookeeper, future_merged_part->parts,
                future_merged_part->name,
                future_merged_part->uuid,
                future_merged_part->part_format,
                deduplicate, deduplicate_by_columns,
                cleanup,
                &merge_entry, can_merge.getVersion(),
                future_merged_part->merge_type);

            if (create_result == CreateMergeEntryResult::MissingPart)
            {
                static constexpr const char * message_fmt = "Can't create merge queue node in ZooKeeper, because some parts are missing";
                return handle_noop(message_fmt);
            }

            if (create_result == CreateMergeEntryResult::LogUpdated)
                continue;

            merge_entries.push_back(std::move(merge_entry));
            return true;
        }

        assert(try_no == max_retries);
        static constexpr const char * message_fmt = "Can't create merge queue node in ZooKeeper, because log was updated in every of {} tries";
        return handle_noop(message_fmt, try_no);
    };

    bool assigned = false;
    if (!partition && final)
    {
        if (cleanup && this->merging_params.mode != MergingParams::Mode::Replacing)
        {
            constexpr const char * message = "Cannot OPTIMIZE with CLEANUP table: {}";
            String disable_reason = "only ReplacingMergeTree can be CLEANUP";
            throw Exception(ErrorCodes::CANNOT_ASSIGN_OPTIMIZE, message, disable_reason);
        }

        DataPartsVector data_parts = getVisibleDataPartsVector(query_context);
        std::unordered_set<String> partition_ids;

        for (const DataPartPtr & part : data_parts)
            partition_ids.emplace(part->info.partition_id);

        for (const String & partition_id : partition_ids)
        {
            assigned = try_assign_merge(partition_id);
            if (!assigned)
                break;
        }
    }
    else
    {
        String partition_id;
        if (partition)
            partition_id = getPartitionIDFromQuery(partition, query_context);
        assigned = try_assign_merge(partition_id);
    }

    table_lock.reset();

    for (auto & merge_entry : merge_entries)
        waitForLogEntryToBeProcessedIfNecessary(merge_entry, query_context);

    return assigned;
}

bool StorageReplicatedMergeTree::executeMetadataAlter(const StorageReplicatedMergeTree::LogEntry & entry)
{
    auto current_metadata = getInMemoryMetadataPtr();
    if (entry.alter_version < current_metadata->getMetadataVersion())
    {
        /// TODO Can we replace it with LOGICAL_ERROR?
        /// As for now, it may rarely happen due to reordering of ALTER_METADATA entries in the queue of
        /// non-initial replica and also may happen after stale replica recovery.
        LOG_WARNING(log, "Attempt to update metadata of version {} "
                         "to older version {} when processing log entry {}: {}",
                         current_metadata->getMetadataVersion(), entry.alter_version, entry.znode_name, entry.toString());
        return true;
    }

    auto zookeeper = getZooKeeper();

    auto columns_from_entry = ColumnsDescription::parse(entry.columns_str);
    auto metadata_from_entry = ReplicatedMergeTreeTableMetadata::parse(entry.metadata_str);

    MergeTreeData::DataParts parts;

    /// If metadata nodes have changed, we will update table structure locally.
    Coordination::Requests requests;
    requests.emplace_back(zkutil::makeSetRequest(fs::path(replica_path) / "columns", entry.columns_str, -1));
    requests.emplace_back(zkutil::makeSetRequest(fs::path(replica_path) / "metadata", entry.metadata_str, -1));
    requests.emplace_back(zkutil::makeSetRequest(fs::path(replica_path) / "metadata_version", std::to_string(entry.alter_version), -1));

    auto table_id = getStorageID();
    auto alter_context = getContext();

    auto database = DatabaseCatalog::instance().getDatabase(table_id.database_name);
    bool is_in_replicated_database = database->getEngineName() == "Replicated";

    if (is_in_replicated_database)
    {
        auto mutable_alter_context = Context::createCopy(getContext());
        const auto * replicated = dynamic_cast<const DatabaseReplicated *>(database.get());
        mutable_alter_context->makeQueryContext();
        auto alter_txn = std::make_shared<ZooKeeperMetadataTransaction>(zookeeper, replicated->getZooKeeperPath(),
                                                                       /* is_initial_query */ false, /* task_zk_path */ "");
        mutable_alter_context->initZooKeeperMetadataTransaction(alter_txn);
        alter_context = mutable_alter_context;

        for (auto & op : requests)
            alter_txn->addOp(std::move(op));
        requests.clear();
        /// Requests will be executed by database in setTableStructure
    }
    else
    {
        zookeeper->multi(requests, /* check_session_valid */ true);
    }

    {
        auto table_lock_holder = lockForShare(RWLockImpl::NO_QUERY, (*getSettings())[MergeTreeSetting::lock_acquire_timeout_for_background_operations]);
        auto alter_lock_holder = lockForAlter((*getSettings())[MergeTreeSetting::lock_acquire_timeout_for_background_operations]);
        LOG_INFO(log, "Metadata changed in ZooKeeper. Applying changes locally.");

        auto metadata_diff = ReplicatedMergeTreeTableMetadata(*this, getInMemoryMetadataPtr()).checkAndFindDiff(metadata_from_entry, getInMemoryMetadataPtr()->getColumns(), getContext());
        setTableStructure(table_id, alter_context, std::move(columns_from_entry), metadata_diff, entry.alter_version);

        current_metadata = getInMemoryMetadataPtr();
        LOG_INFO(log, "Applied changes to the metadata of the table. Current metadata version: {}", current_metadata->getMetadataVersion());
    }

    {
        /// Reset Object columns, because column of type
        /// Object may be added or dropped by alter.
        auto parts_lock = lockParts();
        resetObjectColumnsFromActiveParts(parts_lock);
        resetSerializationHints(parts_lock);
    }

    return true;
}


PartitionBlockNumbersHolder StorageReplicatedMergeTree::allocateBlockNumbersInAffectedPartitions(
    const MutationCommands & commands, ContextPtr query_context, const zkutil::ZooKeeperPtr & zookeeper) const
{
    const std::set<String> mutation_affected_partition_ids = getPartitionIdsAffectedByCommands(commands, query_context);

    if (mutation_affected_partition_ids.size() == 1)
    {
        const auto & affected_partition_id = *mutation_affected_partition_ids.cbegin();
        auto block_number_holder = allocateBlockNumber(affected_partition_id, zookeeper);
        if (!block_number_holder.has_value())
            return {};
        auto block_number = block_number_holder->getNumber();  /// Avoid possible UB due to std::move
        return {{{affected_partition_id, block_number}}, std::move(block_number_holder)};
    }

    /// TODO: Implement optimal block number acquisition algorithm in multiple (but not all) partitions
    EphemeralLocksInAllPartitions lock_holder(
        fs::path(zookeeper_path) / "block_numbers", "block-", fs::path(zookeeper_path) / "temp", *zookeeper);

    PartitionBlockNumbersHolder::BlockNumbersType block_numbers;
    for (const auto & lock : lock_holder.getLocks())
    {
        if (mutation_affected_partition_ids.empty() || mutation_affected_partition_ids.contains(lock.partition_id))
            block_numbers[lock.partition_id] = lock.number;
    }

    return {std::move(block_numbers), std::move(lock_holder)};
}


void StorageReplicatedMergeTree::alter(
    const AlterCommands & commands, ContextPtr query_context, AlterLockHolder & table_lock_holder)
{
    assertNotReadonly();

    auto table_id = getStorageID();
    const auto & query_settings = query_context->getSettingsRef();

    StorageInMemoryMetadata future_metadata = getInMemoryMetadata();
    commands.apply(future_metadata, query_context);

    if (commands.isSettingsAlter())
    {
        /// We don't replicate storage_settings_ptr ALTER. It's local operation.
        /// Also we don't upgrade alter lock to table structure lock.
        merge_strategy_picker.refreshState();

        changeSettings(future_metadata.settings_changes, table_lock_holder);

        /// It is safe to ignore exceptions here as only settings are changed, which is not validated in `alterTable`
        DatabaseCatalog::instance().getDatabase(table_id.database_name)->alterTable(query_context, table_id, future_metadata);
        return;
    }

    if (commands.isCommentAlter())
    {
        setInMemoryMetadata(future_metadata);

        /// It is safe to ignore exceptions here as only the comment is changed, which is not validated in `alterTable`
        DatabaseCatalog::instance().getDatabase(table_id.database_name)->alterTable(query_context, table_id, future_metadata);
        return;
    }

    if (!query_settings[Setting::allow_suspicious_primary_key])
    {
        MergeTreeData::verifySortingKey(future_metadata.sorting_key);
    }

    {
        /// Call applyMetadataChangesToCreateQuery to validate the resulting CREATE query
        auto ast = DatabaseCatalog::instance().getDatabase(table_id.database_name)->getCreateTableQuery(table_id.table_name, query_context);
        applyMetadataChangesToCreateQuery(ast, future_metadata, query_context);
    }

    auto ast_to_str = [](ASTPtr query) -> String
    {
        if (!query)
            return "";
        return queryToString(query);
    };

    const auto zookeeper = getZooKeeperAndAssertNotReadonly();

    std::optional<ReplicatedMergeTreeLogEntryData> alter_entry;
    std::optional<String> mutation_znode;

    while (true)
    {
        if (shutdown_called || partial_shutdown_called)
            throw Exception(ErrorCodes::ABORTED, "Cannot assign alter because shutdown called");

        bool pulled_queue = false;
        std::optional<int32_t> maybe_mutations_version_after_logs_pull;
        std::map<std::string, MutationCommands> unfinished_mutations;
        for (const auto & command : commands)
        {
            if (command.isDropSomething())
            {
                if (shutdown_called || partial_shutdown_called)
                    throw Exception(ErrorCodes::ABORTED, "Cannot assign alter because shutdown called");

                if (!pulled_queue)
                {
                    auto [_, mutations_version] = queue.pullLogsToQueue(zookeeper, {}, ReplicatedMergeTreeQueue::SYNC);
                    maybe_mutations_version_after_logs_pull.emplace(mutations_version);
                    unfinished_mutations = getUnfinishedMutationCommands();
                    pulled_queue = true;
                }

                checkDropCommandDoesntAffectInProgressMutations(command, unfinished_mutations, query_context);
            }
        }

        /// Clear nodes from previous iteration
        alter_entry.emplace();
        mutation_znode.reset();

        auto current_metadata = getInMemoryMetadataPtr();

        ReplicatedMergeTreeTableMetadata future_metadata_in_zk(*this, current_metadata);
        if (ast_to_str(future_metadata.sorting_key.definition_ast) != ast_to_str(current_metadata->sorting_key.definition_ast))
        {
            /// We serialize definition_ast as list, because code which apply ALTER (setTableStructure) expect serialized non empty expression
            /// list here and we cannot change this representation for compatibility. Also we have preparsed AST `sorting_key.expression_list_ast`
            /// in KeyDescription, but it contain version column for VersionedCollapsingMergeTree, which shouldn't be defined as a part of key definition AST.
            /// So the best compatible way is just to convert definition_ast to list and serialize it. In all other places key.expression_list_ast should be used.
            future_metadata_in_zk.sorting_key = serializeAST(*extractKeyExpressionList(future_metadata.sorting_key.definition_ast));
        }

        if (ast_to_str(future_metadata.sampling_key.definition_ast) != ast_to_str(current_metadata->sampling_key.definition_ast))
            future_metadata_in_zk.sampling_expression = serializeAST(*extractKeyExpressionList(future_metadata.sampling_key.definition_ast));

        if (ast_to_str(future_metadata.partition_key.definition_ast) != ast_to_str(current_metadata->partition_key.definition_ast))
            future_metadata_in_zk.partition_key = serializeAST(*extractKeyExpressionList(future_metadata.partition_key.definition_ast));

        if (ast_to_str(future_metadata.table_ttl.definition_ast) != ast_to_str(current_metadata->table_ttl.definition_ast))
        {
            if (future_metadata.table_ttl.definition_ast)
                future_metadata_in_zk.ttl_table = serializeAST(*future_metadata.table_ttl.definition_ast);
            else /// TTL was removed
                future_metadata_in_zk.ttl_table = "";
        }

        String new_indices_str = future_metadata.secondary_indices.toString();
        if (new_indices_str != current_metadata->secondary_indices.toString())
            future_metadata_in_zk.skip_indices = new_indices_str;

        String new_projections_str = future_metadata.projections.toString();
        if (new_projections_str != current_metadata->projections.toString())
            future_metadata_in_zk.projections = new_projections_str;

        String new_constraints_str = future_metadata.constraints.toString();
        if (new_constraints_str != current_metadata->constraints.toString())
            future_metadata_in_zk.constraints = new_constraints_str;

        Coordination::Requests ops;
        size_t alter_path_idx = std::numeric_limits<size_t>::max();
        size_t mutation_path_idx = std::numeric_limits<size_t>::max();

        String new_metadata_str = future_metadata_in_zk.toString();
        ops.emplace_back(zkutil::makeSetRequest(fs::path(zookeeper_path) / "metadata", new_metadata_str, current_metadata->getMetadataVersion()));

        String new_columns_str = future_metadata.columns.toString();
        ops.emplace_back(zkutil::makeSetRequest(fs::path(zookeeper_path) / "columns", new_columns_str, -1));

        bool settings_are_changed = (ast_to_str(current_metadata->settings_changes) != ast_to_str(future_metadata.settings_changes));
        bool comment_is_changed = (current_metadata->comment != future_metadata.comment);

        if (settings_are_changed || comment_is_changed)
        {
            StorageInMemoryMetadata metadata_copy = *current_metadata;

            if (settings_are_changed)
            {
                /// Just change settings
                metadata_copy.settings_changes = future_metadata.settings_changes;
                changeSettings(metadata_copy.settings_changes, table_lock_holder);
            }

            /// The comment is not replicated as of today, but we can implement it later.
            if (comment_is_changed)
            {
                metadata_copy.setComment(future_metadata.comment);
                setInMemoryMetadata(metadata_copy);
            }

            /// Only the comment and/or settings changed here, so it is okay to assume alterTable won't throw as neither
            /// of them are validated in alterTable.
            DatabaseCatalog::instance().getDatabase(table_id.database_name)->alterTable(query_context, table_id, metadata_copy);
        }

        /// We can be sure, that in case of successful commit in zookeeper our
        /// version will increments by 1. Because we update with version check.
        int new_metadata_version = current_metadata->getMetadataVersion() + 1;

        alter_entry->type = LogEntry::ALTER_METADATA;
        alter_entry->source_replica = replica_name;
        alter_entry->metadata_str = new_metadata_str;
        alter_entry->columns_str = new_columns_str;
        alter_entry->alter_version = new_metadata_version;
        alter_entry->create_time = time(nullptr);

        auto maybe_mutation_commands
            = commands.getMutationCommands(*current_metadata, query_settings[Setting::materialize_ttl_after_modify], query_context);

        bool have_mutation = !maybe_mutation_commands.empty();
        alter_entry->have_mutation = have_mutation;

        alter_path_idx = ops.size();
        ops.emplace_back(zkutil::makeCreateRequest(
            fs::path(zookeeper_path) / "log/log-", alter_entry->toString(), zkutil::CreateMode::PersistentSequential));

        PartitionBlockNumbersHolder partition_block_numbers_holder;
        ReplicatedMergeTreeMutationEntry mutation_entry;
        if (have_mutation)
        {
            delayMutationOrThrowIfNeeded(&partial_shutdown_event, query_context);
            const String mutations_path(fs::path(zookeeper_path) / "mutations");

            mutation_entry.alter_version = new_metadata_version;
            mutation_entry.source_replica = replica_name;
            mutation_entry.commands = std::move(maybe_mutation_commands);

            int32_t mutations_version;
            if (maybe_mutations_version_after_logs_pull.has_value())
            {
                mutations_version = *maybe_mutations_version_after_logs_pull;
            }
            else
            {
                Coordination::Stat mutations_stat;
                zookeeper->get(mutations_path, &mutations_stat);
                mutations_version = mutations_stat.version;
            }


            partition_block_numbers_holder =
                allocateBlockNumbersInAffectedPartitions(mutation_entry.commands, query_context, zookeeper);

            mutation_entry.block_numbers = partition_block_numbers_holder.getBlockNumbers();
            mutation_entry.create_time = time(nullptr);

            ops.emplace_back(zkutil::makeSetRequest(mutations_path, String(), mutations_version));
            mutation_path_idx = ops.size();
            ops.emplace_back(
                zkutil::makeCreateRequest(fs::path(mutations_path) / "", mutation_entry.toString(), zkutil::CreateMode::PersistentSequential));
        }

        if (auto txn = query_context->getZooKeeperMetadataTransaction())
        {
            /// It would be better to clone ops instead of moving, so we could retry on ZBADVERSION,
            /// but clone() is not implemented for Coordination::Request.
            txn->moveOpsTo(ops);
            /// NOTE: IDatabase::alterTable(...) is called when executing ALTER_METADATA queue entry without query context,
            /// so we have to update metadata of DatabaseReplicated here.
            String metadata_zk_path = fs::path(txn->getDatabaseZooKeeperPath()) / "metadata" / escapeForFileName(table_id.table_name);
            auto ast = DatabaseCatalog::instance().getDatabase(table_id.database_name)->getCreateTableQuery(table_id.table_name, query_context);
            applyMetadataChangesToCreateQuery(ast, future_metadata, query_context);
            ops.emplace_back(zkutil::makeSetRequest(metadata_zk_path, getObjectDefinitionFromCreateQuery(ast), -1));
        }

        Coordination::Responses results;
        Coordination::Error rc = zookeeper->tryMulti(ops, results);

        /// For the sake of consistency with mechanics of concurrent background process of assigning parts merge tasks
        /// this placeholder must be held up until the moment of committing into ZK of the mutation entry
        /// See ReplicatedMergeTreeMergePredicate::canMergeTwoParts() method
        partition_block_numbers_holder.reset();

        if (rc == Coordination::Error::ZOK)
        {
            if (have_mutation)
            {
                /// ALTER_METADATA record in replication /log
                String alter_path = dynamic_cast<const Coordination::CreateResponse &>(*results[alter_path_idx]).path_created;
                alter_entry->znode_name = alter_path.substr(alter_path.find_last_of('/') + 1);

                /// ReplicatedMergeTreeMutationEntry record in /mutations
                String mutation_path = dynamic_cast<const Coordination::CreateResponse &>(*results[mutation_path_idx]).path_created;
                mutation_znode = mutation_path.substr(mutation_path.find_last_of('/') + 1);
                LOG_DEBUG(log, "Created log entry {} to update table metadata to version {}, created a mutation {} (data versions: {})",
                          alter_entry->znode_name, alter_entry->alter_version, *mutation_znode, mutation_entry.getBlockNumbersForLogs());
            }
            else
            {
                /// ALTER_METADATA record in replication /log
                String alter_path = dynamic_cast<const Coordination::CreateResponse &>(*results[alter_path_idx]).path_created;
                alter_entry->znode_name = alter_path.substr(alter_path.find_last_of('/') + 1);
                LOG_DEBUG(log, "Created log entry {} to update table metadata to version {}",
                          alter_entry->znode_name, alter_entry->alter_version);
            }
            break;
        }
        if (rc == Coordination::Error::ZBADVERSION)
        {
            if (results[0]->error != Coordination::Error::ZOK)
<<<<<<< HEAD
                throw Exception(ErrorCodes::CANNOT_ASSIGN_ALTER,
                                "Metadata on replica is not up to date with common metadata in Zookeeper. "
                                "It means that this replica still not applied some of previous alters."
                                " Probably too many alters executing concurrently (highly not recommended). "
                                "You can retry the query");
=======
                throw Exception(
                    ErrorCodes::CANNOT_ASSIGN_ALTER,
                    "Metadata on replica is not up to date with common metadata in Zookeeper. "
                    "It means that this replica still not applied some of previous alters."
                    " Probably too many alters executing concurrently (highly not recommended). "
                    "You can retry this error");
>>>>>>> bf0c6093

            /// Cannot retry automatically, because some zookeeper ops were lost on the first attempt. Will retry on DDLWorker-level.
            if (query_context->getZooKeeperMetadataTransaction())
                throw Exception(
                    ErrorCodes::CANNOT_ASSIGN_ALTER,
                    "Cannot execute alter, because mutations version was suddenly changed due "
                    "to concurrent alter");

            continue;
        }

        throw Coordination::Exception::fromMessage(rc, "Alter cannot be assigned because of Zookeeper error");
    }

    table_lock_holder.unlock();

    LOG_DEBUG(log, "Updated shared metadata nodes in ZooKeeper. Waiting for replicas to apply changes.");
    waitForLogEntryToBeProcessedIfNecessary(*alter_entry, query_context, "Some replicas doesn't finish metadata alter: ");

    if (mutation_znode)
    {
        LOG_DEBUG(log, "Metadata changes applied. Will wait for data changes.");
        merge_selecting_task->schedule();
        waitMutation(*mutation_znode, query_settings[Setting::alter_sync]);
        LOG_DEBUG(log, "Data changes applied.");
    }
}

/// If new version returns ordinary name, else returns part name containing the first and last month of the month
/// NOTE: use it in pair with getFakePartCoveringAllPartsInPartition(...)
String getPartNamePossiblyFake(MergeTreeDataFormatVersion format_version, const MergeTreePartInfo & part_info)
{
    if (format_version < MERGE_TREE_DATA_MIN_FORMAT_VERSION_WITH_CUSTOM_PARTITIONING)
    {
        /// The date range is all month long.
        const auto & lut = DateLUT::serverTimezoneInstance();
        time_t start_time = lut.YYYYMMDDToDate(parse<UInt32>(part_info.partition_id + "01"));
        DayNum left_date = DayNum(lut.toDayNum(start_time).toUnderType());
        DayNum right_date = DayNum(static_cast<size_t>(left_date) + lut.daysInMonth(start_time) - 1);
        return part_info.getPartNameV0(left_date, right_date);
    }

    return part_info.getPartNameV1();
}

bool StorageReplicatedMergeTree::getFakePartCoveringAllPartsInPartition(
    const String & partition_id, MergeTreePartInfo & part_info,
    std::optional<EphemeralLockInZooKeeper> & delimiting_block_lock, bool for_replace_range)
{
    /// Even if there is no data in the partition, you still need to mark the range for deletion.
    /// - Because before executing DETACH, tasks for downloading parts to this partition can be executed.
    Int64 left = 0;

    /** Let's skip one number in `block_numbers` for the partition being deleted, and we will only delete parts until this number.
      * This prohibits merges of deleted parts with the new inserted
      * Invariant: merges of deleted parts with other parts do not appear in the log.
      * NOTE: If you need to similarly support a `DROP PART` request, you will have to think of some new mechanism for it,
      *     to guarantee this invariant.
      */
    Int64 right;
    Int64 mutation_version;

    {
        delimiting_block_lock = allocateBlockNumber(partition_id, getZooKeeper());
        right = delimiting_block_lock->getNumber();
        /// Make sure we cover all parts in drop range.
        /// There might be parts with mutation version greater than current block number
        /// if some part mutation has been assigned after block number allocation, but before creation of DROP_RANGE entry.
        mutation_version = MergeTreePartInfo::MAX_BLOCK_NUMBER;
    }

    if (for_replace_range)
    {
        /// NOTE Do not decrement max block number for REPLACE_RANGE, because there are invariants:
        /// - drop range for REPLACE PARTITION must contain at least 2 blocks (1 skipped block and at least 1 real block)
        /// - drop range for MOVE PARTITION/ATTACH PARTITION FROM always contains 1 block

        /// NOTE UINT_MAX was previously used as max level for REPLACE/MOVE PARTITION (it was incorrect)
        part_info = MergeTreePartInfo(partition_id, left, right, MergeTreePartInfo::MAX_LEVEL, mutation_version);
        return right != 0;
    }

    /// Empty partition.
    if (right == 0)
        return false;

    --right;

    /// Artificial high level is chosen, to make this part "covering" all parts inside.
    part_info = MergeTreePartInfo(partition_id, left, right, MergeTreePartInfo::MAX_LEVEL, mutation_version);
    return true;
}

void StorageReplicatedMergeTree::restoreMetadataInZooKeeper()
{
    LOG_INFO(log, "Restoring replica metadata");

    if (!initialization_done)
        throw Exception(ErrorCodes::NOT_INITIALIZED, "Table is not initialized yet");

    if (!is_readonly)
        throw Exception(ErrorCodes::BAD_ARGUMENTS, "Replica must be readonly");

    if (getZooKeeper()->exists(replica_path))
        throw Exception(ErrorCodes::BAD_ARGUMENTS,
                        "Replica path is present at {} - nothing to restore. "
                        "If you are sure that metadata is lost and that replica path contains some garbage, "
                        "then use SYSTEM DROP REPLICA query first.", replica_path);

    if (has_metadata_in_zookeeper.has_value() && *has_metadata_in_zookeeper)
        throw Exception(ErrorCodes::LOGICAL_ERROR, "Replica has metadata in ZooKeeper: "
                                                   "it's either a bug or it's a result of manual intervention to ZooKeeper");

    if (are_restoring_replica.exchange(true))
        throw Exception(ErrorCodes::CONCURRENT_ACCESS_NOT_SUPPORTED, "Replica restoration in progress");
    SCOPE_EXIT({ are_restoring_replica.store(false); });

    auto metadata_snapshot = getInMemoryMetadataPtr();

    waitForOutdatedPartsToBeLoaded();
    const DataPartsVector all_parts = getAllDataPartsVector();
    Strings active_parts_names;

    /// Why all parts (not only Active) are moved to detached/:
    /// After ZK metadata restoration ZK resets sequential counters (including block number counters), so one may
    /// potentially encounter a situation that a part we want to attach already exists.
    for (const auto & part : all_parts)
    {
        if (part->getState() == DataPartState::Active)
            active_parts_names.push_back(part->name);

        forcefullyMovePartToDetachedAndRemoveFromMemory(part);
    }

    LOG_INFO(log, "Moved all parts to detached/");

    const bool is_first_replica = createTableIfNotExists(metadata_snapshot);

    LOG_INFO(log, "Created initial ZK nodes, replica is first: {}", is_first_replica);

    if (!is_first_replica)
        createReplica(metadata_snapshot);

    createNewZooKeeperNodes();

    LOG_INFO(log, "Created ZK nodes for table");

    has_metadata_in_zookeeper = true;

    if (is_first_replica)
        for (const String& part_name : active_parts_names)
            attachPartition(std::make_shared<ASTLiteral>(part_name), metadata_snapshot, true, getContext());

    LOG_INFO(log, "Attached all partitions, starting table");

    startupImpl(/* from_attach_thread */ false);
}

void StorageReplicatedMergeTree::dropPartNoWaitNoThrow(const String & part_name)
{
    assertNotReadonly();
    if (!is_leader)
        throw Exception(ErrorCodes::NOT_A_LEADER, "DROP PART cannot be done on this replica because it is not a leader");

    zkutil::ZooKeeperPtr zookeeper = getZooKeeperAndAssertNotReadonly();
    LogEntry entry;

    dropPartImpl(zookeeper, part_name, entry, /*detach=*/ false, /*throw_if_noop=*/ false);
}

void StorageReplicatedMergeTree::dropPart(const String & part_name, bool detach, ContextPtr query_context)
{
    assertNotReadonly();
    if (!is_leader)
        throw Exception(ErrorCodes::NOT_A_LEADER, "DROP PART cannot be done on this replica because it is not a leader");

    zkutil::ZooKeeperPtr zookeeper = getZooKeeperAndAssertNotReadonly();
    LogEntry entry;

    dropPartImpl(zookeeper, part_name, entry, detach, /*throw_if_noop=*/ true);

    waitForLogEntryToBeProcessedIfNecessary(entry, query_context);
}

void StorageReplicatedMergeTree::dropAllPartitionsImpl(const zkutil::ZooKeeperPtr & zookeeper, bool detach, ContextPtr query_context)
{
    Strings partitions = zookeeper->getChildren(fs::path(zookeeper_path) / "block_numbers");

    std::vector<LogEntryPtr> entries;
    dropAllPartsInPartitions(*zookeeper, partitions, entries, query_context, detach);

    for (const auto & entry : entries)
    {
        waitForLogEntryToBeProcessedIfNecessary(*entry, query_context);
        auto drop_range_info = MergeTreePartInfo::fromPartName(entry->new_part_name, format_version);
        cleanLastPartNode(drop_range_info.partition_id);
    }
}

void StorageReplicatedMergeTree::dropPartition(const ASTPtr & partition, bool detach, ContextPtr query_context)
{
    assertNotReadonly();
    if (!is_leader)
        throw Exception(ErrorCodes::NOT_A_LEADER, "DROP PARTITION cannot be done on this replica because it is not a leader");

    auto settings = getSettings();

    if (detach && (*settings)[MergeTreeSetting::disable_detach_partition_for_zero_copy_replication]
        && (*settings)[MergeTreeSetting::allow_remote_fs_zero_copy_replication])
    {
        for (const auto & disk : getDisks())
        {
            if (disk->supportZeroCopyReplication())
                throw Exception(ErrorCodes::SUPPORT_IS_DISABLED, "DETACH PARTITION queries are disabled.");
        }
    }

    zkutil::ZooKeeperPtr zookeeper = getZooKeeperAndAssertNotReadonly();

    const auto * partition_ast = partition->as<ASTPartition>();
    if (partition_ast && partition_ast->all)
    {
        dropAllPartitionsImpl(zookeeper, detach, query_context);
    }
    else
    {
        String partition_id = getPartitionIDFromQuery(partition, query_context);
        auto entry = dropAllPartsInPartition(*zookeeper, partition_id, query_context, detach);
        if (entry)
        {
            waitForLogEntryToBeProcessedIfNecessary(*entry, query_context);
            cleanLastPartNode(partition_id);
        }
    }
}


void StorageReplicatedMergeTree::truncate(
    const ASTPtr &, const StorageMetadataPtr &, ContextPtr query_context, TableExclusiveLockHolder & table_lock)
{
    table_lock.release();   /// Truncate is done asynchronously.

    assertNotReadonly();
    if (!is_leader)
        throw Exception(ErrorCodes::NOT_A_LEADER, "TRUNCATE cannot be done on this replica because it is not a leader");

    waitForOutdatedPartsToBeLoaded();
    zkutil::ZooKeeperPtr zookeeper = getZooKeeperAndAssertNotReadonly();
    dropAllPartitionsImpl(zookeeper, /* detach */ false, query_context);
}


PartitionCommandsResultInfo StorageReplicatedMergeTree::attachPartition(
    const ASTPtr & partition,
    const StorageMetadataPtr & metadata_snapshot,
    bool attach_part,
    ContextPtr query_context)
{
    /// Allow ATTACH PARTITION on readonly replica when restoring it.
    if (!are_restoring_replica)
        assertNotReadonly();

    PartitionCommandsResultInfo results;
    PartsTemporaryRename renamed_parts(*this, DETACHED_DIR_NAME);
    MutableDataPartsVector loaded_parts = tryLoadPartsToAttach(partition, attach_part, query_context, renamed_parts);

    /// TODO Allow to use quorum here.
    ReplicatedMergeTreeSink output(
        *this,
        metadata_snapshot,
        /* quorum */ 0,
        /* quorum_timeout_ms */ 0,
        /* max_parts_per_block */ 0,
        /* quorum_parallel */ false,
        query_context->getSettingsRef()[Setting::insert_deduplicate],
        /* majority_quorum */ false,
        query_context,
        /* is_attach */ true,
        /* allow_attach_while_readonly */ true);

    for (size_t i = 0; i < loaded_parts.size(); ++i)
    {
        const String old_name = loaded_parts[i]->name;

        output.writeExistingPart(loaded_parts[i]);

        renamed_parts.old_and_new_names[i].old_name.clear();

        LOG_DEBUG(log, "Attached part {} as {}", old_name, loaded_parts[i]->name);

        results.push_back(PartitionCommandResultInfo{
            .command_type = "ATTACH PART",
            .partition_id = loaded_parts[i]->info.partition_id,
            .part_name = loaded_parts[i]->name,
            .old_part_name = old_name,
        });
    }
    return results;
}


void StorageReplicatedMergeTree::checkTableCanBeDropped(ContextPtr query_context) const
{
    auto table_id = getStorageID();

    const auto & query_settings = query_context->getSettingsRef();
    if (query_settings[Setting::max_table_size_to_drop].changed)
    {
        getContext()->checkTableCanBeDropped(
            table_id.database_name, table_id.table_name, getTotalActiveSizeInBytes(), query_settings[Setting::max_table_size_to_drop]);
        return;
    }

    getContext()->checkTableCanBeDropped(table_id.database_name, table_id.table_name, getTotalActiveSizeInBytes());
}

void StorageReplicatedMergeTree::checkTableCanBeRenamed(const StorageID & new_name) const
{
    if (zookeeper_info.renaming_restrictions == RenamingRestrictions::ALLOW_ANY)
        return;

    if (zookeeper_info.renaming_restrictions == RenamingRestrictions::DO_NOT_ALLOW)
    {
        auto old_name = getStorageID();
        bool is_server_startup = Context::getGlobalContextInstance()->getApplicationType() == Context::ApplicationType::SERVER
            && !Context::getGlobalContextInstance()->isServerCompletelyStarted();
        bool move_to_atomic = old_name.uuid == UUIDHelpers::Nil && new_name.uuid != UUIDHelpers::Nil;

        bool likely_converting_ordinary_to_atomic = is_server_startup && move_to_atomic;
        if (likely_converting_ordinary_to_atomic)
        {
            LOG_INFO(log, "Table {} should not be renamed, because zookeeper_path contains implicit 'database' or 'table' macro. "
                          "We cannot rename path in ZooKeeper, so path may become inconsistent with table name. "
                          "However, we allow renaming while converting Ordinary database to Atomic, because all tables will be renamed back",
                          old_name.getNameForLogs());
            return;
        }

        throw Exception(ErrorCodes::NOT_IMPLEMENTED,
                        "Cannot rename Replicated table, because zookeeper_path contains implicit 'database' "
                        "or 'table' macro. We cannot rename path "
                        "in ZooKeeper, so path may become inconsistent with table name. "
                        "If you really want to rename table, you should edit metadata file first and restart server or reattach the table.");
    }

    assert(zookeeper_info.renaming_restrictions == RenamingRestrictions::ALLOW_PRESERVING_UUID);
    if (!new_name.hasUUID() && getStorageID().hasUUID())
        throw Exception(ErrorCodes::NOT_IMPLEMENTED,
                        "Cannot move Replicated table to Ordinary database, because zookeeper_path contains implicit "
                        "'uuid' macro. If you really want to rename table, you should edit metadata file first "
                        "and restart server or reattach the table.");
}

void StorageReplicatedMergeTree::rename(const String & new_path_to_table_data, const StorageID & new_table_id)
{
    checkTableCanBeRenamed(new_table_id);
    MergeTreeData::rename(new_path_to_table_data, new_table_id);

    /// Update table name in zookeeper
    if (!is_readonly)
    {
        /// We don't do it for readonly tables, because it will be updated on next table startup.
        /// It is also Ok to skip ZK error for the same reason.
        try
        {
            auto zookeeper = getZooKeeper();
            zookeeper->set(fs::path(replica_path) / "host", getReplicatedMergeTreeAddress().toString());
        }
        catch (Coordination::Exception & e)
        {
            LOG_WARNING(log, "Cannot update the value of 'host' node (replica address) in ZooKeeper: {}", e.displayText());
        }
    }

    /// TODO: You can update names of loggers.
}


bool StorageReplicatedMergeTree::existsNodeCached(const ZooKeeperWithFaultInjectionPtr & zookeeper, const std::string & path) const
{
    {
        std::lock_guard lock(existing_nodes_cache_mutex);
        if (existing_nodes_cache.contains(path))
            return true;
    }

    bool res = zookeeper->exists(path);

    if (res)
    {
        std::lock_guard lock(existing_nodes_cache_mutex);
        existing_nodes_cache.insert(path);
    }

    return res;
}

std::optional<EphemeralLockInZooKeeper> StorageReplicatedMergeTree::allocateBlockNumber(
    const String & partition_id,
    const zkutil::ZooKeeperPtr & zookeeper,
    const String & zookeeper_block_id_path,
    const String & zookeeper_path_prefix) const
{
    return allocateBlockNumber(
        partition_id, std::make_shared<ZooKeeperWithFaultInjection>(zookeeper), zookeeper_block_id_path, zookeeper_path_prefix);
}

template<typename T>
std::optional<EphemeralLockInZooKeeper> StorageReplicatedMergeTree::allocateBlockNumber(
    const String & partition_id,
    const ZooKeeperWithFaultInjectionPtr & zookeeper,
    const T & zookeeper_block_id_path,
    const String & zookeeper_path_prefix) const
{
    String zookeeper_table_path;
    if (zookeeper_path_prefix.empty())
        zookeeper_table_path = zookeeper_path;
    else
        zookeeper_table_path = zookeeper_path_prefix;

    String block_numbers_path = fs::path(zookeeper_table_path) / "block_numbers";
    String partition_path = fs::path(block_numbers_path) / partition_id;

    if (!existsNodeCached(zookeeper, partition_path))
    {
        Coordination::Requests ops;
        /// Check that table is not being dropped ("host" is the first node that is removed on replica drop)
        ops.push_back(zkutil::makeCheckRequest(fs::path(replica_path) / "host", -1));
        ops.push_back(zkutil::makeCreateRequest(partition_path, "", zkutil::CreateMode::Persistent));
        /// We increment data version of the block_numbers node so that it becomes possible
        /// to check in a ZK transaction that the set of partitions didn't change
        /// (unfortunately there is no CheckChildren op).
        ops.push_back(zkutil::makeSetRequest(block_numbers_path, "", -1));

        Coordination::Responses responses;
        Coordination::Error code = zookeeper->tryMulti(ops, responses);
        if (code != Coordination::Error::ZOK && code != Coordination::Error::ZNODEEXISTS)
            zkutil::KeeperMultiException::check(code, ops, responses);
    }

    return createEphemeralLockInZooKeeper(
        fs::path(partition_path) / "block-", fs::path(zookeeper_table_path) / "temp", zookeeper, zookeeper_block_id_path);
}

Strings StorageReplicatedMergeTree::tryWaitForAllReplicasToProcessLogEntry(
    const String & table_zookeeper_path, const ReplicatedMergeTreeLogEntryData & entry, Int64 wait_for_inactive_timeout)
{
    LOG_DEBUG(log, "Waiting for all replicas to process {}", entry.znode_name);

    auto zookeeper = getZooKeeper();
    Strings replicas = zookeeper->getChildren(fs::path(table_zookeeper_path) / "replicas");
    Strings unwaited;
    bool wait_for_inactive = wait_for_inactive_timeout != 0;
    for (const String & replica : replicas)
    {
        if (wait_for_inactive || zookeeper->exists(fs::path(table_zookeeper_path) / "replicas" / replica / "is_active"))
        {
            if (!tryWaitForReplicaToProcessLogEntry(table_zookeeper_path, replica, entry, wait_for_inactive_timeout))
                unwaited.push_back(replica);
        }
        else
        {
            unwaited.push_back(replica);
        }
    }

    LOG_DEBUG(log, "Finished waiting for all replicas to process {}", entry.znode_name);
    return unwaited;
}

void StorageReplicatedMergeTree::waitForAllReplicasToProcessLogEntry(
    const String & table_zookeeper_path, const ReplicatedMergeTreeLogEntryData & entry, Int64 wait_for_inactive_timeout, const String & error_context)
{
    Strings unfinished_replicas = tryWaitForAllReplicasToProcessLogEntry(table_zookeeper_path, entry, wait_for_inactive_timeout);
    if (unfinished_replicas.empty())
        return;

    throw Exception(ErrorCodes::UNFINISHED, "{}Timeout exceeded while waiting for replicas {} to process entry {}. "
                    "Probably some replicas are inactive", error_context, fmt::join(unfinished_replicas, ", "), entry.znode_name);
}

void StorageReplicatedMergeTree::waitForLogEntryToBeProcessedIfNecessary(const ReplicatedMergeTreeLogEntryData & entry, ContextPtr query_context, const String & error_context)
{
    /// If necessary, wait until the operation is performed on itself or on all replicas.
    Int64 wait_for_inactive_timeout = query_context->getSettingsRef()[Setting::replication_wait_for_inactive_replica_timeout];
    if (query_context->getSettingsRef()[Setting::alter_sync] == 1)
    {
        bool finished = tryWaitForReplicaToProcessLogEntry(zookeeper_path, replica_name, entry, wait_for_inactive_timeout);
        if (!finished)
        {
            throw Exception(ErrorCodes::UNFINISHED, "{}Log entry {} is not precessed on local replica, "
                            "most likely because the replica was shut down.", error_context, entry.znode_name);
        }
    }
    else if (query_context->getSettingsRef()[Setting::alter_sync] == 2)
    {
        waitForAllReplicasToProcessLogEntry(zookeeper_path, entry, wait_for_inactive_timeout, error_context);
    }
}

bool StorageReplicatedMergeTree::tryWaitForReplicaToProcessLogEntry(
    const String & table_zookeeper_path, const String & replica, const ReplicatedMergeTreeLogEntryData & entry, Int64 wait_for_inactive_timeout)
{
    String entry_str = entry.toString();
    String log_node_name;

    /** Wait for entries from `log` directory (a common log, from where replicas copy entries to their queue) to be processed.
      *
      * The problem is that the numbers (`sequential` node) of the queue elements in `log` and in `queue` do not match.
      * (And the numbers of the same log element for different replicas do not match in the `queue`.)
      */

    /** First, you need to wait until replica takes `queue` element from the `log` to its queue,
      *  if it has not been done already (see the `pullLogsToQueue` function).
      *
      * To do this, check its node `log_pointer` - the maximum number of the element taken from `log` + 1.
      */

    bool waiting_itself = replica == replica_name;
    /// Do not wait if timeout is zero
    bool wait_for_inactive = wait_for_inactive_timeout != 0;
    /// Wait for unlimited time if timeout is negative
    bool check_timeout = wait_for_inactive_timeout > 0;
    Stopwatch time_waiting;

    const auto & stop_waiting = [&]()
    {
        bool stop_waiting_itself = waiting_itself && (partial_shutdown_called || shutdown_prepared_called || shutdown_called);
        bool timeout_exceeded = check_timeout && wait_for_inactive_timeout < time_waiting.elapsedSeconds();
        bool stop_waiting_inactive = (!wait_for_inactive || timeout_exceeded)
            && !getZooKeeper()->exists(fs::path(table_zookeeper_path) / "replicas" / replica / "is_active");
        return is_dropped || stop_waiting_itself || stop_waiting_inactive;
    };

    /// Don't recheck ZooKeeper too often
    constexpr auto event_wait_timeout_ms = 3000;

    LOG_DEBUG(log, "Waiting for {} to process log entry", replica);

    if (startsWith(entry.znode_name, "log-"))
    {
        /// Take the number from the node name `log-xxxxxxxxxx`.
        UInt64 log_index = parse<UInt64>(entry.znode_name.substr(entry.znode_name.size() - 10));
        log_node_name = entry.znode_name;

        LOG_DEBUG(log, "Waiting for {} to pull {} to queue", replica, log_node_name);

        /// Let's wait until entry gets into the replica queue.
        bool pulled_to_queue = false;
        do
        {
            zkutil::EventPtr event = std::make_shared<Poco::Event>();

            String log_pointer = getZooKeeper()->get(fs::path(table_zookeeper_path) / "replicas" / replica / "log_pointer", nullptr, event);
            if (!log_pointer.empty() && parse<UInt64>(log_pointer) > log_index)
            {
                pulled_to_queue = true;
                break;
            }

            /// Wait with timeout because we can be already shut down, but not dropped.
            /// So log_pointer node will exist, but we will never update it because all background threads already stopped.
            /// It can lead to query hung because table drop query can wait for some query (alter, optimize, etc) which called this method,
            /// but the query will never finish because the drop already shut down the table.
            if (!stop_waiting())
                event->tryWait(event_wait_timeout_ms);
        } while (!stop_waiting());

        if (!pulled_to_queue)
            return false;

        LOG_DEBUG(log, "Looking for node corresponding to {} in {} queue", log_node_name, replica);
    }
    else if (!entry.log_entry_id.empty())
    {
        /// First pass, check the table log.
        /// If found in the log, wait for replica to fetch it to the queue.
        /// If not found in the log, it is already in the queue.
        LOG_DEBUG(log, "Looking for log entry with id `{}` in the log", entry.log_entry_id);

        String log_pointer = getZooKeeper()->get(fs::path(table_zookeeper_path) / "replicas" / replica / "log_pointer");

        Strings log_entries = getZooKeeper()->getChildren(fs::path(table_zookeeper_path) / "log");
        UInt64 log_index = 0;
        bool found = false;

        for (const String & log_entry_name : log_entries)
        {
            log_index = parse<UInt64>(log_entry_name.substr(log_entry_name.size() - 10));

            if (!log_pointer.empty() && log_index < parse<UInt64>(log_pointer))
                continue;

            String log_entry_str;
            Coordination::Stat log_entry_stat;
            bool exists = getZooKeeper()->tryGet(fs::path(table_zookeeper_path) / "log" / log_entry_name, log_entry_str, &log_entry_stat);
            ReplicatedMergeTreeLogEntryData log_entry = *ReplicatedMergeTreeLogEntry::parse(log_entry_str, log_entry_stat, format_version);
            if (exists && entry.log_entry_id == log_entry.log_entry_id)
            {
                LOG_DEBUG(log, "Found log entry with id `{}` in the log", entry.log_entry_id);

                found = true;
                log_node_name = log_entry_name;
                break;
            }
        }

        if (found)
        {
            LOG_DEBUG(log, "Waiting for {} to pull {} to queue", replica, log_node_name);

            /// Let's wait until entry gets into the replica queue.
            bool pulled_to_queue = false;
            do
            {
                zkutil::EventPtr event = std::make_shared<Poco::Event>();

                log_pointer = getZooKeeper()->get(fs::path(table_zookeeper_path) / "replicas" / replica / "log_pointer", nullptr, event);
                if (!log_pointer.empty() && parse<UInt64>(log_pointer) > log_index)
                {
                    pulled_to_queue = true;
                    break;
                }

                /// Wait with timeout because we can be already shut down, but not dropped.
                /// So log_pointer node will exist, but we will never update it because all background threads already stopped.
                /// It can lead to query hung because table drop query can wait for some query (alter, optimize, etc) which called this method,
                /// but the query will never finish because the drop already shut down the table.
                if (!stop_waiting())
                    event->tryWait(event_wait_timeout_ms);
            } while (!stop_waiting());

            if (!pulled_to_queue)
                return false;
        }
    }
    else
    {
        throw Exception(ErrorCodes::LOGICAL_ERROR, "Unexpected name of log node: {}", entry.znode_name);
    }

    /** Second - find the corresponding entry in the queue of the specified replica.
      * Its number may not match the `log` node. Therefore, we search by comparing the content.
      */

    Strings queue_entries = getZooKeeper()->getChildren(fs::path(table_zookeeper_path) / "replicas" / replica / "queue");
    String queue_entry_to_wait_for;

    for (const String & entry_name : queue_entries)
    {
        String queue_entry_str;
        Coordination::Stat queue_entry_stat;
        bool exists = getZooKeeper()->tryGet(fs::path(table_zookeeper_path) / "replicas" / replica / "queue" / entry_name, queue_entry_str, &queue_entry_stat);
        if (exists && queue_entry_str == entry_str)
        {
            queue_entry_to_wait_for = entry_name;
            break;
        }
        if (!entry.log_entry_id.empty())
        {
            /// Check if the id matches rather than just contents. This entry
            /// might have been written by different ClickHouse versions and
            /// it is hard to guarantee same text representation.
            ReplicatedMergeTreeLogEntryData queue_entry
                = *ReplicatedMergeTreeLogEntry::parse(queue_entry_str, queue_entry_stat, format_version);
            if (entry.log_entry_id == queue_entry.log_entry_id)
            {
                queue_entry_to_wait_for = entry_name;
                break;
            }
        }
    }

    /// While looking for the record, it has already been executed and deleted.
    if (queue_entry_to_wait_for.empty())
    {
        LOG_DEBUG(log, "No corresponding node found. Assuming it has been already processed. Found {} nodes", queue_entries.size());
        return true;
    }

    LOG_DEBUG(log, "Waiting for {} to disappear from {} queue", queue_entry_to_wait_for, replica);

    /// Third - wait until the entry disappears from the replica queue or replica become inactive.
    String path_to_wait_on = fs::path(table_zookeeper_path) / "replicas" / replica / "queue" / queue_entry_to_wait_for;

    return getZooKeeper()->waitForDisappear(path_to_wait_on, stop_waiting);
}


void StorageReplicatedMergeTree::getStatus(ReplicatedTableStatus & res, bool with_zk_fields)
{
    auto zookeeper = tryGetZooKeeper();
    const auto storage_settings_ptr = getSettings();

    res.is_leader = is_leader;
    res.can_become_leader = (*storage_settings_ptr)[MergeTreeSetting::replicated_can_become_leader];
    res.is_readonly = is_readonly;
    res.is_session_expired = !zookeeper || zookeeper->expired();

    res.queue = queue.getStatus();
    res.absolute_delay = getAbsoluteDelay(); /// NOTE: may be slightly inconsistent with queue status.

    /// NOTE: consider convert to UInt64
    res.parts_to_check = static_cast<UInt32>(part_check_thread.size());

    res.zookeeper_info = zookeeper_info;
    res.replica_path = replica_path;
    res.columns_version = -1;

    res.log_max_index = 0;
    res.log_pointer = 0;
    res.total_replicas = 0;
    res.active_replicas = 0;
    res.lost_part_count = 0;
    res.last_queue_update_exception = getLastQueueUpdateException();
    res.readonly_start_time = readonly_start_time.load(std::memory_order_relaxed);

    if (with_zk_fields && !res.is_session_expired)
    {
        try
        {
            std::vector<std::string> paths;
            paths.push_back(fs::path(zookeeper_path) / "log");
            paths.push_back(fs::path(zookeeper_path) / "replicas");

            auto children_result = zookeeper->getChildren(paths);
            const auto & log_entries = children_result[0].names;
            const auto & all_replicas = children_result[1].names;

            paths.clear();
            paths.push_back(fs::path(replica_path) / "log_pointer");
            paths.push_back(fs::path(zookeeper_path) / "lost_part_count");
            for (const String & replica : all_replicas)
                paths.push_back(fs::path(zookeeper_path) / "replicas" / replica / "is_active");

            auto get_result = zookeeper->tryGet(paths);
            const auto & log_pointer_str = get_result[0].data;

            if (get_result[0].error == Coordination::Error::ZNONODE)
                throw zkutil::KeeperException(get_result[0].error);

            if (!log_entries.empty())
            {
                const String & last_log_entry = *std::max_element(log_entries.begin(), log_entries.end());
                res.log_max_index = parse<UInt64>(last_log_entry.substr(strlen("log-")));
            }

            res.log_pointer = log_pointer_str.empty() ? 0 : parse<UInt64>(log_pointer_str);
            res.total_replicas = UInt32(all_replicas.size());
            if (get_result[1].error == Coordination::Error::ZNONODE)
                res.lost_part_count = 0;
            else
                res.lost_part_count = get_result[1].data.empty() ? 0 : parse<UInt64>(get_result[1].data);

            for (size_t i = 0, size = all_replicas.size(); i < size; ++i)
            {
                bool is_replica_active = get_result[i + 2].error != Coordination::Error::ZNONODE;
                res.active_replicas += static_cast<UInt8>(is_replica_active);
                res.replica_is_active.emplace(all_replicas[i], is_replica_active);
            }
        }
        catch (const Coordination::Exception &)
        {
            res.zookeeper_exception = getCurrentExceptionMessage(false);
        }
    }
}


void StorageReplicatedMergeTree::getQueue(LogEntriesData & res, String & replica_name_)
{
    replica_name_ = replica_name;
    queue.getEntries(res);
}

std::vector<PartMovesBetweenShardsOrchestrator::Entry> StorageReplicatedMergeTree::getPartMovesBetweenShardsEntries()
{
    return part_moves_between_shards_orchestrator.getEntries();
}

time_t StorageReplicatedMergeTree::getAbsoluteDelay() const
{
    time_t min_unprocessed_insert_time = 0;
    time_t max_processed_insert_time = 0;
    queue.getInsertTimes(min_unprocessed_insert_time, max_processed_insert_time);

    /// Load start time, then finish time to avoid reporting false delay when start time is updated
    /// between loading of two variables.
    time_t queue_update_start_time = last_queue_update_start_time.load();
    time_t queue_update_finish_time = last_queue_update_finish_time.load();

    time_t current_time = time(nullptr);

    if (!queue_update_finish_time)
    {
        /// We have not updated queue even once yet (perhaps replica is readonly).
        /// As we have no info about the current state of replication log, return effectively infinite delay.
        return current_time;
    }
    if (min_unprocessed_insert_time)
    {
        /// There are some unprocessed insert entries in queue.
        return (current_time > min_unprocessed_insert_time) ? (current_time - min_unprocessed_insert_time) : 0;
    }
    if (queue_update_start_time > queue_update_finish_time)
    {
        /// Queue is empty, but there are some in-flight or failed queue update attempts
        /// (likely because of problems with connecting to ZooKeeper).
        /// Return the time passed since last attempt.
        return (current_time > queue_update_start_time) ? (current_time - queue_update_start_time) : 0;
    }

    /// Everything is up-to-date.
    return 0;
}

void StorageReplicatedMergeTree::getReplicaDelays(time_t & out_absolute_delay, time_t & out_relative_delay)
{
    assertNotReadonly();

    time_t current_time = time(nullptr);

    out_absolute_delay = getAbsoluteDelay();
    out_relative_delay = 0;
    const auto storage_settings_ptr = getSettings();

    /** Relative delay is the maximum difference of absolute delay from any other replica,
      *  (if this replica lags behind any other live replica, or zero, otherwise).
      * Calculated only if the absolute delay is large enough.
      */

    if (out_absolute_delay < static_cast<time_t>((*storage_settings_ptr)[MergeTreeSetting::min_relative_delay_to_measure]))
        return;

    auto zookeeper = getZooKeeper();

    time_t max_replicas_unprocessed_insert_time = 0;
    bool have_replica_with_nothing_unprocessed = false;

    Strings replicas = zookeeper->getChildren(fs::path(zookeeper_path) / "replicas");

    for (const auto & replica : replicas)
    {
        if (replica == replica_name)
            continue;

        /// Skip dead replicas.
        if (!zookeeper->exists(fs::path(zookeeper_path) / "replicas" / replica / "is_active"))
            continue;

        String value;
        if (!zookeeper->tryGet(fs::path(zookeeper_path) / "replicas" / replica / "min_unprocessed_insert_time", value))
            continue;

        time_t replica_time = value.empty() ? 0 : parse<time_t>(value);

        if (replica_time == 0)
        {
            /** Note
              * The conclusion that the replica does not lag may be incorrect,
              *  because the information about `min_unprocessed_insert_time` is taken
              *  only from that part of the log that has been moved to the queue.
              * If the replica for some reason has stalled `queueUpdatingTask`,
              *  then `min_unprocessed_insert_time` will be incorrect.
              */

            have_replica_with_nothing_unprocessed = true;
            break;
        }

        max_replicas_unprocessed_insert_time = std::max(replica_time, max_replicas_unprocessed_insert_time);
    }

    if (have_replica_with_nothing_unprocessed)
        out_relative_delay = out_absolute_delay;
    else
    {
        max_replicas_unprocessed_insert_time = std::min(current_time, max_replicas_unprocessed_insert_time);
        time_t min_replicas_delay = current_time - max_replicas_unprocessed_insert_time;
        if (out_absolute_delay > min_replicas_delay)
            out_relative_delay = out_absolute_delay - min_replicas_delay;
    }
}

void StorageReplicatedMergeTree::fetchPartition(
    const ASTPtr & partition,
    const StorageMetadataPtr & metadata_snapshot,
    const String & from_,
    bool fetch_part,
    ContextPtr query_context)
{
    auto settings = getSettings();

    Macros::MacroExpansionInfo info;
    info.expand_special_macros_only = false;
    info.table_id = getStorageID();
    info.table_id.uuid = UUIDHelpers::Nil;
    auto expand_from = query_context->getMacros()->expand(from_, info);
    String from_zookeeper_name = zkutil::extractZooKeeperName(expand_from);
    String from = zkutil::extractZooKeeperPath(expand_from, /* check_starts_with_slash */ true);
    if (from.empty())
        throw Exception(ErrorCodes::ILLEGAL_TYPE_OF_ARGUMENT, "ZooKeeper path should not be empty");

    if ((*settings)[MergeTreeSetting::disable_fetch_partition_for_zero_copy_replication]
        && (*settings)[MergeTreeSetting::allow_remote_fs_zero_copy_replication])
    {
        for (const auto & disk : getDisks())
        {
            if (disk->supportZeroCopyReplication())
                throw Exception(ErrorCodes::SUPPORT_IS_DISABLED, "FETCH PARTITION queries are disabled.");
        }
    }

    zkutil::ZooKeeperPtr zookeeper = getContext()->getDefaultOrAuxiliaryZooKeeper(from_zookeeper_name);

    if (from.back() == '/')
        from.resize(from.size() - 1);

    if (fetch_part)
    {
        String part_name = partition->as<ASTLiteral &>().value.safeGet<String>();
        auto part_path = findReplicaHavingPart(part_name, from, zookeeper);

        if (part_path.empty())
            throw Exception(ErrorCodes::NO_REPLICA_HAS_PART, "Part {} does not exist on any replica", part_name);
        /** Let's check that there is no such part in the `detached` directory (where we will write the downloaded parts).
          * Unreliable (there is a race condition) - such a part may appear a little later.
          */
        if (checkIfDetachedPartExists(part_name))
            throw Exception(ErrorCodes::DUPLICATE_DATA_PART, "Detached part {} already exists.", part_name);
        LOG_INFO(log, "Will fetch part {} from shard {}", part_name, from_);

        try
        {
            /// part name, metadata, part_path, true, 0, zookeeper
            if (!fetchPart(part_name, metadata_snapshot, from_zookeeper_name, part_path, true, 0, zookeeper, /* try_fetch_shared = */ false))
                throw Exception(ErrorCodes::UNFINISHED, "Failed to fetch part {} from {}", part_name, from_);
        }
        catch (const DB::Exception & e)
        {
            if (e.code() != ErrorCodes::RECEIVED_ERROR_FROM_REMOTE_IO_SERVER && e.code() != ErrorCodes::RECEIVED_ERROR_TOO_MANY_REQUESTS
                && e.code() != ErrorCodes::CANNOT_READ_ALL_DATA)
                throw;

            LOG_INFO(log, getExceptionMessageAndPattern(e, /* with_stacktrace */ false));
        }
        return;
    }

    String partition_id = getPartitionIDFromQuery(partition, query_context);
    LOG_INFO(log, "Will fetch partition {} from shard {}", partition_id, from_);

    /** Let's check that there is no such partition in the `detached` directory (where we will write the downloaded parts).
      * Unreliable (there is a race condition) - such a partition may appear a little later.
      */
    if (checkIfDetachedPartitionExists(partition_id))
        throw Exception(ErrorCodes::PARTITION_ALREADY_EXISTS, "Detached partition {} already exists.", partition_id);

    zkutil::Strings replicas;
    zkutil::Strings active_replicas;
    String best_replica;

    {
        /// List of replicas of source shard.
        replicas = zookeeper->getChildren(fs::path(from) / "replicas");

        /// Leave only active replicas.
        active_replicas.reserve(replicas.size());

        for (const String & replica : replicas)
            if (zookeeper->exists(fs::path(from) / "replicas" / replica / "is_active"))
                active_replicas.push_back(replica);

        if (active_replicas.empty())
            throw Exception(ErrorCodes::NO_ACTIVE_REPLICAS, "No active replicas for shard {}", from_);

        /** You must select the best (most relevant) replica.
        * This is a replica with the maximum `log_pointer`, then with the minimum `queue` size.
        * NOTE This is not exactly the best criteria. It does not make sense to download old partitions,
        *  and it would be nice to be able to choose the replica closest by network.
        * NOTE Of course, there are data races here. You can solve it by retrying.
        */
        Int64 max_log_pointer = -1;
        UInt64 min_queue_size = std::numeric_limits<UInt64>::max();

        for (const String & replica : active_replicas)
        {
            String current_replica_path = fs::path(from) / "replicas" / replica;

            String log_pointer_str = zookeeper->get(fs::path(current_replica_path) / "log_pointer");
            Int64 log_pointer = log_pointer_str.empty() ? 0 : parse<UInt64>(log_pointer_str);

            Coordination::Stat stat;
            zookeeper->get(fs::path(current_replica_path) / "queue", &stat);
            size_t queue_size = stat.numChildren;

            if (log_pointer > max_log_pointer
                || (log_pointer == max_log_pointer && queue_size < min_queue_size))
            {
                max_log_pointer = log_pointer;
                min_queue_size = queue_size;
                best_replica = replica;
            }
        }
    }

    if (best_replica.empty())
        throw Exception(ErrorCodes::LOGICAL_ERROR, "Cannot choose best replica.");

    LOG_INFO(log, "Found {} replicas, {} of them are active. Selected {} to fetch from.", replicas.size(), active_replicas.size(), best_replica);

    String best_replica_path = fs::path(from) / "replicas" / best_replica;

    /// Let's find out which parts are on the best replica.

    /** Trying to download these parts.
      * Some of them could be deleted due to the merge.
      * In this case, update the information about the available parts and try again.
      */

    unsigned try_no = 0;
    Strings missing_parts;
    do
    {
        if (try_no)
            LOG_INFO(log, "Some of parts ({}) are missing. Will try to fetch covering parts.", missing_parts.size());

        if (try_no >= query_context->getSettingsRef()[Setting::max_fetch_partition_retries_count])
            throw Exception(ErrorCodes::TOO_MANY_RETRIES_TO_FETCH_PARTS,
                "Too many retries to fetch parts from {}:{}", from_zookeeper_name, best_replica_path);

        Strings parts = zookeeper->getChildren(fs::path(best_replica_path) / "parts");
        ActiveDataPartSet active_parts_set(format_version, parts);
        Strings parts_to_fetch;

        if (missing_parts.empty())
        {
            parts_to_fetch = active_parts_set.getParts();

            /// Leaving only the parts of the desired partition.
            Strings parts_to_fetch_partition;
            for (const String & part : parts_to_fetch)
            {
                if (MergeTreePartInfo::fromPartName(part, format_version).partition_id == partition_id)
                    parts_to_fetch_partition.push_back(part);
            }

            parts_to_fetch = std::move(parts_to_fetch_partition);

            if (parts_to_fetch.empty())
                throw Exception(ErrorCodes::PARTITION_DOESNT_EXIST,
                    "Partition {} on {}:{} doesn't exist", partition_id, from_zookeeper_name, best_replica_path);
        }
        else
        {
            for (const String & missing_part : missing_parts)
            {
                String containing_part = active_parts_set.getContainingPart(missing_part);
                if (!containing_part.empty())
                    parts_to_fetch.push_back(containing_part);
                else
                    LOG_WARNING(log, "Part {} on replica {}:{} has been vanished.", missing_part, from_zookeeper_name, best_replica_path);
            }
        }

        LOG_INFO(log, "Parts to fetch: {}", parts_to_fetch.size());

        missing_parts.clear();
        for (const String & part : parts_to_fetch)
        {
            bool fetched = false;

            try
            {
                fetched = fetchPart(part, metadata_snapshot, from_zookeeper_name, best_replica_path, true, 0, zookeeper, /* try_fetch_shared = */ false);
            }
            catch (const DB::Exception & e)
            {
                if (e.code() != ErrorCodes::RECEIVED_ERROR_FROM_REMOTE_IO_SERVER && e.code() != ErrorCodes::RECEIVED_ERROR_TOO_MANY_REQUESTS
                    && e.code() != ErrorCodes::CANNOT_READ_ALL_DATA)
                    throw;

                LOG_INFO(log, getExceptionMessageAndPattern(e, /* with_stacktrace */ false));
            }

            if (!fetched)
                missing_parts.push_back(part);
        }

        ++try_no;
    } while (!missing_parts.empty());
}


void StorageReplicatedMergeTree::forgetPartition(const ASTPtr & partition, ContextPtr query_context)
{
    zkutil::ZooKeeperPtr zookeeper = getZooKeeperAndAssertNotReadonly();

    String partition_id = getPartitionIDFromQuery(partition, query_context);
    String block_numbers_path = fs::path(zookeeper_path) / "block_numbers";
    String partition_path = fs::path(block_numbers_path) / partition_id;

    auto error_code = zookeeper->tryRemove(partition_path);
    if (error_code == Coordination::Error::ZOK)
        LOG_INFO(log, "Forget partition {}", partition_id);
    else if (error_code == Coordination::Error::ZNONODE)
        throw Exception(ErrorCodes::CANNOT_FORGET_PARTITION, "Partition {} is unknown", partition_id);
    else
        throw zkutil::KeeperException::fromPath(error_code, partition_path);
}


void StorageReplicatedMergeTree::mutate(const MutationCommands & commands, ContextPtr query_context)
{
    /// Overview of the mutation algorithm.
    ///
    /// When the client executes a mutation, this method is called. It acquires block numbers in all
    /// partitions, saves them in the mutation entry and writes the mutation entry to a new ZK node in
    /// the /mutations folder. This block numbers are needed to determine which parts should be mutated and
    /// which shouldn't (parts inserted after the mutation will have the block number higher than the
    /// block number acquired by the mutation in that partition and so will not be mutated).
    /// This block number is called "mutation version" in that partition.
    ///
    /// Mutation versions are acquired atomically in all partitions, so the case when an insert in some
    /// partition has the block number higher than the mutation version but the following insert into another
    /// partition acquires the block number lower than the mutation version in that partition is impossible.
    /// Another important invariant: mutation entries appear in /mutations in the order of their mutation
    /// versions (in any partition). This means that mutations form a sequence and we can execute them in
    /// the order of their mutation versions and not worry that some mutation with the smaller version
    /// will suddenly appear.
    ///
    /// During mutations individual parts are immutable - when we want to change the contents of a part
    /// we prepare the new part and add it to MergeTreeData (the original part gets replaced). The fact that
    /// we have mutated the part is recorded in the part->info.mutation field of MergeTreePartInfo.
    /// The relation with the original part is preserved because the new part covers the same block range
    /// as the original one.
    ///
    /// We then can for each part determine its "mutation version": the version of the last mutation in
    /// the mutation sequence that we regard as already applied to that part. All mutations with the greater
    /// version number will still need to be applied to that part.
    ///
    /// Execution of mutations is done asynchronously. All replicas watch the /mutations directory and
    /// load new mutation entries as they appear (see mutationsUpdatingTask()). Next we need to determine
    /// how to mutate individual parts consistently with part merges. This is done by the leader replica
    /// (see mergeSelectingTask() and class ReplicatedMergeTreeMergePredicate for details). Important
    /// invariants here are that a) all source parts for a single merge must have the same mutation version
    /// and b) any part can be mutated only once or merged only once (e.g. once we have decided to mutate
    /// a part then we need to execute that mutation and can assign merges only to the new part and not to the
    /// original part). Multiple consecutive mutations can be executed at once (without writing the
    /// intermediate result to a part).
    ///
    /// Leader replica records its decisions to the replication log (/log directory in ZK) in the form of
    /// MUTATE_PART entries and all replicas then execute them in the background pool
    /// (see MutateTask class). When a replica encounters a MUTATE_PART command, it is
    /// guaranteed that the corresponding mutation entry is already loaded (when we pull entries from
    /// replication log into the replica queue, we also load mutation entries). Note that just as with merges
    /// the replica can decide not to do the mutation locally and fetch the mutated part from another replica
    /// instead.
    ///
    /// Mutations of individual parts are in fact pretty similar to merges, e.g. their assignment and execution
    /// is governed by the same storage_settings. TODO: support a single "merge-mutation" operation when the data
    /// read from the the source parts is first mutated on the fly to some uniform mutation version and then
    /// merged to a resulting part.
    ///
    /// After all needed parts are mutated (i.e. all active parts have the mutation version greater than
    /// the version of this mutation), the mutation is considered done and can be deleted.

    delayMutationOrThrowIfNeeded(&partial_shutdown_event, query_context);

    ReplicatedMergeTreeMutationEntry mutation_entry;
    mutation_entry.source_replica = replica_name;
    mutation_entry.commands = commands;

    const String mutations_path = fs::path(zookeeper_path) / "mutations";
    const auto zookeeper = getZooKeeper();

    /// Update the mutations_path node when creating the mutation and check its version to ensure that
    /// nodes for mutations are created in the same order as the corresponding block numbers.
    /// Should work well if the number of concurrent mutation requests is small.
    while (true)
    {
        if (shutdown_called || partial_shutdown_called)
            throw Exception(ErrorCodes::ABORTED, "Cannot assign mutation because shutdown called");

        Coordination::Stat mutations_stat;
        zookeeper->get(mutations_path, &mutations_stat);

        PartitionBlockNumbersHolder partition_block_numbers_holder =
                allocateBlockNumbersInAffectedPartitions(mutation_entry.commands, query_context, zookeeper);

        mutation_entry.block_numbers = partition_block_numbers_holder.getBlockNumbers();
        mutation_entry.create_time = time(nullptr);

        /// The following version check guarantees the linearizability property for any pair of mutations:
        /// mutation with higher sequence number is guaranteed to have higher block numbers in every partition
        /// (and thus will be applied strictly according to sequence numbers of mutations)
        Coordination::Requests requests;
        requests.emplace_back(zkutil::makeSetRequest(mutations_path, String(), mutations_stat.version));
        requests.emplace_back(zkutil::makeCreateRequest(
            fs::path(mutations_path) / "", mutation_entry.toString(), zkutil::CreateMode::PersistentSequential));

        if (auto txn = query_context->getZooKeeperMetadataTransaction())
            txn->moveOpsTo(requests);

        Coordination::Responses responses;
        Coordination::Error rc = zookeeper->tryMulti(requests, responses);

        partition_block_numbers_holder.reset();

        if (rc == Coordination::Error::ZOK)
        {
            const String & path_created =
                dynamic_cast<const Coordination::CreateResponse *>(responses[1].get())->path_created;
            mutation_entry.znode_name = path_created.substr(path_created.find_last_of('/') + 1);
            LOG_TRACE(log, "Created mutation with ID {} (data versions: {})",
                      mutation_entry.znode_name, mutation_entry.getBlockNumbersForLogs());
            break;
        }
        if (rc == Coordination::Error::ZBADVERSION)
        {
            /// Cannot retry automatically, because some zookeeper ops were lost on the first attempt. Will retry on DDLWorker-level.
            if (query_context->getZooKeeperMetadataTransaction())
                throw Exception(
                    ErrorCodes::CANNOT_ASSIGN_ALTER,
                    "Cannot execute alter, because mutations version was suddenly changed due "
                    "to concurrent alter");
            LOG_TRACE(log, "Version conflict when trying to create a mutation node, retrying...");
            continue;
        }
        throw Coordination::Exception::fromMessage(rc, "Unable to create a mutation znode");
    }

    merge_selecting_task->schedule();

    waitMutation(mutation_entry.znode_name, query_context->getSettingsRef()[Setting::mutations_sync]);
}

void StorageReplicatedMergeTree::waitMutation(const String & znode_name, size_t mutations_sync) const
{
    if (!mutations_sync)
        return;

    /// we have to wait
    auto zookeeper = getZooKeeper();
    Strings replicas;
    if (mutations_sync == 2) /// wait for all replicas
    {
        replicas = zookeeper->getChildren(fs::path(zookeeper_path) / "replicas");
        /// This replica should be first, to ensure that the mutation will be loaded into memory
        for (auto it = replicas.begin(); it != replicas.end(); ++it)
        {
            if (*it == replica_name)
            {
                std::iter_swap(it, replicas.begin());
                break;
            }
        }
    }
    else if (mutations_sync == 1) /// just wait for ourself
        replicas.push_back(replica_name);

    waitMutationToFinishOnReplicas(replicas, znode_name);
}

std::vector<MergeTreeMutationStatus> StorageReplicatedMergeTree::getMutationsStatus() const
{
    return queue.getMutationsStatus();
}

CancellationCode StorageReplicatedMergeTree::killMutation(const String & mutation_id)
{
    assertNotReadonly();

    zkutil::ZooKeeperPtr zookeeper = getZooKeeperAndAssertNotReadonly();

    LOG_INFO(log, "Killing mutation {}", mutation_id);

    auto mutation_entry = queue.removeMutation(zookeeper, mutation_id);
    if (!mutation_entry)
        return CancellationCode::NotFound;

    /// After this point no new part mutations will start and part mutations that still exist
    /// in the queue will be skipped.

    /// Cancel already running part mutations.
    for (const auto & pair : mutation_entry->block_numbers)
    {
        const String & partition_id = pair.first;
        Int64 block_number = pair.second;
        getContext()->getMergeList().cancelPartMutations(getStorageID(), partition_id, block_number);
    }
    mutation_backoff_policy.resetMutationFailures();
    return CancellationCode::CancelSent;
}

bool StorageReplicatedMergeTree::hasLightweightDeletedMask() const
{
    return has_lightweight_delete_parts.load(std::memory_order_relaxed);
}

size_t StorageReplicatedMergeTree::clearOldPartsAndRemoveFromZK()
{
    auto table_lock = lockForShare(RWLockImpl::NO_QUERY, (*getSettings())[MergeTreeSetting::lock_acquire_timeout_for_background_operations]);
    auto zookeeper = getZooKeeper();

    /// Now these parts are in Deleting state. If we fail to remove some of them we must roll them back to Outdated state.
    /// Otherwise they will not be deleted.
    DataPartsVector parts = grabOldParts();
    size_t total_parts_to_remove = parts.size();
    if (parts.empty())
        return total_parts_to_remove;

    NOEXCEPT_SCOPE({ clearOldPartsAndRemoveFromZKImpl(zookeeper, std::move(parts)); });
    return total_parts_to_remove;
}

void StorageReplicatedMergeTree::clearOldPartsAndRemoveFromZKImpl(zkutil::ZooKeeperPtr zookeeper, DataPartsVector && parts)
{
    DataPartsVector parts_to_delete_only_from_filesystem;    // Only duplicates
    DataPartsVector parts_to_delete_completely;              // All parts except duplicates
    DataPartsVector parts_to_retry_deletion;                 // Parts that should be retried due to network problems
    DataPartsVector parts_to_remove_from_filesystem;         // Parts removed from ZK

    for (const auto & part : parts)
    {
        /// Broken part can be removed from zk by removePartAndEnqueueFetch(...) only.
        /// Removal without enqueueing a fetch leads to intersecting parts.
        if (part->is_duplicate || part->is_unexpected_local_part)
        {
            LOG_WARNING(log, "Will not remove part {} from ZooKeeper (is_duplicate: {}, is_unexpected_local_part: {})",
                        part->name, part->is_duplicate, part->is_unexpected_local_part);
            parts_to_delete_only_from_filesystem.emplace_back(part);
        }
        else
            parts_to_delete_completely.emplace_back(part);
    }
    parts.clear();

    auto delete_parts_from_fs_and_rollback_in_case_of_error = [this] (const DataPartsVector & parts_to_delete, const String & parts_type)
    {
        NameSet parts_failed_to_delete;
        clearPartsFromFilesystem(parts_to_delete, false, &parts_failed_to_delete);

        DataPartsVector finally_remove_parts;
        if (!parts_failed_to_delete.empty())
        {
            DataPartsVector rollback_parts;
            for (const auto & part : parts_to_delete)
            {
                if (!parts_failed_to_delete.contains(part->name))
                    finally_remove_parts.push_back(part);
                else
                    rollback_parts.push_back(part);
            }

            if (!rollback_parts.empty())
                rollbackDeletingParts(rollback_parts);
        }
        else  /// all parts were successfully removed
        {
            finally_remove_parts = parts_to_delete;
        }

        try
        {
            removePartsFinally(finally_remove_parts);
            LOG_DEBUG(log, "Removed {} {} parts", finally_remove_parts.size(), parts_type);
        }
        catch (...)
        {
            tryLogCurrentException(log, "Failed to remove some parts from memory, or write info about them into part log");
        }
    };

    /// Delete duplicate parts from filesystem
    if (!parts_to_delete_only_from_filesystem.empty())
    {
        /// It can happen that some error appear during part removal from FS.
        /// In case of such exception we have to change state of failed parts from Deleting to Outdated.
        /// Otherwise nobody will try to remove them again (see grabOldParts).
        delete_parts_from_fs_and_rollback_in_case_of_error(parts_to_delete_only_from_filesystem, "old duplicate");
    }

    /// Delete normal parts from ZooKeeper
    NameSet part_names_to_retry_deletion;
    try
    {
        Strings part_names_to_delete_completely;
        for (const auto & part : parts_to_delete_completely)
            part_names_to_delete_completely.emplace_back(part->name);

        LOG_DEBUG(log, "Removing {} old parts from ZooKeeper", parts_to_delete_completely.size());
        removePartsFromZooKeeper(zookeeper, part_names_to_delete_completely, &part_names_to_retry_deletion);
    }
    catch (...)
    {
        LOG_ERROR(log, "There is a problem with deleting parts from ZooKeeper: {}", getCurrentExceptionMessage(true));
    }

    /// Part names that were reliably deleted from ZooKeeper should be deleted from filesystem
    auto num_reliably_deleted_parts = parts_to_delete_completely.size() - part_names_to_retry_deletion.size();
    LOG_DEBUG(log, "Removed {} old parts from ZooKeeper. Removing them from filesystem.", num_reliably_deleted_parts);

    /// Delete normal parts on two sets
    for (auto & part : parts_to_delete_completely)
    {
        if (!part_names_to_retry_deletion.contains(part->name))
            parts_to_remove_from_filesystem.emplace_back(part);
        else
            parts_to_retry_deletion.emplace_back(part);
    }

    /// Will retry deletion
    if (!parts_to_retry_deletion.empty())
    {
        rollbackDeletingParts(parts_to_retry_deletion);
        LOG_DEBUG(log, "Will retry deletion of {} parts in the next time", parts_to_retry_deletion.size());
    }


    /// Remove parts from filesystem and finally from data_parts
    if (!parts_to_remove_from_filesystem.empty())
    {
        /// It can happen that some error appear during part removal from FS.
        /// In case of such exception we have to change state of failed parts from Deleting to Outdated.
        /// Otherwise nobody will try to remove them again (see grabOldParts).
        delete_parts_from_fs_and_rollback_in_case_of_error(parts_to_remove_from_filesystem, "old");
    }
}


void StorageReplicatedMergeTree::forcefullyRemoveBrokenOutdatedPartFromZooKeeperBeforeDetaching(const String & part_name)
{
    /// An outdated part is broken and we are going to move it do detached/
    /// But we need to remove it from ZooKeeper as well. Otherwise it will be considered as "lost forever".

    /// Since the part is Outdated, it should be safe to remove it, but it's still dangerous.
    /// It could became Outdated because it was merged/mutated (so we have a covering part) or because it was dropped.
    /// But DROP [PART]ITION waits for all Outdated parts to be loaded, so it's not the case.

    bool exists = false;
    String part_path = replica_path + "/parts/" + part_name;
    const auto & settings = getContext()->getSettingsRef();
    ZooKeeperRetriesInfo retries_info{
        settings[Setting::keeper_max_retries], settings[Setting::keeper_retry_initial_backoff_ms], settings[Setting::keeper_retry_max_backoff_ms]};
    ZooKeeperRetriesControl retries_ctl("outdatedPartExists", log.load(), retries_info, nullptr);

    retries_ctl.retryLoop([&]() { exists = getZooKeeper()->exists(part_path); });
    if (!exists)
        return;

    auto part = getActiveContainingPart(part_name);
    if (!part)
        throw Exception(ErrorCodes::LOGICAL_ERROR, "Outdated part {} is broken and going to be detached, "
                        "but there's no active covering part, so we are not sure that it can be safely removed from ZooKeeper "
                        "(path: {})", part_name, part_path);

    LOG_WARNING(log, "Outdated part {} is broken and going to be detached, removing it from ZooKeeper. The part is covered by {}",
                part_name, part->name);
    removePartsFromZooKeeperWithRetries({part_name}, /* infinite retries */ 0);
}

void StorageReplicatedMergeTree::removePartsFromZooKeeperWithRetries(PartsToRemoveFromZooKeeper & parts, size_t max_retries)
{
    Strings part_names_to_remove;
    for (const auto & part : parts)
        part_names_to_remove.emplace_back(part.getPartName());

    removePartsFromZooKeeperWithRetries(part_names_to_remove, max_retries);
}

void StorageReplicatedMergeTree::removePartsFromZooKeeperWithRetries(const Strings & part_names, size_t max_retries)
{
    auto zookeeper = getZooKeeper();
    NameSet parts_to_retry_set;
    removePartsFromZooKeeper(zookeeper, part_names, &parts_to_retry_set);

    size_t num_tries = 0;
    while (!parts_to_retry_set.empty() && (max_retries == 0 || num_tries < max_retries))
    {
        zookeeper = getZooKeeper();
        Strings parts_to_retry;
        std::move(parts_to_retry_set.begin(), parts_to_retry_set.end(), std::back_inserter(parts_to_retry));
        parts_to_retry_set.clear();
        removePartsFromZooKeeper(zookeeper, parts_to_retry, &parts_to_retry_set);
        ++num_tries;
    }

    if (!parts_to_retry_set.empty())
        throw Exception(ErrorCodes::UNFINISHED, "Failed to remove {} parts from ZooKeeper after {} retries", parts_to_retry_set.size(), num_tries);
}

void StorageReplicatedMergeTree::removePartsFromZooKeeper(
    zkutil::ZooKeeperPtr & zookeeper, const Strings & part_names, NameSet * parts_should_be_retried)
try
{
    Strings exists_paths;
    std::vector<std::future<Coordination::MultiResponse>> remove_futures;
    exists_paths.reserve(part_names.size());
    remove_futures.reserve(part_names.size());
    /// Exception can be thrown from loop
    /// if zk session will be dropped
    for (const String & part_name : part_names)
    {
        exists_paths.emplace_back(fs::path(replica_path) / "parts" / part_name);
    }

    auto exists_results = zookeeper->exists(exists_paths);

    for (size_t i = 0; i < part_names.size(); ++i)
    {
        auto exists_resp = exists_results[i];
        if (exists_resp.error == Coordination::Error::ZOK)
        {
            Coordination::Requests ops;
            getRemovePartFromZooKeeperOps(part_names[i], ops, exists_resp.stat.numChildren > 0);
            remove_futures.emplace_back(zookeeper->asyncTryMultiNoThrow(ops));
        }
        else
        {
            LOG_DEBUG(log, "There is no part {} in ZooKeeper, it was only in filesystem", part_names[i]);
            // emplace invalid future so that the total number of futures is the same as part_names.size();
            remove_futures.emplace_back();
        }
    }

    for (size_t i = 0; i < remove_futures.size(); ++i)
    {
        auto & future = remove_futures[i];

        if (!future.valid())
            continue;

        auto response = future.get();
        if (response.error == Coordination::Error::ZOK)
            continue;

        if (response.error == Coordination::Error::ZNONODE)
        {
            LOG_DEBUG(log, "There is no part {} in ZooKeeper, it was only in filesystem", part_names[i]);
        }
        else
        {
            if (parts_should_be_retried)
                parts_should_be_retried->insert(part_names[i]);

            if (!Coordination::isHardwareError(response.error))
                LOG_WARNING(log, "Cannot remove part {} from ZooKeeper: {}", part_names[i], Coordination::errorMessage(response.error));
        }
    }
}
catch (...)
{
    if (parts_should_be_retried)
        parts_should_be_retried->insert(part_names.begin(), part_names.end());
    throw;
}

void StorageReplicatedMergeTree::clearLockedBlockNumbersInPartition(
    zkutil::ZooKeeper & zookeeper, const String & partition_id, Int64 min_block_num, Int64 max_block_num)
{
    /// Imagine that some INSERT query has allocated block number 42, but it's still in progress.
    /// Some DROP PARTITION query gets block number 43 and commits DROP_RANGE all_0_42_999_999.
    /// And after that INSERT commits GET_PART all_42_42_0. Oops, intersecting parts.
    /// So we have to either wait for unfinished INSERTs or cancel them.
    /// It's totally fine to cancel since we are going to remove data anyway.
    /// We can safely cancel INSERT query by removing its ephemeral block number.
    /// Usually it's bad idea to remove ephemeral nodes owned by someone else,
    /// but INSERTs remove such nodes atomically with part commit, so INSERT will fail if node does not exist.

    fs::path partition_path = fs::path(zookeeper_path) / "block_numbers" / partition_id;
    Strings queries_in_progress = zookeeper.getChildren(partition_path);
    if (queries_in_progress.empty())
        return;

    Strings paths_to_get;
    for (const auto & block : queries_in_progress)
    {
        if (!startsWith(block, "block-"))
            continue;
        Int64 block_number = parse<Int64>(block.substr(strlen("block-")));
        if (min_block_num <= block_number && block_number <= max_block_num)
            paths_to_get.push_back(partition_path / block);
    }

    auto results = zookeeper.tryGet(paths_to_get);
    for (size_t i = 0; i < paths_to_get.size(); ++i)
    {
        auto & result = results[i];

        /// The query already finished
        if (result.error == Coordination::Error::ZNONODE)
            continue;

        /// The query is not an insert (it does not have block_id)
        if (result.data.ends_with(EphemeralLockInZooKeeper::LEGACY_LOCK_OTHER))
            continue;

        if (result.data.ends_with(EphemeralLockInZooKeeper::LEGACY_LOCK_INSERT))
        {
            /// Remove block number, so insert will fail to commit (it will try to remove this node too)
            LOG_WARNING(log, "Some query is trying to concurrently insert block {}, will cancel it", paths_to_get[i]);
            zookeeper.tryRemove(paths_to_get[i]);
        }
        else
        {
            constexpr const char * old_version_warning = "Ephemeral lock {} (referencing {}) is created by a replica "
                "that running old version of ClickHouse (< 22.11). Cannot remove it, will wait for this lock to disappear. "
                "Upgrade remaining hosts in the cluster to address this warning.";
            constexpr const char * new_version_warning = "Ephemeral lock {} has unexpected content ({}), "
                "probably it is created by a replica that running newer version of ClickHouse. "
                "Cannot remove it, will wait for this lock to disappear. Upgrade remaining hosts in the cluster to address this warning.";

            if (result.data.starts_with(zookeeper_path + EphemeralLockInZooKeeper::LEGACY_LOCK_PREFIX))
                LOG_WARNING(log, old_version_warning, paths_to_get[i], result.data);
            else
                LOG_WARNING(log, new_version_warning, paths_to_get[i], result.data);

            Stopwatch time_waiting;
            const auto & stop_waiting = [this, &time_waiting]()
            {
                auto timeout = getContext()->getSettingsRef()[Setting::lock_acquire_timeout].value.seconds();
                return partial_shutdown_called || (timeout < time_waiting.elapsedSeconds());
            };
            zookeeper.waitForDisappear(paths_to_get[i], stop_waiting);
        }
    }
}

void StorageReplicatedMergeTree::getClearBlocksInPartitionOps(
    Coordination::Requests & ops, zkutil::ZooKeeper & zookeeper, const String & partition_id, Int64 min_block_num, Int64 max_block_num)
{
    getClearBlocksInPartitionOpsImpl(ops, zookeeper, partition_id, min_block_num, max_block_num, "blocks");
    getClearBlocksInPartitionOpsImpl(ops, zookeeper, partition_id, min_block_num, max_block_num, "async_blocks");
}

void StorageReplicatedMergeTree::getClearBlocksInPartitionOpsImpl(
    Coordination::Requests & ops, zkutil::ZooKeeper & zookeeper, const String & partition_id, Int64 min_block_num, Int64 max_block_num, const String & blocks_dir_name)
{
    Strings blocks;
    if (Coordination::Error::ZOK != zookeeper.tryGetChildren(fs::path(zookeeper_path) / blocks_dir_name, blocks))
        throw Exception(ErrorCodes::NOT_FOUND_NODE, "Node {}/{} doesn't exist", zookeeper_path, blocks_dir_name);

    String partition_prefix = partition_id + "_";
    Strings paths_to_get;

    for (const String & block_id : blocks)
        if (startsWith(block_id, partition_prefix))
            paths_to_get.push_back(fs::path(zookeeper_path) / blocks_dir_name / block_id);

    auto results = zookeeper.tryGet(paths_to_get);

    for (size_t i = 0; i < paths_to_get.size(); ++i)
    {
        const String & path = paths_to_get[i];
        auto & result = results[i];

        if (result.error == Coordination::Error::ZNONODE)
            continue;

        ReadBufferFromString buf(result.data);

        const auto part_info = MergeTreePartInfo::tryParsePartName(result.data, format_version);

        if (!part_info || (min_block_num <= part_info->min_block && part_info->max_block <= max_block_num))
            ops.emplace_back(zkutil::makeRemoveRequest(path, -1));
    }
}

void StorageReplicatedMergeTree::clearBlocksInPartition(
    zkutil::ZooKeeper & zookeeper, const String & partition_id, Int64 min_block_num, Int64 max_block_num)
{
    Coordination::Requests delete_requests;
    getClearBlocksInPartitionOps(delete_requests, zookeeper, partition_id, min_block_num, max_block_num);
    Coordination::Responses delete_responses;
    auto code = zookeeper.tryMulti(delete_requests, delete_responses);
    if (code != Coordination::Error::ZOK)
    {
        for (size_t i = 0; i < delete_requests.size(); ++i)
            if (delete_responses[i]->error != Coordination::Error::ZOK)
                LOG_WARNING(log, "Error while deleting ZooKeeper path `{}`: {}, ignoring.", delete_requests[i]->getPath(), delete_responses[i]->error);
    }

    LOG_TRACE(log, "Deleted {} deduplication block IDs in partition ID {} in range [{}, {}]",
              delete_requests.size(), partition_id, min_block_num, max_block_num);
}

void StorageReplicatedMergeTree::replacePartitionFrom(
    const StoragePtr & source_table, const ASTPtr & partition, bool replace, ContextPtr query_context)
{
    /// First argument is true, because we possibly will add new data to current table.
    auto lock1 = lockForShare(query_context->getCurrentQueryId(), query_context->getSettingsRef()[Setting::lock_acquire_timeout]);
    auto lock2 = source_table->lockForShare(query_context->getCurrentQueryId(), query_context->getSettingsRef()[Setting::lock_acquire_timeout]);

    const auto storage_settings_ptr = getSettings();
    const auto source_metadata_snapshot = source_table->getInMemoryMetadataPtr();
    const auto metadata_snapshot = getInMemoryMetadataPtr();
    const MergeTreeData & src_data = checkStructureAndGetMergeTreeData(source_table, source_metadata_snapshot, metadata_snapshot);

    std::unordered_set<String> partitions;
    if (partition->as<ASTPartition>()->all)
    {
        if (replace)
            throw DB::Exception(ErrorCodes::SUPPORT_IS_DISABLED, "Only support DROP/DETACH/ATTACH PARTITION ALL currently");

        partitions = src_data.getAllPartitionIds();
    }
    else
    {
        partitions = std::unordered_set<String>();
        partitions.emplace(getPartitionIDFromQuery(partition, query_context));
    }
    LOG_INFO(log, "Will try to attach {} partitions", partitions.size());

    const Stopwatch watch;
    ProfileEventsScope profile_events_scope;
    const auto zookeeper = getZooKeeper();

    const bool zero_copy_enabled = (*storage_settings_ptr)[MergeTreeSetting::allow_remote_fs_zero_copy_replication]
                || (*dynamic_cast<const MergeTreeData *>(source_table.get())->getSettings())[MergeTreeSetting::allow_remote_fs_zero_copy_replication];

    std::unique_ptr<ReplicatedMergeTreeLogEntryData> entries[partitions.size()];
    size_t idx = 0;
    for (const auto & partition_id : partitions)
    {
        entries[idx] = replacePartitionFromImpl(watch,
                profile_events_scope,
                metadata_snapshot,
                src_data,
                partition_id,
                zookeeper,
                replace,
                zero_copy_enabled,
                (*storage_settings_ptr)[MergeTreeSetting::always_use_copy_instead_of_hardlinks],
                query_context);
        ++idx;
    }

    for (const auto & entry : entries)
        waitForLogEntryToBeProcessedIfNecessary(*entry, query_context);
}

std::unique_ptr<ReplicatedMergeTreeLogEntryData> StorageReplicatedMergeTree::replacePartitionFromImpl(
    const Stopwatch & watch,
    ProfileEventsScope & profile_events_scope,
    const StorageMetadataPtr & metadata_snapshot,
    const MergeTreeData & src_data,
    const String & partition_id,
    const ZooKeeperPtr & zookeeper,
    bool replace,
    const bool & zero_copy_enabled,
    const bool & always_use_copy_instead_of_hardlinks,
    const ContextPtr & query_context)
{
    /// NOTE: Some covered parts may be missing in src_all_parts if corresponding log entries are not executed yet.
    DataPartsVector src_all_parts = src_data.getVisibleDataPartsVectorInPartition(query_context, partition_id);
    LOG_DEBUG(log, "Cloning {} parts", src_all_parts.size());

    std::optional<ZooKeeperMetadataTransaction> txn;
    if (auto query_txn = query_context->getZooKeeperMetadataTransaction())
        txn.emplace(query_txn->getZooKeeper(),
            query_txn->getDatabaseZooKeeperPath(),
            query_txn->isInitialQuery(),
            query_txn->getTaskZooKeeperPath());

    /// Retry if alter_partition_version changes
    for (size_t retry = 0; retry < 1000; ++retry)
    {
        DataPartsVector src_parts;
        MutableDataPartsVector dst_parts;
        std::vector<scope_guard> dst_parts_locks;
        Strings block_id_paths;
        Strings part_checksums;
        std::vector<EphemeralLockInZooKeeper> ephemeral_locks;
        String alter_partition_version_path = zookeeper_path + "/alter_partition_version";
        Coordination::Stat alter_partition_version_stat;
        zookeeper->get(alter_partition_version_path, &alter_partition_version_stat);

        /// Firstly, generate last block number and compute drop_range
        /// NOTE: Even if we make ATTACH PARTITION instead of REPLACE PARTITION drop_range will not be empty, it will contain a block.
        /// So, such case has special meaning, if drop_range contains only one block it means that nothing to drop.
        /// TODO why not to add normal DROP_RANGE entry to replication queue if `replace` is true?
        MergeTreePartInfo drop_range;
        std::optional<EphemeralLockInZooKeeper> delimiting_block_lock;
        bool partition_was_empty = !getFakePartCoveringAllPartsInPartition(partition_id, drop_range, delimiting_block_lock, true);
        if (replace && partition_was_empty)
        {
            /// Nothing to drop, will just attach new parts
            LOG_INFO(log, "Partition {} was empty, REPLACE PARTITION will work as ATTACH PARTITION FROM", drop_range.partition_id);
            replace = false;
        }

        if (!replace)
        {
            /// It's ATTACH PARTITION FROM, not REPLACE PARTITION. We have to reset drop range
            drop_range = makeDummyDropRangeForMovePartitionOrAttachPartitionFrom(partition_id);
        }

        assert(replace == !LogEntry::ReplaceRangeEntry::isMovePartitionOrAttachFrom(drop_range));

        scope_guard intent_guard;
        if (replace)
        {
            queue.addDropReplaceIntent(drop_range);
            intent_guard = scope_guard{[this, my_drop_range = drop_range]() { queue.removeDropReplaceIntent(my_drop_range); }};

            getContext()->getMergeList().cancelInPartition(getStorageID(), drop_range.partition_id, drop_range.max_block);
            queue.waitForCurrentlyExecutingOpsInRange(drop_range);
            {
                auto pause_checking_parts = part_check_thread.pausePartsCheck();
                part_check_thread.cancelRemovedPartsCheck(drop_range);
            }
        }

        String drop_range_fake_part_name = getPartNamePossiblyFake(format_version, drop_range);

        std::set<String> replaced_parts;
        for (const auto & src_part : src_all_parts)
        {
            /// We also make some kind of deduplication to avoid duplicated parts in case of ATTACH PARTITION
            /// Assume that merges in the partition are quite rare
            /// Save deduplication block ids with special prefix replace_partition

            if (!canReplacePartition(src_part))
                throw Exception(ErrorCodes::LOGICAL_ERROR,
                                "Cannot replace partition '{}' because part '{}"
                                "' has inconsistent granularity with table", partition_id, src_part->name);

            String hash_hex = src_part->checksums.getTotalChecksumHex();
            const bool is_duplicated_part = replaced_parts.contains(hash_hex);
            replaced_parts.insert(hash_hex);

            if (replace)
                LOG_INFO(log, "Trying to replace {} with hash_hex {}", src_part->name, hash_hex);
            else
                LOG_INFO(log, "Trying to attach {} with hash_hex {}", src_part->name, hash_hex);

            String block_id_path = (replace || is_duplicated_part) ? "" : (fs::path(zookeeper_path) / "blocks" / (partition_id + "_replace_from_" + hash_hex));

            auto lock = allocateBlockNumber(partition_id, zookeeper, block_id_path);
            if (!lock)
            {
                LOG_INFO(log, "Part {} (hash {}) has been already attached", src_part->name, hash_hex);
                continue;
            }

            UInt64 index = lock->getNumber();
            MergeTreePartInfo dst_part_info(partition_id, index, index, src_part->info.level);

            IDataPartStorage::ClonePartParams clone_params
            {
                .copy_instead_of_hardlink = always_use_copy_instead_of_hardlinks || (zero_copy_enabled && src_part->isStoredOnRemoteDiskWithZeroCopySupport()),
                .metadata_version_to_write = metadata_snapshot->getMetadataVersion()
            };
            if (replace)
            {
                /// Replace can only work on the same disk
                auto [dst_part, part_lock] = cloneAndLoadDataPart(
                    src_part,
                    TMP_PREFIX_REPLACE_PARTITION_FROM,
                    dst_part_info,
                    metadata_snapshot,
                    clone_params,
                    query_context->getReadSettings(),
                    query_context->getWriteSettings(),
                    true/*must_on_same_disk*/);
                dst_parts.emplace_back(std::move(dst_part));
                dst_parts_locks.emplace_back(std::move(part_lock));
            }
            else
            {
                /// Attach can work on another disk
                auto [dst_part, part_lock] = cloneAndLoadDataPart(
                    src_part,
                    TMP_PREFIX_REPLACE_PARTITION_FROM,
                    dst_part_info,
                    metadata_snapshot,
                    clone_params,
                    query_context->getReadSettings(),
                    query_context->getWriteSettings(),
                    false/*must_on_same_disk*/);
                dst_parts.emplace_back(std::move(dst_part));
                dst_parts_locks.emplace_back(std::move(part_lock));
            }
            src_parts.emplace_back(src_part);
            ephemeral_locks.emplace_back(std::move(*lock));
            block_id_paths.emplace_back(block_id_path);
            part_checksums.emplace_back(hash_hex);
        }

        auto entry = std::make_unique<ReplicatedMergeTreeLogEntryData>();
        {
            auto src_table_id = src_data.getStorageID();
            entry->type = ReplicatedMergeTreeLogEntryData::REPLACE_RANGE;
            entry->source_replica = replica_name;
            entry->create_time = time(nullptr);
            entry->replace_range_entry = std::make_shared<ReplicatedMergeTreeLogEntryData::ReplaceRangeEntry>();

            auto & entry_replace = *entry->replace_range_entry;
            entry_replace.drop_range_part_name = drop_range_fake_part_name;
            entry_replace.from_database = src_table_id.database_name;
            entry_replace.from_table = src_table_id.table_name;
            for (const auto & part : src_parts)
                entry_replace.src_part_names.emplace_back(part->name);
            for (const auto & part : dst_parts)
                entry_replace.new_part_names.emplace_back(part->name);
            for (const String & checksum : part_checksums)
                entry_replace.part_names_checksums.emplace_back(checksum);
            entry_replace.columns_version = -1;
        }

        if (replace)
        {
            /// Cancel concurrent inserts in range
            clearLockedBlockNumbersInPartition(*zookeeper, drop_range.partition_id, drop_range.min_block, drop_range.max_block);
            /// Remove deduplication block_ids of replacing parts
            clearBlocksInPartition(*zookeeper, drop_range.partition_id, drop_range.min_block, drop_range.max_block);
        }

        Coordination::Responses op_results;
        DataPartsVector parts_holder;

        try
        {
            Coordination::Requests ops;
            for (size_t i = 0; i < dst_parts.size(); ++i)
            {
                getCommitPartOps(ops, dst_parts[i], block_id_paths[i]);
                ephemeral_locks[i].getUnlockOp(ops);
            }

            if (txn)
                txn->moveOpsTo(ops);

            delimiting_block_lock->getUnlockOp(ops);
            /// Check and update version to avoid race with DROP_RANGE
            ops.emplace_back(zkutil::makeSetRequest(alter_partition_version_path, "", alter_partition_version_stat.version));
            /// Just update version, because merges assignment relies on it
            ops.emplace_back(zkutil::makeSetRequest(fs::path(zookeeper_path) / "log", "", -1));
            ops.emplace_back(zkutil::makeCreateRequest(fs::path(zookeeper_path) / "log/log-", entry->toString(), zkutil::CreateMode::PersistentSequential));

            Transaction transaction(*this, NO_TRANSACTION_RAW);
            {
                auto data_parts_lock = lockParts();
                for (auto & part : dst_parts)
                    renameTempPartAndReplaceUnlocked(part, transaction, data_parts_lock, /*rename_in_transaction=*/ true);
            }
            transaction.renameParts();

            for (const auto & dst_part : dst_parts)
                lockSharedData(*dst_part, false, /*hardlinked_files*/ {});

            Coordination::Error code = zookeeper->tryMulti(ops, op_results);
            if (code == Coordination::Error::ZOK)
                delimiting_block_lock->assumeUnlocked();
            else if (code == Coordination::Error::ZBADVERSION)
            {
                /// Cannot retry automatically, because some zookeeper ops were lost on the first attempt. Will retry on DDLWorker-level.
                if (query_context->getZooKeeperMetadataTransaction())
                    throw Exception(ErrorCodes::CANNOT_ASSIGN_ALTER,
                                    "Cannot execute alter, because alter partition version was suddenly changed due "
                                    "to concurrent alter");
                continue;
            }
            else
                zkutil::KeeperMultiException::check(code, ops, op_results);

            {
                auto data_parts_lock = lockParts();
                transaction.commit(&data_parts_lock);
                if (replace)
                {
                    parts_holder = getDataPartsVectorInPartitionForInternalUsage(MergeTreeDataPartState::Active, drop_range.partition_id, &data_parts_lock);
                    /// We ignore the list of parts returned from the function below. We will remove them from zk when executing REPLACE_RANGE
                    removePartsInRangeFromWorkingSetAndGetPartsToRemoveFromZooKeeper(NO_TRANSACTION_RAW, drop_range, data_parts_lock);
                }
            }

            PartLog::addNewParts(getContext(), PartLog::createPartLogEntries(dst_parts, watch.elapsed(), profile_events_scope.getSnapshot()));
        }
        catch (...)
        {
            PartLog::addNewParts(getContext(), PartLog::createPartLogEntries(dst_parts, watch.elapsed()), ExecutionStatus::fromCurrentException("", true));
            for (const auto & dst_part : dst_parts)
                unlockSharedData(*dst_part);

            throw;
        }

        String log_znode_path = dynamic_cast<const Coordination::CreateResponse &>(*op_results.back()).path_created;
        entry->znode_name = log_znode_path.substr(log_znode_path.find_last_of('/') + 1);

        for (auto & lock : ephemeral_locks)
            lock.assumeUnlocked();

        /// We need to pull the REPLACE_RANGE before cleaning the replaced parts (otherwise CHeckThread may decide that parts are lost)
        queue.pullLogsToQueue(getZooKeeperAndAssertNotReadonly(), {}, ReplicatedMergeTreeQueue::SYNC);
        // No need to block operations further, especially that in case we have to wait for mutation to finish, the intent would block
        // the execution of REPLACE_RANGE
        intent_guard.reset();
        parts_holder.clear();
        cleanup_thread.wakeup();

        return entry;
    }

    throw Exception(
        ErrorCodes::CANNOT_ASSIGN_ALTER, "Cannot assign ALTER PARTITION, because another ALTER PARTITION query was concurrently executed");
}

void StorageReplicatedMergeTree::movePartitionToTable(const StoragePtr & dest_table, const ASTPtr & partition, ContextPtr query_context)
{
    auto dest_table_storage = std::dynamic_pointer_cast<StorageReplicatedMergeTree>(dest_table);
    if (!dest_table_storage)
        throw Exception(ErrorCodes::NOT_IMPLEMENTED,
                        "Table {} supports movePartitionToTable only for ReplicatedMergeTree family of table engines. "
                        "Got {}", getStorageID().getNameForLogs(), dest_table->getName());
    if (dest_table_storage->getStoragePolicy() != this->getStoragePolicy())
        throw Exception(ErrorCodes::UNKNOWN_POLICY,
                        "Destination table {} should have the same storage policy of source table {}. {}: {}, {}: {}",
                        dest_table_storage->getStorageID().getNameForLogs(),
                        getStorageID().getNameForLogs(), getStorageID().getNameForLogs(),
                        this->getStoragePolicy()->getName(), getStorageID().getNameForLogs(),
                        dest_table_storage->getStoragePolicy()->getName());

    // Use the same back-pressure (delay/throw) logic as for INSERTs to be consistent and avoid possibility of exceeding part limits using MOVE PARTITION queries
    dest_table_storage->delayInsertOrThrowIfNeeded(nullptr, query_context, true);

    auto lock1 = lockForShare(query_context->getCurrentQueryId(), query_context->getSettingsRef()[Setting::lock_acquire_timeout]);
    auto lock2 = dest_table->lockForShare(query_context->getCurrentQueryId(), query_context->getSettingsRef()[Setting::lock_acquire_timeout]);
    auto storage_settings_ptr = getSettings();

    auto dest_metadata_snapshot = dest_table->getInMemoryMetadataPtr();
    auto metadata_snapshot = getInMemoryMetadataPtr();

    Stopwatch watch;
    ProfileEventsScope profile_events_scope;

    MergeTreeData & src_data = dest_table_storage->checkStructureAndGetMergeTreeData(*this, metadata_snapshot, dest_metadata_snapshot);
    auto src_data_id = src_data.getStorageID();
    String partition_id = getPartitionIDFromQuery(partition, query_context);

    /// A range for log entry to remove parts from the source table (myself).
    auto zookeeper = getZooKeeper();
    /// Retry if alter_partition_version changes
    for (size_t retry = 0; retry < 1000; ++retry)
    {
        String alter_partition_version_path = zookeeper_path + "/alter_partition_version";
        Coordination::Stat alter_partition_version_stat;
        zookeeper->get(alter_partition_version_path, &alter_partition_version_stat);

        std::optional<EphemeralLockInZooKeeper> delimiting_block_lock;
        MergeTreePartInfo drop_range;
        getFakePartCoveringAllPartsInPartition(partition_id, drop_range, delimiting_block_lock, true);
        String drop_range_fake_part_name = getPartNamePossiblyFake(format_version, drop_range);

        queue.addDropReplaceIntent(drop_range);
        // Let's copy drop_range to make sure it doesn't get modified, otherwise we might run into issue on removal
        scope_guard intent_guard{[this, my_drop_range = drop_range]() { queue.removeDropReplaceIntent(my_drop_range); }};

        getContext()->getMergeList().cancelInPartition(getStorageID(), drop_range.partition_id, drop_range.max_block);

        queue.waitForCurrentlyExecutingOpsInRange(drop_range);
        {
            auto pause_checking_parts = part_check_thread.pausePartsCheck();
            part_check_thread.cancelRemovedPartsCheck(drop_range);
        }

        DataPartPtr covering_part;
        DataPartsVector src_all_parts;
        {
            /// NOTE: Some covered parts may be missing in src_all_parts if corresponding log entries are not executed yet.
            auto parts_lock = src_data.lockParts();
            src_all_parts = src_data.getActivePartsToReplace(drop_range, drop_range_fake_part_name, covering_part, parts_lock);
        }

        if (covering_part)
            throw Exception(ErrorCodes::LOGICAL_ERROR, "Got part {} covering drop range {}, it's a bug",
                            covering_part->name, drop_range_fake_part_name);

        /// After allocating block number for drop_range we must ensure that it does not intersect block numbers
        /// allocated by concurrent REPLACE query.
        /// We could check it in multi-request atomically with creation of DROP_RANGE entry in source table log,
        /// but it's better to check it here and fail as early as possible (before we have done something to destination table).
        Coordination::Error version_check_code = zookeeper->trySet(alter_partition_version_path, "", alter_partition_version_stat.version);
        if (version_check_code != Coordination::Error::ZOK)
            throw Exception(ErrorCodes::CANNOT_ASSIGN_ALTER, "Cannot DROP PARTITION in {} after copying partition to {}, "
                            "because another ALTER PARTITION query was concurrently executed",
                            getStorageID().getFullTableName(), dest_table_storage->getStorageID().getFullTableName());

        DataPartsVector src_parts;
        MutableDataPartsVector dst_parts;
        Strings block_id_paths;
        Strings part_checksums;
        std::vector<EphemeralLockInZooKeeper> ephemeral_locks;

        LOG_DEBUG(log, "Cloning {} parts", src_all_parts.size());

        static const String TMP_PREFIX = "tmp_move_from_";

        /// Clone parts into destination table.
        String dest_alter_partition_version_path = dest_table_storage->zookeeper_path + "/alter_partition_version";
        Coordination::Stat dest_alter_partition_version_stat;
        zookeeper->get(dest_alter_partition_version_path, &dest_alter_partition_version_stat);
        std::vector<scope_guard> temporary_parts_locks;

        for (const auto & src_part : src_all_parts)
        {
            if (!dest_table_storage->canReplacePartition(src_part))
                throw Exception(ErrorCodes::LOGICAL_ERROR,
                                "Cannot move partition '{}' because part '{}"
                                "' has inconsistent granularity with table", partition_id, src_part->name);

            String hash_hex = src_part->checksums.getTotalChecksumHex();
            String block_id_path;

            auto lock = dest_table_storage->allocateBlockNumber(partition_id, zookeeper, block_id_path);
            if (!lock)
            {
                LOG_INFO(log, "Part {} (hash {}) has been already attached", src_part->name, hash_hex);
                continue;
            }

            UInt64 index = lock->getNumber();
            MergeTreePartInfo dst_part_info(partition_id, index, index, src_part->info.level);

            /// Don't do hardlinks in case of zero-copy at any side (defensive programming)
            bool zero_copy_enabled = (*storage_settings_ptr)[MergeTreeSetting::allow_remote_fs_zero_copy_replication]
                || (*dynamic_cast<const MergeTreeData *>(dest_table.get())->getSettings())[MergeTreeSetting::allow_remote_fs_zero_copy_replication];

            IDataPartStorage::ClonePartParams clone_params
            {
                .copy_instead_of_hardlink = (*storage_settings_ptr)[MergeTreeSetting::always_use_copy_instead_of_hardlinks] || (zero_copy_enabled && src_part->isStoredOnRemoteDiskWithZeroCopySupport()),
                .metadata_version_to_write = dest_metadata_snapshot->getMetadataVersion()
            };
            auto [dst_part, dst_part_lock] = dest_table_storage->cloneAndLoadDataPart(
                src_part,
                TMP_PREFIX,
                dst_part_info,
                dest_metadata_snapshot,
                clone_params,
                query_context->getReadSettings(),
                query_context->getWriteSettings(),
                true/*must_on_same_disk*/);

            src_parts.emplace_back(src_part);
            dst_parts.emplace_back(dst_part);
            temporary_parts_locks.emplace_back(std::move(dst_part_lock));
            ephemeral_locks.emplace_back(std::move(*lock));
            block_id_paths.emplace_back(block_id_path);
            part_checksums.emplace_back(hash_hex);
        }

        ReplicatedMergeTreeLogEntryData entry_delete;
        {
            entry_delete.type = LogEntry::DROP_RANGE;
            entry_delete.source_replica = replica_name;
            entry_delete.new_part_name = drop_range_fake_part_name;
            entry_delete.detach = false;
            entry_delete.create_time = time(nullptr);
        }

        ReplicatedMergeTreeLogEntryData entry;
        {
            MergeTreePartInfo drop_range_dest = makeDummyDropRangeForMovePartitionOrAttachPartitionFrom(partition_id);

            entry.type = ReplicatedMergeTreeLogEntryData::REPLACE_RANGE;
            entry.source_replica = dest_table_storage->replica_name;
            entry.create_time = time(nullptr);
            entry.replace_range_entry = std::make_shared<ReplicatedMergeTreeLogEntryData::ReplaceRangeEntry>();

            auto & entry_replace = *entry.replace_range_entry;
            entry_replace.drop_range_part_name = getPartNamePossiblyFake(format_version, drop_range_dest);
            entry_replace.from_database = src_data_id.database_name;
            entry_replace.from_table = src_data_id.table_name;
            for (const auto & part : src_parts)
                entry_replace.src_part_names.emplace_back(part->name);
            for (const auto & part : dst_parts)
                entry_replace.new_part_names.emplace_back(part->name);
            for (const String & checksum : part_checksums)
                entry_replace.part_names_checksums.emplace_back(checksum);
            entry_replace.columns_version = -1;
        }

        /// Cancel concurrent inserts in range
        clearLockedBlockNumbersInPartition(*zookeeper, drop_range.partition_id, drop_range.min_block, drop_range.max_block);

        clearBlocksInPartition(*zookeeper, drop_range.partition_id, drop_range.min_block, drop_range.max_block);

        Coordination::Responses op_results;

        /// We should hold replaced parts until we actually create DROP_RANGE in ZooKeeper
        DataPartsVector parts_holder;
        try
        {
            Coordination::Requests ops;
            for (size_t i = 0; i < dst_parts.size(); ++i)
            {
                dest_table_storage->getCommitPartOps(ops, dst_parts[i], block_id_paths[i]);
                ephemeral_locks[i].getUnlockOp(ops);
            }

            /// Check and update version to avoid race with DROP_RANGE
            ops.emplace_back(zkutil::makeSetRequest(dest_alter_partition_version_path, "", dest_alter_partition_version_stat.version));
            /// Just update version, because merges assignment relies on it
            ops.emplace_back(zkutil::makeSetRequest(fs::path(dest_table_storage->zookeeper_path) / "log", "", -1));
            ops.emplace_back(zkutil::makeCreateRequest(fs::path(dest_table_storage->zookeeper_path) / "log/log-",
                                                       entry.toString(), zkutil::CreateMode::PersistentSequential));

            {
                Transaction transaction(*dest_table_storage, NO_TRANSACTION_RAW);

                auto src_data_parts_lock = lockParts();
                auto dest_data_parts_lock = dest_table_storage->lockParts();

                for (auto & part : dst_parts)
                    dest_table_storage->renameTempPartAndReplaceUnlocked(part, transaction, dest_data_parts_lock, /*rename_in_transaction=*/ false);

                for (const auto & dst_part : dst_parts)
                    dest_table_storage->lockSharedData(*dst_part, false, /*hardlinked_files*/ {});

                Coordination::Error code = zookeeper->tryMulti(ops, op_results);
                if (code == Coordination::Error::ZBADVERSION)
                    continue;
                zkutil::KeeperMultiException::check(code, ops, op_results);

                parts_holder = getDataPartsVectorInPartitionForInternalUsage(MergeTreeDataPartState::Active, drop_range.partition_id, &src_data_parts_lock);
                /// We ignore the list of parts returned from the function below because we cannot remove them from zk
                /// because we have not created the DROP_RANGE yet. Yes, MOVE PARTITION is trash.
                removePartsInRangeFromWorkingSetAndGetPartsToRemoveFromZooKeeper(NO_TRANSACTION_RAW, drop_range, src_data_parts_lock);
                transaction.commit(&src_data_parts_lock);
            }

            PartLog::addNewParts(getContext(), PartLog::createPartLogEntries(dst_parts, watch.elapsed(), profile_events_scope.getSnapshot()));
        }
        catch (...)
        {
            PartLog::addNewParts(getContext(), PartLog::createPartLogEntries(dst_parts, watch.elapsed()), ExecutionStatus::fromCurrentException("", true));

            for (const auto & dst_part : dst_parts)
                dest_table_storage->unlockSharedData(*dst_part);

            throw;
        }

        String log_znode_path = dynamic_cast<const Coordination::CreateResponse &>(*op_results.back()).path_created;
        entry.znode_name = log_znode_path.substr(log_znode_path.find_last_of('/') + 1);

        for (auto & lock : ephemeral_locks)
            lock.assumeUnlocked();

        lock2.reset();

        dest_table_storage->waitForLogEntryToBeProcessedIfNecessary(entry, query_context);

        /// Create DROP_RANGE for the source table
        Coordination::Requests ops_src;
        ops_src.emplace_back(zkutil::makeCreateRequest(
            fs::path(zookeeper_path) / "log/log-", entry_delete.toString(), zkutil::CreateMode::PersistentSequential));
        /// Just update version, because merges assignment relies on it
        ops_src.emplace_back(zkutil::makeSetRequest(fs::path(zookeeper_path) / "log", "", -1));
        delimiting_block_lock->getUnlockOp(ops_src);

        op_results = zookeeper->multi(ops_src);

        log_znode_path = dynamic_cast<const Coordination::CreateResponse &>(*op_results.front()).path_created;
        entry_delete.znode_name = log_znode_path.substr(log_znode_path.find_last_of('/') + 1);

        lock1.reset();

        /// We need to pull the DROP_RANGE before cleaning the replaced parts (otherwise CHeckThread may decide that parts are lost)
        queue.pullLogsToQueue(getZooKeeperAndAssertNotReadonly(), {}, ReplicatedMergeTreeQueue::SYNC);
        // No need to block operations further, especially that in case we have to wait for mutation to finish, the intent would block
        // the execution of DROP_RANGE
        intent_guard.reset();
        parts_holder.clear();
        cleanup_thread.wakeup();

        waitForLogEntryToBeProcessedIfNecessary(entry_delete, query_context);

        /// Cleaning possibly stored information about parts from /quorum/last_part node in ZooKeeper.
        cleanLastPartNode(partition_id);

        return;
    }

    throw Exception(ErrorCodes::CANNOT_ASSIGN_ALTER,
                    "Cannot assign ALTER PARTITION, because another ALTER PARTITION query was concurrently executed");
}

void StorageReplicatedMergeTree::movePartitionToShard(
    const ASTPtr & partition, bool move_part, const String & to, ContextPtr /*query_context*/)
{
    /// This is a lightweight operation that only optimistically checks if it could succeed and queues tasks.

    if (!move_part)
        throw Exception(ErrorCodes::NOT_IMPLEMENTED, "MOVE PARTITION TO SHARD is not supported, use MOVE PART instead");

    if (zkutil::normalizeZooKeeperPath(zookeeper_path, /* check_starts_with_slash */ true) == zkutil::normalizeZooKeeperPath(to, /* check_starts_with_slash */ true))
        throw Exception(ErrorCodes::BAD_ARGUMENTS, "Source and destination are the same");

    auto zookeeper = getZooKeeperAndAssertNotReadonly();

    String part_name = partition->as<ASTLiteral &>().value.safeGet<String>();
    auto part_info = MergeTreePartInfo::fromPartName(part_name, format_version);

    auto part = getPartIfExists(part_info, {MergeTreeDataPartState::Active});
    if (!part)
        throw Exception(ErrorCodes::NO_SUCH_DATA_PART, "Part {} not found locally", part_name);

    if (part->uuid == UUIDHelpers::Nil)
        throw Exception(ErrorCodes::NOT_IMPLEMENTED, "Part {} does not have an uuid assigned and it can't be moved between shards", part_name);


    ReplicatedMergeTreeMergePredicate merge_pred = queue.getMergePredicate(zookeeper, PartitionIdsHint{part_info.partition_id});

    /// The following block is pretty much copy & paste from StorageReplicatedMergeTree::dropPart to avoid conflicts while this is WIP.
    /// Extract it to a common method and re-use it before merging.
    {
        if (partIsLastQuorumPart(part->info))
        {
            throw Exception(ErrorCodes::NOT_IMPLEMENTED,
                            "Part {} is last inserted part with quorum in partition. Would not be able to drop",
                            part_name);
        }

        /// canMergeSinglePart is overlapping with dropPart, let's try to use the same code.
        PreformattedMessage out_reason;
        if (!merge_pred.canMergeSinglePart(part, out_reason))
            throw Exception(ErrorCodes::PART_IS_TEMPORARILY_LOCKED, "Part is busy, reason: {}", out_reason.text);
    }

    {
        /// Optimistic check that for compatible destination table structure.
        checkTableStructure(to, getInMemoryMetadataPtr());
    }

    PinnedPartUUIDs src_pins;
    PinnedPartUUIDs dst_pins;

    {
        String s = zookeeper->get(zookeeper_path + "/pinned_part_uuids", &src_pins.stat);
        src_pins.fromString(s);
    }

    {
        String s = zookeeper->get(to + "/pinned_part_uuids", &dst_pins.stat);
        dst_pins.fromString(s);
    }

    if (src_pins.part_uuids.contains(part->uuid) || dst_pins.part_uuids.contains(part->uuid))
        throw Exception(ErrorCodes::PART_IS_TEMPORARILY_LOCKED, "Part {} has it's uuid ({}) already pinned.", part_name, part->uuid);

    src_pins.part_uuids.insert(part->uuid);
    dst_pins.part_uuids.insert(part->uuid);

    PartMovesBetweenShardsOrchestrator::Entry part_move_entry;
    part_move_entry.state = PartMovesBetweenShardsOrchestrator::EntryState::SYNC_SOURCE;
    part_move_entry.create_time = std::time(nullptr);
    part_move_entry.update_time = part_move_entry.create_time;
    part_move_entry.task_uuid = UUIDHelpers::generateV4();
    part_move_entry.part_name = part->name;
    part_move_entry.part_uuid = part->uuid;
    part_move_entry.to_shard = to;

    Coordination::Requests ops;
    ops.emplace_back(zkutil::makeCheckRequest(zookeeper_path + "/log", merge_pred.getVersion())); /// Make sure no new events were added to the log.
    ops.emplace_back(zkutil::makeSetRequest(zookeeper_path + "/pinned_part_uuids", src_pins.toString(), src_pins.stat.version));
    ops.emplace_back(zkutil::makeSetRequest(to + "/pinned_part_uuids", dst_pins.toString(), dst_pins.stat.version));
    ops.emplace_back(zkutil::makeCreateRequest(
        part_moves_between_shards_orchestrator.entries_znode_path + "/task-",
        part_move_entry.toString(),
        zkutil::CreateMode::PersistentSequential));

    Coordination::Responses responses;
    Coordination::Error rc = zookeeper->tryMulti(ops, responses);
    zkutil::KeeperMultiException::check(rc, ops, responses);

    String task_znode_path = dynamic_cast<const Coordination::CreateResponse &>(*responses.back()).path_created;
    LOG_DEBUG(log, "Created task for part movement between shards at {}", task_znode_path);

    /// TODO(nv): Nice to have support for `alter_sync`.
    ///     For now use the system.part_moves_between_shards table for status.
}

CancellationCode StorageReplicatedMergeTree::killPartMoveToShard(const UUID & task_uuid)
{
    return part_moves_between_shards_orchestrator.killPartMoveToShard(task_uuid);
}

void StorageReplicatedMergeTree::getCommitPartOps(
    Coordination::Requests & ops,
    const DataPartPtr & part,
    const String & block_id_path) const
{
    if (block_id_path.empty())
        getCommitPartOps(ops, part, std::vector<String>());
    else
        getCommitPartOps(ops, part, std::vector<String>({block_id_path}));
}

void StorageReplicatedMergeTree::getCommitPartOps(
    Coordination::Requests & ops,
    const DataPartPtr & part,
    const std::vector<String> & block_id_paths) const
{
    const String & part_name = part->name;
    const auto storage_settings_ptr = getSettings();
    for (const String & block_id_path : block_id_paths)
    {
        /// Make final duplicate check and commit block_id
        ops.emplace_back(
            zkutil::makeCreateRequest(
                block_id_path,
                part_name,  /// We will be able to know original part number for duplicate blocks, if we want.
                zkutil::CreateMode::Persistent));
    }

    /// Information about the part, in the replica
    if ((*storage_settings_ptr)[MergeTreeSetting::use_minimalistic_part_header_in_zookeeper])
    {
        ops.emplace_back(zkutil::makeCreateRequest(
            fs::path(replica_path) / "parts" / part->name,
            ReplicatedMergeTreePartHeader::fromColumnsAndChecksums(part->getColumns(), part->checksums).toString(),
            zkutil::CreateMode::Persistent));
    }
    else
    {
        ops.emplace_back(zkutil::makeCreateRequest(
            fs::path(replica_path) / "parts" / part->name,
            "",
            zkutil::CreateMode::Persistent));
        ops.emplace_back(zkutil::makeCreateRequest(
            fs::path(replica_path) / "parts" / part->name / "columns",
            part->getColumns().toString(),
            zkutil::CreateMode::Persistent));
        ops.emplace_back(zkutil::makeCreateRequest(
            fs::path(replica_path) / "parts" / part->name / "checksums",
            getChecksumsForZooKeeper(part->checksums),
            zkutil::CreateMode::Persistent));
    }
}

ReplicatedMergeTreeAddress StorageReplicatedMergeTree::getReplicatedMergeTreeAddress() const
{
    auto host_port = getContext()->getInterserverIOAddress();
    auto table_id = getStorageID();

    ReplicatedMergeTreeAddress res;
    res.host = host_port.first;
    res.replication_port = host_port.second;
    res.queries_port = getContext()->getTCPPort();
    res.database = table_id.database_name;
    res.table = table_id.table_name;
    res.scheme = getContext()->getInterserverScheme();
    return res;
}

ActionLock StorageReplicatedMergeTree::getActionLock(StorageActionBlockType action_type)
{
    if (action_type == ActionLocks::PartsMerge)
        return merger_mutator.merges_blocker.cancel();

    if (action_type == ActionLocks::PartsTTLMerge)
        return merger_mutator.ttl_merges_blocker.cancel();

    if (action_type == ActionLocks::PartsFetch)
        return fetcher.blocker.cancel();

    if (action_type == ActionLocks::PartsSend)
    {
        auto data_parts_exchange_ptr = std::atomic_load(&data_parts_exchange_endpoint);
        return data_parts_exchange_ptr ? data_parts_exchange_ptr->blocker.cancel() : ActionLock();
    }

    if (action_type == ActionLocks::ReplicationQueue)
        return queue.actions_blocker.cancel();

    if (action_type == ActionLocks::PartsMove)
        return parts_mover.moves_blocker.cancel();

    if (action_type == ActionLocks::PullReplicationLog)
        return queue.pull_log_blocker.cancel();

    if (action_type == ActionLocks::Cleanup)
        return cleanup_thread.getCleanupLock();

    return {};
}

void StorageReplicatedMergeTree::onActionLockRemove(StorageActionBlockType action_type)
{
    if (action_type == ActionLocks::PartsMerge || action_type == ActionLocks::PartsTTLMerge
        || action_type == ActionLocks::PartsFetch || action_type == ActionLocks::PartsSend
        || action_type == ActionLocks::ReplicationQueue)
        background_operations_assignee.trigger();
    else if (action_type == ActionLocks::PartsMove)
        background_moves_assignee.trigger();
    else if (action_type == ActionLocks::Cleanup)
        cleanup_thread.wakeup();
}

bool StorageReplicatedMergeTree::waitForProcessingQueue(UInt64 max_wait_milliseconds, SyncReplicaMode sync_mode, std::unordered_set<String> source_replicas)
{
    /// Let's fetch new log entries firstly
    queue.pullLogsToQueue(getZooKeeperAndAssertNotReadonly(), {}, ReplicatedMergeTreeQueue::SYNC);

    if (sync_mode == SyncReplicaMode::PULL)
        return true;

    /// This is significant, because the execution of this task could be delayed at BackgroundPool.
    /// And we force it to be executed.
    background_operations_assignee.trigger();

    std::unordered_set<String> wait_for_ids;
    std::atomic_bool was_interrupted = false;

    Poco::Event target_entry_event;
    auto callback = [this, &target_entry_event, &wait_for_ids, &was_interrupted, sync_mode]
        (size_t new_queue_size, const String * removed_log_entry_id)
    {
        if (partial_shutdown_called)
        {
            was_interrupted = true;
            target_entry_event.set();
            return;
        }

        if (sync_mode == SyncReplicaMode::STRICT)
        {
            /// Wait for queue to become empty
            if (new_queue_size == 0)
                target_entry_event.set();
            return;
        }

        if (removed_log_entry_id)
            wait_for_ids.erase(*removed_log_entry_id);

        if (wait_for_ids.empty())
            target_entry_event.set();
    };

    const auto handler = queue.addSubscriber(std::move(callback), wait_for_ids, sync_mode, source_replicas);

    if (!target_entry_event.tryWait(max_wait_milliseconds))
        return false;

    if (was_interrupted)
        throw Exception(ErrorCodes::ABORTED, "Shutdown is called for table");

    return true;
}

bool StorageReplicatedMergeTree::dropPartImpl(
    zkutil::ZooKeeperPtr & zookeeper, String part_name, LogEntry & entry, bool detach, bool throw_if_noop)
{
    LOG_TRACE(log, "Will try to insert a log entry to DROP_PART for part {}", part_name);

    auto part_info = MergeTreePartInfo::fromPartName(part_name, format_version);

    while (true)
    {
        if (shutdown_called || partial_shutdown_called)
            throw Exception(ErrorCodes::ABORTED, "Cannot drop part because shutdown called");

        ReplicatedMergeTreeMergePredicate merge_pred = queue.getMergePredicate(zookeeper, PartitionIdsHint{part_info.partition_id});

        auto part = getPartIfExists(part_info, {MergeTreeDataPartState::Active});

        if (!part)
        {
            if (throw_if_noop)
                throw Exception(ErrorCodes::NO_SUCH_DATA_PART, "Part {} not found locally, won't try to drop it.", part_name);
            return false;
        }

        if (merge_pred.isGoingToBeDropped(part->info))
        {
            if (throw_if_noop)
                throw Exception(ErrorCodes::PART_IS_TEMPORARILY_LOCKED, "Already has DROP RANGE for part {} in queue.", part_name);

            return false;
        }

        /// There isn't a lot we can do otherwise. Can't cancel merges because it is possible that a replica already
        /// finished the merge.
        PreformattedMessage out_reason;
        if (!merge_pred.canMergeSinglePart(part, out_reason))
        {
            if (throw_if_noop)
                throw Exception(out_reason, ErrorCodes::PART_IS_TEMPORARILY_LOCKED);
            return false;
        }

        if (merge_pred.partParticipatesInReplaceRange(part, out_reason))
        {
            if (throw_if_noop)
                throw Exception(out_reason, ErrorCodes::PART_IS_TEMPORARILY_LOCKED);
            return false;
        }

        if (partIsLastQuorumPart(part->info))
        {
            if (throw_if_noop)
                throw Exception(ErrorCodes::NOT_IMPLEMENTED, "Part {} is last inserted part with quorum in partition. Cannot drop", part_name);
            return false;
        }

        if (partIsInsertingWithParallelQuorum(part->info))
        {
            if (throw_if_noop)
                throw Exception(ErrorCodes::NOT_IMPLEMENTED, "Part {} is inserting with parallel quorum. Cannot drop", part_name);
            return false;
        }

        Coordination::Requests ops;
        /// NOTE Don't need to remove block numbers too, because no in-progress inserts in the range are possible
        getClearBlocksInPartitionOps(ops, *zookeeper, part_info.partition_id, part_info.min_block, part_info.max_block);
        size_t clear_block_ops_size = ops.size();

        /// If `part_name` is result of a recent merge and source parts are still available then
        /// DROP_PART with detach will move this part together with source parts to `detached/` dir.
        entry.type = LogEntry::DROP_PART;
        entry.source_replica = replica_name;
        /// We don't set fake drop level (999999999) for the single part drop range.
        /// First of all we don't guarantee anything other than the part will not be
        /// active after DROP_PART, but covering part (without data of dropped part) can exist.
        /// If we add part with 9999999 level than we can break invariant in virtual_parts of
        /// the queue.
        entry.new_part_name = getPartNamePossiblyFake(format_version, part->info);
        entry.detach = detach;
        entry.create_time = time(nullptr);

        ops.emplace_back(zkutil::makeCheckRequest(fs::path(zookeeper_path) / "log", merge_pred.getVersion())); /// Make sure no new events were added to the log.
        ops.emplace_back(zkutil::makeCreateRequest(fs::path(zookeeper_path) / "log/log-", entry.toString(), zkutil::CreateMode::PersistentSequential));
        /// Just update version, because merges assignment relies on it
        ops.emplace_back(zkutil::makeSetRequest(fs::path(zookeeper_path) / "log", "", -1));
        Coordination::Responses responses;
        Coordination::Error rc = zookeeper->tryMulti(ops, responses);

        if (rc == Coordination::Error::ZBADVERSION)
        {
            LOG_TRACE(log, "A new log entry appeared while trying to commit DROP RANGE. Retry.");
            continue;
        }
        if (rc == Coordination::Error::ZNONODE)
        {
            LOG_TRACE(
                log,
                "Other replica already removing same part {} or part deduplication node was removed by background thread. Retry.",
                part_name);
            continue;
        }
        zkutil::KeeperMultiException::check(rc, ops, responses);

        String log_znode_path = dynamic_cast<const Coordination::CreateResponse &>(*responses[clear_block_ops_size + 1]).path_created;
        entry.znode_name = log_znode_path.substr(log_znode_path.find_last_of('/') + 1);

        LOG_TRACE(log, "DROP RANGE for part {} inserted with znode name {}", part_name, entry.znode_name);
        return true;
    }
}

bool StorageReplicatedMergeTree::addOpsToDropAllPartsInPartition(
    zkutil::ZooKeeper & zookeeper, const String & partition_id, bool detach,
    Coordination::Requests & ops, std::vector<LogEntryPtr> & entries,
    std::vector<EphemeralLockInZooKeeper> & delimiting_block_locks,
    std::vector<size_t> & log_entry_ops_idx)
{
    MergeTreePartInfo drop_range_info;

    /// It would prevent other replicas from assigning merges which intersect locked block number.
    std::optional<EphemeralLockInZooKeeper> delimiting_block_lock;

    if (!getFakePartCoveringAllPartsInPartition(partition_id, drop_range_info, delimiting_block_lock))
    {
        LOG_INFO(log, "Will not drop partition {}, it is empty.", partition_id);
        return false;
    }

    /// Cancel concurrent inserts in range
    clearLockedBlockNumbersInPartition(zookeeper, partition_id, drop_range_info.min_block, drop_range_info.max_block);

    clearBlocksInPartition(zookeeper, partition_id, drop_range_info.min_block, drop_range_info.max_block);

    String drop_range_fake_part_name = getPartNamePossiblyFake(format_version, drop_range_info);

    LOG_DEBUG(log, "Disabled merges covered by range {}", drop_range_fake_part_name);

    /// Finally, having achieved the necessary invariants, you can put an entry in the log.
    auto entry = std::make_shared<LogEntry>();
    entry->type = LogEntry::DROP_RANGE;
    entry->source_replica = replica_name;
    entry->new_part_name = drop_range_fake_part_name;
    entry->detach = detach;
    entry->create_time = time(nullptr);

    log_entry_ops_idx.push_back(ops.size());
    ops.emplace_back(zkutil::makeCreateRequest(fs::path(zookeeper_path) / "log/log-", entry->toString(),
                                               zkutil::CreateMode::PersistentSequential));
    delimiting_block_lock->getUnlockOp(ops);
    delimiting_block_locks.push_back(std::move(*delimiting_block_lock));
    entries.push_back(std::move(entry));
    return true;
}

void StorageReplicatedMergeTree::dropAllPartsInPartitions(
    zkutil::ZooKeeper & zookeeper, const Strings & partition_ids, std::vector<LogEntryPtr> & entries, ContextPtr query_context, bool detach)
{
    entries.reserve(partition_ids.size());

    /// Retry if alter_partition_version changes
    for (size_t retry = 0; retry < 1000; ++retry)
    {
        entries.clear();
        String alter_partition_version_path = zookeeper_path + "/alter_partition_version";
        Coordination::Stat alter_partition_version_stat;
        zookeeper.get(alter_partition_version_path, &alter_partition_version_stat);

        Coordination::Requests ops;
        std::vector<EphemeralLockInZooKeeper> delimiting_block_locks;
        std::vector<size_t> log_entry_ops_idx;
        ops.reserve(partition_ids.size() * 2);
        delimiting_block_locks.reserve(partition_ids.size());
        log_entry_ops_idx.reserve(partition_ids.size());
        for (const auto & partition_id : partition_ids)
            addOpsToDropAllPartsInPartition(zookeeper, partition_id, detach, ops, entries, delimiting_block_locks, log_entry_ops_idx);

        /// Check and update version to avoid race with REPLACE_RANGE.
        /// Otherwise new parts covered by drop_range_info may appear after execution of current DROP_RANGE entry
        /// as a result of execution of concurrently created REPLACE_RANGE entry.
        ops.emplace_back(zkutil::makeSetRequest(alter_partition_version_path, "", alter_partition_version_stat.version));

        /// Just update version, because merges assignment relies on it
        ops.emplace_back(zkutil::makeSetRequest(fs::path(zookeeper_path) / "log", "", -1));

        if (auto txn = query_context->getZooKeeperMetadataTransaction())
            txn->moveOpsTo(ops);

        Coordination::Responses responses;
        Coordination::Error code = zookeeper.tryMulti(ops, responses);

        if (code == Coordination::Error::ZOK)
        {
            for (auto & lock : delimiting_block_locks)
                lock.assumeUnlocked();
        }
        else if (code == Coordination::Error::ZBADVERSION)
        {
            /// Cannot retry automatically, because some zookeeper ops were lost on the first attempt. Will retry on DDLWorker-level.
            if (query_context->getZooKeeperMetadataTransaction())
                throw Exception(ErrorCodes::CANNOT_ASSIGN_ALTER,
                                    "Cannot execute alter, because alter partition version was suddenly changed due "
                                    "to concurrent alter");
            continue;
        }
        else
            zkutil::KeeperMultiException::check(code, ops, responses);

        assert(entries.size() == log_entry_ops_idx.size());
        for (size_t i = 0; i < entries.size(); ++i)
        {
            String log_znode_path = dynamic_cast<const Coordination::CreateResponse &>(*responses[log_entry_ops_idx[i]]).path_created;
            entries[i]->znode_name = log_znode_path.substr(log_znode_path.find_last_of('/') + 1);

            auto drop_range_info = MergeTreePartInfo::fromPartName(entries[i]->new_part_name, format_version);
            getContext()->getMergeList().cancelInPartition(getStorageID(), drop_range_info.partition_id, drop_range_info.max_block);
        }

        return;
    }
    throw Exception(ErrorCodes::CANNOT_ASSIGN_ALTER,
                    "Cannot assign ALTER PARTITION because another ALTER PARTITION query was concurrently executed");
}

StorageReplicatedMergeTree::LogEntryPtr StorageReplicatedMergeTree::dropAllPartsInPartition(
    zkutil::ZooKeeper & zookeeper, const String & partition_id, ContextPtr query_context, bool detach)
{
    Strings partition_ids = {partition_id};
    std::vector<LogEntryPtr> entries;
    dropAllPartsInPartitions(zookeeper, partition_ids, entries, query_context, detach);
    if (entries.empty())
        return {};
    return entries[0];
}

void StorageReplicatedMergeTree::enqueuePartForCheck(const String & part_name, time_t delay_to_check_seconds)
{
    MergeTreePartInfo covering_drop_range;
    /// NOTE This check is just an optimization, it's not reliable because drop entry could be removed concurrently.
    /// See also ReplicatedMergeTreePartCheckThread::cancelRemovedPartsCheck
    if (queue.isGoingToBeDropped(MergeTreePartInfo::fromPartName(part_name, format_version), &covering_drop_range))
    {
        LOG_WARNING(log, "Do not enqueue part {} for check because it's covered by drop range {} and going to be removed",
                    part_name, covering_drop_range.getPartNameForLogs());
        return;
    }
    part_check_thread.enqueuePart(part_name, delay_to_check_seconds);
}

IStorage::DataValidationTasksPtr StorageReplicatedMergeTree::getCheckTaskList(
    const std::variant<std::monostate, ASTPtr, String> & check_task_filter, ContextPtr local_context)
{
    DataPartsVector data_parts;
    if (const auto * partition_opt = std::get_if<ASTPtr>(&check_task_filter))
    {
        const auto & partition = *partition_opt;
        if (!partition->as<ASTPartition>())
            throw Exception(ErrorCodes::LOGICAL_ERROR, "Expected partition, got {}", partition->formatForErrorMessage());

        String partition_id = getPartitionIDFromQuery(partition, local_context);
        data_parts = getVisibleDataPartsVectorInPartition(local_context, partition_id);
    }
    else if (const auto * part_name = std::get_if<String>(&check_task_filter))
    {
        auto part = getPartIfExists(*part_name, {MergeTreeDataPartState::Active, MergeTreeDataPartState::Outdated});
        if (!part)
            throw Exception(ErrorCodes::NO_SUCH_DATA_PART, "No such data part '{}' to check in table '{}'",
                            *part_name, getStorageID().getFullTableName());
        data_parts.emplace_back(std::move(part));
    }
    else
        data_parts = getVisibleDataPartsVector(local_context);

    auto part_check_lock = part_check_thread.pausePartsCheck();
    return std::make_unique<DataValidationTasks>(std::move(data_parts), std::move(part_check_lock));
}

std::optional<CheckResult> StorageReplicatedMergeTree::checkDataNext(DataValidationTasksPtr & check_task_list)
{
    if (auto part = assert_cast<DataValidationTasks *>(check_task_list.get())->next())
    {
        try
        {
            return part_check_thread.checkPartAndFix(part->name, /* recheck_after */nullptr, /* throw_on_broken_projection */true);
        }
        catch (const Exception & ex)
        {
            tryLogCurrentException(log, __PRETTY_FUNCTION__);
            return CheckResult(part->name, false, "Check of part finished with error: '" + ex.message() + "'");
        }
    }

    return {};
}


bool StorageReplicatedMergeTree::canUseZeroCopyReplication() const
{
    auto settings_ptr = getSettings();
    if (!(*settings_ptr)[MergeTreeSetting::allow_remote_fs_zero_copy_replication])
        return false;

    auto disks = getStoragePolicy()->getDisks();
    for (const auto & disk : disks)
    {
        if (disk->supportZeroCopyReplication())
            return true;
    }
    return false;
}

void StorageReplicatedMergeTree::checkBrokenDisks()
{
    auto disks = getStoragePolicy()->getDisks();
    std::unique_ptr<DataPartsVector> parts;

    for (auto disk_it = disks.rbegin(); disk_it != disks.rend(); ++disk_it)
    {
        const auto & disk_ptr = *disk_it;
        if (disk_ptr->isBroken())
        {
            {
                std::lock_guard lock(last_broken_disks_mutex);
                if (!last_broken_disks.insert(disk_ptr->getName()).second)
                    continue;
            }

            LOG_INFO(log, "Scanning parts to recover on broken disk {} with path {}", disk_ptr->getName(), disk_ptr->getPath());

            if (!parts)
                parts = std::make_unique<DataPartsVector>(getDataPartsVectorForInternalUsage());

            for (auto & part : *parts)
            {
                if (part->getDataPartStorage().getDiskName() == disk_ptr->getName())
                    broken_part_callback(part->name);
            }
            continue;
        }

        {
            std::lock_guard lock(last_broken_disks_mutex);
            if (last_broken_disks.erase(disk_ptr->getName()) > 0)
                LOG_INFO(
                    log, "Disk {} with path {} is recovered. Exclude it from last_broken_disks", disk_ptr->getName(), disk_ptr->getPath());
        }
    }
}


bool StorageReplicatedMergeTree::canUseAdaptiveGranularity() const
{
    const auto storage_settings_ptr = getSettings();
    return (*storage_settings_ptr)[MergeTreeSetting::index_granularity_bytes] != 0 &&
        ((*storage_settings_ptr)[MergeTreeSetting::enable_mixed_granularity_parts] ||
            (!has_non_adaptive_index_granularity_parts && !other_replicas_fixed_granularity));
}

MergeTreeData::MutationsSnapshotPtr StorageReplicatedMergeTree::getMutationsSnapshot(const IMutationsSnapshot::Params & params) const
{
    return queue.getMutationsSnapshot(params);
}

void StorageReplicatedMergeTree::startBackgroundMovesIfNeeded()
{
    if (areBackgroundMovesNeeded())
        background_moves_assignee.start();
}


std::unique_ptr<MergeTreeSettings> StorageReplicatedMergeTree::getDefaultSettings() const
{
    return std::make_unique<MergeTreeSettings>(getContext()->getReplicatedMergeTreeSettings());
}

String StorageReplicatedMergeTree::getTableSharedID() const
{
    std::lock_guard lock(table_shared_id_mutex);

    /// If we has metadata or, we don't know about metadata -- try to create shared ID
    /// Otherwise table is already dropped, doesn't make sense to do anything with shared ID
    if (has_metadata_in_zookeeper.value_or(true))
    {
        /// Can happen if table was partially initialized before drop by DatabaseCatalog
        if (table_shared_id == UUIDHelpers::Nil)
            createTableSharedID();
    }
    else
    {
        return toString(UUIDHelpers::Nil);
    }

    return toString(table_shared_id);
}

std::map<std::string, MutationCommands> StorageReplicatedMergeTree::getUnfinishedMutationCommands() const
{
    return queue.getUnfinishedMutations();
}

void StorageReplicatedMergeTree::createTableSharedID() const
{
    LOG_DEBUG(log, "Creating shared ID for table {}", getStorageID().getNameForLogs());
    // can be set by the call to getTableSharedID
    if (table_shared_id != UUIDHelpers::Nil)
    {
        LOG_INFO(log, "Shared ID already set to {}", table_shared_id);
        return;
    }

    /// We may call getTableSharedID when table is shut down. If exception happen, restarting thread will be already turned
    /// off and nobody will reconnect our zookeeper connection. In this case we use zookeeper connection from
    /// context.
    ZooKeeperPtr zookeeper;
    if (shutdown_called.load())
        zookeeper = getZooKeeperIfTableShutDown();
    else
        zookeeper = getZooKeeper();

    String zookeeper_table_id_path = fs::path(zookeeper_path) / "table_shared_id";
    String id;
    if (!zookeeper->tryGet(zookeeper_table_id_path, id))
    {
        LOG_DEBUG(log, "Shared ID for table {} doesn't exist in ZooKeeper on path {}", getStorageID().getNameForLogs(), zookeeper_table_id_path);
        UUID table_id_candidate;
        auto local_storage_id = getStorageID();
        if (local_storage_id.uuid != UUIDHelpers::Nil)
            table_id_candidate = local_storage_id.uuid;
        else
            table_id_candidate = UUIDHelpers::generateV4();

        id = toString(table_id_candidate);
        LOG_DEBUG(log, "Got candidate ID {}, will try to create it in ZooKeeper on path {}", id, zookeeper_table_id_path);

        auto code = zookeeper->tryCreate(zookeeper_table_id_path, id, zkutil::CreateMode::Persistent);
        if (code == Coordination::Error::ZNODEEXISTS)
        { /// Other replica create node early
            id = zookeeper->get(zookeeper_table_id_path);
            LOG_DEBUG(log, "Shared ID on path {} concurrently created, will set ID {}", zookeeper_table_id_path, id);
        }
        else if (code == Coordination::Error::ZNONODE) /// table completely dropped, we can choose any id we want
        {
            id = toString(UUIDHelpers::Nil);
            LOG_DEBUG(log, "Table was completely dropped, and we can use anything as ID (will use {})", id);
        }
        else if (code != Coordination::Error::ZOK)
        {
            throw zkutil::KeeperException::fromPath(code, zookeeper_table_id_path);
        }
    }

    LOG_DEBUG(log, "Initializing table shared ID with {}", id);
    table_shared_id = parseFromString<UUID>(id);
}


zkutil::EphemeralNodeHolderPtr StorageReplicatedMergeTree::lockSharedDataTemporary(const String & part_name, const String & part_id, const DiskPtr & disk) const
{
    auto settings = getSettings();

    if (!disk || !disk->supportZeroCopyReplication() || !(*settings)[MergeTreeSetting::allow_remote_fs_zero_copy_replication])
        return {};

    zkutil::ZooKeeperPtr zookeeper = tryGetZooKeeper();
    if (!zookeeper)
        return {};

    String id = part_id;
    boost::replace_all(id, "/", "_");

    String zc_zookeeper_path = getZeroCopyPartPath(*getSettings(), disk->getDataSourceDescription().toString(), getTableSharedID(),
        part_name, zookeeper_path)[0];

    String zookeeper_node = fs::path(zc_zookeeper_path) / id / replica_name;

    LOG_TRACE(log, "Set zookeeper temporary ephemeral lock {}", zookeeper_node);
    createZeroCopyLockNode(
        std::make_shared<ZooKeeperWithFaultInjection>(zookeeper), zookeeper_node, zkutil::CreateMode::Ephemeral, false);

    LOG_TRACE(log, "Zookeeper temporary ephemeral lock {} created", zookeeper_node);
    return zkutil::EphemeralNodeHolder::existing(zookeeper_node, *zookeeper);
}

void StorageReplicatedMergeTree::lockSharedData(
    const IMergeTreeDataPart & part,
    bool replace_existing_lock,
    std::optional<HardlinkedFiles> hardlinked_files) const
{
    LOG_DEBUG(log, "Trying to create zero-copy lock for part {}", part.name);
    auto zookeeper = tryGetZooKeeper();
    if (zookeeper)
        lockSharedData(part, std::make_shared<ZooKeeperWithFaultInjection>(zookeeper), replace_existing_lock, hardlinked_files);
}

void StorageReplicatedMergeTree::getLockSharedDataOps(
    const IMergeTreeDataPart & part,
    const ZooKeeperWithFaultInjectionPtr & zookeeper,
    bool replace_existing_lock,
    std::optional<HardlinkedFiles> hardlinked_files,
    Coordination::Requests & requests) const
{
    auto settings = getSettings();

    if (!part.isStoredOnDisk() || !(*settings)[MergeTreeSetting::allow_remote_fs_zero_copy_replication])
        return;

    if (!part.getDataPartStorage().supportZeroCopyReplication())
        return;

    if (zookeeper->isNull())
        return;

    String id = part.getUniqueId();
    boost::replace_all(id, "/", "_");

    Strings zc_zookeeper_paths = getZeroCopyPartPath(
        *getSettings(), part.getDataPartStorage().getDiskType(), getTableSharedID(),
        part.name, zookeeper_path);

    String path_to_set_hardlinked_files;
    NameSet hardlinks;

    if (hardlinked_files.has_value() && !hardlinked_files->hardlinks_from_source_part.empty())
    {
        path_to_set_hardlinked_files = getZeroCopyPartPath(
            *getSettings(), part.getDataPartStorage().getDiskType(), hardlinked_files->source_table_shared_id,
            hardlinked_files->source_part_name, zookeeper_path)[0];

        hardlinks = hardlinked_files->hardlinks_from_source_part;
    }

    for (const auto & zc_zookeeper_path : zc_zookeeper_paths)
    {
        String zookeeper_node = fs::path(zc_zookeeper_path) / id / replica_name;

        if (!path_to_set_hardlinked_files.empty() && !hardlinks.empty())
        {
            LOG_DEBUG(log, "Locking shared node {} with hardlinks from the other shared node {}, "
                           "hardlinks: [{}]",
                      zookeeper_node, path_to_set_hardlinked_files,
                      boost::algorithm::join(hardlinks, ","));
        }

        getZeroCopyLockNodeCreateOps(
            zookeeper, zookeeper_node, requests, zkutil::CreateMode::Persistent,
            replace_existing_lock, path_to_set_hardlinked_files, hardlinks);
    }
}


void StorageReplicatedMergeTree::lockSharedData(
    const IMergeTreeDataPart & part,
    const ZooKeeperWithFaultInjectionPtr & zookeeper,
    bool replace_existing_lock,
    std::optional<HardlinkedFiles> hardlinked_files) const
{
    auto settings = getSettings();

    if (!part.isStoredOnDisk() || !(*settings)[MergeTreeSetting::allow_remote_fs_zero_copy_replication])
        return;

    if (!part.getDataPartStorage().supportZeroCopyReplication())
        return;

    if (zookeeper->isNull())
        return;

    String id = part.getUniqueId();
    boost::replace_all(id, "/", "_");

    Strings zc_zookeeper_paths = getZeroCopyPartPath(
        *getSettings(), part.getDataPartStorage().getDiskType(), getTableSharedID(),
        part.name, zookeeper_path);

    String path_to_set_hardlinked_files;
    NameSet hardlinks;

    if (hardlinked_files.has_value() && !hardlinked_files->hardlinks_from_source_part.empty())
    {
        path_to_set_hardlinked_files = getZeroCopyPartPath(
            *getSettings(), part.getDataPartStorage().getDiskType(), hardlinked_files->source_table_shared_id,
            hardlinked_files->source_part_name, zookeeper_path)[0];

        hardlinks = hardlinked_files->hardlinks_from_source_part;
    }

    for (const auto & zc_zookeeper_path : zc_zookeeper_paths)
    {
        String zookeeper_node = fs::path(zc_zookeeper_path) / id / replica_name;

        LOG_TRACE(log, "Trying to create zookeeper persistent lock {} with hardlinks [{}]", zookeeper_node, fmt::join(hardlinks, ", "));

        createZeroCopyLockNode(
            zookeeper, zookeeper_node, zkutil::CreateMode::Persistent,
            replace_existing_lock, path_to_set_hardlinked_files, hardlinks);

        LOG_TRACE(log, "Zookeeper persistent lock {} created", zookeeper_node);
    }
}

std::pair<bool, NameSet>
StorageReplicatedMergeTree::unlockSharedData(const IMergeTreeDataPart & part) const
{
    return unlockSharedData(part, std::make_shared<ZooKeeperWithFaultInjection>(nullptr));
}

std::pair<bool, NameSet>
StorageReplicatedMergeTree::unlockSharedData(const IMergeTreeDataPart & part, const ZooKeeperWithFaultInjectionPtr & zookeeper) const
{
    auto settings = getSettings();
    if (!(*settings)[MergeTreeSetting::allow_remote_fs_zero_copy_replication])
        return std::make_pair(true, NameSet{});

    if (!part.isStoredOnDisk())
    {
        LOG_TRACE(log, "Part {} is not stored on disk, blobs can be removed", part.name);
        return std::make_pair(true, NameSet{});
    }

    if (!part.getDataPartStorage().supportZeroCopyReplication())
    {
        LOG_TRACE(log, "Part {} is not stored on zero-copy replicated disk, blobs can be removed", part.name);
        return std::make_pair(true, NameSet{});
    }

    auto shared_id = getTableSharedID();
    if (shared_id == toString(UUIDHelpers::Nil))
    {
        if (zookeeper->exists(zookeeper_path))
        {
            LOG_WARNING(log, "Not removing shared data for part {} because replica does not have metadata in ZooKeeper, "
                             "but table path exist and other replicas may exist. It may leave some garbage on S3", part.name);
            return std::make_pair(false, NameSet{});
        }
        LOG_TRACE(log, "Part {} blobs can be removed, because table {} completely dropped", part.name, getStorageID().getNameForLogs());
        return std::make_pair(true, NameSet{});
    }

    /// If part is temporary refcount file may be absent
    if (part.getDataPartStorage().existsFile(IMergeTreeDataPart::FILE_FOR_REFERENCES_CHECK))
    {
        auto ref_count = part.getDataPartStorage().getRefCount(IMergeTreeDataPart::FILE_FOR_REFERENCES_CHECK);
        if (ref_count > 0) /// Keep part shard info for frozen backups
        {
            LOG_TRACE(log, "Part {} has more than zero local references ({}), blobs cannot be removed", part.name, ref_count);
            return std::make_pair(false, NameSet{});
        }

        LOG_TRACE(log, "Part {} local references is zero, will check blobs can be removed in zookeeper", part.name);
    }
    else
    {
        LOG_TRACE(log, "Part {} looks temporary, because {} file doesn't exists, blobs can be removed", part.name, IMergeTreeDataPart::FILE_FOR_REFERENCES_CHECK);
        /// Temporary part with some absent file cannot be locked in shared mode
        return std::make_pair(true, NameSet{});
    }

    if (part.getState() == MergeTreeDataPartState::Temporary && part.is_temp)
    {
        /// Part {} is in temporary state and has it_temp flag. it means that it is under construction.
        /// That path hasn't been added to active set, no commit procedure has begun.
        /// The metadata files is about to delete now. Clichouse has to make a decision remove or preserve blobs on remote FS.
        /// In general remote data might be shared and has to be unlocked in the keeper before removing.
        /// However there are some cases when decision is clear without asking keeper:
        /// When the part has been fetched then remote data has to be preserved, part doesn't own it.
        /// When the part has been merged then remote data can be removed, part owns it.
        /// In opposition, when the part has been mutated in generally it hardlinks the files from source part.
        /// Therefore remote data could be shared, it has to be unlocked in the keeper.
        /// In order to track all that cases remove_tmp_policy is used.
        /// Clickhouse set that field as REMOVE_BLOBS or PRESERVE_BLOBS when it sure about the decision without asking keeper.

        if (part.remove_tmp_policy == IMergeTreeDataPart::BlobsRemovalPolicyForTemporaryParts::REMOVE_BLOBS
            || part.remove_tmp_policy == IMergeTreeDataPart::BlobsRemovalPolicyForTemporaryParts::PRESERVE_BLOBS)
        {
            bool can_remove_blobs = part.remove_tmp_policy == IMergeTreeDataPart::BlobsRemovalPolicyForTemporaryParts::REMOVE_BLOBS;
            LOG_INFO(log, "Looks like CH knows the origin of that part. "
                          "Part {} can be deleted without unlocking shared data in zookeeper. "
                          "Part blobs {}.",
                     part.name,
                     can_remove_blobs ? "will be removed" : "have to be preserved");
            return std::make_pair(can_remove_blobs, NameSet{});
        }
    }

    if (part.rows_count == 0 && part.remove_tmp_policy == IMergeTreeDataPart::BlobsRemovalPolicyForTemporaryParts::REMOVE_BLOBS_OF_NOT_TEMPORARY)
    {
        /// It's a non-replicated empty part that was created to avoid unexpected parts after DROP_RANGE
        LOG_INFO(log, "Looks like {} is a non-replicated empty part that was created to avoid unexpected parts after DROP_RANGE, "
                      "blobs can be removed", part.name);
        return std::make_pair(true, NameSet{});
    }

    if (has_metadata_in_zookeeper.has_value() && !has_metadata_in_zookeeper)
    {
        if (zookeeper->exists(zookeeper_path))
        {
            LOG_WARNING(log, "Not removing shared data for part {} because replica does not have metadata in ZooKeeper, "
                             "but table path exist and other replicas may exist. It may leave some garbage on S3", part.name);
            return std::make_pair(false, NameSet{});
        }

        /// If table was completely dropped (no meta in zookeeper) we can safely remove parts
        return std::make_pair(true, NameSet{});
    }

    /// We remove parts during table shutdown. If exception happen, restarting thread will be already turned
    /// off and nobody will reconnect our zookeeper connection. In this case we use zookeeper connection from
    /// context.
    if (shutdown_called.load())
        zookeeper->setKeeper(getZooKeeperIfTableShutDown());
    else
        zookeeper->setKeeper(getZooKeeper());

    /// It can happen that we didn't had the connection to zookeeper during table creation, but actually
    /// table is completely dropped, so we can drop it without any additional checks.
    if (!has_metadata_in_zookeeper.has_value() && !zookeeper->exists(zookeeper_path))
        return std::make_pair(true, NameSet{});

    return unlockSharedDataByID(
        part.getUniqueId(), shared_id, part.info, replica_name,
        part.getDataPartStorage().getDiskType(), zookeeper, *getSettings(), log.load(), zookeeper_path, format_version);
}

namespace
{

/// What is going on here?
/// Actually we need this code because of flaws in hardlinks tracking. When we create child part during mutation we can hardlink some files from parent part, like
/// all_0_0_0:
///                     a.bin a.mrk2 columns.txt ...
/// all_0_0_0_1:          ^     ^
///                     a.bin a.mrk2 columns.txt
/// So when we deleting all_0_0_0 it doesn't remove blobs for a.bin and a.mrk2 because all_0_0_0_1 use them.
/// But sometimes we need an opposite. When we deleting all_0_0_0_1 it can be non replicated to other replicas, so we are the only owner of this part.
/// In this case when we will drop all_0_0_0_1 we will drop blobs for all_0_0_0. But it will lead to dataloss. For such case we need to check that other replicas
/// still need parent part.
std::pair<bool, NameSet> getParentLockedBlobs(const ZooKeeperWithFaultInjectionPtr & zookeeper_ptr, const std::string & zero_copy_part_path_prefix, const MergeTreePartInfo & part_info, MergeTreeDataFormatVersion format_version, LoggerPtr log)
{
    NameSet files_not_to_remove;

    /// No mutations -- no hardlinks -- no issues
    if (part_info.mutation == 0)
        return {false, files_not_to_remove};

    /// Getting all zero copy parts
    Strings parts_str;
    zookeeper_ptr->tryGetChildren(zero_copy_part_path_prefix, parts_str);

    /// Parsing infos. It's hard to convert info -> string for old-format merge tree
    /// so storing string as is.
    std::vector<std::pair<MergeTreePartInfo, std::string>> parts_infos;
    for (const auto & part_str : parts_str)
    {
        MergeTreePartInfo parent_candidate_info = MergeTreePartInfo::fromPartName(part_str, format_version);
        parts_infos.emplace_back(parent_candidate_info, part_str);
    }

    /// Sort is important. We need to find our closest parent, like:
    /// for part all_0_0_0_64 we can have parents
    /// all_0_0_0_6 < we need the closest parent, not others
    /// all_0_0_0_1
    /// all_0_0_0
    std::sort(parts_infos.begin(), parts_infos.end());
    std::string part_info_str = part_info.getPartNameV1();

    /// In reverse order to process from bigger to smaller
    for (const auto & [parent_candidate_info, part_candidate_info_str] : parts_infos | std::views::reverse)
    {
        if (parent_candidate_info == part_info)
            continue;

        /// We are mutation child of this parent
        if (part_info.isMutationChildOf(parent_candidate_info))
        {
            LOG_TRACE(log, "Found mutation parent {} for part {}", part_candidate_info_str, part_info_str);
            /// Get hardlinked files
            String files_not_to_remove_str;
            Coordination::Error code;
            zookeeper_ptr->tryGet(fs::path(zero_copy_part_path_prefix) / part_candidate_info_str, files_not_to_remove_str, nullptr, nullptr, &code);
            if (code != Coordination::Error::ZOK)
            {
                LOG_INFO(log, "Cannot get parent files from ZooKeeper on path ({}), error {}, assuming the parent was removed concurrently",
                            (fs::path(zero_copy_part_path_prefix) / part_candidate_info_str).string(), code);
                continue;
            }

            if (!files_not_to_remove_str.empty())
            {
                boost::split(files_not_to_remove, files_not_to_remove_str, boost::is_any_of("\n "));
                LOG_TRACE(log, "Found files not to remove from parent part {}: [{}]", part_candidate_info_str, fmt::join(files_not_to_remove, ", "));
            }
            else
            {
                std::vector<std::string> children;
                code = zookeeper_ptr->tryGetChildren(fs::path(zero_copy_part_path_prefix) / part_candidate_info_str, children);
                if (code != Coordination::Error::ZOK)
                {
                    LOG_INFO(log, "Cannot get parent locks in ZooKeeper on path ({}), error {}, assuming the parent was removed concurrently",
                              (fs::path(zero_copy_part_path_prefix) / part_candidate_info_str).string(), errorMessage(code));
                    continue;
                }

                if (children.size() > 1 || (children.size() == 1 && children[0] != ZeroCopyLock::ZERO_COPY_LOCK_NAME))
                {
                    LOG_TRACE(log, "No files not to remove found for part {} from parent {}", part_info_str, part_candidate_info_str);
                }
                else
                {
                    /// The case when part is actually removed, but some stale replica trying to execute merge/mutation.
                    /// We shouldn't use the part to check hardlinked blobs, it just doesn't exist.
                    LOG_TRACE(log, "Part {} is not parent (only merge/mutation locks exist), refusing to use as parent", part_candidate_info_str);
                    continue;
                }
            }

            return {true, files_not_to_remove};
        }
    }
    LOG_TRACE(log, "No mutation parent found for part {}", part_info_str);
    return {false, files_not_to_remove};
}

}

std::pair<bool, NameSet> StorageReplicatedMergeTree::unlockSharedDataByID(
        String part_id, const String & table_uuid, const MergeTreePartInfo & part_info,
        const String & replica_name_, const std::string & disk_type, const ZooKeeperWithFaultInjectionPtr & zookeeper_ptr, const MergeTreeSettings & settings,
        LoggerPtr logger, const String & zookeeper_path_old, MergeTreeDataFormatVersion data_format_version)
{
    boost::replace_all(part_id, "/", "_");

    auto part_name = part_info.getPartNameV1();

    Strings zc_zookeeper_paths = getZeroCopyPartPath(settings, disk_type, table_uuid, part_name, zookeeper_path_old);

    bool part_has_no_more_locks = true;
    NameSet files_not_to_remove;

    for (const auto & zc_zookeeper_path : zc_zookeeper_paths)
    {
        String files_not_to_remove_str;
        zookeeper_ptr->tryGet(zc_zookeeper_path, files_not_to_remove_str);

        files_not_to_remove.clear();
        if (!files_not_to_remove_str.empty())
            boost::split(files_not_to_remove, files_not_to_remove_str, boost::is_any_of("\n "));

        String zookeeper_part_uniq_node = fs::path(zc_zookeeper_path) / part_id;

        /// Delete our replica node for part from zookeeper (we are not interested in it anymore)
        String zookeeper_part_replica_node = fs::path(zookeeper_part_uniq_node) / replica_name_;

        auto [has_parent, parent_not_to_remove] = getParentLockedBlobs(
            zookeeper_ptr, fs::path(zc_zookeeper_path).parent_path(), part_info, data_format_version, logger);

        files_not_to_remove.insert(parent_not_to_remove.begin(), parent_not_to_remove.end());

        LOG_TRACE(logger, "Removing zookeeper lock {} for part {} (files to keep: [{}])", zookeeper_part_replica_node, part_name, fmt::join(files_not_to_remove, ", "));

        if (auto ec = zookeeper_ptr->tryRemove(zookeeper_part_replica_node); ec != Coordination::Error::ZOK)
        {
            /// Very complex case. It means that lock already doesn't exist when we tried to remove it.
            /// So we don't know are we owner of this part or not. Maybe we just mutated it, renamed on disk and failed to lock in ZK.
            /// But during mutation we can have hardlinks to another part. So it's not Ok to remove blobs of this part if it was mutated.
            if (ec == Coordination::Error::ZNONODE)
            {
                if (has_parent)
                {
                    LOG_INFO(logger, "Lock on path {} for part {} doesn't exist, refuse to remove blobs", zookeeper_part_replica_node, part_name);
                    return {false, {}};
                }

                LOG_INFO(
                    logger,
                    "Lock on path {} for part {} doesn't exist, but we don't have mutation parent, can remove blobs",
                    zookeeper_part_replica_node,
                    part_name);
            }
            else
            {
                throw zkutil::KeeperException::fromPath(ec, zookeeper_part_replica_node);
            }
        }

        /// Check, maybe we were the last replica and can remove part forever
        Strings children;
        zookeeper_ptr->tryGetChildren(zookeeper_part_uniq_node, children);

        if (!children.empty())
        {
            LOG_TRACE(logger, "Found {} ({}) zookeeper locks for {}", children.size(), fmt::join(children, ", "), zookeeper_part_uniq_node);
            part_has_no_more_locks = false;
            continue;
        }

        LOG_TRACE(logger, "No more children left for {}, will try to remove the whole node", zookeeper_part_uniq_node);


        auto error_code = zookeeper_ptr->tryRemove(zookeeper_part_uniq_node);

        if (error_code == Coordination::Error::ZOK)
        {
            LOG_TRACE(logger, "Removed last parent zookeeper lock {} for part {} with id {}", zookeeper_part_uniq_node, part_name, part_id);
        }
        else if (error_code == Coordination::Error::ZNOTEMPTY)
        {
            LOG_TRACE(logger, "Cannot remove last parent zookeeper lock {} for part {} with id {}, another replica locked part concurrently", zookeeper_part_uniq_node, part_name, part_id);
        }
        else if (error_code == Coordination::Error::ZNONODE)
        {
            LOG_TRACE(logger, "Node with parent zookeeper lock {} for part {} with id {} doesn't exist", zookeeper_part_uniq_node, part_name, part_id);
        }
        else
        {
            throw zkutil::KeeperException::fromPath(error_code, zookeeper_part_uniq_node);
        }


        /// Even when we have lock with same part name, but with different uniq, we can remove files on S3
        children.clear();
        String zookeeper_part_node = fs::path(zookeeper_part_uniq_node).parent_path();
        zookeeper_ptr->tryGetChildren(zookeeper_part_node, children);

        if (children.empty())
        {
            /// Cleanup after last uniq removing
            error_code = zookeeper_ptr->tryRemove(zookeeper_part_node);

            if (error_code == Coordination::Error::ZOK)
            {
                LOG_TRACE(logger, "Removed last parent zookeeper lock {} for part {} (part is finally unlocked)", zookeeper_part_node, part_name);
            }
            else if (error_code == Coordination::Error::ZNOTEMPTY)
            {
                LOG_TRACE(logger, "Cannot remove last parent zookeeper lock {} for part {}, another replica locked part concurrently", zookeeper_part_uniq_node, part_name);
            }
            else if (error_code == Coordination::Error::ZNONODE)
            {
                /// We don't know what to do, because this part can be mutation part
                /// with hardlinked columns. Since we don't have this information (about blobs not to remove)
                /// we refuse to remove blobs.
                LOG_WARNING(logger, "Node with parent zookeeper lock {} for part {} doesn't exist (part was unlocked before), refuse to remove blobs", zookeeper_part_uniq_node, part_name);
                return {false, {}};
            }
            else
            {
                throw zkutil::KeeperException::fromPath(error_code, zookeeper_part_uniq_node);
            }
        }
        else
        {
            /// It's possible that we have two instances of the same part with different blob names of
            /// FILE_FOR_REFERENCES_CHECK aka checksums.txt aka part_unique_id,
            /// and other files in both parts are hardlinks (the same blobs are shared between part instances).
            /// It's possible after unsuccessful attempts to commit a mutated part to zk.
            /// It's not a problem if we have found the mutation parent (so we have files_not_to_remove).
            /// But in rare cases mutations parents could have been already removed (so we don't have the list of hardlinks).

            /// I'm not 100% sure that parent_not_to_remove list cannot be incomplete (when we've found a parent)
            if (part_info.mutation && !has_parent)
                part_has_no_more_locks = false;

            LOG_TRACE(logger, "Can't remove parent zookeeper lock {} for part {}, because children {} ({}) exists (can remove blobs: {})",
                zookeeper_part_node, part_name, children.size(), fmt::join(children, ", "), part_has_no_more_locks);
        }
    }

    return std::make_pair(part_has_no_more_locks, files_not_to_remove);
}


MergeTreeData::MutableDataPartPtr StorageReplicatedMergeTree::tryToFetchIfShared(
    const IMergeTreeDataPart & part,
    const DiskPtr & disk,
    const String & path)
{
    const auto settings = getSettings();
    auto data_source_description = disk->getDataSourceDescription();
    if (!(disk->supportZeroCopyReplication() && (*settings)[MergeTreeSetting::allow_remote_fs_zero_copy_replication]))
        return nullptr;

    String replica = getSharedDataReplica(part, data_source_description);

    /// We can't fetch part when none replicas have this part on a same type remote disk
    if (replica.empty())
        return nullptr;

    return executeFetchShared(replica, part.name, disk, path);
}

String StorageReplicatedMergeTree::getSharedDataReplica(
    const IMergeTreeDataPart & part, const DataSourceDescription & data_source_description) const
{
    String best_replica;

    zkutil::ZooKeeperPtr zookeeper = tryGetZooKeeper();
    if (!zookeeper)
        return "";

    Strings zc_zookeeper_paths = getZeroCopyPartPath(*getSettings(), data_source_description.toString(), getTableSharedID(), part.name,
            zookeeper_path);

    std::set<String> replicas;

    for (const auto & zc_zookeeper_path : zc_zookeeper_paths)
    {
        Strings ids;
        zookeeper->tryGetChildren(zc_zookeeper_path, ids);

        for (const auto & id : ids)
        {
            String zookeeper_part_uniq_node = fs::path(zc_zookeeper_path) / id;
            Strings id_replicas;
            zookeeper->tryGetChildren(zookeeper_part_uniq_node, id_replicas);
            LOG_TRACE(log, "Found zookeeper replicas for {}: {}", zookeeper_part_uniq_node, id_replicas.size());
            replicas.insert(id_replicas.begin(), id_replicas.end());
        }
    }

    LOG_TRACE(log, "Found zookeeper replicas for part {}: {}", part.name, replicas.size());

    Strings active_replicas;

    /// TODO: Move best replica choose in common method (here is the same code as in StorageReplicatedMergeTree::fetchPartition)

    /// Leave only active replicas.
    active_replicas.reserve(replicas.size());

    for (const String & replica : replicas)
        if ((replica != replica_name) && (zookeeper->exists(fs::path(zookeeper_path) / "replicas" / replica / "is_active")))
            active_replicas.push_back(replica);

    LOG_TRACE(log, "Found zookeeper active replicas for part {}: {}", part.name, active_replicas.size());

    if (active_replicas.empty())
        return "";

    /** You must select the best (most relevant) replica.
    * This is a replica with the maximum `log_pointer`, then with the minimum `queue` size.
    * NOTE This is not exactly the best criteria. It does not make sense to download old partitions,
    *  and it would be nice to be able to choose the replica closest by network.
    * NOTE Of course, there are data races here. You can solve it by retrying.
    */
    Int64 max_log_pointer = -1;
    UInt64 min_queue_size = std::numeric_limits<UInt64>::max();

    for (const String & replica : active_replicas)
    {
        String current_replica_path = fs::path(zookeeper_path) / "replicas" / replica;

        String log_pointer_str = zookeeper->get(fs::path(current_replica_path) / "log_pointer");
        Int64 log_pointer = log_pointer_str.empty() ? 0 : parse<UInt64>(log_pointer_str);

        Coordination::Stat stat;
        zookeeper->get(fs::path(current_replica_path) / "queue", &stat);
        size_t queue_size = stat.numChildren;

        if (log_pointer > max_log_pointer
            || (log_pointer == max_log_pointer && queue_size < min_queue_size))
        {
            max_log_pointer = log_pointer;
            min_queue_size = queue_size;
            best_replica = replica;
        }
    }

    return best_replica;
}

Strings StorageReplicatedMergeTree::getZeroCopyPartPath(
    const MergeTreeSettings & settings, const std::string & disk_type, const String & table_uuid,
    const String & part_name, const String & zookeeper_path_old)
{
    Strings res;

    String zero_copy = fmt::format("zero_copy_{}", disk_type);

    String new_path = fs::path(settings[MergeTreeSetting::remote_fs_zero_copy_zookeeper_path].toString()) / zero_copy / table_uuid / part_name;
    res.push_back(std::move(new_path));
    if (settings[MergeTreeSetting::remote_fs_zero_copy_path_compatible_mode] && !zookeeper_path_old.empty())
    { /// Compatibility mode for cluster with old and new versions
        String old_path = fs::path(zookeeper_path_old) / zero_copy / "shared" / part_name;
        res.push_back(std::move(old_path));
    }

    return res;
}

void StorageReplicatedMergeTree::watchZeroCopyLock(const String & part_name, const DiskPtr & disk)
{
    auto path = getZeroCopyPartPath(part_name, disk);
    if (path)
    {
        auto zookeeper = getZooKeeper();
        auto lock_path = fs::path(*path) / "part_exclusive_lock";
        LOG_TEST(log, "Adding zero-copy lock on {}", lock_path);
        /// Looks ugly, but we cannot touch any storage fields inside Watch callback
        /// because it could lead to use-after-free (storage dropped and watch triggered)
        std::shared_ptr<std::atomic<bool>> flag = std::make_shared<std::atomic<bool>>(true);
        std::string replica;
        bool exists = zookeeper->tryGetWatch(lock_path, replica, nullptr, [flag] (const Coordination::WatchResponse &)
        {
            *flag = false;
        });

        if (exists)
        {
            std::lock_guard lock(existing_zero_copy_locks_mutex);
            existing_zero_copy_locks[lock_path] = ZeroCopyLockDescription{replica, flag};
        }
    }
}

bool StorageReplicatedMergeTree::checkZeroCopyLockExists(const String & part_name, const DiskPtr & disk, String & lock_replica)
{
    auto path = getZeroCopyPartPath(part_name, disk);

    std::lock_guard lock(existing_zero_copy_locks_mutex);
    /// Cleanup abandoned locks during each check. The set of locks is small and this is quite fast loop.
    /// Also it's hard to properly remove locks because we can execute replication queue
    /// in arbitrary order and some parts can be replaced by covering parts without merges.
    for (auto it = existing_zero_copy_locks.begin(); it != existing_zero_copy_locks.end();)
    {
        if (*it->second.exists)
            ++it;
        else
        {
            LOG_TEST(log, "Removing zero-copy lock on {}", it->first);
            it = existing_zero_copy_locks.erase(it);
        }
    }

    if (path)
    {
        auto lock_path = fs::path(*path) / "part_exclusive_lock";
        if (auto it = existing_zero_copy_locks.find(lock_path); it != existing_zero_copy_locks.end())
        {
            lock_replica = it->second.replica;
            if (*it->second.exists)
            {
                LOG_TEST(log, "Zero-copy lock on path {} exists", it->first);
                return true;
            }
        }

        LOG_TEST(log, "Zero-copy lock on path {} doesn't exist", lock_path);
    }

    return false;
}

std::optional<String> StorageReplicatedMergeTree::getZeroCopyPartPath(const String & part_name, const DiskPtr & disk)
{
    if (!disk || !disk->supportZeroCopyReplication())
        return std::nullopt;

    return getZeroCopyPartPath(*getSettings(), disk->getDataSourceDescription().toString(), getTableSharedID(), part_name, zookeeper_path)[0];
}

bool StorageReplicatedMergeTree::waitZeroCopyLockToDisappear(const ZeroCopyLock & lock, size_t milliseconds_to_wait)
{
    if (lock.isLocked())
        return true;

    if (partial_shutdown_called.load(std::memory_order_relaxed))
        return true;

    auto lock_path = lock.lock->getLockPath();
    zkutil::ZooKeeperPtr zookeeper = tryGetZooKeeper();
    if (!zookeeper)
        return true;

    Stopwatch time_waiting;
    const auto & stop_waiting = [&]()
    {
        bool timeout_exceeded = milliseconds_to_wait < time_waiting.elapsedMilliseconds();
        return partial_shutdown_called.load(std::memory_order_relaxed) || is_readonly.load(std::memory_order_relaxed) || timeout_exceeded;
    };

    return zookeeper->waitForDisappear(lock_path, stop_waiting);
}

std::optional<ZeroCopyLock> StorageReplicatedMergeTree::tryCreateZeroCopyExclusiveLock(const String & part_name, const DiskPtr & disk)
{
    if (!disk || !disk->supportZeroCopyReplication())
        return std::nullopt;

    if (partial_shutdown_called.load(std::memory_order_relaxed) || is_readonly.load(std::memory_order_relaxed))
        return std::nullopt;

    zkutil::ZooKeeperPtr zookeeper = tryGetZooKeeper();
    if (!zookeeper)
        return std::nullopt;

    String zc_zookeeper_path = *getZeroCopyPartPath(part_name, disk);

    /// Just recursively create ancestors for lock
    zookeeper->createAncestors(zc_zookeeper_path + "/");

    /// Create actual lock
    ZeroCopyLock lock(zookeeper, zc_zookeeper_path, replica_name);
    lock.lock->tryLock();
    return lock;
}

String StorageReplicatedMergeTree::findReplicaHavingPart(
    const String & part_name, const String & zookeeper_path_, zkutil::ZooKeeper::Ptr zookeeper_ptr)
{
    Strings replicas = zookeeper_ptr->getChildren(fs::path(zookeeper_path_) / "replicas");

    /// Select replicas in uniformly random order.
    std::shuffle(replicas.begin(), replicas.end(), thread_local_rng);

    for (const String & replica : replicas)
    {
        if (zookeeper_ptr->exists(fs::path(zookeeper_path_) / "replicas" / replica / "parts" / part_name)
            && zookeeper_ptr->exists(fs::path(zookeeper_path_) / "replicas" / replica / "is_active"))
            return fs::path(zookeeper_path_) / "replicas" / replica;
    }

    return {};
}


bool StorageReplicatedMergeTree::checkIfDetachedPartExists(const String & part_name)
{
    fs::directory_iterator dir_end;
    for (const std::string & path : getDataPaths())
        for (fs::directory_iterator dir_it{fs::path(path) / DETACHED_DIR_NAME}; dir_it != dir_end; ++dir_it)
            if (dir_it->path().filename().string() == part_name)
                return true;
    return false;
}


bool StorageReplicatedMergeTree::checkIfDetachedPartitionExists(const String & partition_name)
{
    fs::directory_iterator dir_end;

    for (const std::string & path : getDataPaths())
    {
        for (fs::directory_iterator dir_it{fs::path(path) / DETACHED_DIR_NAME}; dir_it != dir_end; ++dir_it)
        {
            const String file_name = dir_it->path().filename().string();
            auto part_info = MergeTreePartInfo::tryParsePartName(file_name, format_version);

            if (part_info && part_info->partition_id == partition_name)
                return true;
        }
    }
    return false;
}


bool StorageReplicatedMergeTree::createEmptyPartInsteadOfLost(zkutil::ZooKeeperPtr zookeeper, const String & lost_part_name)
{
    LOG_INFO(log, "Going to replace lost part {} with empty part", lost_part_name);

    auto new_part_info = MergeTreePartInfo::fromPartName(lost_part_name, format_version);
    auto metadata_snapshot = getInMemoryMetadataPtr();

    MergeTreePartition partition;
    {
        DataPartsLock lock = lockParts();

        auto parts_in_partition = getDataPartsPartitionRange(new_part_info.partition_id);
        if (!parts_in_partition.empty())
        {
            partition = (*parts_in_partition.begin())->partition;
        }
        else if (auto parsed_partition = MergeTreePartition::tryParseValueFromID(
                     new_part_info.partition_id,
                     metadata_snapshot->getPartitionKey().sample_block))
        {
            partition = MergeTreePartition(*parsed_partition);
        }
        else
        {
            LOG_WARNING(log, "Empty part {} is not created instead of lost part because there are no parts in partition {} (it's empty), "
                             "resolve this manually using DROP/DETACH PARTITION.", lost_part_name, new_part_info.partition_id);
            return false;
        }
    }

    auto [new_data_part, tmp_dir_holder] = createEmptyPart(new_part_info, partition, lost_part_name, NO_TRANSACTION_PTR);
    new_data_part->setName(lost_part_name);

    try
    {
        MergeTreeData::Transaction transaction(*this, NO_TRANSACTION_RAW);
        auto replaced_parts = renameTempPartAndReplace(new_data_part, transaction, /*rename_in_transaction=*/ true);
        transaction.renameParts();

        if (!replaced_parts.empty())
        {
            Strings part_names;
            for (const auto & part : replaced_parts)
                part_names.emplace_back(part->name);

            /// Why this exception is not a LOGICAL_ERROR? Because it's possible
            /// to have some source parts for the lost part if replica currently
            /// cloning from another replica, but source replica lost covering
            /// part and finished MERGE_PARTS before clone. It's an extremely
            /// rare case and it's unclear how to resolve it better. Eventually
            /// source replica will replace lost part with empty part and we
            /// will fetch this empty part instead of our source parts. This
            /// will make replicas consistent, but some data will be lost.
            throw Exception(ErrorCodes::INCORRECT_DATA,
                            "Tried to create empty part {}, but it replaces existing parts {}.",
                            lost_part_name, fmt::join(part_names, ", "));
        }

        lockSharedData(*new_data_part, false, {});

        while (true)
        {
            if (shutdown_called || partial_shutdown_called)
                throw Exception(ErrorCodes::ABORTED, "Cannot create an empty part because shutdown called");

            /// We should be careful when creating an empty part, because we are not sure that this part is still needed.
            /// For example, it's possible that part (or partition) was dropped (or replaced) concurrently.
            /// We can enqueue part for check from DataPartExchange or SelectProcessor
            /// and it's hard to synchronize it with ReplicatedMergeTreeQueue and PartCheckThread...
            /// But at least we can ignore parts that are definitely not needed according to virtual parts and drop ranges.
            auto pred = queue.getMergePredicate(zookeeper, PartitionIdsHint{new_part_info.partition_id});
            String covering_virtual = pred.getCoveringVirtualPart(lost_part_name);
            if (covering_virtual.empty())
            {
                LOG_WARNING(log, "Will not create empty part instead of lost {}, because there's no covering part in replication queue", lost_part_name);
                return false;
            }
            MergeTreePartInfo drop_info;
            if (pred.isGoingToBeDropped(MergeTreePartInfo::fromPartName(lost_part_name, format_version), &drop_info))
            {
                LOG_WARNING(log, "Will not create empty part instead of lost {}, "
                                 "because it's going to be removed (by range {})",
                            lost_part_name, drop_info.getPartNameForLogs());
                return false;
            }

            Coordination::Requests ops;
            Coordination::Stat replicas_stat;
            auto replicas_path = fs::path(zookeeper_path) / "replicas";
            Strings replicas = zookeeper->getChildren(replicas_path, &replicas_stat);

            ops.emplace_back(zkutil::makeCheckRequest(zookeeper_path + "/log", pred.getVersion()));

            /// In rare cases new replica can appear during check
            ops.emplace_back(zkutil::makeCheckRequest(replicas_path, replicas_stat.version));

            for (const String & replica : replicas)
            {
                String current_part_path = fs::path(zookeeper_path) / "replicas" / replica / "parts" / lost_part_name;

                /// We must be sure that this part doesn't exist on other replicas
                if (!zookeeper->exists(current_part_path))
                {
                    zkutil::addCheckNotExistsRequest(ops, *zookeeper, current_part_path);
                }
                else
                {
                    throw Exception(ErrorCodes::DUPLICATE_DATA_PART,
                                    "Part {} already exists on replica {} on path {}",
                                    lost_part_name, replica, current_part_path);
                }
            }

            /// Two replicas may try to commit an empty part simultaneously, so some lost part may be counted twice in lost_part_count.
            /// Ensure that we are the first replica who commits that part.
            size_t num_check_ops_unused;
            bool part_found = getOpsToCheckPartChecksumsAndCommit(std::make_shared<ZooKeeperWithFaultInjection>(zookeeper),
                new_data_part, /*hardlinked_files*/ {}, /*replace_zero_copy_lock*/ true, ops, num_check_ops_unused);
            if (part_found)
                throw Exception(ErrorCodes::DUPLICATE_DATA_PART, "Found part on another replica, probably it was already replaced");

            /// Increment lost_part_count
            auto lost_part_count_path = fs::path(zookeeper_path) / "lost_part_count";
            Coordination::Stat lost_part_count_stat;
            String lost_part_count_str;
            if (zookeeper->tryGet(lost_part_count_path, lost_part_count_str, &lost_part_count_stat))
            {
                UInt64 lost_part_count = lost_part_count_str.empty() ? 0 : parse<UInt64>(lost_part_count_str);
                ops.emplace_back(zkutil::makeSetRequest(lost_part_count_path, toString(lost_part_count + 1), lost_part_count_stat.version));
            }
            else
            {
                ops.emplace_back(zkutil::makeCreateRequest(lost_part_count_path, "1", zkutil::CreateMode::Persistent));
            }

            ThreadFuzzer::maybeInjectSleep();

            Coordination::Responses responses;
            auto code = zookeeper->tryMulti(ops, responses, /* check_session_valid */ true);
            if (code == Coordination::Error::ZOK)
            {
                transaction.commit();
                break;
            }
            if (code == Coordination::Error::ZBADVERSION)
            {
                LOG_INFO(log, "Looks like log was updated or new replica appeared while creating new empty part, will retry");
            }
            else
            {
                zkutil::KeeperMultiException::check(code, ops, responses);
            }
        }
    }
    catch (const Exception & ex)
    {
        LOG_WARNING(log, "Cannot commit empty part {} with error {}", lost_part_name, ex.displayText());
        return false;
    }

    LOG_INFO(log, "Created empty part {} instead of lost part", lost_part_name);

    return true;
}

void StorageReplicatedMergeTree::getZeroCopyLockNodeCreateOps(
    const ZooKeeperWithFaultInjectionPtr & zookeeper, const String & zookeeper_node, Coordination::Requests & requests,
    int32_t mode, bool replace_existing_lock,
    const String & path_to_set_hardlinked_files, const NameSet & hardlinked_files)
{

    /// Ephemeral locks can be created only when we fetch shared data.
    /// So it never require to create ancestors. If we create them
    /// race condition with source replica drop is possible.
    if (mode == zkutil::CreateMode::Persistent)
        zookeeper->checkExistsAndGetCreateAncestorsOps(zookeeper_node, requests);

    if (replace_existing_lock && zookeeper->exists(zookeeper_node))
    {
        requests.emplace_back(zkutil::makeRemoveRequest(zookeeper_node, -1));
        requests.emplace_back(zkutil::makeCreateRequest(zookeeper_node, "", mode));
        if (!path_to_set_hardlinked_files.empty() && !hardlinked_files.empty())
        {
            std::string data = boost::algorithm::join(hardlinked_files, "\n");
            /// List of files used to detect hardlinks. path_to_set_hardlinked_files --
            /// is a path to source part zero copy node. During part removal hardlinked
            /// files will be left for source part.
            requests.emplace_back(zkutil::makeSetRequest(path_to_set_hardlinked_files, data, -1));
        }
    }
    else
    {
        Coordination::Requests ops;
        if (!path_to_set_hardlinked_files.empty() && !hardlinked_files.empty())
        {
            std::string data = boost::algorithm::join(hardlinked_files, "\n");
            /// List of files used to detect hardlinks. path_to_set_hardlinked_files --
            /// is a path to source part zero copy node. During part removal hardlinked
            /// files will be left for source part.
            requests.emplace_back(zkutil::makeSetRequest(path_to_set_hardlinked_files, data, -1));
        }
        requests.emplace_back(zkutil::makeCreateRequest(zookeeper_node, "", mode));
    }
}


void StorageReplicatedMergeTree::createZeroCopyLockNode(
    const ZooKeeperWithFaultInjectionPtr & zookeeper, const String & zookeeper_node, int32_t mode,
    bool replace_existing_lock, const String & path_to_set_hardlinked_files, const NameSet & hardlinked_files)
{
    /// In rare case other replica can remove path between createAncestors and createIfNotExists
    /// So we make up to 5 attempts

    auto is_ephemeral = [&](const String & node_path) -> bool
    {
        String dummy_res;
        Coordination::Stat node_stat;
        if (zookeeper->tryGet(node_path, dummy_res, &node_stat))
            return node_stat.ephemeralOwner;
        return false;
    };

    bool created = false;
    for (int attempts = 5; attempts > 0; --attempts)
    {
        Coordination::Requests ops;
        Coordination::Responses responses;
        getZeroCopyLockNodeCreateOps(zookeeper, zookeeper_node, ops, mode, replace_existing_lock, path_to_set_hardlinked_files, hardlinked_files);
        auto error = zookeeper->tryMulti(ops, responses);
        if (error == Coordination::Error::ZOK)
        {
            created = true;
            break;
        }
        if (mode == zkutil::CreateMode::Persistent)
        {
            if (error == Coordination::Error::ZNONODE)
                continue;

            if (error == Coordination::Error::ZNODEEXISTS)
            {
                if (is_ephemeral(zookeeper_node))
                    throw Exception(ErrorCodes::LOGICAL_ERROR, "Node {} already exists, but it is ephemeral", zookeeper_node);

                size_t failed_op = zkutil::getFailedOpIndex(error, responses);
                /// Part was locked before, unfortunately it's possible during moves
                if (ops[failed_op]->getPath() == zookeeper_node)
                {
                    created = true;
                    break;
                }
                continue;
            }
        }
        else if (mode == zkutil::CreateMode::Ephemeral)
        {
            /// It is super rare case when we had part, but it was lost and we were unable to unlock it from keeper.
            /// Now we are trying to fetch it from other replica and unlocking.
            if (error == Coordination::Error::ZNODEEXISTS)
            {
                size_t failed_op = zkutil::getFailedOpIndex(error, responses);
                if (ops[failed_op]->getPath() == zookeeper_node)
                {
                    LOG_WARNING(
                        getLogger("ZeroCopyLocks"),
                        "Replacing persistent lock with ephemeral for path {}. It can happen only in case of local part loss",
                        zookeeper_node);
                    replace_existing_lock = true;
                    continue;
                }
            }
        }

        zkutil::KeeperMultiException::check(error, ops, responses);
    }

    if (!created)
    {
        String mode_str = mode == zkutil::CreateMode::Persistent ? "persistent" : "ephemeral";
        throw Exception(ErrorCodes::NOT_FOUND_NODE,
                        "Cannot create {} zero copy lock {} because part was unlocked from zookeeper",
                        mode_str, zookeeper_node);
    }
}

bool StorageReplicatedMergeTree::removeDetachedPart(DiskPtr disk, const String & path, const String & part_name)
{
    auto settings_ptr = getSettings();
    if (disk->supportZeroCopyReplication() && (*settings_ptr)[MergeTreeSetting::allow_remote_fs_zero_copy_replication])
    {
        String table_id = getTableSharedID();
        return removeSharedDetachedPart(disk, path, part_name, table_id, replica_name, zookeeper_path, getContext(), current_zookeeper);
    }

    disk->removeRecursive(path);

    return false;
}


bool StorageReplicatedMergeTree::removeSharedDetachedPart(DiskPtr disk, const String & path, const String & part_name, const String & table_uuid,
    const String & detached_replica_name, const String & detached_zookeeper_path, const ContextPtr & local_context, const zkutil::ZooKeeperPtr & zookeeper)
{
    bool keep_shared = false;

    NameSet files_not_to_remove;

    // zero copy replication is only available since format version 1 so we can safely use it here
    auto part_info = DetachedPartInfo::parseDetachedPartName(disk, part_name, MERGE_TREE_DATA_MIN_FORMAT_VERSION_WITH_CUSTOM_PARTITIONING);
    if (!part_info.valid_name)
        throw Exception(ErrorCodes::BAD_DATA_PART_NAME, "Invalid detached part name {} on disk {}", path, disk->getName());

    fs::path checksums = fs::path(path) / IMergeTreeDataPart::FILE_FOR_REFERENCES_CHECK;
    if (disk->existsFile(checksums))
    {
        if (disk->getRefCount(checksums) == 0)
        {
            String id = disk->getUniqueId(checksums);
            bool can_remove = false;
            std::tie(can_remove, files_not_to_remove) = StorageReplicatedMergeTree::unlockSharedDataByID(
                id, table_uuid, part_info,
                detached_replica_name,
                disk->getDataSourceDescription().toString(),
                std::make_shared<ZooKeeperWithFaultInjection>(zookeeper), local_context->getReplicatedMergeTreeSettings(),
                getLogger("StorageReplicatedMergeTree"),
                detached_zookeeper_path,
                MERGE_TREE_DATA_MIN_FORMAT_VERSION_WITH_CUSTOM_PARTITIONING);

            keep_shared = !can_remove;
        }
        else
            keep_shared = true;
    }

    disk->removeSharedRecursive(path, keep_shared, files_not_to_remove);

    return keep_shared;
}


void StorageReplicatedMergeTree::createAndStoreFreezeMetadata(DiskPtr disk, DataPartPtr, String backup_part_path) const
{
    if (disk->supportZeroCopyReplication())
    {
        FreezeMetaData meta;
        meta.fill(*this);
        meta.save(disk, backup_part_path);
    }
}


void StorageReplicatedMergeTree::adjustCreateQueryForBackup(ASTPtr & create_query) const
{
    try
    {
        /// Try to adjust the create query using values from ZooKeeper.
        auto zookeeper = getZooKeeper();
        auto columns_from_entry = ColumnsDescription::parse(zookeeper->get(fs::path(zookeeper_path) / "columns"));
        auto metadata_from_entry = ReplicatedMergeTreeTableMetadata::parse(zookeeper->get(fs::path(zookeeper_path) / "metadata"));

        auto current_metadata = getInMemoryMetadataPtr();
        auto metadata_diff = ReplicatedMergeTreeTableMetadata(*this, current_metadata).checkAndFindDiff(metadata_from_entry, current_metadata->getColumns(), getContext());
        auto adjusted_metadata = metadata_diff.getNewMetadata(columns_from_entry, getContext(), *current_metadata);
        applyMetadataChangesToCreateQuery(create_query, adjusted_metadata, getContext());
    }
    catch (...)
    {
        /// We can continue making a backup with non-adjusted query.
        tryLogCurrentException(log, "Failed to adjust the create query of this table for backup");
    }
}

void StorageReplicatedMergeTree::backupData(
    BackupEntriesCollector & backup_entries_collector, const String & data_path_in_backup, const std::optional<ASTs> & partitions)
{
    /// First we generate backup entries in the same way as an ordinary MergeTree does.
    /// But then we don't add them to the BackupEntriesCollector right away,
    /// because we need to coordinate them with other replicas (other replicas can have better parts).

    const auto & backup_settings = backup_entries_collector.getBackupSettings();
    const auto & read_settings = backup_entries_collector.getReadSettings();
    auto local_context = backup_entries_collector.getContext();
    auto zookeeper_retries_info = backup_entries_collector.getZooKeeperRetriesInfo();

    DataPartsVector data_parts;
    if (partitions)
        data_parts = getVisibleDataPartsVectorInPartitions(local_context, getPartitionIDsFromQuery(*partitions, local_context));
    else
        data_parts = getVisibleDataPartsVector(local_context);

    auto parts_backup_entries = backupParts(data_parts, /* data_path_in_backup */ "", backup_settings, read_settings, local_context);

    auto coordination = backup_entries_collector.getBackupCoordination();

    coordination->addReplicatedDataPath(zookeeper_info.full_path, data_path_in_backup);

    using PartNameAndChecksum = IBackupCoordination::PartNameAndChecksum;
    std::vector<PartNameAndChecksum> part_names_with_hashes;
    part_names_with_hashes.reserve(parts_backup_entries.size());
    for (const auto & part_backup_entries : parts_backup_entries)
        part_names_with_hashes.emplace_back(PartNameAndChecksum{part_backup_entries.part_name, part_backup_entries.part_checksum});

    /// Send our list of part names to the coordination (to compare with other replicas).
    coordination->addReplicatedPartNames(zookeeper_info.full_path, getStorageID().getFullTableName(), getReplicaName(), part_names_with_hashes);

    /// Send a list of mutations to the coordination too (we need to find the mutations which are not finished for added part names).
    {
        const fs::path mutations_node_path = fs::path(zookeeper_path) / "mutations";
        zkutil::ZooKeeperPtr zookeeper;

        bool exists = false;
        Strings mutation_ids;
        {
            ZooKeeperRetriesControl retries_ctl("getMutations", log.load(), zookeeper_retries_info, nullptr);
            retries_ctl.retryLoop([&]()
            {
                if (!zookeeper || zookeeper->expired())
                    zookeeper = local_context->getZooKeeper();
                exists = (zookeeper->tryGetChildren(mutations_node_path, mutation_ids) == Coordination::Error::ZOK);
            });
        }

        if (exists)
        {
            std::vector<IBackupCoordination::MutationInfo> mutation_infos;
            mutation_infos.reserve(mutation_ids.size());

            for (const auto & mutation_id : mutation_ids)
            {
                bool mutation_id_exists = false;
                String mutation;

                ZooKeeperRetriesControl retries_ctl("getMutation", log.load(), zookeeper_retries_info, nullptr);
                retries_ctl.retryLoop([&]()
                {
                    if (!zookeeper || zookeeper->expired())
                        zookeeper = local_context->getZooKeeper();
                    mutation_id_exists = zookeeper->tryGet(mutations_node_path / mutation_id, mutation);
                });

                if (mutation_id_exists)
                    mutation_infos.emplace_back(IBackupCoordination::MutationInfo{mutation_id, mutation});
            }

            if (!mutation_infos.empty())
                coordination->addReplicatedMutations(zookeeper_info.full_path, getStorageID().getFullTableName(), getReplicaName(), mutation_infos);
        }
    }

    /// This task will be executed after all replicas have collected their parts and the coordination is ready to
    /// give us the final list of parts to add to the BackupEntriesCollector.
    auto post_collecting_task = [my_full_zookeeper_path = zookeeper_info.full_path,
                                 my_replica_name = getReplicaName(),
                                 coordination,
                                 my_parts_backup_entries = std::move(parts_backup_entries),
                                 &backup_entries_collector]()
    {
        Strings data_paths = coordination->getReplicatedDataPaths(my_full_zookeeper_path);
        std::vector<fs::path> data_paths_fs;
        data_paths_fs.reserve(data_paths.size());
        for (const auto & data_path : data_paths)
            data_paths_fs.push_back(data_path);

        Strings part_names = coordination->getReplicatedPartNames(my_full_zookeeper_path, my_replica_name);
        std::unordered_set<std::string_view> part_names_set{part_names.begin(), part_names.end()};

        for (const auto & part_backup_entries : my_parts_backup_entries)
        {
            if (part_names_set.contains(part_backup_entries.part_name))
            {
                for (const auto & [relative_path, backup_entry] : part_backup_entries.backup_entries)
                    for (const auto & data_path : data_paths_fs)
                        backup_entries_collector.addBackupEntry(data_path / relative_path, backup_entry);
            }
        }

        auto mutation_infos = coordination->getReplicatedMutations(my_full_zookeeper_path, my_replica_name);
        for (const auto & mutation_info : mutation_infos)
        {
            auto backup_entry = ReplicatedMergeTreeMutationEntry::parse(mutation_info.entry, mutation_info.id).backup();
            for (const auto & data_path : data_paths_fs)
                backup_entries_collector.addBackupEntry(data_path / "mutations" / (mutation_info.id + ".txt"), backup_entry);
        }
    };

    backup_entries_collector.addPostTask(post_collecting_task);
}

void StorageReplicatedMergeTree::restoreDataFromBackup(RestorerFromBackup & restorer, const String & data_path_in_backup, const std::optional<ASTs> & partitions)
{
    if (!restorer.getRestoreCoordination()->acquireInsertingDataIntoReplicatedTable(zookeeper_info.full_path))
    {
        /// Other replica is already restoring the data of this table.
        /// We'll get them later due to replication, it's not necessary to read it from the backup.
        return;
    }

    if (!restorer.isNonEmptyTableAllowed())
    {
        bool empty = !getTotalActiveSizeInBytes();
        if (empty)
        {
            /// New parts could be in the replication queue but not fetched yet.
            /// In that case we consider the table as not empty.
            ReplicatedTableStatus status;
            getStatus(status, /* with_zk_fields = */ false);
            if (status.queue.inserts_in_queue)
                empty = false;
        }
        auto backup = restorer.getBackup();
        if (!empty && backup->hasFiles(data_path_in_backup))
            RestorerFromBackup::throwTableIsNotEmpty(getStorageID());
    }

    restorePartsFromBackup(restorer, data_path_in_backup, partitions);
}

void StorageReplicatedMergeTree::attachRestoredParts(MutableDataPartsVector && parts)
{
    auto metadata_snapshot = getInMemoryMetadataPtr();

    auto sink = std::make_shared<ReplicatedMergeTreeSink>(
        *this, metadata_snapshot, /* quorum */ 0, /* quorum_timeout_ms */ 0, /* max_parts_per_block */ 0, /* quorum_parallel */ false,
        /* deduplicate */ false, /* majority_quorum */ false, getContext(), /* is_attach */ true, /* allow_attach_while_readonly */ false);

    for (auto part : parts)
        sink->writeExistingPart(part);
}

template std::optional<EphemeralLockInZooKeeper> StorageReplicatedMergeTree::allocateBlockNumber<String>(
    const String & partition_id,
    const ZooKeeperWithFaultInjectionPtr & zookeeper,
    const String & zookeeper_block_id_path,
    const String & zookeeper_path_prefix) const;

template std::optional<EphemeralLockInZooKeeper> StorageReplicatedMergeTree::allocateBlockNumber<std::vector<String>>(
    const String & partition_id,
    const ZooKeeperWithFaultInjectionPtr & zookeeper,
    const std::vector<String> & zookeeper_block_id_path,
    const String & zookeeper_path_prefix) const;

}<|MERGE_RESOLUTION|>--- conflicted
+++ resolved
@@ -6427,20 +6427,12 @@
         if (rc == Coordination::Error::ZBADVERSION)
         {
             if (results[0]->error != Coordination::Error::ZOK)
-<<<<<<< HEAD
-                throw Exception(ErrorCodes::CANNOT_ASSIGN_ALTER,
-                                "Metadata on replica is not up to date with common metadata in Zookeeper. "
-                                "It means that this replica still not applied some of previous alters."
-                                " Probably too many alters executing concurrently (highly not recommended). "
-                                "You can retry the query");
-=======
                 throw Exception(
                     ErrorCodes::CANNOT_ASSIGN_ALTER,
                     "Metadata on replica is not up to date with common metadata in Zookeeper. "
                     "It means that this replica still not applied some of previous alters."
                     " Probably too many alters executing concurrently (highly not recommended). "
                     "You can retry this error");
->>>>>>> bf0c6093
 
             /// Cannot retry automatically, because some zookeeper ops were lost on the first attempt. Will retry on DDLWorker-level.
             if (query_context->getZooKeeperMetadataTransaction())
