--- conflicted
+++ resolved
@@ -6278,7 +6278,6 @@
             LOG_INFO(log, "Partition {} was empty, REPLACE PARTITION will work as ATTACH PARTITION FROM", drop_range.partition_id);
             replace = false;
         }
-<<<<<<< HEAD
 
         if (!replace)
         {
@@ -6310,39 +6309,6 @@
 
             String block_id_path = replace ? "" : (fs::path(zookeeper_path) / "blocks" / (partition_id + "_replace_from_" + hash_hex));
 
-=======
-
-        if (!replace)
-        {
-            /// It's ATTACH PARTITION FROM, not REPLACE PARTITION. We have to reset drop range
-            drop_range = makeDummyDropRangeForMovePartitionOrAttachPartitionFrom(partition_id);
-        }
-
-        assert(replace == !LogEntry::ReplaceRangeEntry::isMovePartitionOrAttachFrom(drop_range));
-
-        String drop_range_fake_part_name = getPartNamePossiblyFake(format_version, drop_range);
-
-        for (const auto & src_part : src_all_parts)
-        {
-            /// We also make some kind of deduplication to avoid duplicated parts in case of ATTACH PARTITION
-            /// Assume that merges in the partition are quite rare
-            /// Save deduplication block ids with special prefix replace_partition
-
-            if (!canReplacePartition(src_part))
-                throw Exception(
-                    "Cannot replace partition '" + partition_id + "' because part '" + src_part->name + "' has inconsistent granularity with table",
-                    ErrorCodes::LOGICAL_ERROR);
-
-            String hash_hex = src_part->checksums.getTotalChecksumHex();
-
-            if (replace)
-                LOG_INFO(log, "Trying to replace {} with hash_hex {}", src_part->name, hash_hex);
-            else
-                LOG_INFO(log, "Trying to attach {} with hash_hex {}", src_part->name, hash_hex);
-
-            String block_id_path = replace ? "" : (fs::path(zookeeper_path) / "blocks" / (partition_id + "_replace_from_" + hash_hex));
-
->>>>>>> c1d8beed
             auto lock = allocateBlockNumber(partition_id, zookeeper, block_id_path);
             if (!lock)
             {
