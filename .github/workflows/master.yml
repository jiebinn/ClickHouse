name: MasterCI

env:
  # Force the stdout and stderr streams to be unbuffered
  PYTHONUNBUFFERED: 1

on: # yamllint disable-line rule:truthy
  push:
    branches:
      - 'master'
jobs:
  PythonUnitTests:
    runs-on: [self-hosted, style-checker]
    steps:
      - name: Check out repository code
        uses: ClickHouse/checkout@v1
        with:
          clear-repository: true
      - name: Python unit tests
        run: |
          cd "$GITHUB_WORKSPACE/tests/ci"
          python3 -m unittest discover -s . -p '*_test.py'
  DockerHubPushAarch64:
    runs-on: [self-hosted, style-checker-aarch64]
    steps:
      - name: Check out repository code
        uses: ClickHouse/checkout@v1
        with:
          clear-repository: true
      - name: Images check
        run: |
          cd "$GITHUB_WORKSPACE/tests/ci"
          python3 docker_images_check.py --suffix aarch64
      - name: Upload images files to artifacts
        uses: actions/upload-artifact@v3
        with:
          name: changed_images_aarch64
          path: ${{ runner.temp }}/docker_images_check/changed_images_aarch64.json
  DockerHubPushAmd64:
    runs-on: [self-hosted, style-checker]
    steps:
      - name: Check out repository code
        uses: ClickHouse/checkout@v1
        with:
          clear-repository: true
      - name: Images check
        run: |
          cd "$GITHUB_WORKSPACE/tests/ci"
          python3 docker_images_check.py --suffix amd64
      - name: Upload images files to artifacts
        uses: actions/upload-artifact@v3
        with:
          name: changed_images_amd64
          path: ${{ runner.temp }}/docker_images_check/changed_images_amd64.json
  DockerHubPush:
    needs: [DockerHubPushAmd64, DockerHubPushAarch64, PythonUnitTests]
    runs-on: [self-hosted, style-checker]
    steps:
      - name: Check out repository code
        uses: ClickHouse/checkout@v1
        with:
          clear-repository: true
      - name: Download changed aarch64 images
        uses: actions/download-artifact@v3
        with:
          name: changed_images_aarch64
          path: ${{ runner.temp }}
      - name: Download changed amd64 images
        uses: actions/download-artifact@v3
        with:
          name: changed_images_amd64
          path: ${{ runner.temp }}
      - name: Images check
        run: |
          cd "$GITHUB_WORKSPACE/tests/ci"
          python3 docker_manifests_merge.py --suffix amd64 --suffix aarch64
      - name: Upload images files to artifacts
        uses: actions/upload-artifact@v3
        with:
          name: changed_images
          path: ${{ runner.temp }}/changed_images.json
  StyleCheck:
    needs: DockerHubPush
    runs-on: [self-hosted, style-checker]
    if: ${{ success() || failure() }}
    steps:
      - name: Set envs
        run: |
          cat >> "$GITHUB_ENV" << 'EOF'
          TEMP_PATH=${{ runner.temp }}/style_check
          EOF
      - name: Download changed images
        # even if artifact does not exist, e.g. on `do not test` label or failed Docker job
        continue-on-error: true
        uses: actions/download-artifact@v3
        with:
          name: changed_images
          path: ${{ env.TEMP_PATH }}
      - name: Check out repository code
        uses: ClickHouse/checkout@v1
        with:
          clear-repository: true
      - name: Style Check
        run: |
          cd "$GITHUB_WORKSPACE/tests/ci"
          python3 style_check.py --no-push
      - name: Cleanup
        if: always()
        run: |
          docker ps --quiet | xargs --no-run-if-empty docker kill ||:
          docker ps --all --quiet | xargs --no-run-if-empty docker rm -f ||:
          sudo rm -fr "$TEMP_PATH"
  CompatibilityCheckX86:
    needs: [BuilderDebRelease]
    runs-on: [self-hosted, style-checker]
    steps:
      - name: Set envs
        run: |
          cat >> "$GITHUB_ENV" << 'EOF'
          TEMP_PATH=${{runner.temp}}/compatibility_check
          REPO_COPY=${{runner.temp}}/compatibility_check/ClickHouse
          REPORTS_PATH=${{runner.temp}}/reports_dir
          EOF
      - name: Check out repository code
        uses: ClickHouse/checkout@v1
        with:
          clear-repository: true
      - name: Download json reports
        uses: actions/download-artifact@v3
        with:
          path: ${{ env.REPORTS_PATH }}
      - name: CompatibilityCheckX86
        run: |
          sudo rm -fr "$TEMP_PATH"
          mkdir -p "$TEMP_PATH"
          cp -r "$GITHUB_WORKSPACE" "$TEMP_PATH"
          cd "$REPO_COPY/tests/ci" && python3 compatibility_check.py --check-name "Compatibility check (amd64)" --check-glibc --check-distributions
      - name: Cleanup
        if: always()
        run: |
          docker ps --quiet | xargs --no-run-if-empty docker kill ||:
          docker ps --all --quiet | xargs --no-run-if-empty docker rm -f ||:
          sudo rm -fr "$TEMP_PATH"
  CompatibilityCheckAarch64:
    needs: [BuilderDebAarch64]
    runs-on: [self-hosted, style-checker]
    steps:
      - name: Set envs
        run: |
          cat >> "$GITHUB_ENV" << 'EOF'
          TEMP_PATH=${{runner.temp}}/compatibility_check
          REPO_COPY=${{runner.temp}}/compatibility_check/ClickHouse
          REPORTS_PATH=${{runner.temp}}/reports_dir
          EOF
      - name: Check out repository code
        uses: ClickHouse/checkout@v1
        with:
          clear-repository: true
      - name: Download json reports
        uses: actions/download-artifact@v3
        with:
          path: ${{ env.REPORTS_PATH }}
      - name: CompatibilityCheckAarch64
        run: |
          sudo rm -fr "$TEMP_PATH"
          mkdir -p "$TEMP_PATH"
          cp -r "$GITHUB_WORKSPACE" "$TEMP_PATH"
          cd "$REPO_COPY/tests/ci" && python3 compatibility_check.py --check-name "Compatibility check (aarch64)" --check-glibc
      - name: Cleanup
        if: always()
        run: |
          docker ps --quiet | xargs --no-run-if-empty docker kill ||:
          docker ps --all --quiet | xargs --no-run-if-empty docker rm -f ||:
          sudo rm -fr "$TEMP_PATH"
#########################################################################################
#################################### ORDINARY BUILDS ####################################
#########################################################################################
  BuilderDebRelease:
    needs: [DockerHubPush]
    runs-on: [self-hosted, builder]
    steps:
      - name: Set envs
        run: |
          cat >> "$GITHUB_ENV" << 'EOF'
          TEMP_PATH=${{runner.temp}}/build_check
          IMAGES_PATH=${{runner.temp}}/images_path
          REPO_COPY=${{runner.temp}}/build_check/ClickHouse
          CACHES_PATH=${{runner.temp}}/../ccaches
          BUILD_NAME=package_release
          EOF
      - name: Download changed images
        uses: actions/download-artifact@v3
        with:
          name: changed_images
          path: ${{ env.IMAGES_PATH }}
      - name: Check out repository code
        uses: ClickHouse/checkout@v1
        with:
          clear-repository: true
          submodules: true
          fetch-depth: 0 # For a proper version and performance artifacts
      - name: Build
        run: |
          sudo rm -fr "$TEMP_PATH"
          mkdir -p "$TEMP_PATH"
          cp -r "$GITHUB_WORKSPACE" "$TEMP_PATH"
          cd "$REPO_COPY/tests/ci" && python3 build_check.py "$BUILD_NAME"
      - name: Upload build URLs to artifacts
        if: ${{ success() || failure() }}
        uses: actions/upload-artifact@v3
        with:
          name: ${{ env.BUILD_URLS }}
          path: ${{ env.TEMP_PATH }}/${{ env.BUILD_URLS }}.json
      - name: Cleanup
        if: always()
        run: |
          docker ps --quiet | xargs --no-run-if-empty docker kill ||:
          docker ps --all --quiet | xargs --no-run-if-empty docker rm -f ||:
          sudo rm -fr "$TEMP_PATH"
  BuilderDebAarch64:
    needs: [DockerHubPush]
    runs-on: [self-hosted, builder]
    steps:
      - name: Set envs
        run: |
          cat >> "$GITHUB_ENV" << 'EOF'
          TEMP_PATH=${{runner.temp}}/build_check
          IMAGES_PATH=${{runner.temp}}/images_path
          REPO_COPY=${{runner.temp}}/build_check/ClickHouse
          CACHES_PATH=${{runner.temp}}/../ccaches
          BUILD_NAME=package_aarch64
          EOF
      - name: Download changed images
        uses: actions/download-artifact@v3
        with:
          name: changed_images
          path: ${{ runner.temp }}/images_path
      - name: Check out repository code
        uses: ClickHouse/checkout@v1
        with:
          clear-repository: true
          submodules: true
          fetch-depth: 0 # For a proper version and performance artifacts
      - name: Build
        run: |
          sudo rm -fr "$TEMP_PATH"
          mkdir -p "$TEMP_PATH"
          cp -r "$GITHUB_WORKSPACE" "$TEMP_PATH"
          cd "$REPO_COPY/tests/ci" && python3 build_check.py "$BUILD_NAME"
      - name: Upload build URLs to artifacts
        uses: actions/upload-artifact@v3
        with:
          name: ${{ env.BUILD_URLS }}
          path: ${{ runner.temp }}/build_check/${{ env.BUILD_URLS }}.json
      - name: Cleanup
        if: always()
        run: |
          docker ps --quiet | xargs --no-run-if-empty docker kill ||:
          docker ps --all --quiet | xargs --no-run-if-empty docker rm -f ||:
          sudo rm -fr "$TEMP_PATH" "$CACHES_PATH"
  BuilderBinRelease:
    needs: [DockerHubPush]
    runs-on: [self-hosted, builder]
    steps:
      - name: Set envs
        run: |
          cat >> "$GITHUB_ENV" << 'EOF'
          TEMP_PATH=${{runner.temp}}/build_check
          IMAGES_PATH=${{runner.temp}}/images_path
          REPO_COPY=${{runner.temp}}/build_check/ClickHouse
          CACHES_PATH=${{runner.temp}}/../ccaches
          BUILD_NAME=binary_release
          EOF
      - name: Download changed images
        uses: actions/download-artifact@v3
        with:
          name: changed_images
          path: ${{ env.IMAGES_PATH }}
      - name: Check out repository code
        uses: ClickHouse/checkout@v1
        with:
          clear-repository: true
          submodules: true
          fetch-depth: 0 # otherwise we will have no info about contributors
      - name: Build
        run: |
          sudo rm -fr "$TEMP_PATH"
          mkdir -p "$TEMP_PATH"
          cp -r "$GITHUB_WORKSPACE" "$TEMP_PATH"
          cd "$REPO_COPY/tests/ci" && python3 build_check.py "$BUILD_NAME"
      - name: Upload build URLs to artifacts
        if: ${{ success() || failure() }}
        uses: actions/upload-artifact@v3
        with:
          name: ${{ env.BUILD_URLS }}
          path: ${{ env.TEMP_PATH }}/${{ env.BUILD_URLS }}.json
      - name: Cleanup
        if: always()
        run: |
          docker ps --quiet | xargs --no-run-if-empty docker kill ||:
          docker ps --all --quiet | xargs --no-run-if-empty docker rm -f ||:
          sudo rm -fr "$TEMP_PATH" "$CACHES_PATH"
  BuilderDebAsan:
    needs: [DockerHubPush]
    runs-on: [self-hosted, builder]
    steps:
      - name: Set envs
        run: |
          cat >> "$GITHUB_ENV" << 'EOF'
          TEMP_PATH=${{runner.temp}}/build_check
          IMAGES_PATH=${{runner.temp}}/images_path
          REPO_COPY=${{runner.temp}}/build_check/ClickHouse
          CACHES_PATH=${{runner.temp}}/../ccaches
          BUILD_NAME=package_asan
          EOF
      - name: Download changed images
        uses: actions/download-artifact@v3
        with:
          name: changed_images
          path: ${{ env.IMAGES_PATH }}
      - name: Check out repository code
        uses: ClickHouse/checkout@v1
        with:
          clear-repository: true
          submodules: true
      - name: Build
        run: |
          sudo rm -fr "$TEMP_PATH"
          mkdir -p "$TEMP_PATH"
          cp -r "$GITHUB_WORKSPACE" "$TEMP_PATH"
          cd "$REPO_COPY/tests/ci" && python3 build_check.py "$BUILD_NAME"
      - name: Upload build URLs to artifacts
        if: ${{ success() || failure() }}
        uses: actions/upload-artifact@v3
        with:
          name: ${{ env.BUILD_URLS }}
          path: ${{ env.TEMP_PATH }}/${{ env.BUILD_URLS }}.json
      - name: Cleanup
        if: always()
        run: |
          docker ps --quiet | xargs --no-run-if-empty docker kill ||:
          docker ps --all --quiet | xargs --no-run-if-empty docker rm -f ||:
          sudo rm -fr "$TEMP_PATH" "$CACHES_PATH"
  BuilderDebUBsan:
    needs: [DockerHubPush]
    runs-on: [self-hosted, builder]
    steps:
      - name: Set envs
        run: |
          cat >> "$GITHUB_ENV" << 'EOF'
          TEMP_PATH=${{runner.temp}}/build_check
          IMAGES_PATH=${{runner.temp}}/images_path
          REPO_COPY=${{runner.temp}}/build_check/ClickHouse
          CACHES_PATH=${{runner.temp}}/../ccaches
          BUILD_NAME=package_ubsan
          EOF
      - name: Download changed images
        uses: actions/download-artifact@v3
        with:
          name: changed_images
          path: ${{ env.IMAGES_PATH }}
      - name: Check out repository code
        uses: ClickHouse/checkout@v1
        with:
          clear-repository: true
          submodules: true
      - name: Build
        run: |
          sudo rm -fr "$TEMP_PATH"
          mkdir -p "$TEMP_PATH"
          cp -r "$GITHUB_WORKSPACE" "$TEMP_PATH"
          cd "$REPO_COPY/tests/ci" && python3 build_check.py "$BUILD_NAME"
      - name: Upload build URLs to artifacts
        if: ${{ success() || failure() }}
        uses: actions/upload-artifact@v3
        with:
          name: ${{ env.BUILD_URLS }}
          path: ${{ env.TEMP_PATH }}/${{ env.BUILD_URLS }}.json
      - name: Cleanup
        if: always()
        run: |
          docker ps --quiet | xargs --no-run-if-empty docker kill ||:
          docker ps --all --quiet | xargs --no-run-if-empty docker rm -f ||:
          sudo rm -fr "$TEMP_PATH" "$CACHES_PATH"
  BuilderDebTsan:
    needs: [DockerHubPush]
    runs-on: [self-hosted, builder]
    steps:
      - name: Set envs
        run: |
          cat >> "$GITHUB_ENV" << 'EOF'
          TEMP_PATH=${{runner.temp}}/build_check
          IMAGES_PATH=${{runner.temp}}/images_path
          REPO_COPY=${{runner.temp}}/build_check/ClickHouse
          CACHES_PATH=${{runner.temp}}/../ccaches
          BUILD_NAME=package_tsan
          EOF
      - name: Download changed images
        uses: actions/download-artifact@v3
        with:
          name: changed_images
          path: ${{ env.IMAGES_PATH }}
      - name: Check out repository code
        uses: ClickHouse/checkout@v1
        with:
          clear-repository: true
          submodules: true
      - name: Build
        run: |
          sudo rm -fr "$TEMP_PATH"
          mkdir -p "$TEMP_PATH"
          cp -r "$GITHUB_WORKSPACE" "$TEMP_PATH"
          cd "$REPO_COPY/tests/ci" && python3 build_check.py "$BUILD_NAME"
      - name: Upload build URLs to artifacts
        if: ${{ success() || failure() }}
        uses: actions/upload-artifact@v3
        with:
          name: ${{ env.BUILD_URLS }}
          path: ${{ env.TEMP_PATH }}/${{ env.BUILD_URLS }}.json
      - name: Cleanup
        if: always()
        run: |
          docker ps --quiet | xargs --no-run-if-empty docker kill ||:
          docker ps --all --quiet | xargs --no-run-if-empty docker rm -f ||:
          sudo rm -fr "$TEMP_PATH" "$CACHES_PATH"
  BuilderDebMsan:
    needs: [DockerHubPush]
    runs-on: [self-hosted, builder]
    steps:
      - name: Set envs
        run: |
          cat >> "$GITHUB_ENV" << 'EOF'
          TEMP_PATH=${{runner.temp}}/build_check
          IMAGES_PATH=${{runner.temp}}/images_path
          REPO_COPY=${{runner.temp}}/build_check/ClickHouse
          CACHES_PATH=${{runner.temp}}/../ccaches
          BUILD_NAME=package_msan
          EOF
      - name: Download changed images
        uses: actions/download-artifact@v3
        with:
          name: changed_images
          path: ${{ env.IMAGES_PATH }}
      - name: Check out repository code
        uses: ClickHouse/checkout@v1
        with:
          clear-repository: true
          submodules: true
      - name: Build
        run: |
          sudo rm -fr "$TEMP_PATH"
          mkdir -p "$TEMP_PATH"
          cp -r "$GITHUB_WORKSPACE" "$TEMP_PATH"
          cd "$REPO_COPY/tests/ci" && python3 build_check.py "$BUILD_NAME"
      - name: Upload build URLs to artifacts
        if: ${{ success() || failure() }}
        uses: actions/upload-artifact@v3
        with:
          name: ${{ env.BUILD_URLS }}
          path: ${{ env.TEMP_PATH }}/${{ env.BUILD_URLS }}.json
      - name: Cleanup
        if: always()
        run: |
          docker ps --quiet | xargs --no-run-if-empty docker kill ||:
          docker ps --all --quiet | xargs --no-run-if-empty docker rm -f ||:
          sudo rm -fr "$TEMP_PATH" "$CACHES_PATH"
  BuilderDebDebug:
    needs: [DockerHubPush]
    runs-on: [self-hosted, builder]
    steps:
      - name: Set envs
        run: |
          cat >> "$GITHUB_ENV" << 'EOF'
          TEMP_PATH=${{runner.temp}}/build_check
          IMAGES_PATH=${{runner.temp}}/images_path
          REPO_COPY=${{runner.temp}}/build_check/ClickHouse
          CACHES_PATH=${{runner.temp}}/../ccaches
          BUILD_NAME=package_debug
          EOF
      - name: Download changed images
        uses: actions/download-artifact@v3
        with:
          name: changed_images
          path: ${{ env.IMAGES_PATH }}
      - name: Check out repository code
        uses: ClickHouse/checkout@v1
        with:
          clear-repository: true
          submodules: true
      - name: Apply sparse checkout for contrib # in order to check that it doesn't break build
        run: |
          rm -rf "$GITHUB_WORKSPACE/contrib" && echo 'removed'
          git -C "$GITHUB_WORKSPACE" checkout .  && echo 'restored'
          "$GITHUB_WORKSPACE/contrib/update-submodules.sh" && echo 'OK'
          du -hs "$GITHUB_WORKSPACE/contrib" ||:
          find "$GITHUB_WORKSPACE/contrib" -type f | wc -l ||:
      - name: Build
        run: |
          sudo rm -fr "$TEMP_PATH"
          mkdir -p "$TEMP_PATH"
          cp -r "$GITHUB_WORKSPACE" "$TEMP_PATH"
          cd "$REPO_COPY/tests/ci" && python3 build_check.py "$BUILD_NAME"
      - name: Upload build URLs to artifacts
        if: ${{ success() || failure() }}
        uses: actions/upload-artifact@v3
        with:
          name: ${{ env.BUILD_URLS }}
          path: ${{ env.TEMP_PATH }}/${{ env.BUILD_URLS }}.json
      - name: Cleanup
        if: always()
        run: |
          docker ps --quiet | xargs --no-run-if-empty docker kill ||:
          docker ps --all --quiet | xargs --no-run-if-empty docker rm -f ||:
          sudo rm -fr "$TEMP_PATH" "$CACHES_PATH"
##########################################################################################
##################################### SPECIAL BUILDS #####################################
##########################################################################################
  BuilderBinClangTidy:
    needs: [DockerHubPush]
    runs-on: [self-hosted, builder]
    steps:
      - name: Set envs
        run: |
          cat >> "$GITHUB_ENV" << 'EOF'
          TEMP_PATH=${{runner.temp}}/build_check
          IMAGES_PATH=${{runner.temp}}/images_path
          REPO_COPY=${{runner.temp}}/build_check/ClickHouse
          CACHES_PATH=${{runner.temp}}/../ccaches
          BUILD_NAME=binary_tidy
          EOF
      - name: Download changed images
        uses: actions/download-artifact@v3
        with:
          name: changed_images
          path: ${{ env.IMAGES_PATH }}
      - name: Check out repository code
        uses: ClickHouse/checkout@v1
        with:
          clear-repository: true
          submodules: true
      - name: Build
        run: |
          sudo rm -fr "$TEMP_PATH"
          mkdir -p "$TEMP_PATH"
          cp -r "$GITHUB_WORKSPACE" "$TEMP_PATH"
          cd "$REPO_COPY/tests/ci" && python3 build_check.py "$BUILD_NAME"
      - name: Upload build URLs to artifacts
        if: ${{ success() || failure() }}
        uses: actions/upload-artifact@v3
        with:
          name: ${{ env.BUILD_URLS }}
          path: ${{ env.TEMP_PATH }}/${{ env.BUILD_URLS }}.json
      - name: Cleanup
        if: always()
        run: |
          docker ps --quiet | xargs --no-run-if-empty docker kill ||:
          docker ps --all --quiet | xargs --no-run-if-empty docker rm -f ||:
          sudo rm -fr "$TEMP_PATH" "$CACHES_PATH"
  BuilderBinDarwin:
    needs: [DockerHubPush]
    runs-on: [self-hosted, builder]
    steps:
      - name: Set envs
        run: |
          cat >> "$GITHUB_ENV" << 'EOF'
          TEMP_PATH=${{runner.temp}}/build_check
          IMAGES_PATH=${{runner.temp}}/images_path
          REPO_COPY=${{runner.temp}}/build_check/ClickHouse
          CACHES_PATH=${{runner.temp}}/../ccaches
          BUILD_NAME=binary_darwin
          EOF
      - name: Download changed images
        uses: actions/download-artifact@v3
        with:
          name: changed_images
          path: ${{ env.IMAGES_PATH }}
      - name: Check out repository code
        uses: ClickHouse/checkout@v1
        with:
          clear-repository: true
          submodules: true
          fetch-depth: 0 # otherwise we will have no info about contributors
      - name: Build
        run: |
          sudo rm -fr "$TEMP_PATH"
          mkdir -p "$TEMP_PATH"
          cp -r "$GITHUB_WORKSPACE" "$TEMP_PATH"
          cd "$REPO_COPY/tests/ci" && python3 build_check.py "$BUILD_NAME"
      - name: Upload build URLs to artifacts
        if: ${{ success() || failure() }}
        uses: actions/upload-artifact@v3
        with:
          name: ${{ env.BUILD_URLS }}
          path: ${{ env.TEMP_PATH }}/${{ env.BUILD_URLS }}.json
      - name: Cleanup
        if: always()
        run: |
          docker ps --quiet | xargs --no-run-if-empty docker kill ||:
          docker ps --all --quiet | xargs --no-run-if-empty docker rm -f ||:
          sudo rm -fr "$TEMP_PATH" "$CACHES_PATH"
  BuilderBinAarch64:
    needs: [DockerHubPush]
    runs-on: [self-hosted, builder]
    steps:
      - name: Set envs
        run: |
          cat >> "$GITHUB_ENV" << 'EOF'
          TEMP_PATH=${{runner.temp}}/build_check
          IMAGES_PATH=${{runner.temp}}/images_path
          REPO_COPY=${{runner.temp}}/build_check/ClickHouse
          CACHES_PATH=${{runner.temp}}/../ccaches
          BUILD_NAME=binary_aarch64
          EOF
      - name: Download changed images
        uses: actions/download-artifact@v3
        with:
          name: changed_images
          path: ${{ env.IMAGES_PATH }}
      - name: Check out repository code
        uses: ClickHouse/checkout@v1
        with:
          clear-repository: true
          submodules: true
          fetch-depth: 0 # otherwise we will have no info about contributors
      - name: Build
        run: |
          sudo rm -fr "$TEMP_PATH"
          mkdir -p "$TEMP_PATH"
          cp -r "$GITHUB_WORKSPACE" "$TEMP_PATH"
          cd "$REPO_COPY/tests/ci" && python3 build_check.py "$BUILD_NAME"
      - name: Upload build URLs to artifacts
        if: ${{ success() || failure() }}
        uses: actions/upload-artifact@v3
        with:
          name: ${{ env.BUILD_URLS }}
          path: ${{ env.TEMP_PATH }}/${{ env.BUILD_URLS }}.json
      - name: Cleanup
        if: always()
        run: |
          docker ps --quiet | xargs --no-run-if-empty docker kill ||:
          docker ps --all --quiet | xargs --no-run-if-empty docker rm -f ||:
          sudo rm -fr "$TEMP_PATH" "$CACHES_PATH"
  BuilderBinFreeBSD:
    needs: [DockerHubPush]
    runs-on: [self-hosted, builder]
    steps:
      - name: Set envs
        run: |
          cat >> "$GITHUB_ENV" << 'EOF'
          TEMP_PATH=${{runner.temp}}/build_check
          IMAGES_PATH=${{runner.temp}}/images_path
          REPO_COPY=${{runner.temp}}/build_check/ClickHouse
          CACHES_PATH=${{runner.temp}}/../ccaches
          BUILD_NAME=binary_freebsd
          EOF
      - name: Download changed images
        uses: actions/download-artifact@v3
        with:
          name: changed_images
          path: ${{ env.IMAGES_PATH }}
      - name: Check out repository code
        uses: ClickHouse/checkout@v1
        with:
          clear-repository: true
          submodules: true
          fetch-depth: 0 # otherwise we will have no info about contributors
      - name: Build
        run: |
          sudo rm -fr "$TEMP_PATH"
          mkdir -p "$TEMP_PATH"
          cp -r "$GITHUB_WORKSPACE" "$TEMP_PATH"
          cd "$REPO_COPY/tests/ci" && python3 build_check.py "$BUILD_NAME"
      - name: Upload build URLs to artifacts
        if: ${{ success() || failure() }}
        uses: actions/upload-artifact@v3
        with:
          name: ${{ env.BUILD_URLS }}
          path: ${{ env.TEMP_PATH }}/${{ env.BUILD_URLS }}.json
      - name: Cleanup
        if: always()
        run: |
          docker ps --quiet | xargs --no-run-if-empty docker kill ||:
          docker ps --all --quiet | xargs --no-run-if-empty docker rm -f ||:
          sudo rm -fr "$TEMP_PATH" "$CACHES_PATH"
  BuilderBinDarwinAarch64:
    needs: [DockerHubPush]
    runs-on: [self-hosted, builder]
    steps:
      - name: Set envs
        run: |
          cat >> "$GITHUB_ENV" << 'EOF'
          TEMP_PATH=${{runner.temp}}/build_check
          IMAGES_PATH=${{runner.temp}}/images_path
          REPO_COPY=${{runner.temp}}/build_check/ClickHouse
          CACHES_PATH=${{runner.temp}}/../ccaches
          BUILD_NAME=binary_darwin_aarch64
          EOF
      - name: Download changed images
        uses: actions/download-artifact@v3
        with:
          name: changed_images
          path: ${{ env.IMAGES_PATH }}
      - name: Check out repository code
        uses: ClickHouse/checkout@v1
        with:
          clear-repository: true
          submodules: true
          fetch-depth: 0 # otherwise we will have no info about contributors
      - name: Build
        run: |
          sudo rm -fr "$TEMP_PATH"
          mkdir -p "$TEMP_PATH"
          cp -r "$GITHUB_WORKSPACE" "$TEMP_PATH"
          cd "$REPO_COPY/tests/ci" && python3 build_check.py "$BUILD_NAME"
      - name: Upload build URLs to artifacts
        if: ${{ success() || failure() }}
        uses: actions/upload-artifact@v3
        with:
          name: ${{ env.BUILD_URLS }}
          path: ${{ env.TEMP_PATH }}/${{ env.BUILD_URLS }}.json
      - name: Cleanup
        if: always()
        run: |
          docker ps --quiet | xargs --no-run-if-empty docker kill ||:
          docker ps --all --quiet | xargs --no-run-if-empty docker rm -f ||:
          sudo rm -fr "$TEMP_PATH" "$CACHES_PATH"
  BuilderBinPPC64:
    needs: [DockerHubPush]
    runs-on: [self-hosted, builder]
    steps:
      - name: Set envs
        run: |
          cat >> "$GITHUB_ENV" << 'EOF'
          TEMP_PATH=${{runner.temp}}/build_check
          IMAGES_PATH=${{runner.temp}}/images_path
          REPO_COPY=${{runner.temp}}/build_check/ClickHouse
          CACHES_PATH=${{runner.temp}}/../ccaches
          BUILD_NAME=binary_ppc64le
          EOF
      - name: Download changed images
        uses: actions/download-artifact@v3
        with:
          name: changed_images
          path: ${{ env.IMAGES_PATH }}
      - name: Check out repository code
        uses: ClickHouse/checkout@v1
        with:
          clear-repository: true
          submodules: true
          fetch-depth: 0 # otherwise we will have no info about contributors
      - name: Build
        run: |
          sudo rm -fr "$TEMP_PATH"
          mkdir -p "$TEMP_PATH"
          cp -r "$GITHUB_WORKSPACE" "$TEMP_PATH"
          cd "$REPO_COPY/tests/ci" && python3 build_check.py "$BUILD_NAME"
      - name: Upload build URLs to artifacts
        if: ${{ success() || failure() }}
        uses: actions/upload-artifact@v3
        with:
          name: ${{ env.BUILD_URLS }}
          path: ${{ env.TEMP_PATH }}/${{ env.BUILD_URLS }}.json
      - name: Cleanup
        if: always()
        run: |
          docker ps --quiet | xargs --no-run-if-empty docker kill ||:
          docker ps --all --quiet | xargs --no-run-if-empty docker rm -f ||:
          sudo rm -fr "$TEMP_PATH" "$CACHES_PATH"
  BuilderBinAmd64Compat:
    needs: [DockerHubPush]
    runs-on: [self-hosted, builder]
    steps:
      - name: Set envs
        run: |
          cat >> "$GITHUB_ENV" << 'EOF'
          TEMP_PATH=${{runner.temp}}/build_check
          IMAGES_PATH=${{runner.temp}}/images_path
          REPO_COPY=${{runner.temp}}/build_check/ClickHouse
          CACHES_PATH=${{runner.temp}}/../ccaches
          BUILD_NAME=binary_amd64_compat
          EOF
      - name: Download changed images
        uses: actions/download-artifact@v3
        with:
          name: changed_images
          path: ${{ env.IMAGES_PATH }}
      - name: Check out repository code
        uses: ClickHouse/checkout@v1
        with:
          clear-repository: true
          submodules: true
          fetch-depth: 0 # otherwise we will have no info about contributors
      - name: Build
        run: |
          sudo rm -fr "$TEMP_PATH"
          mkdir -p "$TEMP_PATH"
          cp -r "$GITHUB_WORKSPACE" "$TEMP_PATH"
          cd "$REPO_COPY/tests/ci" && python3 build_check.py "$BUILD_NAME"
      - name: Upload build URLs to artifacts
        if: ${{ success() || failure() }}
        uses: actions/upload-artifact@v3
        with:
          name: ${{ env.BUILD_URLS }}
          path: ${{ env.TEMP_PATH }}/${{ env.BUILD_URLS }}.json
      - name: Cleanup
        if: always()
        run: |
          docker ps --quiet | xargs --no-run-if-empty docker kill ||:
          docker ps --all --quiet | xargs --no-run-if-empty docker rm -f ||:
          sudo rm -fr "$TEMP_PATH" "$CACHES_PATH"
  BuilderBinAarch64V80Compat:
    needs: [DockerHubPush]
    runs-on: [self-hosted, builder]
    steps:
      - name: Set envs
        run: |
          cat >> "$GITHUB_ENV" << 'EOF'
          TEMP_PATH=${{runner.temp}}/build_check
          IMAGES_PATH=${{runner.temp}}/images_path
          REPO_COPY=${{runner.temp}}/build_check/ClickHouse
          CACHES_PATH=${{runner.temp}}/../ccaches
          BUILD_NAME=binary_aarch64_v80compat
          EOF
      - name: Download changed images
        uses: actions/download-artifact@v3
        with:
          name: changed_images
          path: ${{ env.IMAGES_PATH }}
      - name: Check out repository code
        uses: ClickHouse/checkout@v1
        with:
          clear-repository: true
          submodules: true
          fetch-depth: 0 # otherwise we will have no info about contributors
      - name: Build
        run: |
          sudo rm -fr "$TEMP_PATH"
          mkdir -p "$TEMP_PATH"
          cp -r "$GITHUB_WORKSPACE" "$TEMP_PATH"
          cd "$REPO_COPY/tests/ci" && python3 build_check.py "$BUILD_NAME"
      - name: Upload build URLs to artifacts
        if: ${{ success() || failure() }}
        uses: actions/upload-artifact@v3
        with:
          name: ${{ env.BUILD_URLS }}
          path: ${{ env.TEMP_PATH }}/${{ env.BUILD_URLS }}.json
      - name: Cleanup
        if: always()
        run: |
          docker ps --quiet | xargs --no-run-if-empty docker kill ||:
          docker ps --all --quiet | xargs --no-run-if-empty docker rm -f ||:
          sudo rm -fr "$TEMP_PATH" "$CACHES_PATH"
  BuilderBinRISCV64:
    needs: [DockerHubPush]
    runs-on: [self-hosted, builder]
    steps:
      - name: Set envs
        run: |
          cat >> "$GITHUB_ENV" << 'EOF'
          TEMP_PATH=${{runner.temp}}/build_check
          IMAGES_PATH=${{runner.temp}}/images_path
          REPO_COPY=${{runner.temp}}/build_check/ClickHouse
          CACHES_PATH=${{runner.temp}}/../ccaches
          BUILD_NAME=binary_riscv64
          EOF
      - name: Download changed images
        uses: actions/download-artifact@v2
        with:
          name: changed_images
          path: ${{ env.IMAGES_PATH }}
      - name: Clear repository
        run: |
          sudo rm -fr "$GITHUB_WORKSPACE" && mkdir "$GITHUB_WORKSPACE"
      - name: Check out repository code
        uses: actions/checkout@v2
        with:
          fetch-depth: 0 # otherwise we will have no info about contributors
      - name: Build
        run: |
          git -C "$GITHUB_WORKSPACE" submodule sync --recursive
          git -C "$GITHUB_WORKSPACE" submodule update --depth=1 --recursive --init --jobs=10
          sudo rm -fr "$TEMP_PATH"
          mkdir -p "$TEMP_PATH"
          cp -r "$GITHUB_WORKSPACE" "$TEMP_PATH"
          cd "$REPO_COPY/tests/ci" && python3 build_check.py "$BUILD_NAME"
      - name: Upload build URLs to artifacts
        if: ${{ success() || failure() }}
        uses: actions/upload-artifact@v2
        with:
          name: ${{ env.BUILD_URLS }}
          path: ${{ env.TEMP_PATH }}/${{ env.BUILD_URLS }}.json
      - name: Cleanup
        if: always()
        run: |
          # shellcheck disable=SC2046
          docker kill $(docker ps -q) ||:
          # shellcheck disable=SC2046
          docker rm -f $(docker ps -a -q) ||:
          sudo rm -fr "$TEMP_PATH" "$CACHES_PATH"
############################################################################################
##################################### Docker images  #######################################
############################################################################################
  DockerServerImages:
    needs:
      - BuilderDebRelease
      - BuilderDebAarch64
    runs-on: [self-hosted, style-checker]
    steps:
      - name: Check out repository code
        uses: ClickHouse/checkout@v1
        with:
          clear-repository: true
          fetch-depth: 0  # It MUST BE THE SAME for all dependencies and the job itself
      - name: Check docker clickhouse/clickhouse-server building
        run: |
          cd "$GITHUB_WORKSPACE/tests/ci"
          python3 docker_server.py --release-type head \
            --image-repo clickhouse/clickhouse-server --image-path docker/server
          python3 docker_server.py --release-type head \
            --image-repo clickhouse/clickhouse-keeper --image-path docker/keeper
      - name: Cleanup
        if: always()
        run: |
          docker ps --quiet | xargs --no-run-if-empty docker kill ||:
          docker ps --all --quiet | xargs --no-run-if-empty docker rm -f ||:
          sudo rm -fr "$TEMP_PATH"
############################################################################################
##################################### BUILD REPORTER #######################################
############################################################################################
  BuilderReport:
    needs:
      - BuilderBinRelease
      - BuilderDebAarch64
      - BuilderDebAsan
      - BuilderDebDebug
      - BuilderDebMsan
      - BuilderDebRelease
      - BuilderDebTsan
      - BuilderDebUBsan
    runs-on: [self-hosted, style-checker]
    if: ${{ success() || failure() }}
    steps:
      - name: Set envs
        run: |
          cat >> "$GITHUB_ENV" << 'EOF'
          CHECK_NAME=ClickHouse build check
          REPORTS_PATH=${{runner.temp}}/reports_dir
          REPORTS_PATH=${{runner.temp}}/reports_dir
          TEMP_PATH=${{runner.temp}}/report_check
          NEEDS_DATA_PATH=${{runner.temp}}/needs.json
          EOF
      - name: Download json reports
        uses: actions/download-artifact@v3
        with:
          path: ${{ env.REPORTS_PATH }}
      - name: Check out repository code
        uses: ClickHouse/checkout@v1
        with:
          clear-repository: true
      - name: Report Builder
        run: |
          sudo rm -fr "$TEMP_PATH"
          mkdir -p "$TEMP_PATH"
          cat > "$NEEDS_DATA_PATH" << 'EOF'
          ${{ toJSON(needs) }}
          EOF
          cd "$GITHUB_WORKSPACE/tests/ci"
          python3 build_report_check.py "$CHECK_NAME"
      - name: Cleanup
        if: always()
        run: |
          docker ps --quiet | xargs --no-run-if-empty docker kill ||:
          docker ps --all --quiet | xargs --no-run-if-empty docker rm -f ||:
          sudo rm -fr "$TEMP_PATH"
  BuilderSpecialReport:
    needs:
      - BuilderBinAarch64
      - BuilderBinDarwin
      - BuilderBinDarwinAarch64
      - BuilderBinFreeBSD
      - BuilderBinPPC64
<<<<<<< HEAD
      - BuilderBinRISCV64
=======
      - BuilderBinAmd64Compat
      - BuilderBinAarch64V80Compat
>>>>>>> aa89dcc2
      - BuilderBinClangTidy
    runs-on: [self-hosted, style-checker]
    if: ${{ success() || failure() }}
    steps:
      - name: Set envs
        run: |
          cat >> "$GITHUB_ENV" << 'EOF'
          TEMP_PATH=${{runner.temp}}/report_check
          REPORTS_PATH=${{runner.temp}}/reports_dir
          CHECK_NAME=ClickHouse special build check
          NEEDS_DATA_PATH=${{runner.temp}}/needs.json
          EOF
      - name: Download json reports
        uses: actions/download-artifact@v3
        with:
          path: ${{ env.REPORTS_PATH }}
      - name: Check out repository code
        uses: ClickHouse/checkout@v1
        with:
          clear-repository: true
      - name: Report Builder
        run: |
          sudo rm -fr "$TEMP_PATH"
          mkdir -p "$TEMP_PATH"
          cat > "$NEEDS_DATA_PATH" << 'EOF'
          ${{ toJSON(needs) }}
          EOF
          cd "$GITHUB_WORKSPACE/tests/ci"
          python3 build_report_check.py "$CHECK_NAME"
      - name: Cleanup
        if: always()
        run: |
          docker ps --quiet | xargs --no-run-if-empty docker kill ||:
          docker ps --all --quiet | xargs --no-run-if-empty docker rm -f ||:
          sudo rm -fr "$TEMP_PATH"
  MarkReleaseReady:
    needs:
      - BuilderBinDarwin
      - BuilderBinDarwinAarch64
      - BuilderDebRelease
      - BuilderDebAarch64
    runs-on: [self-hosted, style-checker]
    steps:
      - name: Check out repository code
        uses: ClickHouse/checkout@v1
        with:
          clear-repository: true
      - name: Mark Commit Release Ready
        run: |
          cd "$GITHUB_WORKSPACE/tests/ci"
          python3 mark_release_ready.py
############################################################################################
#################################### INSTALL PACKAGES ######################################
############################################################################################
  InstallPackagesTestRelease:
    needs: [BuilderDebRelease]
    runs-on: [self-hosted, style-checker]
    steps:
      - name: Set envs
        run: |
          cat >> "$GITHUB_ENV" << 'EOF'
          TEMP_PATH=${{runner.temp}}/test_install
          REPORTS_PATH=${{runner.temp}}/reports_dir
          CHECK_NAME=Install packages (amd64)
          REPO_COPY=${{runner.temp}}/test_install/ClickHouse
          EOF
      - name: Download json reports
        uses: actions/download-artifact@v3
        with:
          path: ${{ env.REPORTS_PATH }}
      - name: Check out repository code
        uses: ClickHouse/checkout@v1
        with:
          clear-repository: true
      - name: Test packages installation
        run: |
          sudo rm -fr "$TEMP_PATH"
          mkdir -p "$TEMP_PATH"
          cp -r "$GITHUB_WORKSPACE" "$TEMP_PATH"
          cd "$REPO_COPY/tests/ci"
          python3 install_check.py "$CHECK_NAME"
      - name: Cleanup
        if: always()
        run: |
          docker ps --quiet | xargs --no-run-if-empty docker kill ||:
          docker ps --all --quiet | xargs --no-run-if-empty docker rm -f ||:
          sudo rm -fr "$TEMP_PATH"
  InstallPackagesTestAarch64:
    needs: [BuilderDebAarch64]
    runs-on: [self-hosted, style-checker-aarch64]
    steps:
      - name: Set envs
        run: |
          cat >> "$GITHUB_ENV" << 'EOF'
          TEMP_PATH=${{runner.temp}}/test_install
          REPORTS_PATH=${{runner.temp}}/reports_dir
          CHECK_NAME=Install packages (arm64)
          REPO_COPY=${{runner.temp}}/test_install/ClickHouse
          EOF
      - name: Download json reports
        uses: actions/download-artifact@v3
        with:
          path: ${{ env.REPORTS_PATH }}
      - name: Check out repository code
        uses: ClickHouse/checkout@v1
        with:
          clear-repository: true
      - name: Test packages installation
        run: |
          sudo rm -fr "$TEMP_PATH"
          mkdir -p "$TEMP_PATH"
          cp -r "$GITHUB_WORKSPACE" "$TEMP_PATH"
          cd "$REPO_COPY/tests/ci"
          python3 install_check.py "$CHECK_NAME"
      - name: Cleanup
        if: always()
        run: |
          docker ps --quiet | xargs --no-run-if-empty docker kill ||:
          docker ps --all --quiet | xargs --no-run-if-empty docker rm -f ||:
          sudo rm -fr "$TEMP_PATH"
##############################################################################################
########################### FUNCTIONAl STATELESS TESTS #######################################
##############################################################################################
  FunctionalStatelessTestRelease:
    needs: [BuilderDebRelease]
    runs-on: [self-hosted, func-tester]
    steps:
      - name: Set envs
        run: |
          cat >> "$GITHUB_ENV" << 'EOF'
          TEMP_PATH=${{runner.temp}}/stateless_release
          REPORTS_PATH=${{runner.temp}}/reports_dir
          CHECK_NAME=Stateless tests (release)
          REPO_COPY=${{runner.temp}}/stateless_release/ClickHouse
          KILL_TIMEOUT=10800
          EOF
      - name: Download json reports
        uses: actions/download-artifact@v3
        with:
          path: ${{ env.REPORTS_PATH }}
      - name: Check out repository code
        uses: ClickHouse/checkout@v1
        with:
          clear-repository: true
      - name: Functional test
        run: |
          sudo rm -fr "$TEMP_PATH"
          mkdir -p "$TEMP_PATH"
          cp -r "$GITHUB_WORKSPACE" "$TEMP_PATH"
          cd "$REPO_COPY/tests/ci"
          python3 functional_test_check.py "$CHECK_NAME" "$KILL_TIMEOUT"
      - name: Cleanup
        if: always()
        run: |
          docker ps --quiet | xargs --no-run-if-empty docker kill ||:
          docker ps --all --quiet | xargs --no-run-if-empty docker rm -f ||:
          sudo rm -fr "$TEMP_PATH"
  FunctionalStatelessTestReleaseDatabaseOrdinary:
    needs: [BuilderDebRelease]
    runs-on: [self-hosted, func-tester]
    steps:
      - name: Set envs
        run: |
          cat >> "$GITHUB_ENV" << 'EOF'
          TEMP_PATH=${{runner.temp}}/stateless_release_database_ordinary
          REPORTS_PATH=${{runner.temp}}/reports_dir
          CHECK_NAME=Stateless tests (release, DatabaseOrdinary)
          REPO_COPY=${{runner.temp}}/stateless_release_database_ordinary/ClickHouse
          KILL_TIMEOUT=10800
          EOF
      - name: Download json reports
        uses: actions/download-artifact@v3
        with:
          path: ${{ env.REPORTS_PATH }}
      - name: Check out repository code
        uses: ClickHouse/checkout@v1
        with:
          clear-repository: true
      - name: Functional test
        run: |
          sudo rm -fr "$TEMP_PATH"
          mkdir -p "$TEMP_PATH"
          cp -r "$GITHUB_WORKSPACE" "$TEMP_PATH"
          cd "$REPO_COPY/tests/ci"
          python3 functional_test_check.py "$CHECK_NAME" "$KILL_TIMEOUT"
      - name: Cleanup
        if: always()
        run: |
          docker ps --quiet | xargs --no-run-if-empty docker kill ||:
          docker ps --all --quiet | xargs --no-run-if-empty docker rm -f ||:
          sudo rm -fr "$TEMP_PATH"
  FunctionalStatelessTestReleaseDatabaseReplicated0:
    needs: [BuilderDebRelease]
    runs-on: [self-hosted, func-tester]
    steps:
      - name: Set envs
        run: |
          cat >> "$GITHUB_ENV" << 'EOF'
          TEMP_PATH=${{runner.temp}}/stateless_database_replicated
          REPORTS_PATH=${{runner.temp}}/reports_dir
          CHECK_NAME=Stateless tests (release, DatabaseReplicated)
          REPO_COPY=${{runner.temp}}/stateless_database_replicated/ClickHouse
          KILL_TIMEOUT=10800
          RUN_BY_HASH_NUM=0
          RUN_BY_HASH_TOTAL=4
          EOF
      - name: Download json reports
        uses: actions/download-artifact@v3
        with:
          path: ${{ env.REPORTS_PATH }}
      - name: Check out repository code
        uses: ClickHouse/checkout@v1
        with:
          clear-repository: true
      - name: Functional test
        run: |
          sudo rm -fr "$TEMP_PATH"
          mkdir -p "$TEMP_PATH"
          cp -r "$GITHUB_WORKSPACE" "$TEMP_PATH"
          cd "$REPO_COPY/tests/ci"
          python3 functional_test_check.py "$CHECK_NAME" "$KILL_TIMEOUT"
      - name: Cleanup
        if: always()
        run: |
          docker ps --quiet | xargs --no-run-if-empty docker kill ||:
          docker ps --all --quiet | xargs --no-run-if-empty docker rm -f ||:
          sudo rm -fr "$TEMP_PATH"
  FunctionalStatelessTestReleaseDatabaseReplicated1:
    needs: [BuilderDebRelease]
    runs-on: [self-hosted, func-tester]
    steps:
      - name: Set envs
        run: |
          cat >> "$GITHUB_ENV" << 'EOF'
          TEMP_PATH=${{runner.temp}}/stateless_database_replicated
          REPORTS_PATH=${{runner.temp}}/reports_dir
          CHECK_NAME=Stateless tests (release, DatabaseReplicated)
          REPO_COPY=${{runner.temp}}/stateless_database_replicated/ClickHouse
          KILL_TIMEOUT=10800
          RUN_BY_HASH_NUM=1
          RUN_BY_HASH_TOTAL=4
          EOF
      - name: Download json reports
        uses: actions/download-artifact@v3
        with:
          path: ${{ env.REPORTS_PATH }}
      - name: Check out repository code
        uses: ClickHouse/checkout@v1
        with:
          clear-repository: true
      - name: Functional test
        run: |
          sudo rm -fr "$TEMP_PATH"
          mkdir -p "$TEMP_PATH"
          cp -r "$GITHUB_WORKSPACE" "$TEMP_PATH"
          cd "$REPO_COPY/tests/ci"
          python3 functional_test_check.py "$CHECK_NAME" "$KILL_TIMEOUT"
      - name: Cleanup
        if: always()
        run: |
          docker ps --quiet | xargs --no-run-if-empty docker kill ||:
          docker ps --all --quiet | xargs --no-run-if-empty docker rm -f ||:
          sudo rm -fr "$TEMP_PATH"
  FunctionalStatelessTestReleaseDatabaseReplicated2:
    needs: [BuilderDebRelease]
    runs-on: [self-hosted, func-tester]
    steps:
      - name: Set envs
        run: |
          cat >> "$GITHUB_ENV" << 'EOF'
          TEMP_PATH=${{runner.temp}}/stateless_database_replicated
          REPORTS_PATH=${{runner.temp}}/reports_dir
          CHECK_NAME=Stateless tests (release, DatabaseReplicated)
          REPO_COPY=${{runner.temp}}/stateless_database_replicated/ClickHouse
          KILL_TIMEOUT=10800
          RUN_BY_HASH_NUM=2
          RUN_BY_HASH_TOTAL=4
          EOF
      - name: Download json reports
        uses: actions/download-artifact@v3
        with:
          path: ${{ env.REPORTS_PATH }}
      - name: Check out repository code
        uses: ClickHouse/checkout@v1
        with:
          clear-repository: true
      - name: Functional test
        run: |
          sudo rm -fr "$TEMP_PATH"
          mkdir -p "$TEMP_PATH"
          cp -r "$GITHUB_WORKSPACE" "$TEMP_PATH"
          cd "$REPO_COPY/tests/ci"
          python3 functional_test_check.py "$CHECK_NAME" "$KILL_TIMEOUT"
      - name: Cleanup
        if: always()
        run: |
          docker ps --quiet | xargs --no-run-if-empty docker kill ||:
          docker ps --all --quiet | xargs --no-run-if-empty docker rm -f ||:
          sudo rm -fr "$TEMP_PATH"
  FunctionalStatelessTestReleaseDatabaseReplicated3:
    needs: [BuilderDebRelease]
    runs-on: [self-hosted, func-tester]
    steps:
      - name: Set envs
        run: |
          cat >> "$GITHUB_ENV" << 'EOF'
          TEMP_PATH=${{runner.temp}}/stateless_database_replicated
          REPORTS_PATH=${{runner.temp}}/reports_dir
          CHECK_NAME=Stateless tests (release, DatabaseReplicated)
          REPO_COPY=${{runner.temp}}/stateless_database_replicated/ClickHouse
          KILL_TIMEOUT=10800
          RUN_BY_HASH_NUM=3
          RUN_BY_HASH_TOTAL=4
          EOF
      - name: Download json reports
        uses: actions/download-artifact@v3
        with:
          path: ${{ env.REPORTS_PATH }}
      - name: Check out repository code
        uses: ClickHouse/checkout@v1
        with:
          clear-repository: true
      - name: Functional test
        run: |
          sudo rm -fr "$TEMP_PATH"
          mkdir -p "$TEMP_PATH"
          cp -r "$GITHUB_WORKSPACE" "$TEMP_PATH"
          cd "$REPO_COPY/tests/ci"
          python3 functional_test_check.py "$CHECK_NAME" "$KILL_TIMEOUT"
      - name: Cleanup
        if: always()
        run: |
          docker ps --quiet | xargs --no-run-if-empty docker kill ||:
          docker ps --all --quiet | xargs --no-run-if-empty docker rm -f ||:
          sudo rm -fr "$TEMP_PATH"
  FunctionalStatelessTestReleaseS3_0:
    needs: [BuilderDebRelease]
    runs-on: [self-hosted, func-tester]
    steps:
      - name: Set envs
        run: |
          cat >> "$GITHUB_ENV" << 'EOF'
          TEMP_PATH=${{runner.temp}}/stateless_s3_storage
          REPORTS_PATH=${{runner.temp}}/reports_dir
          CHECK_NAME=Stateless tests (release, s3 storage)
          REPO_COPY=${{runner.temp}}/stateless_s3_storage/ClickHouse
          KILL_TIMEOUT=10800
          RUN_BY_HASH_NUM=0
          RUN_BY_HASH_TOTAL=2
          EOF
      - name: Download json reports
        uses: actions/download-artifact@v3
        with:
          path: ${{ env.REPORTS_PATH }}
      - name: Check out repository code
        uses: ClickHouse/checkout@v1
        with:
          clear-repository: true
      - name: Functional test
        run: |
          sudo rm -fr "$TEMP_PATH"
          mkdir -p "$TEMP_PATH"
          cp -r "$GITHUB_WORKSPACE" "$TEMP_PATH"
          cd "$REPO_COPY/tests/ci"
          python3 functional_test_check.py "$CHECK_NAME" "$KILL_TIMEOUT"
      - name: Cleanup
        if: always()
        run: |
          docker ps --quiet | xargs --no-run-if-empty docker kill ||:
          docker ps --all --quiet | xargs --no-run-if-empty docker rm -f ||:
          sudo rm -fr "$TEMP_PATH"
  FunctionalStatelessTestReleaseS3_1:
    needs: [BuilderDebRelease]
    runs-on: [self-hosted, func-tester]
    steps:
      - name: Set envs
        run: |
          cat >> "$GITHUB_ENV" << 'EOF'
          TEMP_PATH=${{runner.temp}}/stateless_s3_storage
          REPORTS_PATH=${{runner.temp}}/reports_dir
          CHECK_NAME=Stateless tests (release, s3 storage)
          REPO_COPY=${{runner.temp}}/stateless_s3_storage/ClickHouse
          KILL_TIMEOUT=10800
          RUN_BY_HASH_NUM=1
          RUN_BY_HASH_TOTAL=2
          EOF
      - name: Download json reports
        uses: actions/download-artifact@v3
        with:
          path: ${{ env.REPORTS_PATH }}
      - name: Check out repository code
        uses: ClickHouse/checkout@v1
        with:
          clear-repository: true
      - name: Functional test
        run: |
          sudo rm -fr "$TEMP_PATH"
          mkdir -p "$TEMP_PATH"
          cp -r "$GITHUB_WORKSPACE" "$TEMP_PATH"
          cd "$REPO_COPY/tests/ci"
          python3 functional_test_check.py "$CHECK_NAME" "$KILL_TIMEOUT"
      - name: Cleanup
        if: always()
        run: |
          docker ps --quiet | xargs --no-run-if-empty docker kill ||:
          docker ps --all --quiet | xargs --no-run-if-empty docker rm -f ||:
          sudo rm -fr "$TEMP_PATH"
  FunctionalStatelessTestReleaseAnalyzer:
    needs: [BuilderDebRelease]
    runs-on: [self-hosted, func-tester]
    steps:
      - name: Set envs
        run: |
          cat >> "$GITHUB_ENV" << 'EOF'
          TEMP_PATH=${{runner.temp}}/stateless_analyzer
          REPORTS_PATH=${{runner.temp}}/reports_dir
          CHECK_NAME=Stateless tests (release, analyzer)
          REPO_COPY=${{runner.temp}}/stateless_analyzer/ClickHouse
          KILL_TIMEOUT=10800
          EOF
      - name: Download json reports
        uses: actions/download-artifact@v3
        with:
          path: ${{ env.REPORTS_PATH }}
      - name: Check out repository code
        uses: ClickHouse/checkout@v1
        with:
          clear-repository: true
      - name: Functional test
        run: |
          sudo rm -fr "$TEMP_PATH"
          mkdir -p "$TEMP_PATH"
          cp -r "$GITHUB_WORKSPACE" "$TEMP_PATH"
          cd "$REPO_COPY/tests/ci"
          python3 functional_test_check.py "$CHECK_NAME" "$KILL_TIMEOUT"
      - name: Cleanup
        if: always()
        run: |
          docker ps --quiet | xargs --no-run-if-empty docker kill ||:
          docker ps --all --quiet | xargs --no-run-if-empty docker rm -f ||:
          sudo rm -fr "$TEMP_PATH"
  FunctionalStatelessTestAarch64:
    needs: [BuilderDebAarch64]
    runs-on: [self-hosted, func-tester-aarch64]
    steps:
      - name: Set envs
        run: |
          cat >> "$GITHUB_ENV" << 'EOF'
          TEMP_PATH=${{runner.temp}}/stateless_release
          REPORTS_PATH=${{runner.temp}}/reports_dir
          CHECK_NAME=Stateless tests (aarch64)
          REPO_COPY=${{runner.temp}}/stateless_release/ClickHouse
          KILL_TIMEOUT=10800
          EOF
      - name: Download json reports
        uses: actions/download-artifact@v3
        with:
          path: ${{ env.REPORTS_PATH }}
      - name: Check out repository code
        uses: ClickHouse/checkout@v1
        with:
          clear-repository: true
      - name: Functional test
        run: |
          sudo rm -fr "$TEMP_PATH"
          mkdir -p "$TEMP_PATH"
          cp -r "$GITHUB_WORKSPACE" "$TEMP_PATH"
          cd "$REPO_COPY/tests/ci"
          python3 functional_test_check.py "$CHECK_NAME" "$KILL_TIMEOUT"
      - name: Cleanup
        if: always()
        run: |
          docker ps --quiet | xargs --no-run-if-empty docker kill ||:
          docker ps --all --quiet | xargs --no-run-if-empty docker rm -f ||:
          sudo rm -fr "$TEMP_PATH"
  FunctionalStatelessTestAsan0:
    needs: [BuilderDebAsan]
    runs-on: [self-hosted, func-tester]
    steps:
      - name: Set envs
        run: |
          cat >> "$GITHUB_ENV" << 'EOF'
          TEMP_PATH=${{runner.temp}}/stateless_debug
          REPORTS_PATH=${{runner.temp}}/reports_dir
          CHECK_NAME=Stateless tests (asan)
          REPO_COPY=${{runner.temp}}/stateless_debug/ClickHouse
          KILL_TIMEOUT=10800
          RUN_BY_HASH_NUM=0
          RUN_BY_HASH_TOTAL=4
          EOF
      - name: Download json reports
        uses: actions/download-artifact@v3
        with:
          path: ${{ env.REPORTS_PATH }}
      - name: Check out repository code
        uses: ClickHouse/checkout@v1
        with:
          clear-repository: true
      - name: Functional test
        run: |
          sudo rm -fr "$TEMP_PATH"
          mkdir -p "$TEMP_PATH"
          cp -r "$GITHUB_WORKSPACE" "$TEMP_PATH"
          cd "$REPO_COPY/tests/ci"
          python3 functional_test_check.py "$CHECK_NAME" "$KILL_TIMEOUT"
      - name: Cleanup
        if: always()
        run: |
          docker ps --quiet | xargs --no-run-if-empty docker kill ||:
          docker ps --all --quiet | xargs --no-run-if-empty docker rm -f ||:
          sudo rm -fr "$TEMP_PATH"
  FunctionalStatelessTestAsan1:
    needs: [BuilderDebAsan]
    runs-on: [self-hosted, func-tester]
    steps:
      - name: Set envs
        run: |
          cat >> "$GITHUB_ENV" << 'EOF'
          TEMP_PATH=${{runner.temp}}/stateless_debug
          REPORTS_PATH=${{runner.temp}}/reports_dir
          CHECK_NAME=Stateless tests (asan)
          REPO_COPY=${{runner.temp}}/stateless_debug/ClickHouse
          KILL_TIMEOUT=10800
          RUN_BY_HASH_NUM=1
          RUN_BY_HASH_TOTAL=4
          EOF
      - name: Download json reports
        uses: actions/download-artifact@v3
        with:
          path: ${{ env.REPORTS_PATH }}
      - name: Check out repository code
        uses: ClickHouse/checkout@v1
        with:
          clear-repository: true
      - name: Functional test
        run: |
          sudo rm -fr "$TEMP_PATH"
          mkdir -p "$TEMP_PATH"
          cp -r "$GITHUB_WORKSPACE" "$TEMP_PATH"
          cd "$REPO_COPY/tests/ci"
          python3 functional_test_check.py "$CHECK_NAME" "$KILL_TIMEOUT"
      - name: Cleanup
        if: always()
        run: |
          docker ps --quiet | xargs --no-run-if-empty docker kill ||:
          docker ps --all --quiet | xargs --no-run-if-empty docker rm -f ||:
          sudo rm -fr "$TEMP_PATH"
  FunctionalStatelessTestAsan2:
    needs: [BuilderDebAsan]
    runs-on: [self-hosted, func-tester]
    steps:
      - name: Set envs
        run: |
          cat >> "$GITHUB_ENV" << 'EOF'
          TEMP_PATH=${{runner.temp}}/stateless_debug
          REPORTS_PATH=${{runner.temp}}/reports_dir
          CHECK_NAME=Stateless tests (asan)
          REPO_COPY=${{runner.temp}}/stateless_debug/ClickHouse
          KILL_TIMEOUT=10800
          RUN_BY_HASH_NUM=2
          RUN_BY_HASH_TOTAL=4
          EOF
      - name: Download json reports
        uses: actions/download-artifact@v3
        with:
          path: ${{ env.REPORTS_PATH }}
      - name: Check out repository code
        uses: ClickHouse/checkout@v1
        with:
          clear-repository: true
      - name: Functional test
        run: |
          sudo rm -fr "$TEMP_PATH"
          mkdir -p "$TEMP_PATH"
          cp -r "$GITHUB_WORKSPACE" "$TEMP_PATH"
          cd "$REPO_COPY/tests/ci"
          python3 functional_test_check.py "$CHECK_NAME" "$KILL_TIMEOUT"
      - name: Cleanup
        if: always()
        run: |
          docker ps --quiet | xargs --no-run-if-empty docker kill ||:
          docker ps --all --quiet | xargs --no-run-if-empty docker rm -f ||:
          sudo rm -fr "$TEMP_PATH"
  FunctionalStatelessTestAsan3:
    needs: [BuilderDebAsan]
    runs-on: [self-hosted, func-tester]
    steps:
      - name: Set envs
        run: |
          cat >> "$GITHUB_ENV" << 'EOF'
          TEMP_PATH=${{runner.temp}}/stateless_debug
          REPORTS_PATH=${{runner.temp}}/reports_dir
          CHECK_NAME=Stateless tests (asan)
          REPO_COPY=${{runner.temp}}/stateless_debug/ClickHouse
          KILL_TIMEOUT=10800
          RUN_BY_HASH_NUM=3
          RUN_BY_HASH_TOTAL=4
          EOF
      - name: Download json reports
        uses: actions/download-artifact@v3
        with:
          path: ${{ env.REPORTS_PATH }}
      - name: Check out repository code
        uses: ClickHouse/checkout@v1
        with:
          clear-repository: true
      - name: Functional test
        run: |
          sudo rm -fr "$TEMP_PATH"
          mkdir -p "$TEMP_PATH"
          cp -r "$GITHUB_WORKSPACE" "$TEMP_PATH"
          cd "$REPO_COPY/tests/ci"
          python3 functional_test_check.py "$CHECK_NAME" "$KILL_TIMEOUT"
      - name: Cleanup
        if: always()
        run: |
          docker ps --quiet | xargs --no-run-if-empty docker kill ||:
          docker ps --all --quiet | xargs --no-run-if-empty docker rm -f ||:
          sudo rm -fr "$TEMP_PATH"
  FunctionalStatelessTestTsan0:
    needs: [BuilderDebTsan]
    runs-on: [self-hosted, func-tester]
    steps:
      - name: Set envs
        run: |
          cat >> "$GITHUB_ENV" << 'EOF'
          TEMP_PATH=${{runner.temp}}/stateless_tsan
          REPORTS_PATH=${{runner.temp}}/reports_dir
          CHECK_NAME=Stateless tests (tsan)
          REPO_COPY=${{runner.temp}}/stateless_tsan/ClickHouse
          KILL_TIMEOUT=10800
          RUN_BY_HASH_NUM=0
          RUN_BY_HASH_TOTAL=5
          EOF
      - name: Download json reports
        uses: actions/download-artifact@v3
        with:
          path: ${{ env.REPORTS_PATH }}
      - name: Check out repository code
        uses: ClickHouse/checkout@v1
        with:
          clear-repository: true
      - name: Functional test
        run: |
          sudo rm -fr "$TEMP_PATH"
          mkdir -p "$TEMP_PATH"
          cp -r "$GITHUB_WORKSPACE" "$TEMP_PATH"
          cd "$REPO_COPY/tests/ci"
          python3 functional_test_check.py "$CHECK_NAME" "$KILL_TIMEOUT"
      - name: Cleanup
        if: always()
        run: |
          docker ps --quiet | xargs --no-run-if-empty docker kill ||:
          docker ps --all --quiet | xargs --no-run-if-empty docker rm -f ||:
          sudo rm -fr "$TEMP_PATH"
  FunctionalStatelessTestTsan1:
    needs: [BuilderDebTsan]
    runs-on: [self-hosted, func-tester]
    steps:
      - name: Set envs
        run: |
          cat >> "$GITHUB_ENV" << 'EOF'
          TEMP_PATH=${{runner.temp}}/stateless_tsan
          REPORTS_PATH=${{runner.temp}}/reports_dir
          CHECK_NAME=Stateless tests (tsan)
          REPO_COPY=${{runner.temp}}/stateless_tsan/ClickHouse
          KILL_TIMEOUT=10800
          RUN_BY_HASH_NUM=1
          RUN_BY_HASH_TOTAL=5
          EOF
      - name: Download json reports
        uses: actions/download-artifact@v3
        with:
          path: ${{ env.REPORTS_PATH }}
      - name: Check out repository code
        uses: ClickHouse/checkout@v1
        with:
          clear-repository: true
      - name: Functional test
        run: |
          sudo rm -fr "$TEMP_PATH"
          mkdir -p "$TEMP_PATH"
          cp -r "$GITHUB_WORKSPACE" "$TEMP_PATH"
          cd "$REPO_COPY/tests/ci"
          python3 functional_test_check.py "$CHECK_NAME" "$KILL_TIMEOUT"
      - name: Cleanup
        if: always()
        run: |
          docker ps --quiet | xargs --no-run-if-empty docker kill ||:
          docker ps --all --quiet | xargs --no-run-if-empty docker rm -f ||:
          sudo rm -fr "$TEMP_PATH"
  FunctionalStatelessTestTsan2:
    needs: [BuilderDebTsan]
    runs-on: [self-hosted, func-tester]
    steps:
      - name: Set envs
        run: |
          cat >> "$GITHUB_ENV" << 'EOF'
          TEMP_PATH=${{runner.temp}}/stateless_tsan
          REPORTS_PATH=${{runner.temp}}/reports_dir
          CHECK_NAME=Stateless tests (tsan)
          REPO_COPY=${{runner.temp}}/stateless_tsan/ClickHouse
          KILL_TIMEOUT=10800
          RUN_BY_HASH_NUM=2
          RUN_BY_HASH_TOTAL=5
          EOF
      - name: Download json reports
        uses: actions/download-artifact@v3
        with:
          path: ${{ env.REPORTS_PATH }}
      - name: Check out repository code
        uses: ClickHouse/checkout@v1
        with:
          clear-repository: true
      - name: Functional test
        run: |
          sudo rm -fr "$TEMP_PATH"
          mkdir -p "$TEMP_PATH"
          cp -r "$GITHUB_WORKSPACE" "$TEMP_PATH"
          cd "$REPO_COPY/tests/ci"
          python3 functional_test_check.py "$CHECK_NAME" "$KILL_TIMEOUT"
      - name: Cleanup
        if: always()
        run: |
          docker ps --quiet | xargs --no-run-if-empty docker kill ||:
          docker ps --all --quiet | xargs --no-run-if-empty docker rm -f ||:
          sudo rm -fr "$TEMP_PATH"
  FunctionalStatelessTestTsan3:
    needs: [BuilderDebTsan]
    runs-on: [self-hosted, func-tester]
    steps:
      - name: Set envs
        run: |
          cat >> "$GITHUB_ENV" << 'EOF'
          TEMP_PATH=${{runner.temp}}/stateless_tsan
          REPORTS_PATH=${{runner.temp}}/reports_dir
          CHECK_NAME=Stateless tests (tsan)
          REPO_COPY=${{runner.temp}}/stateless_tsan/ClickHouse
          KILL_TIMEOUT=10800
          RUN_BY_HASH_NUM=3
          RUN_BY_HASH_TOTAL=5
          EOF
      - name: Download json reports
        uses: actions/download-artifact@v3
        with:
          path: ${{ env.REPORTS_PATH }}
      - name: Check out repository code
        uses: ClickHouse/checkout@v1
        with:
          clear-repository: true
      - name: Functional test
        run: |
          sudo rm -fr "$TEMP_PATH"
          mkdir -p "$TEMP_PATH"
          cp -r "$GITHUB_WORKSPACE" "$TEMP_PATH"
          cd "$REPO_COPY/tests/ci"
          python3 functional_test_check.py "$CHECK_NAME" "$KILL_TIMEOUT"
      - name: Cleanup
        if: always()
        run: |
          docker ps --quiet | xargs --no-run-if-empty docker kill ||:
          docker ps --all --quiet | xargs --no-run-if-empty docker rm -f ||:
          sudo rm -fr "$TEMP_PATH"
  FunctionalStatelessTestTsan4:
    needs: [BuilderDebTsan]
    runs-on: [self-hosted, func-tester]
    steps:
      - name: Set envs
        run: |
          cat >> "$GITHUB_ENV" << 'EOF'
          TEMP_PATH=${{runner.temp}}/stateless_tsan
          REPORTS_PATH=${{runner.temp}}/reports_dir
          CHECK_NAME=Stateless tests (tsan)
          REPO_COPY=${{runner.temp}}/stateless_tsan/ClickHouse
          KILL_TIMEOUT=10800
          RUN_BY_HASH_NUM=4
          RUN_BY_HASH_TOTAL=5
          EOF
      - name: Download json reports
        uses: actions/download-artifact@v3
        with:
          path: ${{ env.REPORTS_PATH }}
      - name: Check out repository code
        uses: ClickHouse/checkout@v1
        with:
          clear-repository: true
      - name: Functional test
        run: |
          sudo rm -fr "$TEMP_PATH"
          mkdir -p "$TEMP_PATH"
          cp -r "$GITHUB_WORKSPACE" "$TEMP_PATH"
          cd "$REPO_COPY/tests/ci"
          python3 functional_test_check.py "$CHECK_NAME" "$KILL_TIMEOUT"
      - name: Cleanup
        if: always()
        run: |
          docker ps --quiet | xargs --no-run-if-empty docker kill ||:
          docker ps --all --quiet | xargs --no-run-if-empty docker rm -f ||:
          sudo rm -fr "$TEMP_PATH"
  FunctionalStatelessTestUBsan0:
    needs: [BuilderDebUBsan]
    runs-on: [self-hosted, func-tester]
    steps:
      - name: Set envs
        run: |
          cat >> "$GITHUB_ENV" << 'EOF'
          TEMP_PATH=${{runner.temp}}/stateless_ubsan
          REPORTS_PATH=${{runner.temp}}/reports_dir
          CHECK_NAME=Stateless tests (ubsan)
          REPO_COPY=${{runner.temp}}/stateless_ubsan/ClickHouse
          KILL_TIMEOUT=10800
          RUN_BY_HASH_NUM=0
          RUN_BY_HASH_TOTAL=2
          EOF
      - name: Download json reports
        uses: actions/download-artifact@v3
        with:
          path: ${{ env.REPORTS_PATH }}
      - name: Check out repository code
        uses: ClickHouse/checkout@v1
        with:
          clear-repository: true
      - name: Functional test
        run: |
          sudo rm -fr "$TEMP_PATH"
          mkdir -p "$TEMP_PATH"
          cp -r "$GITHUB_WORKSPACE" "$TEMP_PATH"
          cd "$REPO_COPY/tests/ci"
          python3 functional_test_check.py "$CHECK_NAME" "$KILL_TIMEOUT"
      - name: Cleanup
        if: always()
        run: |
          docker ps --quiet | xargs --no-run-if-empty docker kill ||:
          docker ps --all --quiet | xargs --no-run-if-empty docker rm -f ||:
          sudo rm -fr "$TEMP_PATH"
  FunctionalStatelessTestUBsan1:
    needs: [BuilderDebUBsan]
    runs-on: [self-hosted, func-tester]
    steps:
      - name: Set envs
        run: |
          cat >> "$GITHUB_ENV" << 'EOF'
          TEMP_PATH=${{runner.temp}}/stateless_ubsan
          REPORTS_PATH=${{runner.temp}}/reports_dir
          CHECK_NAME=Stateless tests (ubsan)
          REPO_COPY=${{runner.temp}}/stateless_ubsan/ClickHouse
          KILL_TIMEOUT=10800
          RUN_BY_HASH_NUM=1
          RUN_BY_HASH_TOTAL=2
          EOF
      - name: Download json reports
        uses: actions/download-artifact@v3
        with:
          path: ${{ env.REPORTS_PATH }}
      - name: Check out repository code
        uses: ClickHouse/checkout@v1
        with:
          clear-repository: true
      - name: Functional test
        run: |
          sudo rm -fr "$TEMP_PATH"
          mkdir -p "$TEMP_PATH"
          cp -r "$GITHUB_WORKSPACE" "$TEMP_PATH"
          cd "$REPO_COPY/tests/ci"
          python3 functional_test_check.py "$CHECK_NAME" "$KILL_TIMEOUT"
      - name: Cleanup
        if: always()
        run: |
          docker ps --quiet | xargs --no-run-if-empty docker kill ||:
          docker ps --all --quiet | xargs --no-run-if-empty docker rm -f ||:
          sudo rm -fr "$TEMP_PATH"
  FunctionalStatelessTestMsan0:
    needs: [BuilderDebMsan]
    runs-on: [self-hosted, func-tester]
    steps:
      - name: Set envs
        run: |
          cat >> "$GITHUB_ENV" << 'EOF'
          TEMP_PATH=${{runner.temp}}/stateless_memory
          REPORTS_PATH=${{runner.temp}}/reports_dir
          CHECK_NAME=Stateless tests (msan)
          REPO_COPY=${{runner.temp}}/stateless_memory/ClickHouse
          KILL_TIMEOUT=10800
          RUN_BY_HASH_NUM=0
          RUN_BY_HASH_TOTAL=6
          EOF
      - name: Download json reports
        uses: actions/download-artifact@v3
        with:
          path: ${{ env.REPORTS_PATH }}
      - name: Check out repository code
        uses: ClickHouse/checkout@v1
        with:
          clear-repository: true
      - name: Functional test
        run: |
          sudo rm -fr "$TEMP_PATH"
          mkdir -p "$TEMP_PATH"
          cp -r "$GITHUB_WORKSPACE" "$TEMP_PATH"
          cd "$REPO_COPY/tests/ci"
          python3 functional_test_check.py "$CHECK_NAME" "$KILL_TIMEOUT"
      - name: Cleanup
        if: always()
        run: |
          docker ps --quiet | xargs --no-run-if-empty docker kill ||:
          docker ps --all --quiet | xargs --no-run-if-empty docker rm -f ||:
          sudo rm -fr "$TEMP_PATH"
  FunctionalStatelessTestMsan1:
    needs: [BuilderDebMsan]
    runs-on: [self-hosted, func-tester]
    steps:
      - name: Set envs
        run: |
          cat >> "$GITHUB_ENV" << 'EOF'
          TEMP_PATH=${{runner.temp}}/stateless_memory
          REPORTS_PATH=${{runner.temp}}/reports_dir
          CHECK_NAME=Stateless tests (msan)
          REPO_COPY=${{runner.temp}}/stateless_memory/ClickHouse
          KILL_TIMEOUT=10800
          RUN_BY_HASH_NUM=1
          RUN_BY_HASH_TOTAL=6
          EOF
      - name: Download json reports
        uses: actions/download-artifact@v3
        with:
          path: ${{ env.REPORTS_PATH }}
      - name: Check out repository code
        uses: ClickHouse/checkout@v1
        with:
          clear-repository: true
      - name: Functional test
        run: |
          sudo rm -fr "$TEMP_PATH"
          mkdir -p "$TEMP_PATH"
          cp -r "$GITHUB_WORKSPACE" "$TEMP_PATH"
          cd "$REPO_COPY/tests/ci"
          python3 functional_test_check.py "$CHECK_NAME" "$KILL_TIMEOUT"
      - name: Cleanup
        if: always()
        run: |
          docker ps --quiet | xargs --no-run-if-empty docker kill ||:
          docker ps --all --quiet | xargs --no-run-if-empty docker rm -f ||:
          sudo rm -fr "$TEMP_PATH"
  FunctionalStatelessTestMsan2:
    needs: [BuilderDebMsan]
    runs-on: [self-hosted, func-tester]
    steps:
      - name: Set envs
        run: |
          cat >> "$GITHUB_ENV" << 'EOF'
          TEMP_PATH=${{runner.temp}}/stateless_memory
          REPORTS_PATH=${{runner.temp}}/reports_dir
          CHECK_NAME=Stateless tests (msan)
          REPO_COPY=${{runner.temp}}/stateless_memory/ClickHouse
          KILL_TIMEOUT=10800
          RUN_BY_HASH_NUM=2
          RUN_BY_HASH_TOTAL=6
          EOF
      - name: Download json reports
        uses: actions/download-artifact@v3
        with:
          path: ${{ env.REPORTS_PATH }}
      - name: Check out repository code
        uses: ClickHouse/checkout@v1
        with:
          clear-repository: true
      - name: Functional test
        run: |
          sudo rm -fr "$TEMP_PATH"
          mkdir -p "$TEMP_PATH"
          cp -r "$GITHUB_WORKSPACE" "$TEMP_PATH"
          cd "$REPO_COPY/tests/ci"
          python3 functional_test_check.py "$CHECK_NAME" "$KILL_TIMEOUT"
      - name: Cleanup
        if: always()
        run: |
          docker ps --quiet | xargs --no-run-if-empty docker kill ||:
          docker ps --all --quiet | xargs --no-run-if-empty docker rm -f ||:
          sudo rm -fr "$TEMP_PATH"
  FunctionalStatelessTestMsan3:
    needs: [BuilderDebMsan]
    runs-on: [self-hosted, func-tester]
    steps:
      - name: Set envs
        run: |
          cat >> "$GITHUB_ENV" << 'EOF'
          TEMP_PATH=${{runner.temp}}/stateless_memory
          REPORTS_PATH=${{runner.temp}}/reports_dir
          CHECK_NAME=Stateless tests (msan)
          REPO_COPY=${{runner.temp}}/stateless_memory/ClickHouse
          KILL_TIMEOUT=10800
          RUN_BY_HASH_NUM=3
          RUN_BY_HASH_TOTAL=6
          EOF
      - name: Download json reports
        uses: actions/download-artifact@v3
        with:
          path: ${{ env.REPORTS_PATH }}
      - name: Check out repository code
        uses: ClickHouse/checkout@v1
        with:
          clear-repository: true
      - name: Functional test
        run: |
          sudo rm -fr "$TEMP_PATH"
          mkdir -p "$TEMP_PATH"
          cp -r "$GITHUB_WORKSPACE" "$TEMP_PATH"
          cd "$REPO_COPY/tests/ci"
          python3 functional_test_check.py "$CHECK_NAME" "$KILL_TIMEOUT"
      - name: Cleanup
        if: always()
        run: |
          docker ps --quiet | xargs --no-run-if-empty docker kill ||:
          docker ps --all --quiet | xargs --no-run-if-empty docker rm -f ||:
          sudo rm -fr "$TEMP_PATH"
  FunctionalStatelessTestMsan4:
    needs: [BuilderDebMsan]
    runs-on: [self-hosted, func-tester]
    steps:
      - name: Set envs
        run: |
          cat >> "$GITHUB_ENV" << 'EOF'
          TEMP_PATH=${{runner.temp}}/stateless_memory
          REPORTS_PATH=${{runner.temp}}/reports_dir
          CHECK_NAME=Stateless tests (msan)
          REPO_COPY=${{runner.temp}}/stateless_memory/ClickHouse
          KILL_TIMEOUT=10800
          RUN_BY_HASH_NUM=4
          RUN_BY_HASH_TOTAL=6
          EOF
      - name: Download json reports
        uses: actions/download-artifact@v3
        with:
          path: ${{ env.REPORTS_PATH }}
      - name: Check out repository code
        uses: ClickHouse/checkout@v1
        with:
          clear-repository: true
      - name: Functional test
        run: |
          sudo rm -fr "$TEMP_PATH"
          mkdir -p "$TEMP_PATH"
          cp -r "$GITHUB_WORKSPACE" "$TEMP_PATH"
          cd "$REPO_COPY/tests/ci"
          python3 functional_test_check.py "$CHECK_NAME" "$KILL_TIMEOUT"
      - name: Cleanup
        if: always()
        run: |
          docker ps --quiet | xargs --no-run-if-empty docker kill ||:
          docker ps --all --quiet | xargs --no-run-if-empty docker rm -f ||:
          sudo rm -fr "$TEMP_PATH"
  FunctionalStatelessTestMsan5:
    needs: [BuilderDebMsan]
    runs-on: [self-hosted, func-tester]
    steps:
      - name: Set envs
        run: |
          cat >> "$GITHUB_ENV" << 'EOF'
          TEMP_PATH=${{runner.temp}}/stateless_memory
          REPORTS_PATH=${{runner.temp}}/reports_dir
          CHECK_NAME=Stateless tests (msan)
          REPO_COPY=${{runner.temp}}/stateless_memory/ClickHouse
          KILL_TIMEOUT=10800
          RUN_BY_HASH_NUM=5
          RUN_BY_HASH_TOTAL=6
          EOF
      - name: Download json reports
        uses: actions/download-artifact@v3
        with:
          path: ${{ env.REPORTS_PATH }}
      - name: Check out repository code
        uses: ClickHouse/checkout@v1
        with:
          clear-repository: true
      - name: Functional test
        run: |
          sudo rm -fr "$TEMP_PATH"
          mkdir -p "$TEMP_PATH"
          cp -r "$GITHUB_WORKSPACE" "$TEMP_PATH"
          cd "$REPO_COPY/tests/ci"
          python3 functional_test_check.py "$CHECK_NAME" "$KILL_TIMEOUT"
      - name: Cleanup
        if: always()
        run: |
          docker ps --quiet | xargs --no-run-if-empty docker kill ||:
          docker ps --all --quiet | xargs --no-run-if-empty docker rm -f ||:
          sudo rm -fr "$TEMP_PATH"
  FunctionalStatelessTestDebug0:
    needs: [BuilderDebDebug]
    runs-on: [self-hosted, func-tester]
    steps:
      - name: Set envs
        run: |
          cat >> "$GITHUB_ENV" << 'EOF'
          TEMP_PATH=${{runner.temp}}/stateless_debug
          REPORTS_PATH=${{runner.temp}}/reports_dir
          CHECK_NAME=Stateless tests (debug)
          REPO_COPY=${{runner.temp}}/stateless_debug/ClickHouse
          KILL_TIMEOUT=10800
          RUN_BY_HASH_NUM=0
          RUN_BY_HASH_TOTAL=5
          EOF
      - name: Download json reports
        uses: actions/download-artifact@v3
        with:
          path: ${{ env.REPORTS_PATH }}
      - name: Check out repository code
        uses: ClickHouse/checkout@v1
        with:
          clear-repository: true
      - name: Functional test
        run: |
          sudo rm -fr "$TEMP_PATH"
          mkdir -p "$TEMP_PATH"
          cp -r "$GITHUB_WORKSPACE" "$TEMP_PATH"
          cd "$REPO_COPY/tests/ci"
          python3 functional_test_check.py "$CHECK_NAME" "$KILL_TIMEOUT"
      - name: Cleanup
        if: always()
        run: |
          docker ps --quiet | xargs --no-run-if-empty docker kill ||:
          docker ps --all --quiet | xargs --no-run-if-empty docker rm -f ||:
          sudo rm -fr "$TEMP_PATH"
  FunctionalStatelessTestDebug1:
    needs: [BuilderDebDebug]
    runs-on: [self-hosted, func-tester]
    steps:
      - name: Set envs
        run: |
          cat >> "$GITHUB_ENV" << 'EOF'
          TEMP_PATH=${{runner.temp}}/stateless_debug
          REPORTS_PATH=${{runner.temp}}/reports_dir
          CHECK_NAME=Stateless tests (debug)
          REPO_COPY=${{runner.temp}}/stateless_debug/ClickHouse
          KILL_TIMEOUT=10800
          RUN_BY_HASH_NUM=1
          RUN_BY_HASH_TOTAL=5
          EOF
      - name: Download json reports
        uses: actions/download-artifact@v3
        with:
          path: ${{ env.REPORTS_PATH }}
      - name: Check out repository code
        uses: ClickHouse/checkout@v1
        with:
          clear-repository: true
      - name: Functional test
        run: |
          sudo rm -fr "$TEMP_PATH"
          mkdir -p "$TEMP_PATH"
          cp -r "$GITHUB_WORKSPACE" "$TEMP_PATH"
          cd "$REPO_COPY/tests/ci"
          python3 functional_test_check.py "$CHECK_NAME" "$KILL_TIMEOUT"
      - name: Cleanup
        if: always()
        run: |
          docker ps --quiet | xargs --no-run-if-empty docker kill ||:
          docker ps --all --quiet | xargs --no-run-if-empty docker rm -f ||:
          sudo rm -fr "$TEMP_PATH"
  FunctionalStatelessTestDebug2:
    needs: [BuilderDebDebug]
    runs-on: [self-hosted, func-tester]
    steps:
      - name: Set envs
        run: |
          cat >> "$GITHUB_ENV" << 'EOF'
          TEMP_PATH=${{runner.temp}}/stateless_debug
          REPORTS_PATH=${{runner.temp}}/reports_dir
          CHECK_NAME=Stateless tests (debug)
          REPO_COPY=${{runner.temp}}/stateless_debug/ClickHouse
          KILL_TIMEOUT=10800
          RUN_BY_HASH_NUM=2
          RUN_BY_HASH_TOTAL=5
          EOF
      - name: Download json reports
        uses: actions/download-artifact@v3
        with:
          path: ${{ env.REPORTS_PATH }}
      - name: Check out repository code
        uses: ClickHouse/checkout@v1
        with:
          clear-repository: true
      - name: Functional test
        run: |
          sudo rm -fr "$TEMP_PATH"
          mkdir -p "$TEMP_PATH"
          cp -r "$GITHUB_WORKSPACE" "$TEMP_PATH"
          cd "$REPO_COPY/tests/ci"
          python3 functional_test_check.py "$CHECK_NAME" "$KILL_TIMEOUT"
      - name: Cleanup
        if: always()
        run: |
          docker ps --quiet | xargs --no-run-if-empty docker kill ||:
          docker ps --all --quiet | xargs --no-run-if-empty docker rm -f ||:
          sudo rm -fr "$TEMP_PATH"
  FunctionalStatelessTestDebug3:
    needs: [BuilderDebDebug]
    runs-on: [self-hosted, func-tester]
    steps:
      - name: Set envs
        run: |
          cat >> "$GITHUB_ENV" << 'EOF'
          TEMP_PATH=${{runner.temp}}/stateless_debug
          REPORTS_PATH=${{runner.temp}}/reports_dir
          CHECK_NAME=Stateless tests (debug)
          REPO_COPY=${{runner.temp}}/stateless_debug/ClickHouse
          KILL_TIMEOUT=10800
          RUN_BY_HASH_NUM=3
          RUN_BY_HASH_TOTAL=5
          EOF
      - name: Download json reports
        uses: actions/download-artifact@v3
        with:
          path: ${{ env.REPORTS_PATH }}
      - name: Check out repository code
        uses: ClickHouse/checkout@v1
        with:
          clear-repository: true
      - name: Functional test
        run: |
          sudo rm -fr "$TEMP_PATH"
          mkdir -p "$TEMP_PATH"
          cp -r "$GITHUB_WORKSPACE" "$TEMP_PATH"
          cd "$REPO_COPY/tests/ci"
          python3 functional_test_check.py "$CHECK_NAME" "$KILL_TIMEOUT"
      - name: Cleanup
        if: always()
        run: |
          docker ps --quiet | xargs --no-run-if-empty docker kill ||:
          docker ps --all --quiet | xargs --no-run-if-empty docker rm -f ||:
          sudo rm -fr "$TEMP_PATH"
  FunctionalStatelessTestDebug4:
    needs: [BuilderDebDebug]
    runs-on: [self-hosted, func-tester]
    steps:
      - name: Set envs
        run: |
          cat >> "$GITHUB_ENV" << 'EOF'
          TEMP_PATH=${{runner.temp}}/stateless_debug
          REPORTS_PATH=${{runner.temp}}/reports_dir
          CHECK_NAME=Stateless tests (debug)
          REPO_COPY=${{runner.temp}}/stateless_debug/ClickHouse
          KILL_TIMEOUT=10800
          RUN_BY_HASH_NUM=4
          RUN_BY_HASH_TOTAL=5
          EOF
      - name: Download json reports
        uses: actions/download-artifact@v3
        with:
          path: ${{ env.REPORTS_PATH }}
      - name: Check out repository code
        uses: ClickHouse/checkout@v1
        with:
          clear-repository: true
      - name: Functional test
        run: |
          sudo rm -fr "$TEMP_PATH"
          mkdir -p "$TEMP_PATH"
          cp -r "$GITHUB_WORKSPACE" "$TEMP_PATH"
          cd "$REPO_COPY/tests/ci"
          python3 functional_test_check.py "$CHECK_NAME" "$KILL_TIMEOUT"
      - name: Cleanup
        if: always()
        run: |
          docker ps --quiet | xargs --no-run-if-empty docker kill ||:
          docker ps --all --quiet | xargs --no-run-if-empty docker rm -f ||:
          sudo rm -fr "$TEMP_PATH"
##############################################################################################
############################ FUNCTIONAl STATEFUL TESTS #######################################
##############################################################################################
  FunctionalStatefulTestRelease:
    needs: [BuilderDebRelease]
    runs-on: [self-hosted, func-tester]
    steps:
      - name: Set envs
        run: |
          cat >> "$GITHUB_ENV" << 'EOF'
          TEMP_PATH=${{runner.temp}}/stateful_release
          REPORTS_PATH=${{runner.temp}}/reports_dir
          CHECK_NAME=Stateful tests (release)
          REPO_COPY=${{runner.temp}}/stateful_release/ClickHouse
          KILL_TIMEOUT=3600
          EOF
      - name: Download json reports
        uses: actions/download-artifact@v3
        with:
          path: ${{ env.REPORTS_PATH }}
      - name: Check out repository code
        uses: ClickHouse/checkout@v1
        with:
          clear-repository: true
      - name: Functional test
        run: |
          sudo rm -fr "$TEMP_PATH"
          mkdir -p "$TEMP_PATH"
          cp -r "$GITHUB_WORKSPACE" "$TEMP_PATH"
          cd "$REPO_COPY/tests/ci"
          python3 functional_test_check.py "$CHECK_NAME" "$KILL_TIMEOUT"
      - name: Cleanup
        if: always()
        run: |
          docker ps --quiet | xargs --no-run-if-empty docker kill ||:
          docker ps --all --quiet | xargs --no-run-if-empty docker rm -f ||:
          sudo rm -fr "$TEMP_PATH"
  FunctionalStatefulTestAarch64:
    needs: [BuilderDebAarch64]
    runs-on: [self-hosted, func-tester-aarch64]
    steps:
      - name: Set envs
        run: |
          cat >> "$GITHUB_ENV" << 'EOF'
          TEMP_PATH=${{runner.temp}}/stateful_release
          REPORTS_PATH=${{runner.temp}}/reports_dir
          CHECK_NAME=Stateful tests (aarch64)
          REPO_COPY=${{runner.temp}}/stateful_release/ClickHouse
          KILL_TIMEOUT=3600
          EOF
      - name: Download json reports
        uses: actions/download-artifact@v3
        with:
          path: ${{ env.REPORTS_PATH }}
      - name: Check out repository code
        uses: ClickHouse/checkout@v1
        with:
          clear-repository: true
      - name: Functional test
        run: |
          sudo rm -fr "$TEMP_PATH"
          mkdir -p "$TEMP_PATH"
          cp -r "$GITHUB_WORKSPACE" "$TEMP_PATH"
          cd "$REPO_COPY/tests/ci"
          python3 functional_test_check.py "$CHECK_NAME" "$KILL_TIMEOUT"
      - name: Cleanup
        if: always()
        run: |
          docker ps --quiet | xargs --no-run-if-empty docker kill ||:
          docker ps --all --quiet | xargs --no-run-if-empty docker rm -f ||:
          sudo rm -fr "$TEMP_PATH"
  FunctionalStatefulTestAsan:
    needs: [BuilderDebAsan]
    runs-on: [self-hosted, func-tester]
    steps:
      - name: Set envs
        run: |
          cat >> "$GITHUB_ENV" << 'EOF'
          TEMP_PATH=${{runner.temp}}/stateful_debug
          REPORTS_PATH=${{runner.temp}}/reports_dir
          CHECK_NAME=Stateful tests (asan)
          REPO_COPY=${{runner.temp}}/stateful_debug/ClickHouse
          KILL_TIMEOUT=3600
          EOF
      - name: Download json reports
        uses: actions/download-artifact@v3
        with:
          path: ${{ env.REPORTS_PATH }}
      - name: Check out repository code
        uses: ClickHouse/checkout@v1
        with:
          clear-repository: true
      - name: Functional test
        run: |
          sudo rm -fr "$TEMP_PATH"
          mkdir -p "$TEMP_PATH"
          cp -r "$GITHUB_WORKSPACE" "$TEMP_PATH"
          cd "$REPO_COPY/tests/ci"
          python3 functional_test_check.py "$CHECK_NAME" "$KILL_TIMEOUT"
      - name: Cleanup
        if: always()
        run: |
          docker ps --quiet | xargs --no-run-if-empty docker kill ||:
          docker ps --all --quiet | xargs --no-run-if-empty docker rm -f ||:
          sudo rm -fr "$TEMP_PATH"
  FunctionalStatefulTestTsan:
    needs: [BuilderDebTsan]
    runs-on: [self-hosted, func-tester]
    steps:
      - name: Set envs
        run: |
          cat >> "$GITHUB_ENV" << 'EOF'
          TEMP_PATH=${{runner.temp}}/stateful_tsan
          REPORTS_PATH=${{runner.temp}}/reports_dir
          CHECK_NAME=Stateful tests (tsan)
          REPO_COPY=${{runner.temp}}/stateful_tsan/ClickHouse
          KILL_TIMEOUT=3600
          EOF
      - name: Download json reports
        uses: actions/download-artifact@v3
        with:
          path: ${{ env.REPORTS_PATH }}
      - name: Check out repository code
        uses: ClickHouse/checkout@v1
        with:
          clear-repository: true
      - name: Functional test
        run: |
          sudo rm -fr "$TEMP_PATH"
          mkdir -p "$TEMP_PATH"
          cp -r "$GITHUB_WORKSPACE" "$TEMP_PATH"
          cd "$REPO_COPY/tests/ci"
          python3 functional_test_check.py "$CHECK_NAME" "$KILL_TIMEOUT"
      - name: Cleanup
        if: always()
        run: |
          docker ps --quiet | xargs --no-run-if-empty docker kill ||:
          docker ps --all --quiet | xargs --no-run-if-empty docker rm -f ||:
          sudo rm -fr "$TEMP_PATH"
  FunctionalStatefulTestMsan:
    needs: [BuilderDebMsan]
    runs-on: [self-hosted, func-tester]
    steps:
      - name: Set envs
        run: |
          cat >> "$GITHUB_ENV" << 'EOF'
          TEMP_PATH=${{runner.temp}}/stateful_msan
          REPORTS_PATH=${{runner.temp}}/reports_dir
          CHECK_NAME=Stateful tests (msan)
          REPO_COPY=${{runner.temp}}/stateful_msan/ClickHouse
          KILL_TIMEOUT=3600
          EOF
      - name: Download json reports
        uses: actions/download-artifact@v3
        with:
          path: ${{ env.REPORTS_PATH }}
      - name: Check out repository code
        uses: ClickHouse/checkout@v1
        with:
          clear-repository: true
      - name: Functional test
        run: |
          sudo rm -fr "$TEMP_PATH"
          mkdir -p "$TEMP_PATH"
          cp -r "$GITHUB_WORKSPACE" "$TEMP_PATH"
          cd "$REPO_COPY/tests/ci"
          python3 functional_test_check.py "$CHECK_NAME" "$KILL_TIMEOUT"
      - name: Cleanup
        if: always()
        run: |
          docker ps --quiet | xargs --no-run-if-empty docker kill ||:
          docker ps --all --quiet | xargs --no-run-if-empty docker rm -f ||:
          sudo rm -fr "$TEMP_PATH"
  FunctionalStatefulTestUBsan:
    needs: [BuilderDebUBsan]
    runs-on: [self-hosted, func-tester]
    steps:
      - name: Set envs
        run: |
          cat >> "$GITHUB_ENV" << 'EOF'
          TEMP_PATH=${{runner.temp}}/stateful_ubsan
          REPORTS_PATH=${{runner.temp}}/reports_dir
          CHECK_NAME=Stateful tests (ubsan)
          REPO_COPY=${{runner.temp}}/stateful_ubsan/ClickHouse
          KILL_TIMEOUT=3600
          EOF
      - name: Download json reports
        uses: actions/download-artifact@v3
        with:
          path: ${{ env.REPORTS_PATH }}
      - name: Check out repository code
        uses: ClickHouse/checkout@v1
        with:
          clear-repository: true
      - name: Functional test
        run: |
          sudo rm -fr "$TEMP_PATH"
          mkdir -p "$TEMP_PATH"
          cp -r "$GITHUB_WORKSPACE" "$TEMP_PATH"
          cd "$REPO_COPY/tests/ci"
          python3 functional_test_check.py "$CHECK_NAME" "$KILL_TIMEOUT"
      - name: Cleanup
        if: always()
        run: |
          docker ps --quiet | xargs --no-run-if-empty docker kill ||:
          docker ps --all --quiet | xargs --no-run-if-empty docker rm -f ||:
          sudo rm -fr "$TEMP_PATH"
  FunctionalStatefulTestDebug:
    needs: [BuilderDebDebug]
    runs-on: [self-hosted, func-tester]
    steps:
      - name: Set envs
        run: |
          cat >> "$GITHUB_ENV" << 'EOF'
          TEMP_PATH=${{runner.temp}}/stateful_debug
          REPORTS_PATH=${{runner.temp}}/reports_dir
          CHECK_NAME=Stateful tests (debug)
          REPO_COPY=${{runner.temp}}/stateful_debug/ClickHouse
          KILL_TIMEOUT=3600
          EOF
      - name: Download json reports
        uses: actions/download-artifact@v3
        with:
          path: ${{ env.REPORTS_PATH }}
      - name: Check out repository code
        uses: ClickHouse/checkout@v1
        with:
          clear-repository: true
      - name: Functional test
        run: |
          sudo rm -fr "$TEMP_PATH"
          mkdir -p "$TEMP_PATH"
          cp -r "$GITHUB_WORKSPACE" "$TEMP_PATH"
          cd "$REPO_COPY/tests/ci"
          python3 functional_test_check.py "$CHECK_NAME" "$KILL_TIMEOUT"
      - name: Cleanup
        if: always()
        run: |
          docker ps --quiet | xargs --no-run-if-empty docker kill ||:
          docker ps --all --quiet | xargs --no-run-if-empty docker rm -f ||:
          sudo rm -fr "$TEMP_PATH"
##############################################################################################
######################################### STRESS TESTS #######################################
##############################################################################################
  StressTestAsan:
    needs: [BuilderDebAsan]
    runs-on: [self-hosted, stress-tester]
    steps:
      - name: Set envs
        run: |
          cat >> "$GITHUB_ENV" << 'EOF'
          TEMP_PATH=${{runner.temp}}/stress_thread
          REPORTS_PATH=${{runner.temp}}/reports_dir
          CHECK_NAME=Stress test (asan)
          REPO_COPY=${{runner.temp}}/stress_thread/ClickHouse
          EOF
      - name: Download json reports
        uses: actions/download-artifact@v3
        with:
          path: ${{ env.REPORTS_PATH }}
      - name: Check out repository code
        uses: ClickHouse/checkout@v1
        with:
          clear-repository: true
      - name: Stress test
        run: |
          sudo rm -fr "$TEMP_PATH"
          mkdir -p "$TEMP_PATH"
          cp -r "$GITHUB_WORKSPACE" "$TEMP_PATH"
          cd "$REPO_COPY/tests/ci"
          python3 stress_check.py "$CHECK_NAME"
      - name: Cleanup
        if: always()
        run: |
          docker ps --quiet | xargs --no-run-if-empty docker kill ||:
          docker ps --all --quiet | xargs --no-run-if-empty docker rm -f ||:
          sudo rm -fr "$TEMP_PATH"
  StressTestTsan:
    needs: [BuilderDebTsan]
    # func testers have 16 cores + 128 GB memory
    # while stress testers have 36 cores + 72 memory
    # It would be better to have something like 32 + 128,
    # but such servers almost unavailable as spot instances.
    runs-on: [self-hosted, func-tester]
    steps:
      - name: Set envs
        run: |
          cat >> "$GITHUB_ENV" << 'EOF'
          TEMP_PATH=${{runner.temp}}/stress_thread
          REPORTS_PATH=${{runner.temp}}/reports_dir
          CHECK_NAME=Stress test (tsan)
          REPO_COPY=${{runner.temp}}/stress_thread/ClickHouse
          EOF
      - name: Download json reports
        uses: actions/download-artifact@v3
        with:
          path: ${{ env.REPORTS_PATH }}
      - name: Check out repository code
        uses: ClickHouse/checkout@v1
        with:
          clear-repository: true
      - name: Stress test
        run: |
          sudo rm -fr "$TEMP_PATH"
          mkdir -p "$TEMP_PATH"
          cp -r "$GITHUB_WORKSPACE" "$TEMP_PATH"
          cd "$REPO_COPY/tests/ci"
          python3 stress_check.py "$CHECK_NAME"
      - name: Cleanup
        if: always()
        run: |
          docker ps --quiet | xargs --no-run-if-empty docker kill ||:
          docker ps --all --quiet | xargs --no-run-if-empty docker rm -f ||:
          sudo rm -fr "$TEMP_PATH"
  StressTestMsan:
    needs: [BuilderDebMsan]
    runs-on: [self-hosted, stress-tester]
    steps:
      - name: Set envs
        run: |
          cat >> "$GITHUB_ENV" << 'EOF'
          TEMP_PATH=${{runner.temp}}/stress_memory
          REPORTS_PATH=${{runner.temp}}/reports_dir
          CHECK_NAME=Stress test (msan)
          REPO_COPY=${{runner.temp}}/stress_memory/ClickHouse
          EOF
      - name: Download json reports
        uses: actions/download-artifact@v3
        with:
          path: ${{ env.REPORTS_PATH }}
      - name: Check out repository code
        uses: ClickHouse/checkout@v1
        with:
          clear-repository: true
      - name: Stress test
        run: |
          sudo rm -fr "$TEMP_PATH"
          mkdir -p "$TEMP_PATH"
          cp -r "$GITHUB_WORKSPACE" "$TEMP_PATH"
          cd "$REPO_COPY/tests/ci"
          python3 stress_check.py "$CHECK_NAME"
      - name: Cleanup
        if: always()
        run: |
          docker ps --quiet | xargs --no-run-if-empty docker kill ||:
          docker ps --all --quiet | xargs --no-run-if-empty docker rm -f ||:
          sudo rm -fr "$TEMP_PATH"
  StressTestUBsan:
    needs: [BuilderDebUBsan]
    runs-on: [self-hosted, stress-tester]
    steps:
      - name: Set envs
        run: |
          cat >> "$GITHUB_ENV" << 'EOF'
          TEMP_PATH=${{runner.temp}}/stress_undefined
          REPORTS_PATH=${{runner.temp}}/reports_dir
          CHECK_NAME=Stress test (ubsan)
          REPO_COPY=${{runner.temp}}/stress_undefined/ClickHouse
          EOF
      - name: Download json reports
        uses: actions/download-artifact@v3
        with:
          path: ${{ env.REPORTS_PATH }}
      - name: Check out repository code
        uses: ClickHouse/checkout@v1
        with:
          clear-repository: true
      - name: Stress test
        run: |
          sudo rm -fr "$TEMP_PATH"
          mkdir -p "$TEMP_PATH"
          cp -r "$GITHUB_WORKSPACE" "$TEMP_PATH"
          cd "$REPO_COPY/tests/ci"
          python3 stress_check.py "$CHECK_NAME"
      - name: Cleanup
        if: always()
        run: |
          docker ps --quiet | xargs --no-run-if-empty docker kill ||:
          docker ps --all --quiet | xargs --no-run-if-empty docker rm -f ||:
          sudo rm -fr "$TEMP_PATH"
  StressTestDebug:
    needs: [BuilderDebDebug]
    runs-on: [self-hosted, stress-tester]
    steps:
      - name: Set envs
        run: |
          cat >> "$GITHUB_ENV" << 'EOF'
          TEMP_PATH=${{runner.temp}}/stress_debug
          REPORTS_PATH=${{runner.temp}}/reports_dir
          CHECK_NAME=Stress test (debug)
          REPO_COPY=${{runner.temp}}/stress_debug/ClickHouse
          EOF
      - name: Download json reports
        uses: actions/download-artifact@v3
        with:
          path: ${{ env.REPORTS_PATH }}
      - name: Check out repository code
        uses: ClickHouse/checkout@v1
        with:
          clear-repository: true
      - name: Stress test
        run: |
          sudo rm -fr "$TEMP_PATH"
          mkdir -p "$TEMP_PATH"
          cp -r "$GITHUB_WORKSPACE" "$TEMP_PATH"
          cd "$REPO_COPY/tests/ci"
          python3 stress_check.py "$CHECK_NAME"
      - name: Cleanup
        if: always()
        run: |
          docker ps --quiet | xargs --no-run-if-empty docker kill ||:
          docker ps --all --quiet | xargs --no-run-if-empty docker rm -f ||:
          sudo rm -fr "$TEMP_PATH"
#############################################################################################
############################# INTEGRATION TESTS #############################################
#############################################################################################
  IntegrationTestsAsan0:
    needs: [BuilderDebAsan]
    runs-on: [self-hosted, stress-tester]
    steps:
      - name: Set envs
        run: |
          cat >> "$GITHUB_ENV" << 'EOF'
          TEMP_PATH=${{runner.temp}}/integration_tests_asan
          REPORTS_PATH=${{runner.temp}}/reports_dir
          CHECK_NAME=Integration tests (asan)
          REPO_COPY=${{runner.temp}}/integration_tests_asan/ClickHouse
          RUN_BY_HASH_NUM=0
          RUN_BY_HASH_TOTAL=6
          EOF
      - name: Download json reports
        uses: actions/download-artifact@v3
        with:
          path: ${{ env.REPORTS_PATH }}
      - name: Check out repository code
        uses: ClickHouse/checkout@v1
        with:
          clear-repository: true
      - name: Integration test
        run: |
          sudo rm -fr "$TEMP_PATH"
          mkdir -p "$TEMP_PATH"
          cp -r "$GITHUB_WORKSPACE" "$TEMP_PATH"
          cd "$REPO_COPY/tests/ci"
          python3 integration_test_check.py "$CHECK_NAME"
      - name: Cleanup
        if: always()
        run: |
          docker ps --quiet | xargs --no-run-if-empty docker kill ||:
          docker ps --all --quiet | xargs --no-run-if-empty docker rm -f ||:
          sudo rm -fr "$TEMP_PATH"
  IntegrationTestsAsan1:
    needs: [BuilderDebAsan]
    runs-on: [self-hosted, stress-tester]
    steps:
      - name: Set envs
        run: |
          cat >> "$GITHUB_ENV" << 'EOF'
          TEMP_PATH=${{runner.temp}}/integration_tests_asan
          REPORTS_PATH=${{runner.temp}}/reports_dir
          CHECK_NAME=Integration tests (asan)
          REPO_COPY=${{runner.temp}}/integration_tests_asan/ClickHouse
          RUN_BY_HASH_NUM=1
          RUN_BY_HASH_TOTAL=6
          EOF
      - name: Download json reports
        uses: actions/download-artifact@v3
        with:
          path: ${{ env.REPORTS_PATH }}
      - name: Check out repository code
        uses: ClickHouse/checkout@v1
        with:
          clear-repository: true
      - name: Integration test
        run: |
          sudo rm -fr "$TEMP_PATH"
          mkdir -p "$TEMP_PATH"
          cp -r "$GITHUB_WORKSPACE" "$TEMP_PATH"
          cd "$REPO_COPY/tests/ci"
          python3 integration_test_check.py "$CHECK_NAME"
      - name: Cleanup
        if: always()
        run: |
          docker ps --quiet | xargs --no-run-if-empty docker kill ||:
          docker ps --all --quiet | xargs --no-run-if-empty docker rm -f ||:
          sudo rm -fr "$TEMP_PATH"
  IntegrationTestsAsan2:
    needs: [BuilderDebAsan]
    runs-on: [self-hosted, stress-tester]
    steps:
      - name: Set envs
        run: |
          cat >> "$GITHUB_ENV" << 'EOF'
          TEMP_PATH=${{runner.temp}}/integration_tests_asan
          REPORTS_PATH=${{runner.temp}}/reports_dir
          CHECK_NAME=Integration tests (asan)
          REPO_COPY=${{runner.temp}}/integration_tests_asan/ClickHouse
          RUN_BY_HASH_NUM=2
          RUN_BY_HASH_TOTAL=6
          EOF
      - name: Download json reports
        uses: actions/download-artifact@v3
        with:
          path: ${{ env.REPORTS_PATH }}
      - name: Check out repository code
        uses: ClickHouse/checkout@v1
        with:
          clear-repository: true
      - name: Integration test
        run: |
          sudo rm -fr "$TEMP_PATH"
          mkdir -p "$TEMP_PATH"
          cp -r "$GITHUB_WORKSPACE" "$TEMP_PATH"
          cd "$REPO_COPY/tests/ci"
          python3 integration_test_check.py "$CHECK_NAME"
      - name: Cleanup
        if: always()
        run: |
          docker ps --quiet | xargs --no-run-if-empty docker kill ||:
          docker ps --all --quiet | xargs --no-run-if-empty docker rm -f ||:
          sudo rm -fr "$TEMP_PATH"
  IntegrationTestsAsan3:
    needs: [BuilderDebAsan]
    runs-on: [self-hosted, stress-tester]
    steps:
      - name: Set envs
        run: |
          cat >> "$GITHUB_ENV" << 'EOF'
          TEMP_PATH=${{runner.temp}}/integration_tests_asan
          REPORTS_PATH=${{runner.temp}}/reports_dir
          CHECK_NAME=Integration tests (asan)
          REPO_COPY=${{runner.temp}}/integration_tests_asan/ClickHouse
          RUN_BY_HASH_NUM=3
          RUN_BY_HASH_TOTAL=6
          EOF
      - name: Download json reports
        uses: actions/download-artifact@v3
        with:
          path: ${{ env.REPORTS_PATH }}
      - name: Check out repository code
        uses: ClickHouse/checkout@v1
        with:
          clear-repository: true
      - name: Integration test
        run: |
          sudo rm -fr "$TEMP_PATH"
          mkdir -p "$TEMP_PATH"
          cp -r "$GITHUB_WORKSPACE" "$TEMP_PATH"
          cd "$REPO_COPY/tests/ci"
          python3 integration_test_check.py "$CHECK_NAME"
      - name: Cleanup
        if: always()
        run: |
          docker ps --quiet | xargs --no-run-if-empty docker kill ||:
          docker ps --all --quiet | xargs --no-run-if-empty docker rm -f ||:
          sudo rm -fr "$TEMP_PATH"
  IntegrationTestsAsan4:
    needs: [BuilderDebAsan]
    runs-on: [self-hosted, stress-tester]
    steps:
      - name: Set envs
        run: |
          cat >> "$GITHUB_ENV" << 'EOF'
          TEMP_PATH=${{runner.temp}}/integration_tests_asan
          REPORTS_PATH=${{runner.temp}}/reports_dir
          CHECK_NAME=Integration tests (asan)
          REPO_COPY=${{runner.temp}}/integration_tests_asan/ClickHouse
          RUN_BY_HASH_NUM=4
          RUN_BY_HASH_TOTAL=6
          EOF
      - name: Download json reports
        uses: actions/download-artifact@v3
        with:
          path: ${{ env.REPORTS_PATH }}
      - name: Check out repository code
        uses: ClickHouse/checkout@v1
        with:
          clear-repository: true
      - name: Integration test
        run: |
          sudo rm -fr "$TEMP_PATH"
          mkdir -p "$TEMP_PATH"
          cp -r "$GITHUB_WORKSPACE" "$TEMP_PATH"
          cd "$REPO_COPY/tests/ci"
          python3 integration_test_check.py "$CHECK_NAME"
      - name: Cleanup
        if: always()
        run: |
          docker ps --quiet | xargs --no-run-if-empty docker kill ||:
          docker ps --all --quiet | xargs --no-run-if-empty docker rm -f ||:
          sudo rm -fr "$TEMP_PATH"
  IntegrationTestsAsan5:
    needs: [BuilderDebAsan]
    runs-on: [self-hosted, stress-tester]
    steps:
      - name: Set envs
        run: |
          cat >> "$GITHUB_ENV" << 'EOF'
          TEMP_PATH=${{runner.temp}}/integration_tests_asan
          REPORTS_PATH=${{runner.temp}}/reports_dir
          CHECK_NAME=Integration tests (asan)
          REPO_COPY=${{runner.temp}}/integration_tests_asan/ClickHouse
          RUN_BY_HASH_NUM=5
          RUN_BY_HASH_TOTAL=6
          EOF
      - name: Download json reports
        uses: actions/download-artifact@v3
        with:
          path: ${{ env.REPORTS_PATH }}
      - name: Check out repository code
        uses: ClickHouse/checkout@v1
        with:
          clear-repository: true
      - name: Integration test
        run: |
          sudo rm -fr "$TEMP_PATH"
          mkdir -p "$TEMP_PATH"
          cp -r "$GITHUB_WORKSPACE" "$TEMP_PATH"
          cd "$REPO_COPY/tests/ci"
          python3 integration_test_check.py "$CHECK_NAME"
      - name: Cleanup
        if: always()
        run: |
          docker ps --quiet | xargs --no-run-if-empty docker kill ||:
          docker ps --all --quiet | xargs --no-run-if-empty docker rm -f ||:
          sudo rm -fr "$TEMP_PATH"
  IntegrationTestsTsan0:
    needs: [BuilderDebTsan]
    runs-on: [self-hosted, stress-tester]
    steps:
      - name: Set envs
        run: |
          cat >> "$GITHUB_ENV" << 'EOF'
          TEMP_PATH=${{runner.temp}}/integration_tests_tsan
          REPORTS_PATH=${{runner.temp}}/reports_dir
          CHECK_NAME=Integration tests (tsan)
          REPO_COPY=${{runner.temp}}/integration_tests_tsan/ClickHouse
          RUN_BY_HASH_NUM=0
          RUN_BY_HASH_TOTAL=6
          EOF
      - name: Download json reports
        uses: actions/download-artifact@v3
        with:
          path: ${{ env.REPORTS_PATH }}
      - name: Check out repository code
        uses: ClickHouse/checkout@v1
        with:
          clear-repository: true
      - name: Integration test
        run: |
          sudo rm -fr "$TEMP_PATH"
          mkdir -p "$TEMP_PATH"
          cp -r "$GITHUB_WORKSPACE" "$TEMP_PATH"
          cd "$REPO_COPY/tests/ci"
          python3 integration_test_check.py "$CHECK_NAME"
      - name: Cleanup
        if: always()
        run: |
          docker ps --quiet | xargs --no-run-if-empty docker kill ||:
          docker ps --all --quiet | xargs --no-run-if-empty docker rm -f ||:
          sudo rm -fr "$TEMP_PATH"
  IntegrationTestsTsan1:
    needs: [BuilderDebTsan]
    runs-on: [self-hosted, stress-tester]
    steps:
      - name: Set envs
        run: |
          cat >> "$GITHUB_ENV" << 'EOF'
          TEMP_PATH=${{runner.temp}}/integration_tests_tsan
          REPORTS_PATH=${{runner.temp}}/reports_dir
          CHECK_NAME=Integration tests (tsan)
          REPO_COPY=${{runner.temp}}/integration_tests_tsan/ClickHouse
          RUN_BY_HASH_NUM=1
          RUN_BY_HASH_TOTAL=6
          EOF
      - name: Download json reports
        uses: actions/download-artifact@v3
        with:
          path: ${{ env.REPORTS_PATH }}
      - name: Check out repository code
        uses: ClickHouse/checkout@v1
        with:
          clear-repository: true
      - name: Integration test
        run: |
          sudo rm -fr "$TEMP_PATH"
          mkdir -p "$TEMP_PATH"
          cp -r "$GITHUB_WORKSPACE" "$TEMP_PATH"
          cd "$REPO_COPY/tests/ci"
          python3 integration_test_check.py "$CHECK_NAME"
      - name: Cleanup
        if: always()
        run: |
          docker ps --quiet | xargs --no-run-if-empty docker kill ||:
          docker ps --all --quiet | xargs --no-run-if-empty docker rm -f ||:
          sudo rm -fr "$TEMP_PATH"
  IntegrationTestsTsan2:
    needs: [BuilderDebTsan]
    runs-on: [self-hosted, stress-tester]
    steps:
      - name: Set envs
        run: |
          cat >> "$GITHUB_ENV" << 'EOF'
          TEMP_PATH=${{runner.temp}}/integration_tests_tsan
          REPORTS_PATH=${{runner.temp}}/reports_dir
          CHECK_NAME=Integration tests (tsan)
          REPO_COPY=${{runner.temp}}/integration_tests_tsan/ClickHouse
          RUN_BY_HASH_NUM=2
          RUN_BY_HASH_TOTAL=6
          EOF
      - name: Download json reports
        uses: actions/download-artifact@v3
        with:
          path: ${{ env.REPORTS_PATH }}
      - name: Check out repository code
        uses: ClickHouse/checkout@v1
        with:
          clear-repository: true
      - name: Integration test
        run: |
          sudo rm -fr "$TEMP_PATH"
          mkdir -p "$TEMP_PATH"
          cp -r "$GITHUB_WORKSPACE" "$TEMP_PATH"
          cd "$REPO_COPY/tests/ci"
          python3 integration_test_check.py "$CHECK_NAME"
      - name: Cleanup
        if: always()
        run: |
          docker ps --quiet | xargs --no-run-if-empty docker kill ||:
          docker ps --all --quiet | xargs --no-run-if-empty docker rm -f ||:
          sudo rm -fr "$TEMP_PATH"
  IntegrationTestsTsan3:
    needs: [BuilderDebTsan]
    runs-on: [self-hosted, stress-tester]
    steps:
      - name: Set envs
        run: |
          cat >> "$GITHUB_ENV" << 'EOF'
          TEMP_PATH=${{runner.temp}}/integration_tests_tsan
          REPORTS_PATH=${{runner.temp}}/reports_dir
          CHECK_NAME=Integration tests (tsan)
          REPO_COPY=${{runner.temp}}/integration_tests_tsan/ClickHouse
          RUN_BY_HASH_NUM=3
          RUN_BY_HASH_TOTAL=6
          EOF
      - name: Download json reports
        uses: actions/download-artifact@v3
        with:
          path: ${{ env.REPORTS_PATH }}
      - name: Check out repository code
        uses: ClickHouse/checkout@v1
        with:
          clear-repository: true
      - name: Integration test
        run: |
          sudo rm -fr "$TEMP_PATH"
          mkdir -p "$TEMP_PATH"
          cp -r "$GITHUB_WORKSPACE" "$TEMP_PATH"
          cd "$REPO_COPY/tests/ci"
          python3 integration_test_check.py "$CHECK_NAME"
      - name: Cleanup
        if: always()
        run: |
          docker ps --quiet | xargs --no-run-if-empty docker kill ||:
          docker ps --all --quiet | xargs --no-run-if-empty docker rm -f ||:
          sudo rm -fr "$TEMP_PATH"
  IntegrationTestsTsan4:
    needs: [BuilderDebTsan]
    runs-on: [self-hosted, stress-tester]
    steps:
      - name: Set envs
        run: |
          cat >> "$GITHUB_ENV" << 'EOF'
          TEMP_PATH=${{runner.temp}}/integration_tests_tsan
          REPORTS_PATH=${{runner.temp}}/reports_dir
          CHECK_NAME=Integration tests (tsan)
          REPO_COPY=${{runner.temp}}/integration_tests_tsan/ClickHouse
          RUN_BY_HASH_NUM=4
          RUN_BY_HASH_TOTAL=6
          EOF
      - name: Download json reports
        uses: actions/download-artifact@v3
        with:
          path: ${{ env.REPORTS_PATH }}
      - name: Check out repository code
        uses: ClickHouse/checkout@v1
        with:
          clear-repository: true
      - name: Integration test
        run: |
          sudo rm -fr "$TEMP_PATH"
          mkdir -p "$TEMP_PATH"
          cp -r "$GITHUB_WORKSPACE" "$TEMP_PATH"
          cd "$REPO_COPY/tests/ci"
          python3 integration_test_check.py "$CHECK_NAME"
      - name: Cleanup
        if: always()
        run: |
          docker ps --quiet | xargs --no-run-if-empty docker kill ||:
          docker ps --all --quiet | xargs --no-run-if-empty docker rm -f ||:
          sudo rm -fr "$TEMP_PATH"
  IntegrationTestsTsan5:
    needs: [BuilderDebTsan]
    runs-on: [self-hosted, stress-tester]
    steps:
      - name: Set envs
        run: |
          cat >> "$GITHUB_ENV" << 'EOF'
          TEMP_PATH=${{runner.temp}}/integration_tests_tsan
          REPORTS_PATH=${{runner.temp}}/reports_dir
          CHECK_NAME=Integration tests (tsan)
          REPO_COPY=${{runner.temp}}/integration_tests_tsan/ClickHouse
          RUN_BY_HASH_NUM=5
          RUN_BY_HASH_TOTAL=6
          EOF
      - name: Download json reports
        uses: actions/download-artifact@v3
        with:
          path: ${{ env.REPORTS_PATH }}
      - name: Check out repository code
        uses: ClickHouse/checkout@v1
        with:
          clear-repository: true
      - name: Integration test
        run: |
          sudo rm -fr "$TEMP_PATH"
          mkdir -p "$TEMP_PATH"
          cp -r "$GITHUB_WORKSPACE" "$TEMP_PATH"
          cd "$REPO_COPY/tests/ci"
          python3 integration_test_check.py "$CHECK_NAME"
      - name: Cleanup
        if: always()
        run: |
          docker ps --quiet | xargs --no-run-if-empty docker kill ||:
          docker ps --all --quiet | xargs --no-run-if-empty docker rm -f ||:
          sudo rm -fr "$TEMP_PATH"
  IntegrationTestsRelease0:
    needs: [BuilderDebRelease]
    runs-on: [self-hosted, stress-tester]
    steps:
      - name: Set envs
        run: |
          cat >> "$GITHUB_ENV" << 'EOF'
          TEMP_PATH=${{runner.temp}}/integration_tests_release
          REPORTS_PATH=${{runner.temp}}/reports_dir
          CHECK_NAME=Integration tests (release)
          REPO_COPY=${{runner.temp}}/integration_tests_release/ClickHouse
          RUN_BY_HASH_NUM=0
          RUN_BY_HASH_TOTAL=4
          EOF
      - name: Download json reports
        uses: actions/download-artifact@v3
        with:
          path: ${{ env.REPORTS_PATH }}
      - name: Check out repository code
        uses: ClickHouse/checkout@v1
        with:
          clear-repository: true
      - name: Integration test
        run: |
          sudo rm -fr "$TEMP_PATH"
          mkdir -p "$TEMP_PATH"
          cp -r "$GITHUB_WORKSPACE" "$TEMP_PATH"
          cd "$REPO_COPY/tests/ci"
          python3 integration_test_check.py "$CHECK_NAME"
      - name: Cleanup
        if: always()
        run: |
          docker ps --quiet | xargs --no-run-if-empty docker kill ||:
          docker ps --all --quiet | xargs --no-run-if-empty docker rm -f ||:
          sudo rm -fr "$TEMP_PATH"
  IntegrationTestsRelease1:
    needs: [BuilderDebRelease]
    runs-on: [self-hosted, stress-tester]
    steps:
      - name: Set envs
        run: |
          cat >> "$GITHUB_ENV" << 'EOF'
          TEMP_PATH=${{runner.temp}}/integration_tests_release
          REPORTS_PATH=${{runner.temp}}/reports_dir
          CHECK_NAME=Integration tests (release)
          REPO_COPY=${{runner.temp}}/integration_tests_release/ClickHouse
          RUN_BY_HASH_NUM=1
          RUN_BY_HASH_TOTAL=4
          EOF
      - name: Download json reports
        uses: actions/download-artifact@v3
        with:
          path: ${{ env.REPORTS_PATH }}
      - name: Check out repository code
        uses: ClickHouse/checkout@v1
        with:
          clear-repository: true
      - name: Integration test
        run: |
          sudo rm -fr "$TEMP_PATH"
          mkdir -p "$TEMP_PATH"
          cp -r "$GITHUB_WORKSPACE" "$TEMP_PATH"
          cd "$REPO_COPY/tests/ci"
          python3 integration_test_check.py "$CHECK_NAME"
      - name: Cleanup
        if: always()
        run: |
          docker ps --quiet | xargs --no-run-if-empty docker kill ||:
          docker ps --all --quiet | xargs --no-run-if-empty docker rm -f ||:
          sudo rm -fr "$TEMP_PATH"
  IntegrationTestsRelease2:
    needs: [BuilderDebRelease]
    runs-on: [self-hosted, stress-tester]
    steps:
      - name: Set envs
        run: |
          cat >> "$GITHUB_ENV" << 'EOF'
          TEMP_PATH=${{runner.temp}}/integration_tests_release
          REPORTS_PATH=${{runner.temp}}/reports_dir
          CHECK_NAME=Integration tests (release)
          REPO_COPY=${{runner.temp}}/integration_tests_release/ClickHouse
          RUN_BY_HASH_NUM=2
          RUN_BY_HASH_TOTAL=4
          EOF
      - name: Download json reports
        uses: actions/download-artifact@v3
        with:
          path: ${{ env.REPORTS_PATH }}
      - name: Check out repository code
        uses: ClickHouse/checkout@v1
        with:
          clear-repository: true
      - name: Integration test
        run: |
          sudo rm -fr "$TEMP_PATH"
          mkdir -p "$TEMP_PATH"
          cp -r "$GITHUB_WORKSPACE" "$TEMP_PATH"
          cd "$REPO_COPY/tests/ci"
          python3 integration_test_check.py "$CHECK_NAME"
      - name: Cleanup
        if: always()
        run: |
          docker ps --quiet | xargs --no-run-if-empty docker kill ||:
          docker ps --all --quiet | xargs --no-run-if-empty docker rm -f ||:
          sudo rm -fr "$TEMP_PATH"
  IntegrationTestsRelease3:
    needs: [BuilderDebRelease]
    runs-on: [self-hosted, stress-tester]
    steps:
      - name: Set envs
        run: |
          cat >> "$GITHUB_ENV" << 'EOF'
          TEMP_PATH=${{runner.temp}}/integration_tests_release
          REPORTS_PATH=${{runner.temp}}/reports_dir
          CHECK_NAME=Integration tests (release)
          REPO_COPY=${{runner.temp}}/integration_tests_release/ClickHouse
          RUN_BY_HASH_NUM=3
          RUN_BY_HASH_TOTAL=4
          EOF
      - name: Download json reports
        uses: actions/download-artifact@v3
        with:
          path: ${{ env.REPORTS_PATH }}
      - name: Check out repository code
        uses: ClickHouse/checkout@v1
        with:
          clear-repository: true
      - name: Integration test
        run: |
          sudo rm -fr "$TEMP_PATH"
          mkdir -p "$TEMP_PATH"
          cp -r "$GITHUB_WORKSPACE" "$TEMP_PATH"
          cd "$REPO_COPY/tests/ci"
          python3 integration_test_check.py "$CHECK_NAME"
      - name: Cleanup
        if: always()
        run: |
          docker ps --quiet | xargs --no-run-if-empty docker kill ||:
          docker ps --all --quiet | xargs --no-run-if-empty docker rm -f ||:
          sudo rm -fr "$TEMP_PATH"
##############################################################################################
##################################### AST FUZZERS ############################################
##############################################################################################
  ASTFuzzerTestAsan:
    needs: [BuilderDebAsan]
    runs-on: [self-hosted, fuzzer-unit-tester]
    steps:
      - name: Set envs
        run: |
          cat >> "$GITHUB_ENV" << 'EOF'
          TEMP_PATH=${{runner.temp}}/ast_fuzzer_asan
          REPORTS_PATH=${{runner.temp}}/reports_dir
          CHECK_NAME=AST fuzzer (asan)
          REPO_COPY=${{runner.temp}}/ast_fuzzer_asan/ClickHouse
          EOF
      - name: Download json reports
        uses: actions/download-artifact@v3
        with:
          path: ${{ env.REPORTS_PATH }}
      - name: Check out repository code
        uses: ClickHouse/checkout@v1
        with:
          clear-repository: true
      - name: Fuzzer
        run: |
          sudo rm -fr "$TEMP_PATH"
          mkdir -p "$TEMP_PATH"
          cp -r "$GITHUB_WORKSPACE" "$TEMP_PATH"
          cd "$REPO_COPY/tests/ci"
          python3 ast_fuzzer_check.py "$CHECK_NAME"
      - name: Cleanup
        if: always()
        run: |
          docker ps --quiet | xargs --no-run-if-empty docker kill ||:
          docker ps --all --quiet | xargs --no-run-if-empty docker rm -f ||:
          sudo rm -fr "$TEMP_PATH"
  ASTFuzzerTestTsan:
    needs: [BuilderDebTsan]
    runs-on: [self-hosted, fuzzer-unit-tester]
    steps:
      - name: Set envs
        run: |
          cat >> "$GITHUB_ENV" << 'EOF'
          TEMP_PATH=${{runner.temp}}/ast_fuzzer_tsan
          REPORTS_PATH=${{runner.temp}}/reports_dir
          CHECK_NAME=AST fuzzer (tsan)
          REPO_COPY=${{runner.temp}}/ast_fuzzer_tsan/ClickHouse
          EOF
      - name: Download json reports
        uses: actions/download-artifact@v3
        with:
          path: ${{ env.REPORTS_PATH }}
      - name: Check out repository code
        uses: ClickHouse/checkout@v1
        with:
          clear-repository: true
      - name: Fuzzer
        run: |
          sudo rm -fr "$TEMP_PATH"
          mkdir -p "$TEMP_PATH"
          cp -r "$GITHUB_WORKSPACE" "$TEMP_PATH"
          cd "$REPO_COPY/tests/ci"
          python3 ast_fuzzer_check.py "$CHECK_NAME"
      - name: Cleanup
        if: always()
        run: |
          docker ps --quiet | xargs --no-run-if-empty docker kill ||:
          docker ps --all --quiet | xargs --no-run-if-empty docker rm -f ||:
          sudo rm -fr "$TEMP_PATH"
  ASTFuzzerTestUBSan:
    needs: [BuilderDebUBsan]
    runs-on: [self-hosted, fuzzer-unit-tester]
    steps:
      - name: Set envs
        run: |
          cat >> "$GITHUB_ENV" << 'EOF'
          TEMP_PATH=${{runner.temp}}/ast_fuzzer_ubsan
          REPORTS_PATH=${{runner.temp}}/reports_dir
          CHECK_NAME=AST fuzzer (ubsan)
          REPO_COPY=${{runner.temp}}/ast_fuzzer_ubsan/ClickHouse
          EOF
      - name: Download json reports
        uses: actions/download-artifact@v3
        with:
          path: ${{ env.REPORTS_PATH }}
      - name: Check out repository code
        uses: ClickHouse/checkout@v1
        with:
          clear-repository: true
      - name: Fuzzer
        run: |
          sudo rm -fr "$TEMP_PATH"
          mkdir -p "$TEMP_PATH"
          cp -r "$GITHUB_WORKSPACE" "$TEMP_PATH"
          cd "$REPO_COPY/tests/ci"
          python3 ast_fuzzer_check.py "$CHECK_NAME"
      - name: Cleanup
        if: always()
        run: |
          docker ps --quiet | xargs --no-run-if-empty docker kill ||:
          docker ps --all --quiet | xargs --no-run-if-empty docker rm -f ||:
          sudo rm -fr "$TEMP_PATH"
  ASTFuzzerTestMSan:
    needs: [BuilderDebMsan]
    runs-on: [self-hosted, fuzzer-unit-tester]
    steps:
      - name: Set envs
        run: |
          cat >> "$GITHUB_ENV" << 'EOF'
          TEMP_PATH=${{runner.temp}}/ast_fuzzer_msan
          REPORTS_PATH=${{runner.temp}}/reports_dir
          CHECK_NAME=AST fuzzer (msan)
          REPO_COPY=${{runner.temp}}/ast_fuzzer_msan/ClickHouse
          EOF
      - name: Download json reports
        uses: actions/download-artifact@v3
        with:
          path: ${{ env.REPORTS_PATH }}
      - name: Check out repository code
        uses: ClickHouse/checkout@v1
        with:
          clear-repository: true
      - name: Fuzzer
        run: |
          sudo rm -fr "$TEMP_PATH"
          mkdir -p "$TEMP_PATH"
          cp -r "$GITHUB_WORKSPACE" "$TEMP_PATH"
          cd "$REPO_COPY/tests/ci"
          python3 ast_fuzzer_check.py "$CHECK_NAME"
      - name: Cleanup
        if: always()
        run: |
          docker ps --quiet | xargs --no-run-if-empty docker kill ||:
          docker ps --all --quiet | xargs --no-run-if-empty docker rm -f ||:
          sudo rm -fr "$TEMP_PATH"
  ASTFuzzerTestDebug:
    needs: [BuilderDebDebug]
    runs-on: [self-hosted, fuzzer-unit-tester]
    steps:
      - name: Set envs
        run: |
          cat >> "$GITHUB_ENV" << 'EOF'
          TEMP_PATH=${{runner.temp}}/ast_fuzzer_debug
          REPORTS_PATH=${{runner.temp}}/reports_dir
          CHECK_NAME=AST fuzzer (debug)
          REPO_COPY=${{runner.temp}}/ast_fuzzer_debug/ClickHouse
          EOF
      - name: Download json reports
        uses: actions/download-artifact@v3
        with:
          path: ${{ env.REPORTS_PATH }}
      - name: Check out repository code
        uses: ClickHouse/checkout@v1
        with:
          clear-repository: true
      - name: Fuzzer
        run: |
          sudo rm -fr "$TEMP_PATH"
          mkdir -p "$TEMP_PATH"
          cp -r "$GITHUB_WORKSPACE" "$TEMP_PATH"
          cd "$REPO_COPY/tests/ci"
          python3 ast_fuzzer_check.py "$CHECK_NAME"
      - name: Cleanup
        if: always()
        run: |
          docker ps --quiet | xargs --no-run-if-empty docker kill ||:
          docker ps --all --quiet | xargs --no-run-if-empty docker rm -f ||:
          sudo rm -fr "$TEMP_PATH"
#############################################################################################
#################################### UNIT TESTS #############################################
#############################################################################################
  UnitTestsAsan:
    needs: [BuilderDebAsan]
    runs-on: [self-hosted, fuzzer-unit-tester]
    steps:
      - name: Set envs
        run: |
          cat >> "$GITHUB_ENV" << 'EOF'
          TEMP_PATH=${{runner.temp}}/unit_tests_asan
          REPORTS_PATH=${{runner.temp}}/reports_dir
          CHECK_NAME=Unit tests (asan)
          REPO_COPY=${{runner.temp}}/unit_tests_asan/ClickHouse
          EOF
      - name: Download json reports
        uses: actions/download-artifact@v3
        with:
          path: ${{ env.REPORTS_PATH }}
      - name: Check out repository code
        uses: ClickHouse/checkout@v1
        with:
          clear-repository: true
      - name: Unit test
        run: |
          sudo rm -fr "$TEMP_PATH"
          mkdir -p "$TEMP_PATH"
          cp -r "$GITHUB_WORKSPACE" "$TEMP_PATH"
          cd "$REPO_COPY/tests/ci"
          python3 unit_tests_check.py "$CHECK_NAME"
      - name: Cleanup
        if: always()
        run: |
          docker ps --quiet | xargs --no-run-if-empty docker kill ||:
          docker ps --all --quiet | xargs --no-run-if-empty docker rm -f ||:
          sudo rm -fr "$TEMP_PATH"
  UnitTestsReleaseClang:
    needs: [BuilderBinRelease]
    runs-on: [self-hosted, fuzzer-unit-tester]
    steps:
      - name: Set envs
        run: |
          cat >> "$GITHUB_ENV" << 'EOF'
          TEMP_PATH=${{runner.temp}}/unit_tests_asan
          REPORTS_PATH=${{runner.temp}}/reports_dir
          CHECK_NAME=Unit tests (release-clang)
          REPO_COPY=${{runner.temp}}/unit_tests_asan/ClickHouse
          EOF
      - name: Download json reports
        uses: actions/download-artifact@v3
        with:
          path: ${{ env.REPORTS_PATH }}
      - name: Check out repository code
        uses: ClickHouse/checkout@v1
        with:
          clear-repository: true
      - name: Unit test
        run: |
          sudo rm -fr "$TEMP_PATH"
          mkdir -p "$TEMP_PATH"
          cp -r "$GITHUB_WORKSPACE" "$TEMP_PATH"
          cd "$REPO_COPY/tests/ci"
          python3 unit_tests_check.py "$CHECK_NAME"
      - name: Cleanup
        if: always()
        run: |
          docker ps --quiet | xargs --no-run-if-empty docker kill ||:
          docker ps --all --quiet | xargs --no-run-if-empty docker rm -f ||:
          sudo rm -fr "$TEMP_PATH"
  UnitTestsTsan:
    needs: [BuilderDebTsan]
    runs-on: [self-hosted, fuzzer-unit-tester]
    steps:
      - name: Set envs
        run: |
          cat >> "$GITHUB_ENV" << 'EOF'
          TEMP_PATH=${{runner.temp}}/unit_tests_tsan
          REPORTS_PATH=${{runner.temp}}/reports_dir
          CHECK_NAME=Unit tests (tsan)
          REPO_COPY=${{runner.temp}}/unit_tests_tsan/ClickHouse
          EOF
      - name: Download json reports
        uses: actions/download-artifact@v3
        with:
          path: ${{ env.REPORTS_PATH }}
      - name: Check out repository code
        uses: ClickHouse/checkout@v1
        with:
          clear-repository: true
      - name: Unit test
        run: |
          sudo rm -fr "$TEMP_PATH"
          mkdir -p "$TEMP_PATH"
          cp -r "$GITHUB_WORKSPACE" "$TEMP_PATH"
          cd "$REPO_COPY/tests/ci"
          python3 unit_tests_check.py "$CHECK_NAME"
      - name: Cleanup
        if: always()
        run: |
          docker ps --quiet | xargs --no-run-if-empty docker kill ||:
          docker ps --all --quiet | xargs --no-run-if-empty docker rm -f ||:
          sudo rm -fr "$TEMP_PATH"
  UnitTestsMsan:
    needs: [BuilderDebMsan]
    runs-on: [self-hosted, fuzzer-unit-tester]
    steps:
      - name: Set envs
        run: |
          cat >> "$GITHUB_ENV" << 'EOF'
          TEMP_PATH=${{runner.temp}}/unit_tests_msan
          REPORTS_PATH=${{runner.temp}}/reports_dir
          CHECK_NAME=Unit tests (msan)
          REPO_COPY=${{runner.temp}}/unit_tests_msan/ClickHouse
          EOF
      - name: Download json reports
        uses: actions/download-artifact@v3
        with:
          path: ${{ env.REPORTS_PATH }}
      - name: Check out repository code
        uses: ClickHouse/checkout@v1
        with:
          clear-repository: true
      - name: Unit test
        run: |
          sudo rm -fr "$TEMP_PATH"
          mkdir -p "$TEMP_PATH"
          cp -r "$GITHUB_WORKSPACE" "$TEMP_PATH"
          cd "$REPO_COPY/tests/ci"
          python3 unit_tests_check.py "$CHECK_NAME"
      - name: Cleanup
        if: always()
        run: |
          docker ps --quiet | xargs --no-run-if-empty docker kill ||:
          docker ps --all --quiet | xargs --no-run-if-empty docker rm -f ||:
          sudo rm -fr "$TEMP_PATH"
  UnitTestsUBsan:
    needs: [BuilderDebUBsan]
    runs-on: [self-hosted, fuzzer-unit-tester]
    steps:
      - name: Set envs
        run: |
          cat >> "$GITHUB_ENV" << 'EOF'
          TEMP_PATH=${{runner.temp}}/unit_tests_ubsan
          REPORTS_PATH=${{runner.temp}}/reports_dir
          CHECK_NAME=Unit tests (ubsan)
          REPO_COPY=${{runner.temp}}/unit_tests_ubsan/ClickHouse
          EOF
      - name: Download json reports
        uses: actions/download-artifact@v3
        with:
          path: ${{ env.REPORTS_PATH }}
      - name: Check out repository code
        uses: ClickHouse/checkout@v1
        with:
          clear-repository: true
      - name: Unit test
        run: |
          sudo rm -fr "$TEMP_PATH"
          mkdir -p "$TEMP_PATH"
          cp -r "$GITHUB_WORKSPACE" "$TEMP_PATH"
          cd "$REPO_COPY/tests/ci"
          python3 unit_tests_check.py "$CHECK_NAME"
      - name: Cleanup
        if: always()
        run: |
          docker ps --quiet | xargs --no-run-if-empty docker kill ||:
          docker ps --all --quiet | xargs --no-run-if-empty docker rm -f ||:
          sudo rm -fr "$TEMP_PATH"
#############################################################################################
#################################### PERFORMANCE TESTS ######################################
#############################################################################################
  PerformanceComparisonX86-0:
    needs: [BuilderDebRelease]
    runs-on: [self-hosted, stress-tester]
    steps:
      - name: Set envs
        run: |
          cat >> "$GITHUB_ENV" << 'EOF'
          TEMP_PATH=${{runner.temp}}/performance_comparison
          REPORTS_PATH=${{runner.temp}}/reports_dir
          CHECK_NAME=Performance Comparison
          REPO_COPY=${{runner.temp}}/performance_comparison/ClickHouse
          RUN_BY_HASH_NUM=0
          RUN_BY_HASH_TOTAL=4
          EOF
      - name: Download json reports
        uses: actions/download-artifact@v3
        with:
          path: ${{ env.REPORTS_PATH }}
      - name: Check out repository code
        uses: ClickHouse/checkout@v1
        with:
          clear-repository: true
      - name: Performance Comparison
        run: |
          sudo rm -fr "$TEMP_PATH"
          mkdir -p "$TEMP_PATH"
          cp -r "$GITHUB_WORKSPACE" "$TEMP_PATH"
          cd "$REPO_COPY/tests/ci"
          python3 performance_comparison_check.py "$CHECK_NAME"
      - name: Cleanup
        if: always()
        run: |
          docker ps --quiet | xargs --no-run-if-empty docker kill ||:
          docker ps --all --quiet | xargs --no-run-if-empty docker rm -f ||:
          sudo rm -fr "$TEMP_PATH"
  PerformanceComparisonX86-1:
    needs: [BuilderDebRelease]
    runs-on: [self-hosted, stress-tester]
    steps:
      - name: Set envs
        run: |
          cat >> "$GITHUB_ENV" << 'EOF'
          TEMP_PATH=${{runner.temp}}/performance_comparison
          REPORTS_PATH=${{runner.temp}}/reports_dir
          CHECK_NAME=Performance Comparison
          REPO_COPY=${{runner.temp}}/performance_comparison/ClickHouse
          RUN_BY_HASH_NUM=1
          RUN_BY_HASH_TOTAL=4
          EOF
      - name: Download json reports
        uses: actions/download-artifact@v3
        with:
          path: ${{ env.REPORTS_PATH }}
      - name: Check out repository code
        uses: ClickHouse/checkout@v1
        with:
          clear-repository: true
      - name: Performance Comparison
        run: |
          sudo rm -fr "$TEMP_PATH"
          mkdir -p "$TEMP_PATH"
          cp -r "$GITHUB_WORKSPACE" "$TEMP_PATH"
          cd "$REPO_COPY/tests/ci"
          python3 performance_comparison_check.py "$CHECK_NAME"
      - name: Cleanup
        if: always()
        run: |
          docker ps --quiet | xargs --no-run-if-empty docker kill ||:
          docker ps --all --quiet | xargs --no-run-if-empty docker rm -f ||:
          sudo rm -fr "$TEMP_PATH"
  PerformanceComparisonX86-2:
    needs: [BuilderDebRelease]
    runs-on: [self-hosted, stress-tester]
    steps:
      - name: Set envs
        run: |
          cat >> "$GITHUB_ENV" << 'EOF'
          TEMP_PATH=${{runner.temp}}/performance_comparison
          REPORTS_PATH=${{runner.temp}}/reports_dir
          CHECK_NAME=Performance Comparison
          REPO_COPY=${{runner.temp}}/performance_comparison/ClickHouse
          RUN_BY_HASH_NUM=2
          RUN_BY_HASH_TOTAL=4
          EOF
      - name: Download json reports
        uses: actions/download-artifact@v3
        with:
          path: ${{ env.REPORTS_PATH }}
      - name: Check out repository code
        uses: ClickHouse/checkout@v1
        with:
          clear-repository: true
      - name: Performance Comparison
        run: |
          sudo rm -fr "$TEMP_PATH"
          mkdir -p "$TEMP_PATH"
          cp -r "$GITHUB_WORKSPACE" "$TEMP_PATH"
          cd "$REPO_COPY/tests/ci"
          python3 performance_comparison_check.py "$CHECK_NAME"
      - name: Cleanup
        if: always()
        run: |
          docker ps --quiet | xargs --no-run-if-empty docker kill ||:
          docker ps --all --quiet | xargs --no-run-if-empty docker rm -f ||:
          sudo rm -fr "$TEMP_PATH"
  PerformanceComparisonX86-3:
    needs: [BuilderDebRelease]
    runs-on: [self-hosted, stress-tester]
    steps:
      - name: Set envs
        run: |
          cat >> "$GITHUB_ENV" << 'EOF'
          TEMP_PATH=${{runner.temp}}/performance_comparison
          REPORTS_PATH=${{runner.temp}}/reports_dir
          CHECK_NAME=Performance Comparison
          REPO_COPY=${{runner.temp}}/performance_comparison/ClickHouse
          RUN_BY_HASH_NUM=3
          RUN_BY_HASH_TOTAL=4
          EOF
      - name: Download json reports
        uses: actions/download-artifact@v3
        with:
          path: ${{ env.REPORTS_PATH }}
      - name: Check out repository code
        uses: ClickHouse/checkout@v1
        with:
          clear-repository: true
      - name: Performance Comparison
        run: |
          sudo rm -fr "$TEMP_PATH"
          mkdir -p "$TEMP_PATH"
          cp -r "$GITHUB_WORKSPACE" "$TEMP_PATH"
          cd "$REPO_COPY/tests/ci"
          python3 performance_comparison_check.py "$CHECK_NAME"
      - name: Cleanup
        if: always()
        run: |
          docker ps --quiet | xargs --no-run-if-empty docker kill ||:
          docker ps --all --quiet | xargs --no-run-if-empty docker rm -f ||:
          sudo rm -fr "$TEMP_PATH"
  PerformanceComparisonAarch-0:
    needs: [BuilderDebAarch64]
    runs-on: [self-hosted, func-tester-aarch64]
    steps:
      - name: Set envs
        run: |
          cat >> "$GITHUB_ENV" << 'EOF'
          TEMP_PATH=${{runner.temp}}/performance_comparison
          REPORTS_PATH=${{runner.temp}}/reports_dir
          CHECK_NAME=Performance Comparison Aarch64
          REPO_COPY=${{runner.temp}}/performance_comparison/ClickHouse
          RUN_BY_HASH_NUM=0
          RUN_BY_HASH_TOTAL=4
          EOF
      - name: Download json reports
        uses: actions/download-artifact@v3
        with:
          path: ${{ env.REPORTS_PATH }}
      - name: Check out repository code
        uses: ClickHouse/checkout@v1
        with:
          clear-repository: true
      - name: Performance Comparison
        run: |
          sudo rm -fr "$TEMP_PATH"
          mkdir -p "$TEMP_PATH"
          cp -r "$GITHUB_WORKSPACE" "$TEMP_PATH"
          cd "$REPO_COPY/tests/ci"
          python3 performance_comparison_check.py "$CHECK_NAME"
      - name: Cleanup
        if: always()
        run: |
          docker ps --quiet | xargs --no-run-if-empty docker kill ||:
          docker ps --all --quiet | xargs --no-run-if-empty docker rm -f ||:
          sudo rm -fr "$TEMP_PATH"
  PerformanceComparisonAarch-1:
    needs: [BuilderDebAarch64]
    runs-on: [self-hosted, func-tester-aarch64]
    steps:
      - name: Set envs
        run: |
          cat >> "$GITHUB_ENV" << 'EOF'
          TEMP_PATH=${{runner.temp}}/performance_comparison
          REPORTS_PATH=${{runner.temp}}/reports_dir
          CHECK_NAME=Performance Comparison Aarch64
          REPO_COPY=${{runner.temp}}/performance_comparison/ClickHouse
          RUN_BY_HASH_NUM=1
          RUN_BY_HASH_TOTAL=4
          EOF
      - name: Download json reports
        uses: actions/download-artifact@v3
        with:
          path: ${{ env.REPORTS_PATH }}
      - name: Check out repository code
        uses: ClickHouse/checkout@v1
        with:
          clear-repository: true
      - name: Performance Comparison
        run: |
          sudo rm -fr "$TEMP_PATH"
          mkdir -p "$TEMP_PATH"
          cp -r "$GITHUB_WORKSPACE" "$TEMP_PATH"
          cd "$REPO_COPY/tests/ci"
          python3 performance_comparison_check.py "$CHECK_NAME"
      - name: Cleanup
        if: always()
        run: |
          docker ps --quiet | xargs --no-run-if-empty docker kill ||:
          docker ps --all --quiet | xargs --no-run-if-empty docker rm -f ||:
          sudo rm -fr "$TEMP_PATH"
  PerformanceComparisonAarch-2:
    needs: [BuilderDebAarch64]
    runs-on: [self-hosted, func-tester-aarch64]
    steps:
      - name: Set envs
        run: |
          cat >> "$GITHUB_ENV" << 'EOF'
          TEMP_PATH=${{runner.temp}}/performance_comparison
          REPORTS_PATH=${{runner.temp}}/reports_dir
          CHECK_NAME=Performance Comparison Aarch64
          REPO_COPY=${{runner.temp}}/performance_comparison/ClickHouse
          RUN_BY_HASH_NUM=2
          RUN_BY_HASH_TOTAL=4
          EOF
      - name: Download json reports
        uses: actions/download-artifact@v3
        with:
          path: ${{ env.REPORTS_PATH }}
      - name: Check out repository code
        uses: ClickHouse/checkout@v1
        with:
          clear-repository: true
      - name: Performance Comparison
        run: |
          sudo rm -fr "$TEMP_PATH"
          mkdir -p "$TEMP_PATH"
          cp -r "$GITHUB_WORKSPACE" "$TEMP_PATH"
          cd "$REPO_COPY/tests/ci"
          python3 performance_comparison_check.py "$CHECK_NAME"
      - name: Cleanup
        if: always()
        run: |
          docker ps --quiet | xargs --no-run-if-empty docker kill ||:
          docker ps --all --quiet | xargs --no-run-if-empty docker rm -f ||:
          sudo rm -fr "$TEMP_PATH"
  PerformanceComparisonAarch-3:
    needs: [BuilderDebAarch64]
    runs-on: [self-hosted, func-tester-aarch64]
    steps:
      - name: Set envs
        run: |
          cat >> "$GITHUB_ENV" << 'EOF'
          TEMP_PATH=${{runner.temp}}/performance_comparison
          REPORTS_PATH=${{runner.temp}}/reports_dir
          CHECK_NAME=Performance Comparison Aarch64
          REPO_COPY=${{runner.temp}}/performance_comparison/ClickHouse
          RUN_BY_HASH_NUM=3
          RUN_BY_HASH_TOTAL=4
          EOF
      - name: Download json reports
        uses: actions/download-artifact@v3
        with:
          path: ${{ env.REPORTS_PATH }}
      - name: Check out repository code
        uses: ClickHouse/checkout@v1
        with:
          clear-repository: true
      - name: Performance Comparison
        run: |
          sudo rm -fr "$TEMP_PATH"
          mkdir -p "$TEMP_PATH"
          cp -r "$GITHUB_WORKSPACE" "$TEMP_PATH"
          cd "$REPO_COPY/tests/ci"
          python3 performance_comparison_check.py "$CHECK_NAME"
      - name: Cleanup
        if: always()
        run: |
          docker ps --quiet | xargs --no-run-if-empty docker kill ||:
          docker ps --all --quiet | xargs --no-run-if-empty docker rm -f ||:
          sudo rm -fr "$TEMP_PATH"
##############################################################################################
###################################### SQLANCER FUZZERS ######################################
##############################################################################################
  SQLancerTestRelease:
    needs: [BuilderDebRelease]
    runs-on: [self-hosted, fuzzer-unit-tester]
    steps:
      - name: Set envs
        run: |
          cat >> "$GITHUB_ENV" << 'EOF'
          TEMP_PATH=${{runner.temp}}/sqlancer_release
          REPORTS_PATH=${{runner.temp}}/reports_dir
          CHECK_NAME=SQLancer (release)
          REPO_COPY=${{runner.temp}}/sqlancer_release/ClickHouse
          EOF
      - name: Download json reports
        uses: actions/download-artifact@v3
        with:
          path: ${{ env.REPORTS_PATH }}
      - name: Check out repository code
        uses: ClickHouse/checkout@v1
        with:
          clear-repository: true
      - name: SQLancer
        run: |
          sudo rm -fr "$TEMP_PATH"
          mkdir -p "$TEMP_PATH"
          cp -r "$GITHUB_WORKSPACE" "$TEMP_PATH"
          cd "$REPO_COPY/tests/ci"
          python3 sqlancer_check.py "$CHECK_NAME"
      - name: Cleanup
        if: always()
        run: |
          docker ps --quiet | xargs --no-run-if-empty docker kill ||:
          docker ps --all --quiet | xargs --no-run-if-empty docker rm -f ||:
          sudo rm -fr "$TEMP_PATH"
  SQLancerTestDebug:
    needs: [BuilderDebDebug]
    runs-on: [self-hosted, fuzzer-unit-tester]
    steps:
      - name: Set envs
        run: |
          cat >> "$GITHUB_ENV" << 'EOF'
          TEMP_PATH=${{runner.temp}}/sqlancer_debug
          REPORTS_PATH=${{runner.temp}}/reports_dir
          CHECK_NAME=SQLancer (debug)
          REPO_COPY=${{runner.temp}}/sqlancer_debug/ClickHouse
          EOF
      - name: Download json reports
        uses: actions/download-artifact@v3
        with:
          path: ${{ env.REPORTS_PATH }}
      - name: Check out repository code
        uses: ClickHouse/checkout@v1
        with:
          clear-repository: true
      - name: SQLancer
        run: |
          sudo rm -fr "$TEMP_PATH"
          mkdir -p "$TEMP_PATH"
          cp -r "$GITHUB_WORKSPACE" "$TEMP_PATH"
          cd "$REPO_COPY/tests/ci"
          python3 sqlancer_check.py "$CHECK_NAME"
      - name: Cleanup
        if: always()
        run: |
          docker ps --quiet | xargs --no-run-if-empty docker kill ||:
          docker ps --all --quiet | xargs --no-run-if-empty docker rm -f ||:
          sudo rm -fr "$TEMP_PATH"
  FinishCheck:
    needs:
      - DockerHubPush
      - BuilderReport
      - BuilderSpecialReport
      - MarkReleaseReady
      - FunctionalStatelessTestDebug0
      - FunctionalStatelessTestDebug1
      - FunctionalStatelessTestDebug2
      - FunctionalStatelessTestDebug3
      - FunctionalStatelessTestDebug4
      - FunctionalStatelessTestRelease
      - FunctionalStatelessTestReleaseDatabaseOrdinary
      - FunctionalStatelessTestReleaseDatabaseReplicated0
      - FunctionalStatelessTestReleaseDatabaseReplicated1
      - FunctionalStatelessTestReleaseDatabaseReplicated2
      - FunctionalStatelessTestReleaseDatabaseReplicated3
      - FunctionalStatelessTestAarch64
      - FunctionalStatelessTestAsan0
      - FunctionalStatelessTestAsan1
      - FunctionalStatelessTestAsan2
      - FunctionalStatelessTestAsan3
      - FunctionalStatelessTestTsan0
      - FunctionalStatelessTestTsan1
      - FunctionalStatelessTestTsan2
      - FunctionalStatelessTestTsan3
      - FunctionalStatelessTestTsan4
      - FunctionalStatelessTestMsan0
      - FunctionalStatelessTestMsan1
      - FunctionalStatelessTestMsan2
      - FunctionalStatelessTestMsan3
      - FunctionalStatelessTestMsan4
      - FunctionalStatelessTestMsan5
      - FunctionalStatelessTestUBsan0
      - FunctionalStatelessTestUBsan1
      - FunctionalStatefulTestDebug
      - FunctionalStatefulTestRelease
      - FunctionalStatelessTestReleaseS3_0
      - FunctionalStatelessTestReleaseS3_1
      - FunctionalStatefulTestAarch64
      - FunctionalStatefulTestAsan
      - FunctionalStatefulTestTsan
      - FunctionalStatefulTestMsan
      - FunctionalStatefulTestUBsan
      - StressTestDebug
      - StressTestAsan
      - StressTestTsan
      - StressTestMsan
      - StressTestUBsan
      - IntegrationTestsAsan0
      - IntegrationTestsAsan1
      - IntegrationTestsAsan2
      - IntegrationTestsAsan3
      - IntegrationTestsAsan4
      - IntegrationTestsAsan5
      - IntegrationTestsRelease0
      - IntegrationTestsRelease1
      - IntegrationTestsRelease2
      - IntegrationTestsRelease3
      - IntegrationTestsTsan0
      - IntegrationTestsTsan1
      - IntegrationTestsTsan2
      - IntegrationTestsTsan3
      - IntegrationTestsTsan4
      - IntegrationTestsTsan5
      - PerformanceComparisonX86-0
      - PerformanceComparisonX86-1
      - PerformanceComparisonX86-2
      - PerformanceComparisonX86-3
      - CompatibilityCheckX86
      - CompatibilityCheckAarch64
      - ASTFuzzerTestDebug
      - ASTFuzzerTestAsan
      - ASTFuzzerTestTsan
      - ASTFuzzerTestMSan
      - ASTFuzzerTestUBSan
      - UnitTestsAsan
      - UnitTestsTsan
      - UnitTestsMsan
      - UnitTestsUBsan
      - UnitTestsReleaseClang
      - SQLancerTestRelease
      - SQLancerTestDebug
    runs-on: [self-hosted, style-checker]
    steps:
      - name: Check out repository code
        uses: ClickHouse/checkout@v1
        with:
          clear-repository: true
      - name: Finish label
        run: |
          cd "$GITHUB_WORKSPACE/tests/ci"
          python3 finish_check.py<|MERGE_RESOLUTION|>--- conflicted
+++ resolved
@@ -979,12 +979,9 @@
       - BuilderBinDarwinAarch64
       - BuilderBinFreeBSD
       - BuilderBinPPC64
-<<<<<<< HEAD
       - BuilderBinRISCV64
-=======
       - BuilderBinAmd64Compat
       - BuilderBinAarch64V80Compat
->>>>>>> aa89dcc2
       - BuilderBinClangTidy
     runs-on: [self-hosted, style-checker]
     if: ${{ success() || failure() }}
