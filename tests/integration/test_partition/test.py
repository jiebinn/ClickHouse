import pytest
import logging
from helpers.cluster import ClickHouseCluster
from helpers.test_tools import TSV

cluster = ClickHouseCluster(__file__)
instance = cluster.add_instance('instance')
q = instance.query
path_to_data = '/var/lib/clickhouse/'


@pytest.fixture(scope="module")
def started_cluster():
    try:
        cluster.start()
        q('CREATE DATABASE test ENGINE = Ordinary')     # Different path in shadow/ with Atomic

        yield cluster

    finally:
        cluster.shutdown()


@pytest.fixture
def partition_table_simple(started_cluster):
    q("DROP TABLE IF EXISTS test.partition_simple")
    q("CREATE TABLE test.partition_simple (date MATERIALIZED toDate(0), x UInt64, sample_key MATERIALIZED intHash64(x)) "
      "ENGINE=MergeTree PARTITION BY date SAMPLE BY sample_key ORDER BY (date,x,sample_key) "
      "SETTINGS index_granularity=8192, index_granularity_bytes=0")
    q("INSERT INTO test.partition_simple ( x ) VALUES ( now() )")
    q("INSERT INTO test.partition_simple ( x ) VALUES ( now()+1 )")

    yield

    q('DROP TABLE test.partition_simple')


def test_partition_simple(partition_table_simple):
    q("ALTER TABLE test.partition_simple DETACH PARTITION 197001")
    q("ALTER TABLE test.partition_simple ATTACH PARTITION 197001")
    q("OPTIMIZE TABLE test.partition_simple")


def partition_complex_assert_columns_txt():
    path_to_parts = path_to_data + 'data/test/partition_complex/'
    parts = TSV(q("SELECT name FROM system.parts WHERE database='test' AND table='partition_complex'"))
    assert len(parts) > 0
    for part_name in parts.lines:
        path_to_columns = path_to_parts + part_name + '/columns.txt'
        # 2 header lines + 3 columns
        assert instance.exec_in_container(['wc', '-l', path_to_columns]).split()[0] == '5'


def partition_complex_assert_checksums():
    # Do not check increment.txt - it can be changed by other tests with FREEZE
<<<<<<< HEAD
    cmd = 'cd ' + path_to_data + " && find shadow -type f -exec md5sum {} \\;" \
                                 "  | grep partition" \
                                 "  | sed 's!shadow/[0-9]*/data/[a-z0-9_-]*/!shadow/1/data/test/!g'" \
                                 "  | sort" \
                                 "  | uniq"

    checksums = "082814b5aa5109160d5c0c5aff10d4df\tshadow/1/data/test/partition/19700102_2_2_0/k.bin\n" \
                "082814b5aa5109160d5c0c5aff10d4df\tshadow/1/data/test/partition/19700201_1_1_0/v1.bin\n" \
                "13cae8e658e0ca4f75c56b1fc424e150\tshadow/1/data/test/partition/19700102_2_2_0/minmax_p.idx\n" \
                "25daad3d9e60b45043a70c4ab7d3b1c6\tshadow/1/data/test/partition/19700102_2_2_0/partition.dat\n" \
                "3726312af62aec86b64a7708d5751787\tshadow/1/data/test/partition/19700201_1_1_0/partition.dat\n" \
                "38e62ff37e1e5064e9a3f605dfe09d13\tshadow/1/data/test/partition/19700102_2_2_0/v1.bin\n" \
                "4ae71336e44bf9bf79d2752e234818a5\tshadow/1/data/test/partition/19700102_2_2_0/k.mrk\n" \
                "4ae71336e44bf9bf79d2752e234818a5\tshadow/1/data/test/partition/19700102_2_2_0/p.mrk\n" \
                "4ae71336e44bf9bf79d2752e234818a5\tshadow/1/data/test/partition/19700102_2_2_0/v1.mrk\n" \
                "4ae71336e44bf9bf79d2752e234818a5\tshadow/1/data/test/partition/19700201_1_1_0/k.mrk\n" \
                "4ae71336e44bf9bf79d2752e234818a5\tshadow/1/data/test/partition/19700201_1_1_0/p.mrk\n" \
                "4ae71336e44bf9bf79d2752e234818a5\tshadow/1/data/test/partition/19700201_1_1_0/v1.mrk\n" \
                "55a54008ad1ba589aa210d2629c1df41\tshadow/1/data/test/partition/19700201_1_1_0/primary.idx\n" \
                "636c2df435a924297354025e3e203006\tshadow/1/data/test/partition/19700102_2_2_0/checksums.txt\n" \
                "77d5af402ada101574f4da114f242e02\tshadow/1/data/test/partition/19700102_2_2_0/columns.txt\n" \
                "77d5af402ada101574f4da114f242e02\tshadow/1/data/test/partition/19700201_1_1_0/columns.txt\n" \
                "88cdc31ded355e7572d68d8cde525d3a\tshadow/1/data/test/partition/19700201_1_1_0/p.bin\n" \
                "9e688c58a5487b8eaf69c9e1005ad0bf\tshadow/1/data/test/partition/19700102_2_2_0/primary.idx\n" \
                "ac5882732ed524266cfcb45c2cb53781\tshadow/1/data/test/partition/19700201_1_1_0/checksums.txt\n" \
                "c0904274faa8f3f06f35666cc9c5bd2f\tshadow/1/data/test/partition/19700102_2_2_0/default_compression_codec.txt\n" \
                "c0904274faa8f3f06f35666cc9c5bd2f\tshadow/1/data/test/partition/19700201_1_1_0/default_compression_codec.txt\n" \
                "c4ca4238a0b923820dcc509a6f75849b\tshadow/1/data/test/partition/19700102_2_2_0/count.txt\n" \
                "c4ca4238a0b923820dcc509a6f75849b\tshadow/1/data/test/partition/19700201_1_1_0/count.txt\n" \
                "c92f1855b6cc741573952c527dedff3a\tshadow/1/data/test/partition/19700102_2_2_0/serialization.txt\n" \
                "c92f1855b6cc741573952c527dedff3a\tshadow/1/data/test/partition/19700201_1_1_0/serialization.txt\n" \
                "cfcb770c3ecd0990dcceb1bde129e6c6\tshadow/1/data/test/partition/19700102_2_2_0/p.bin\n" \
                "e2af3bef1fd129aea73a890ede1e7a30\tshadow/1/data/test/partition/19700201_1_1_0/k.bin\n" \
                "f2312862cc01adf34a93151377be2ddf\tshadow/1/data/test/partition/19700201_1_1_0/minmax_p.idx\n"

    assert TSV(exec_bash(cmd).replace('  ', '\t')) == TSV(checksums)
=======
    cmd = ["bash", "-c", f"cd {path_to_data} && find shadow -type f -exec" + " md5sum {} \\; | grep partition_complex" \
           " | sed 's shadow/[0-9]*/data/[a-z0-9_-]*/ shadow/1/data/test/ g' | sort | uniq"]

    checksums = "082814b5aa5109160d5c0c5aff10d4df\tshadow/1/data/test/partition_complex/19700102_2_2_0/k.bin\n" \
                "082814b5aa5109160d5c0c5aff10d4df\tshadow/1/data/test/partition_complex/19700201_1_1_0/v1.bin\n" \
                "13cae8e658e0ca4f75c56b1fc424e150\tshadow/1/data/test/partition_complex/19700102_2_2_0/minmax_p.idx\n" \
                "25daad3d9e60b45043a70c4ab7d3b1c6\tshadow/1/data/test/partition_complex/19700102_2_2_0/partition.dat\n" \
                "3726312af62aec86b64a7708d5751787\tshadow/1/data/test/partition_complex/19700201_1_1_0/partition.dat\n" \
                "37855b06a39b79a67ea4e86e4a3299aa\tshadow/1/data/test/partition_complex/19700102_2_2_0/checksums.txt\n" \
                "38e62ff37e1e5064e9a3f605dfe09d13\tshadow/1/data/test/partition_complex/19700102_2_2_0/v1.bin\n" \
                "4ae71336e44bf9bf79d2752e234818a5\tshadow/1/data/test/partition_complex/19700102_2_2_0/k.mrk\n" \
                "4ae71336e44bf9bf79d2752e234818a5\tshadow/1/data/test/partition_complex/19700102_2_2_0/p.mrk\n" \
                "4ae71336e44bf9bf79d2752e234818a5\tshadow/1/data/test/partition_complex/19700102_2_2_0/v1.mrk\n" \
                "4ae71336e44bf9bf79d2752e234818a5\tshadow/1/data/test/partition_complex/19700201_1_1_0/k.mrk\n" \
                "4ae71336e44bf9bf79d2752e234818a5\tshadow/1/data/test/partition_complex/19700201_1_1_0/p.mrk\n" \
                "4ae71336e44bf9bf79d2752e234818a5\tshadow/1/data/test/partition_complex/19700201_1_1_0/v1.mrk\n" \
                "55a54008ad1ba589aa210d2629c1df41\tshadow/1/data/test/partition_complex/19700201_1_1_0/primary.idx\n" \
                "5f087cb3e7071bf9407e095821e2af8f\tshadow/1/data/test/partition_complex/19700201_1_1_0/checksums.txt\n" \
                "77d5af402ada101574f4da114f242e02\tshadow/1/data/test/partition_complex/19700102_2_2_0/columns.txt\n" \
                "77d5af402ada101574f4da114f242e02\tshadow/1/data/test/partition_complex/19700201_1_1_0/columns.txt\n" \
                "88cdc31ded355e7572d68d8cde525d3a\tshadow/1/data/test/partition_complex/19700201_1_1_0/p.bin\n" \
                "9e688c58a5487b8eaf69c9e1005ad0bf\tshadow/1/data/test/partition_complex/19700102_2_2_0/primary.idx\n" \
                "c0904274faa8f3f06f35666cc9c5bd2f\tshadow/1/data/test/partition_complex/19700102_2_2_0/default_compression_codec.txt\n" \
                "c0904274faa8f3f06f35666cc9c5bd2f\tshadow/1/data/test/partition_complex/19700201_1_1_0/default_compression_codec.txt\n" \
                "c4ca4238a0b923820dcc509a6f75849b\tshadow/1/data/test/partition_complex/19700102_2_2_0/count.txt\n" \
                "c4ca4238a0b923820dcc509a6f75849b\tshadow/1/data/test/partition_complex/19700201_1_1_0/count.txt\n" \
                "cfcb770c3ecd0990dcceb1bde129e6c6\tshadow/1/data/test/partition_complex/19700102_2_2_0/p.bin\n" \
                "e2af3bef1fd129aea73a890ede1e7a30\tshadow/1/data/test/partition_complex/19700201_1_1_0/k.bin\n" \
                "f2312862cc01adf34a93151377be2ddf\tshadow/1/data/test/partition_complex/19700201_1_1_0/minmax_p.idx\n"

    assert TSV(instance.exec_in_container(cmd).replace('  ', '\t')) == TSV(checksums)
>>>>>>> d8b6f15e


@pytest.fixture
def partition_table_complex(started_cluster):
    q("DROP TABLE IF EXISTS test.partition_complex")
    q("CREATE TABLE test.partition_complex (p Date, k Int8, v1 Int8 MATERIALIZED k + 1) "
      "ENGINE = MergeTree PARTITION BY p ORDER BY k SETTINGS index_granularity=1, index_granularity_bytes=0")
    q("INSERT INTO test.partition_complex (p, k) VALUES(toDate(31), 1)")
    q("INSERT INTO test.partition_complex (p, k) VALUES(toDate(1), 2)")

    yield

    q("DROP TABLE test.partition_complex")


def test_partition_complex(partition_table_complex):
    partition_complex_assert_columns_txt()

    q("ALTER TABLE test.partition_complex FREEZE")

    partition_complex_assert_checksums()

    q("ALTER TABLE test.partition_complex DETACH PARTITION 197001")
    q("ALTER TABLE test.partition_complex ATTACH PARTITION 197001")

    partition_complex_assert_columns_txt()

    q("ALTER TABLE test.partition_complex MODIFY COLUMN v1 Int8")

    # Check the backup hasn't changed
    partition_complex_assert_checksums()

    q("OPTIMIZE TABLE test.partition_complex")

    expected = TSV('31\t1\t2\n'
                   '1\t2\t3')
    res = q("SELECT toUInt16(p), k, v1 FROM test.partition_complex ORDER BY k")
    assert (TSV(res) == expected)


@pytest.fixture
def cannot_attach_active_part_table(started_cluster):
    q("DROP TABLE IF EXISTS test.attach_active")
    q("CREATE TABLE test.attach_active (n UInt64) ENGINE = MergeTree() PARTITION BY intDiv(n, 4) ORDER BY n")
    q("INSERT INTO test.attach_active SELECT number FROM system.numbers LIMIT 16")

    yield

    q("DROP TABLE test.attach_active")


def test_cannot_attach_active_part(cannot_attach_active_part_table):
    error = instance.client.query_and_get_error("ALTER TABLE test.attach_active ATTACH PART '../1_2_2_0'")
    print(error)
    assert 0 <= error.find('Invalid part name')

    res = q("SElECT name FROM system.parts WHERE table='attach_active' AND database='test' ORDER BY name")
    assert TSV(res) == TSV('0_1_1_0\n1_2_2_0\n2_3_3_0\n3_4_4_0')
    assert TSV(q("SElECT count(), sum(n) FROM test.attach_active")) == TSV('16\t120')


@pytest.fixture
def attach_check_all_parts_table(started_cluster):
    q("SYSTEM STOP MERGES")
    q("DROP TABLE IF EXISTS test.attach_partition")
    q("CREATE TABLE test.attach_partition (n UInt64) ENGINE = MergeTree() PARTITION BY intDiv(n, 8) ORDER BY n")
    q("INSERT INTO test.attach_partition SELECT number FROM system.numbers WHERE number % 2 = 0 LIMIT 8")
    q("INSERT INTO test.attach_partition SELECT number FROM system.numbers WHERE number % 2 = 1 LIMIT 8")

    yield

    q("DROP TABLE test.attach_partition")
    q("SYSTEM START MERGES")


def test_attach_check_all_parts(attach_check_all_parts_table):
    q("ALTER TABLE test.attach_partition DETACH PARTITION 0")

    path_to_detached = path_to_data + 'data/test/attach_partition/detached/'
    instance.exec_in_container(['mkdir', '{}'.format(path_to_detached + '0_5_5_0')])
    instance.exec_in_container(['cp', '-pr', path_to_detached + '0_1_1_0', path_to_detached + 'attaching_0_6_6_0'])
    instance.exec_in_container(['cp', '-pr', path_to_detached + '0_3_3_0', path_to_detached + 'deleting_0_7_7_0'])

    error = instance.client.query_and_get_error("ALTER TABLE test.attach_partition ATTACH PARTITION 0")
    assert 0 <= error.find('No columns in part 0_5_5_0') or 0 <= error.find('No columns.txt in part 0_5_5_0')

    parts = q("SElECT name FROM system.parts WHERE table='attach_partition' AND database='test' ORDER BY name")
    assert TSV(parts) == TSV('1_2_2_0\n1_4_4_0')
    detached = q("SELECT name FROM system.detached_parts "
                 "WHERE table='attach_partition' AND database='test' ORDER BY name")
    assert TSV(detached) == TSV('0_1_1_0\n0_3_3_0\n0_5_5_0\nattaching_0_6_6_0\ndeleting_0_7_7_0')

    instance.exec_in_container(['rm', '-r', path_to_detached + '0_5_5_0'])

    q("ALTER TABLE test.attach_partition ATTACH PARTITION 0")
    parts = q("SElECT name FROM system.parts WHERE table='attach_partition' AND database='test' ORDER BY name")
    expected = '0_5_5_0\n0_6_6_0\n1_2_2_0\n1_4_4_0'
    assert TSV(parts) == TSV(expected)
    assert TSV(q("SElECT count(), sum(n) FROM test.attach_partition")) == TSV('16\t120')

    detached = q("SELECT name FROM system.detached_parts "
                 "WHERE table='attach_partition' AND database='test' ORDER BY name")
    assert TSV(detached) == TSV('attaching_0_6_6_0\ndeleting_0_7_7_0')


@pytest.fixture
def drop_detached_parts_table(started_cluster):
    q("SYSTEM STOP MERGES")
    q("DROP TABLE IF EXISTS test.drop_detached")
    q("CREATE TABLE test.drop_detached (n UInt64) ENGINE = MergeTree() PARTITION BY intDiv(n, 8) ORDER BY n")
    q("INSERT INTO test.drop_detached SELECT number FROM system.numbers WHERE number % 2 = 0 LIMIT 8")
    q("INSERT INTO test.drop_detached SELECT number FROM system.numbers WHERE number % 2 = 1 LIMIT 8")

    yield

    q("DROP TABLE test.drop_detached")
    q("SYSTEM START MERGES")


def test_drop_detached_parts(drop_detached_parts_table):
    s = {"allow_drop_detached": 1}
    q("ALTER TABLE test.drop_detached DETACH PARTITION 0")
    q("ALTER TABLE test.drop_detached DETACH PARTITION 1")

    path_to_detached = path_to_data + 'data/test/drop_detached/detached/'
    instance.exec_in_container(['mkdir', '{}'.format(path_to_detached + 'attaching_0_6_6_0')])
    instance.exec_in_container(['mkdir', '{}'.format(path_to_detached + 'deleting_0_7_7_0')])
    instance.exec_in_container(['mkdir', '{}'.format(path_to_detached + 'any_other_name')])
    instance.exec_in_container(['mkdir', '{}'.format(path_to_detached + 'prefix_1_2_2_0_0')])

    error = instance.client.query_and_get_error("ALTER TABLE test.drop_detached DROP DETACHED PART '../1_2_2_0'",
                                                settings=s)
    assert 0 <= error.find('Invalid part name')

    q("ALTER TABLE test.drop_detached DROP DETACHED PART '0_1_1_0'", settings=s)

    error = instance.client.query_and_get_error("ALTER TABLE test.drop_detached DROP DETACHED PART 'attaching_0_6_6_0'",
                                                settings=s)
    assert 0 <= error.find('Cannot drop part')

    error = instance.client.query_and_get_error("ALTER TABLE test.drop_detached DROP DETACHED PART 'deleting_0_7_7_0'",
                                                settings=s)
    assert 0 <= error.find('Cannot drop part')

    q("ALTER TABLE test.drop_detached DROP DETACHED PART 'any_other_name'", settings=s)

    detached = q("SElECT name FROM system.detached_parts WHERE table='drop_detached' AND database='test' ORDER BY name")
    assert TSV(detached) == TSV('0_3_3_0\n1_2_2_0\n1_4_4_0\nattaching_0_6_6_0\ndeleting_0_7_7_0\nprefix_1_2_2_0_0')

    q("ALTER TABLE test.drop_detached DROP DETACHED PARTITION 1", settings=s)
    detached = q("SElECT name FROM system.detached_parts WHERE table='drop_detached' AND database='test' ORDER BY name")
    assert TSV(detached) == TSV('0_3_3_0\nattaching_0_6_6_0\ndeleting_0_7_7_0')<|MERGE_RESOLUTION|>--- conflicted
+++ resolved
@@ -53,44 +53,6 @@
 
 def partition_complex_assert_checksums():
     # Do not check increment.txt - it can be changed by other tests with FREEZE
-<<<<<<< HEAD
-    cmd = 'cd ' + path_to_data + " && find shadow -type f -exec md5sum {} \\;" \
-                                 "  | grep partition" \
-                                 "  | sed 's!shadow/[0-9]*/data/[a-z0-9_-]*/!shadow/1/data/test/!g'" \
-                                 "  | sort" \
-                                 "  | uniq"
-
-    checksums = "082814b5aa5109160d5c0c5aff10d4df\tshadow/1/data/test/partition/19700102_2_2_0/k.bin\n" \
-                "082814b5aa5109160d5c0c5aff10d4df\tshadow/1/data/test/partition/19700201_1_1_0/v1.bin\n" \
-                "13cae8e658e0ca4f75c56b1fc424e150\tshadow/1/data/test/partition/19700102_2_2_0/minmax_p.idx\n" \
-                "25daad3d9e60b45043a70c4ab7d3b1c6\tshadow/1/data/test/partition/19700102_2_2_0/partition.dat\n" \
-                "3726312af62aec86b64a7708d5751787\tshadow/1/data/test/partition/19700201_1_1_0/partition.dat\n" \
-                "38e62ff37e1e5064e9a3f605dfe09d13\tshadow/1/data/test/partition/19700102_2_2_0/v1.bin\n" \
-                "4ae71336e44bf9bf79d2752e234818a5\tshadow/1/data/test/partition/19700102_2_2_0/k.mrk\n" \
-                "4ae71336e44bf9bf79d2752e234818a5\tshadow/1/data/test/partition/19700102_2_2_0/p.mrk\n" \
-                "4ae71336e44bf9bf79d2752e234818a5\tshadow/1/data/test/partition/19700102_2_2_0/v1.mrk\n" \
-                "4ae71336e44bf9bf79d2752e234818a5\tshadow/1/data/test/partition/19700201_1_1_0/k.mrk\n" \
-                "4ae71336e44bf9bf79d2752e234818a5\tshadow/1/data/test/partition/19700201_1_1_0/p.mrk\n" \
-                "4ae71336e44bf9bf79d2752e234818a5\tshadow/1/data/test/partition/19700201_1_1_0/v1.mrk\n" \
-                "55a54008ad1ba589aa210d2629c1df41\tshadow/1/data/test/partition/19700201_1_1_0/primary.idx\n" \
-                "636c2df435a924297354025e3e203006\tshadow/1/data/test/partition/19700102_2_2_0/checksums.txt\n" \
-                "77d5af402ada101574f4da114f242e02\tshadow/1/data/test/partition/19700102_2_2_0/columns.txt\n" \
-                "77d5af402ada101574f4da114f242e02\tshadow/1/data/test/partition/19700201_1_1_0/columns.txt\n" \
-                "88cdc31ded355e7572d68d8cde525d3a\tshadow/1/data/test/partition/19700201_1_1_0/p.bin\n" \
-                "9e688c58a5487b8eaf69c9e1005ad0bf\tshadow/1/data/test/partition/19700102_2_2_0/primary.idx\n" \
-                "ac5882732ed524266cfcb45c2cb53781\tshadow/1/data/test/partition/19700201_1_1_0/checksums.txt\n" \
-                "c0904274faa8f3f06f35666cc9c5bd2f\tshadow/1/data/test/partition/19700102_2_2_0/default_compression_codec.txt\n" \
-                "c0904274faa8f3f06f35666cc9c5bd2f\tshadow/1/data/test/partition/19700201_1_1_0/default_compression_codec.txt\n" \
-                "c4ca4238a0b923820dcc509a6f75849b\tshadow/1/data/test/partition/19700102_2_2_0/count.txt\n" \
-                "c4ca4238a0b923820dcc509a6f75849b\tshadow/1/data/test/partition/19700201_1_1_0/count.txt\n" \
-                "c92f1855b6cc741573952c527dedff3a\tshadow/1/data/test/partition/19700102_2_2_0/serialization.txt\n" \
-                "c92f1855b6cc741573952c527dedff3a\tshadow/1/data/test/partition/19700201_1_1_0/serialization.txt\n" \
-                "cfcb770c3ecd0990dcceb1bde129e6c6\tshadow/1/data/test/partition/19700102_2_2_0/p.bin\n" \
-                "e2af3bef1fd129aea73a890ede1e7a30\tshadow/1/data/test/partition/19700201_1_1_0/k.bin\n" \
-                "f2312862cc01adf34a93151377be2ddf\tshadow/1/data/test/partition/19700201_1_1_0/minmax_p.idx\n"
-
-    assert TSV(exec_bash(cmd).replace('  ', '\t')) == TSV(checksums)
-=======
     cmd = ["bash", "-c", f"cd {path_to_data} && find shadow -type f -exec" + " md5sum {} \\; | grep partition_complex" \
            " | sed 's shadow/[0-9]*/data/[a-z0-9_-]*/ shadow/1/data/test/ g' | sort | uniq"]
 
@@ -99,7 +61,6 @@
                 "13cae8e658e0ca4f75c56b1fc424e150\tshadow/1/data/test/partition_complex/19700102_2_2_0/minmax_p.idx\n" \
                 "25daad3d9e60b45043a70c4ab7d3b1c6\tshadow/1/data/test/partition_complex/19700102_2_2_0/partition.dat\n" \
                 "3726312af62aec86b64a7708d5751787\tshadow/1/data/test/partition_complex/19700201_1_1_0/partition.dat\n" \
-                "37855b06a39b79a67ea4e86e4a3299aa\tshadow/1/data/test/partition_complex/19700102_2_2_0/checksums.txt\n" \
                 "38e62ff37e1e5064e9a3f605dfe09d13\tshadow/1/data/test/partition_complex/19700102_2_2_0/v1.bin\n" \
                 "4ae71336e44bf9bf79d2752e234818a5\tshadow/1/data/test/partition_complex/19700102_2_2_0/k.mrk\n" \
                 "4ae71336e44bf9bf79d2752e234818a5\tshadow/1/data/test/partition_complex/19700102_2_2_0/p.mrk\n" \
@@ -108,21 +69,23 @@
                 "4ae71336e44bf9bf79d2752e234818a5\tshadow/1/data/test/partition_complex/19700201_1_1_0/p.mrk\n" \
                 "4ae71336e44bf9bf79d2752e234818a5\tshadow/1/data/test/partition_complex/19700201_1_1_0/v1.mrk\n" \
                 "55a54008ad1ba589aa210d2629c1df41\tshadow/1/data/test/partition_complex/19700201_1_1_0/primary.idx\n" \
-                "5f087cb3e7071bf9407e095821e2af8f\tshadow/1/data/test/partition_complex/19700201_1_1_0/checksums.txt\n" \
+                "636c2df435a924297354025e3e203006\tshadow/1/data/test/partition_complex/19700102_2_2_0/checksums.txt\n" \
                 "77d5af402ada101574f4da114f242e02\tshadow/1/data/test/partition_complex/19700102_2_2_0/columns.txt\n" \
                 "77d5af402ada101574f4da114f242e02\tshadow/1/data/test/partition_complex/19700201_1_1_0/columns.txt\n" \
                 "88cdc31ded355e7572d68d8cde525d3a\tshadow/1/data/test/partition_complex/19700201_1_1_0/p.bin\n" \
                 "9e688c58a5487b8eaf69c9e1005ad0bf\tshadow/1/data/test/partition_complex/19700102_2_2_0/primary.idx\n" \
+                "ac5882732ed524266cfcb45c2cb53781\tshadow/1/data/test/partition_complex/19700201_1_1_0/checksums.txt\n" \
                 "c0904274faa8f3f06f35666cc9c5bd2f\tshadow/1/data/test/partition_complex/19700102_2_2_0/default_compression_codec.txt\n" \
                 "c0904274faa8f3f06f35666cc9c5bd2f\tshadow/1/data/test/partition_complex/19700201_1_1_0/default_compression_codec.txt\n" \
                 "c4ca4238a0b923820dcc509a6f75849b\tshadow/1/data/test/partition_complex/19700102_2_2_0/count.txt\n" \
                 "c4ca4238a0b923820dcc509a6f75849b\tshadow/1/data/test/partition_complex/19700201_1_1_0/count.txt\n" \
+                "c92f1855b6cc741573952c527dedff3a\tshadow/1/data/test/partition_complex/19700102_2_2_0/serialization.txt\n" \
+                "c92f1855b6cc741573952c527dedff3a\tshadow/1/data/test/partition_complex/19700201_1_1_0/serialization.txt\n" \
                 "cfcb770c3ecd0990dcceb1bde129e6c6\tshadow/1/data/test/partition_complex/19700102_2_2_0/p.bin\n" \
                 "e2af3bef1fd129aea73a890ede1e7a30\tshadow/1/data/test/partition_complex/19700201_1_1_0/k.bin\n" \
                 "f2312862cc01adf34a93151377be2ddf\tshadow/1/data/test/partition_complex/19700201_1_1_0/minmax_p.idx\n"
 
     assert TSV(instance.exec_in_container(cmd).replace('  ', '\t')) == TSV(checksums)
->>>>>>> d8b6f15e
 
 
 @pytest.fixture
