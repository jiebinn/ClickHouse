import io
import json
import logging
import random
import string
import time
import uuid
from multiprocessing.dummy import Pool

import pytest
from kazoo.exceptions import NoNodeError

from helpers.client import QueryRuntimeException
from helpers.cluster import ClickHouseCluster, ClickHouseInstance
from helpers.s3_queue_common import (
    run_query,
    random_str,
    generate_random_files,
    put_s3_file_content,
    put_azure_file_content,
    create_table,
    create_mv,
    generate_random_string,
)

AVAILABLE_MODES = ["unordered", "ordered"]


@pytest.fixture(autouse=True)
def s3_queue_setup_teardown(started_cluster):
    instance = started_cluster.instances["instance"]
    instance_2 = started_cluster.instances["instance2"]

    instance.query("DROP DATABASE IF EXISTS default; CREATE DATABASE default;")
    instance_2.query("DROP DATABASE IF EXISTS default; CREATE DATABASE default;")

    minio = started_cluster.minio_client
    objects = list(minio.list_objects(started_cluster.minio_bucket, recursive=True))
    for obj in objects:
        minio.remove_object(started_cluster.minio_bucket, obj.object_name)

    container_client = started_cluster.blob_service_client.get_container_client(
        started_cluster.azurite_container
    )

    if container_client.exists():
        blob_names = [b.name for b in container_client.list_blobs()]
        logging.debug(f"Deleting blobs: {blob_names}")
        for b in blob_names:
            container_client.delete_blob(b)

    yield  # run test


@pytest.fixture(scope="module")
def started_cluster():
    try:
        cluster = ClickHouseCluster(__file__)
        cluster.add_instance(
            "instance",
            with_minio=True,
            with_azurite=True,
            with_zookeeper=True,
            main_configs=[
                "configs/zookeeper.xml",
                "configs/s3queue_log.xml",
                "configs/remote_servers.xml",
                "configs/disable_streaming.xml",
            ],
            user_configs=[
                "configs/users.xml",
            ],
            stay_alive=True,
        )
        cluster.add_instance(
            "instance2",
            user_configs=["configs/users.xml"],
            with_minio=True,
            with_zookeeper=True,
            main_configs=[
                "configs/s3queue_log.xml",
                "configs/remote_servers.xml",
            ],
            stay_alive=True,
        )
        cluster.add_instance(
            "instance_24.5",
            with_zookeeper=True,
            image="clickhouse/clickhouse-server",
            tag="24.5",
            stay_alive=True,
            user_configs=[
                "configs/users.xml",
                "configs/compatibility.xml",
            ],
            main_configs=[
                "configs/s3queue_log.xml",
                "configs/remote_servers_245.xml",
            ],
            with_installed_binary=True,
        )
        cluster.add_instance(
            "instance2_24.5",
            with_zookeeper=True,
            keeper_required_feature_flags=["create_if_not_exists"],
            image="clickhouse/clickhouse-server",
            tag="24.5",
            stay_alive=True,
            user_configs=[
                "configs/users.xml",
                "configs/compatibility.xml",
            ],
            main_configs=[
                "configs/s3queue_log.xml",
                "configs/remote_servers_245.xml",
            ],
            with_installed_binary=True,
        )

        logging.info("Starting cluster...")
        cluster.start()
        logging.info("Cluster started")

        yield cluster
    finally:
        cluster.shutdown()


def test_upgrade_3(started_cluster):
    node = started_cluster.instances["instance_24.5"]
    if "24.5" not in node.query("select version()").strip():
        node.restart_with_original_version()
    assert "24.5" in node.query("select version()").strip()

    table_name = f"test_upgrade_3_{uuid.uuid4().hex[:8]}"
    dst_table_name = f"{table_name}_dst"
    keeper_path = f"/clickhouse/test_{table_name}"
    files_path = f"{table_name}_data"
    files_to_generate = 10

    create_table(
        started_cluster,
        node,
        table_name,
        "ordered",
        files_path,
        no_settings=True,
        version="24.5",
    )
    total_values = generate_random_files(
        started_cluster, files_path, files_to_generate, start_ind=0, row_num=1
    )

    create_mv(node, table_name, dst_table_name)

    def get_count():
        return int(node.query(f"SELECT count() FROM {dst_table_name}"))

    expected_rows = 10
    for _ in range(20):
        if expected_rows == get_count():
            break
        time.sleep(1)

    assert expected_rows == get_count()

    node.restart_with_latest_version()

    assert table_name in node.query("SHOW TABLES")

    node.query(
        f"""
        ALTER TABLE {table_name} MODIFY SETTING polling_min_timeout_ms=111
    """
    )
    assert 111 == int(
        node.query(
            f"SELECT value FROM system.s3_queue_settings WHERE table = '{table_name}' and name = 'polling_min_timeout_ms'"
        )
    )

    node.query(
        f"""
        ALTER TABLE {table_name} MODIFY SETTING polling_min_timeout_ms=222, polling_max_timeout_ms=333
    """
    )
    assert 222 == int(
        node.query(
            f"SELECT value FROM system.s3_queue_settings WHERE table = '{table_name}' and name = 'polling_min_timeout_ms'"
        )
    )
    assert 333 == int(
        node.query(
            f"SELECT value FROM system.s3_queue_settings WHERE table = '{table_name}' and name = 'polling_max_timeout_ms'"
        )
    )

    assert "polling_max_timeout_ms = 333" in node.query(
        f"SHOW CREATE TABLE {table_name}"
    )

    node.restart_clickhouse()

    assert "polling_max_timeout_ms = 333" in node.query(
        f"SHOW CREATE TABLE {table_name}"
    )

    assert 333 == int(
        node.query(
            f"SELECT value FROM system.s3_queue_settings WHERE table = '{table_name}' and name = 'polling_max_timeout_ms'"
        )
    )
    node.query(f"DROP TABLE {table_name} SYNC")


@pytest.mark.parametrize("setting_prefix", ["", "s3queue_"])
@pytest.mark.parametrize("buckets_num", [3, 1])
def test_migration(started_cluster, setting_prefix, buckets_num):
    node1 = started_cluster.instances["instance_24.5"]
    node2 = started_cluster.instances["instance2_24.5"]

    for node in [node1, node2]:
        if "24.5" not in node.query("select version()").strip():
            node.restart_with_original_version()

    table_name = f"test_replicated_{uuid.uuid4().hex[:8]}"
    dst_table_name = f"{table_name}_dst"
    mv_name = f"{table_name}_mv"
    keeper_path = f"/clickhouse/test_{table_name}_{buckets_num}"
    files_path = f"{table_name}_data"

    for node in [node1, node2]:
        node.query("DROP DATABASE IF EXISTS r")

    node1.query(
        "CREATE DATABASE r ENGINE=Replicated('/clickhouse/databases/replicateddb3', 'shard1', 'node1')"
    )
    node2.query(
        "CREATE DATABASE r ENGINE=Replicated('/clickhouse/databases/replicateddb3', 'shard1', 'node2')"
    )

    create_table(
        started_cluster,
        node1,
        table_name,
        "ordered",
        files_path,
        version="24.5",
        additional_settings={
            "keeper_path": keeper_path,
            "s3queue_polling_min_timeout_ms": 100,
            "s3queue_polling_max_timeout_ms": 1000,
            "s3queue_polling_backoff_ms": 100,
        },
        database_name="r",
    )

    for node in [node1, node2]:
        create_mv(node, f"r.{table_name}", dst_table_name, mv_name=mv_name)

    start_ind = [0]
    expected_rows = [0]
    last_processed_path = [""]
    prefix_ind = [0]
    prefixes = ["a", "b", "c", "d", "e"]

    def add_files_and_check():
        rows = 1000
        use_prefix = prefixes[prefix_ind[0]]
        total_values = generate_random_files(
            started_cluster,
            files_path,
            rows,
            start_ind=start_ind[0],
            row_num=1,
            use_prefix=use_prefix,
        )
        expected_rows[0] += rows
        start_ind[0] += rows
        prefix_ind[0] += 1

        def get_count():
            return int(
                node1.query(
                    f"SELECT count() FROM clusterAllReplicas(cluster, default.{dst_table_name})"
                )
            )

        last_processed_path[0] = f"{use_prefix}_{expected_rows[0] - 1}.csv"
        for _ in range(50):
            if expected_rows[0] == get_count():
                break
            time.sleep(1)
        assert expected_rows[0] == get_count()

    add_files_and_check()

    zk = started_cluster.get_kazoo_client("zoo1")
    metadata = json.loads(zk.get(f"{keeper_path}/processed")[0])

    assert last_processed_path[0].startswith("a_")
    assert metadata["file_path"].endswith(last_processed_path[0])

    for node in [node1, node2]:
        node.restart_with_latest_version()
        assert 0 == int(
            node.query(
                f"SELECT value FROM system.s3_queue_settings WHERE table = '{table_name}' and name = 'buckets'"
            )
        )

    assert (
        "Changing setting buckets is not allowed only with detached dependencies"
        in node1.query_and_get_error(
            f"ALTER TABLE r.{table_name} MODIFY SETTING {setting_prefix}buckets={buckets_num}"
        )
    )

    for node in [node1, node2]:
        node.query(f"DETACH TABLE {mv_name} SYNC")

    assert (
        "To allow migration set s3queue_migrate_old_metadata_to_buckets = 1"
        in node1.query_and_get_error(
            f"ALTER TABLE r.{table_name} MODIFY SETTING {setting_prefix}buckets={buckets_num}"
        )
    )

    def migrate_to_buckets(value):
        node1.query(
            f"ALTER TABLE r.{table_name} MODIFY SETTING {setting_prefix}buckets={value} SETTINGS s3queue_migrate_old_metadata_to_buckets = 1"
        )

    def check_keeper_state_changed():
        for node in [node1, node2]:
            assert buckets_num == int(
                node.query(
                    f"SELECT value FROM system.s3_queue_settings WHERE table = '{table_name}' and name = 'buckets'"
                )
            )

        metadata = json.loads(zk.get(f"{keeper_path}/metadata/")[0])
        assert buckets_num == metadata["buckets"]

        try:
            zk.get(f"{keeper_path}/processed")
            assert False
        except NoNodeError:
            pass

        buckets = zk.get_children(f"{keeper_path}/buckets/")

        assert len(buckets) == buckets_num
        assert sorted(buckets) == [str(i) for i in range(buckets_num)]

        for i in range(buckets_num):
            path = f"{keeper_path}/buckets/{i}/processed"
            print(f"Checking {path}")
            metadata = json.loads(zk.get(path)[0])
            assert metadata["file_path"].endswith(last_processed_path[0])

    migrate_to_buckets(buckets_num)
    check_keeper_state_changed()

    if buckets_num == 1:
        correct_value = 3
        migrate_to_buckets(correct_value)
        buckets_num = correct_value
        check_keeper_state_changed()

    for node in [node1, node2]:
        node.query(f"ATTACH TABLE {mv_name}")

    add_files_and_check()

    for node in [node1, node2]:
        node.restart_clickhouse()
        assert buckets_num == int(
            node.query(
                f"SELECT value FROM system.s3_queue_settings WHERE table = '{table_name}' and name = 'buckets'"
            )
        )

    add_files_and_check()

    try:
        zk.get(f"{keeper_path}/processed")
        assert False
    except NoNodeError:
        pass

    buckets = zk.get_children(f"{keeper_path}/buckets/")
    assert len(buckets) == buckets_num

    found = False
    for i in range(buckets_num):
        metadata = json.loads(zk.get(f"{keeper_path}/buckets/{i}/processed")[0])
        if metadata["file_path"].endswith(last_processed_path[0]):
            found = True
            break
    assert found

    metadata = json.loads(zk.get(f"{keeper_path}/metadata/")[0])
    assert buckets_num == metadata["buckets"]

    node.query(f"DROP TABLE r.{table_name} SYNC")


@pytest.mark.parametrize("mode", ["unordered", "ordered"])
def test_filtering_files(started_cluster, mode):
    node1 = started_cluster.instances["instance"]
    node2 = started_cluster.instances["instance2"]

    table_name = f"test_replicated_{mode}_{uuid.uuid4().hex[:8]}"
    dst_table_name = f"{table_name}_dst"
    keeper_path = f"/clickhouse/test_{table_name}"
    files_path = f"{table_name}_data"
    files_to_generate = 100

    node1.query("DROP DATABASE IF EXISTS r")
    node2.query("DROP DATABASE IF EXISTS r")

    node1.query(
        f"CREATE DATABASE r ENGINE=Replicated('/clickhouse/databases/{table_name}', 'shard1', 'node1')"
    )
    node2.query(
        f"CREATE DATABASE r ENGINE=Replicated('/clickhouse/databases/{table_name}', 'shard1', 'node2')"
    )

    create_table(
        started_cluster,
        node1,
        table_name,
        mode,
        files_path,
        additional_settings={
            "keeper_path": keeper_path,
            "polling_min_timeout_ms": 100,
            "polling_max_timeout_ms": 100,
            "polling_backoff_ms": 0,
        },
        database_name="r",
    )

    files = [(f"{files_path}/test_{i}.csv", i) for i in range(0, files_to_generate)]
    total_values = generate_random_files(
        started_cluster,
        files_path,
        files_to_generate,
        start_ind=0,
        row_num=1,
        files=files,
    )
    incorrect_values = [
        ["failed", 1, 1],
    ]
    incorrect_values_csv = (
        "\n".join((",".join(map(str, row)) for row in incorrect_values)) + "\n"
    ).encode()

    failed_file = f"{files_path}/testz_fff.csv"
    put_s3_file_content(started_cluster, failed_file, incorrect_values_csv)

    create_mv(node1, f"r.{table_name}", dst_table_name)

    def get_count():
        return int(node1.query(f"SELECT count() FROM default.{dst_table_name}"))

    expected_rows = files_to_generate
    for _ in range(20):
        if expected_rows == get_count():
            break
        time.sleep(1)
    assert expected_rows == get_count()

    create_mv(node2, f"r.{table_name}", dst_table_name)
    for _ in range(20):
        if node2.contains_in_log(f"StorageS3Queue (r.{table_name}): Processed rows: 0"):
            break
        time.sleep(1)
    assert node2.contains_in_log(f"StorageS3Queue (r.{table_name}): Processed rows: 0")

    found_1_global = False
    found_2_global = False
    if mode == "unordered":
        is_unordered = True
    else:
        is_unordered = False

    for file in files:
        found_1 = node2.contains_in_log(
            f"StorageS3Queue (r.{table_name}): Skipping file {file[0]}: Processed"
        )
        found_1_global = found_1_global or found_1

        if is_unordered:
            found_2 = node2.contains_in_log(
                f"Will skip file {file[0]}: it should be processed by"
            )
            found_2_global = found_2_global or found_2
        else:
            found_2 = False

        assert found_1 or found_2, "Failed with file " + file[0]

    assert found_1_global
    if is_unordered:
        assert found_2_global

    assert node2.contains_in_log(
        f"StorageS3Queue (r.{table_name}): Skipping file {failed_file}: Failed"
    ) or node1.contains_in_log(
        f"StorageS3Queue (r.{table_name}): Skipping file {failed_file}: Failed"
    )


def test_failed_commit(started_cluster):
    node = started_cluster.instances["instance"]

    table_name = f"test_failed_commit_{generate_random_string()}"
    dst_table_name = f"{table_name}_dst"
    keeper_path = f"/clickhouse/test_{table_name}"
    files_path = f"{table_name}_data"
    files_to_generate = 1

    create_table(
        started_cluster,
        node,
        table_name,
        "unordered",
        files_path,
        additional_settings={
            "keeper_path": keeper_path,
        },
    )
    total_values = generate_random_files(
        started_cluster, files_path, files_to_generate, start_ind=0, row_num=2
    )

    node.query(f"SYSTEM ENABLE FAILPOINT object_storage_queue_fail_commit")

    create_mv(node, table_name, dst_table_name)

    def check_failpoint():
        return node.contains_in_log(
            f"StorageS3Queue (default.{table_name}): Failed to process data: Code: 1002. DB::Exception: Failed to commit processed files. (UNKNOWN_EXCEPTION)"
        )

    for _ in range(100):
        if check_failpoint():
            break
        time.sleep(1)

    assert check_failpoint()

    node.query("SYSTEM FLUSH LOGS")
    assert 0 == int(
        node.query(
            f"SELECT count() FROM system.s3queue_log WHERE table = '{table_name}' and status = 'Processed'"
        )
    )

    def get_count():
        return int(node.query(f"SELECT count() FROM {dst_table_name}"))

    count_failed = int(
        node.count_in_log(
            f"StorageS3Queue (default.{table_name}): Failed to process data: Code: 1002. DB::Exception: Failed to commit processed files. (UNKNOWN_EXCEPTION)"
        )
    )
    count = get_count()
    expected_rows = 2 * count_failed
    expected_rows_upper = 2 * (
        count_failed + 2
    )  # Could get more in between getting 'count_failed' and getting 'count'

    assert expected_rows <= count and count <= expected_rows_upper

    node.query(f"SYSTEM DISABLE FAILPOINT object_storage_queue_fail_commit")

    processed = False
    for _ in range(20):
        node.query("SYSTEM FLUSH LOGS")
        processed = int(
            node.query(
                f"SELECT count() FROM system.s3queue_log WHERE table = '{table_name}' and status = 'Processed'"
            )
        )
        if processed == 1:
            break
        time.sleep(1)

    assert processed == 1
    assert 2 == int(
        node.query(
            f"SELECT rows_processed FROM system.s3queue_log WHERE table = '{table_name}' and status = 'Processed'"
        )
    )


def test_failure_in_the_middle(started_cluster):
    node = started_cluster.instances["instance"]

    table_name = f"test_failure_in_the_middle_{generate_random_string()}"
    dst_table_name = f"{table_name}_dst"
    keeper_path = f"/clickhouse/test_{table_name}_{generate_random_string()}"
    files_path = f"{table_name}_data"
    files_to_generate = 1

    format = "column1 String, column2 String"
    create_table(
        started_cluster,
        node,
        table_name,
        "unordered",
        files_path,
        format=format,
        additional_settings={
            "keeper_path": keeper_path,
            "s3queue_loading_retries": 10000,
        },
    )
    values = []
    num_rows = 1000000
    for _ in range(num_rows):
        values.append(
            ["".join("a" for i in range(1000)), "".join("a" for i in range(1000))]
        )
    values_csv = (
        "\n".join((",".join(map(str, row)) for row in values)) + "\n"
    ).encode()

    file_name = f"{table_name}_file.csv"
    put_s3_file_content(started_cluster, f"{files_path}/{file_name}", values_csv)

    node.query(
        f"SYSTEM ENABLE FAILPOINT object_storage_queue_fail_in_the_middle_of_file"
    )

    create_mv(node, table_name, dst_table_name, format=format)

    def check_failpoint():
        return node.contains_in_log(
            f"StorageS3Queue (default.{table_name}): Got an error while pulling chunk: Code: 1002. DB::Exception: Failed to read file. Processed rows:"
        )

    for _ in range(40):
        if check_failpoint():
            break
        time.sleep(1)

    assert check_failpoint()

    node.query("SYSTEM FLUSH LOGS")
    assert 0 == int(
        node.query(
            f"SELECT count() FROM system.s3queue_log WHERE table = '{table_name}' and status = 'Processed'"
        )
    )

    assert 1 <= int(
        node.query(
            f"SELECT count() FROM system.s3queue_log WHERE table = '{table_name}' and status = 'Failed' and exception ilike '%Failed to read file. Processed rows%'"
        )
    )

    def get_count():
        return int(node.query(f"SELECT count() FROM {dst_table_name}"))

    assert 0 == get_count()

    node.query(
        f"SYSTEM DISABLE FAILPOINT object_storage_queue_fail_in_the_middle_of_file"
    )

    processed = False
    for _ in range(40):
        node.query("SYSTEM FLUSH LOGS")
        processed = int(
            node.query(
                f"SELECT count() FROM system.s3queue_log WHERE table = '{table_name}' and status = 'Processed'"
            )
        )
        if processed == 1:
            break
        time.sleep(1)

    assert processed == 1
    assert num_rows == int(
        node.query(
            f"SELECT rows_processed FROM system.s3queue_log WHERE table = '{table_name}' and status = 'Processed'"
        )
    )


<<<<<<< HEAD
=======
def test_macros_support(started_cluster):
    node = started_cluster.instances["instance"]

    table_name = f"test_macros_{uuid.uuid4().hex[:8]}"
    files_path = f"{table_name}_data"

    node.query(
        f"""
        DROP DATABASE IF EXISTS a;
        DROP DATABASE IF EXISTS r;
        CREATE DATABASE a ENGINE=Atomic;
        CREATE DATABASE r ENGINE=Replicated('/clickhouse/databases/{table_name}', 'shard1', 'node1');
        """
    )

    res = create_table(
        started_cluster,
        node,
        table_name,
        "unordered",
        files_path,
        additional_settings={
            "keeper_path": "{table}/{uuid}",
        },
        database_name="a",
        expect_error=True,
    )

    assert "Macro 'uuid' in engine arguments is only supported" in res

    create_table(
        started_cluster,
        node,
        table_name,
        "unordered",
        files_path,
        additional_settings={
            "keeper_path": "{table}/{uuid}",
        },
        database_name="r",
    )

    table_uuid = node.query(
        f"SELECT uuid FROM system.tables WHERE database = 'r' AND name = '{table_name}'"
    ).strip()
    keeper_path = f"/clickhouse/s3queue/{table_name}/{table_uuid}/"

    assert node.query(f"SELECT count() > 0 FROM system.zookeeper WHERE path = '{keeper_path}'") == "1\n"
    assert f"keeper_path = \\'{table_name}/{{uuid}}\\'" in node.query(f"SHOW CREATE TABLE r.{table_name}")


>>>>>>> 2040e3f2
def test_disable_streaming(started_cluster):
    node = started_cluster.instances["instance"]

    table_name = f"test_disable_streaming_{uuid.uuid4().hex[:8]}"
    dst_table_name = f"{table_name}_dst"
    keeper_path = f"/clickhouse/test_{table_name}"
    files_path = f"{table_name}_data"
    files_to_generate = 10

    assert (
        "false"
        == node.query("SELECT getServerSetting('s3queue_disable_streaming')").strip()
    )

    node.replace_in_config(
        "/etc/clickhouse-server/config.d/disable_streaming.xml",
        "0",
        "1",
    )
    node.query("SYSTEM RELOAD CONFIG")

    assert (
        "true"
        == node.query("SELECT getServerSetting('s3queue_disable_streaming')").strip()
    )

    create_table(
        started_cluster,
        node,
        table_name,
        "ordered",
        files_path,
        additional_settings={
            "processing_threads_num": 1,
            "keeper_path": keeper_path,
        },
    )

    generate_random_files(
        started_cluster, files_path, files_to_generate, start_ind=0, row_num=1
    )

    create_mv(node, table_name, dst_table_name)

    def get_count():
        return int(node.query(f"SELECT count() FROM {dst_table_name}"))

    assert node.contains_in_log(
        f"StorageS3Queue (default.{table_name}): Streaming is disabled, rescheduling next check in 5000 ms"
    )
    assert 0 == get_count()

    assert (
        "true"
        == node.query("SELECT getServerSetting('s3queue_disable_streaming')").strip()
    )

    node.replace_in_config(
        "/etc/clickhouse-server/config.d/disable_streaming.xml",
        "1",
        "0",
    )
    node.query("SYSTEM RELOAD CONFIG")

    assert (
        "false"
        == node.query("SELECT getServerSetting('s3queue_disable_streaming')").strip()
    )

    expected_rows = files_to_generate
    for _ in range(20):
        if expected_rows == get_count():
            break
        time.sleep(1)

    assert expected_rows == get_count()<|MERGE_RESOLUTION|>--- conflicted
+++ resolved
@@ -693,8 +693,6 @@
     )
 
 
-<<<<<<< HEAD
-=======
 def test_macros_support(started_cluster):
     node = started_cluster.instances["instance"]
 
@@ -746,7 +744,6 @@
     assert f"keeper_path = \\'{table_name}/{{uuid}}\\'" in node.query(f"SHOW CREATE TABLE r.{table_name}")
 
 
->>>>>>> 2040e3f2
 def test_disable_streaming(started_cluster):
     node = started_cluster.instances["instance"]
 
