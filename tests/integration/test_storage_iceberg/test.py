import glob
import json
import logging
import os
import subprocess
import time
import uuid
from datetime import datetime, timezone

import pyspark
import pytest
from azure.storage.blob import BlobServiceClient
from minio.deleteobjects import DeleteObject
from pyspark.sql.functions import (
    monotonically_increasing_id,
    row_number,
)
from pyspark.sql.readwriter import DataFrameWriter, DataFrameWriterV2
from pyspark.sql.types import (
    ArrayType,
    BooleanType,
    DateType,
    IntegerType,
    StringType,
    StructField,
    StructType,
)
from pyspark.sql.window import Window

from helpers.cluster import ClickHouseCluster, ClickHouseInstance
from helpers.s3_tools import (
    AzureUploader,
    LocalUploader,
    S3Uploader,
    LocalDownloader,
    list_s3_objects,
    prepare_s3_bucket,
)
from helpers.test_tools import TSV

from helpers.iceberg_utils import (
    default_upload_directory,
    default_download_directory,
    execute_spark_query_general,
    get_creation_expression,
    write_iceberg_from_df,
    generate_data,
    create_iceberg_table,
    check_schema_and_data,
    get_uuid_str,
    check_validity_and_get_prunned_files_general,
    get_last_snapshot
)

SCRIPT_DIR = os.path.dirname(os.path.realpath(__file__))


def get_spark():
    builder = (
        pyspark.sql.SparkSession.builder.appName("spark_test")
        .config(
            "spark.sql.catalog.spark_catalog",
            "org.apache.iceberg.spark.SparkSessionCatalog",
        )
        .config("spark.sql.catalog.local", "org.apache.iceberg.spark.SparkCatalog")
        .config("spark.sql.catalog.spark_catalog.type", "hadoop")
        .config("spark.sql.catalog.spark_catalog.warehouse", "/iceberg_data")
        .config(
            "spark.sql.extensions",
            "org.apache.iceberg.spark.extensions.IcebergSparkSessionExtensions",
        )
        .master("local")
    )
    return builder.master("local").getOrCreate()


@pytest.fixture(scope="module")
def started_cluster():
    try:
        cluster = ClickHouseCluster(__file__, with_spark=True)
        cluster.add_instance(
            "node1",
            main_configs=[
                "configs/config.d/query_log.xml",
                "configs/config.d/cluster.xml",
                "configs/config.d/named_collections.xml",
                "configs/config.d/filesystem_caches.xml",
            ],
            user_configs=["configs/users.d/users.xml"],
            with_minio=True,
            with_azurite=True,
            stay_alive=True,
        )
        cluster.add_instance(
            "node2",
            main_configs=[
                "configs/config.d/query_log.xml",
                "configs/config.d/cluster.xml",
                "configs/config.d/named_collections.xml",
                "configs/config.d/filesystem_caches.xml",
            ],
            user_configs=["configs/users.d/users.xml"],
            stay_alive=True,
        )
        cluster.add_instance(
            "node3",
            main_configs=[
                "configs/config.d/query_log.xml",
                "configs/config.d/cluster.xml",
                "configs/config.d/named_collections.xml",
                "configs/config.d/filesystem_caches.xml",
            ],
            user_configs=["configs/users.d/users.xml"],
            stay_alive=True,
        )

        logging.info("Starting cluster...")
        cluster.start()

        prepare_s3_bucket(cluster)
        logging.info("S3 bucket created")

        cluster.spark_session = get_spark()
        cluster.default_s3_uploader = S3Uploader(
            cluster.minio_client, cluster.minio_bucket
        )

        cluster.azure_container_name = "mycontainer"

        cluster.blob_service_client = cluster.blob_service_client

        container_client = cluster.blob_service_client.create_container(
            cluster.azure_container_name
        )

        cluster.container_client = container_client

        cluster.default_azure_uploader = AzureUploader(
            cluster.blob_service_client, cluster.azure_container_name
        )

        cluster.default_local_uploader = LocalUploader(cluster.instances["node1"])
        cluster.default_local_downloader = LocalDownloader(cluster.instances["node1"])

        yield cluster

    finally:
        cluster.shutdown()


@pytest.mark.parametrize("format_version", ["1", "2"])
@pytest.mark.parametrize("storage_type", ["s3", "azure", "local"])
def test_single_iceberg_file(started_cluster, format_version, storage_type):
    instance = started_cluster.instances["node1"]
    spark = started_cluster.spark_session
    TABLE_NAME = (
        "test_single_iceberg_file_"
        + format_version
        + "_"
        + storage_type
        + "_"
        + get_uuid_str()
    )

    write_iceberg_from_df(spark, generate_data(spark, 0, 100), TABLE_NAME)

    default_upload_directory(
        started_cluster,
        storage_type,
        f"/iceberg_data/default/{TABLE_NAME}/",
        f"/iceberg_data/default/{TABLE_NAME}/",
    )

    create_iceberg_table(storage_type, instance, TABLE_NAME, started_cluster)

    assert instance.query(f"SELECT * FROM {TABLE_NAME}") == instance.query(
        "SELECT number, toString(number + 1) FROM numbers(100)"
    )


@pytest.mark.parametrize("format_version", ["1", "2"])
@pytest.mark.parametrize("storage_type", ["s3", "azure", "local"])
def test_partition_by(started_cluster, format_version, storage_type):
    instance = started_cluster.instances["node1"]
    spark = started_cluster.spark_session
    TABLE_NAME = (
        "test_partition_by_"
        + format_version
        + "_"
        + storage_type
        + "_"
        + get_uuid_str()
    )

    write_iceberg_from_df(
        spark,
        generate_data(spark, 0, 10),
        TABLE_NAME,
        mode="overwrite",
        format_version=format_version,
        partition_by="a",
    )

    files = default_upload_directory(
        started_cluster,
        storage_type,
        f"/iceberg_data/default/{TABLE_NAME}/",
        f"/iceberg_data/default/{TABLE_NAME}/",
    )
    assert len(files) == 14  # 10 partitions + 4 metadata files

    create_iceberg_table(storage_type, instance, TABLE_NAME, started_cluster)
    assert int(instance.query(f"SELECT count() FROM {TABLE_NAME}")) == 10
    assert int(instance.query(f"SELECT count() FROM system.iceberg_history WHERE table = '{TABLE_NAME}'")) == 1


@pytest.mark.parametrize("format_version", ["1", "2"])
@pytest.mark.parametrize("storage_type", ["s3", "azure", "local"])
def test_multiple_iceberg_files(started_cluster, format_version, storage_type):
    instance = started_cluster.instances["node1"]
    spark = started_cluster.spark_session
    TABLE_NAME = (
        "test_multiple_iceberg_files_"
        + format_version
        + "_"
        + storage_type
        + "_"
        + get_uuid_str()
    )

    write_iceberg_from_df(
        spark,
        generate_data(spark, 0, 100),
        TABLE_NAME,
        mode="overwrite",
        format_version=format_version,
    )

    files = default_upload_directory(
        started_cluster,
        storage_type,
        f"/iceberg_data/default/{TABLE_NAME}/",
        f"/iceberg_data/default/{TABLE_NAME}/",
    )

    # ['/iceberg_data/default/test_multiple_iceberg_files/data/00000-1-35302d56-f1ed-494e-a85b-fbf85c05ab39-00001.parquet',
    # '/iceberg_data/default/test_multiple_iceberg_files/metadata/version-hint.text',
    # '/iceberg_data/default/test_multiple_iceberg_files/metadata/3127466b-299d-48ca-a367-6b9b1df1e78c-m0.avro',
    # '/iceberg_data/default/test_multiple_iceberg_files/metadata/snap-5220855582621066285-1-3127466b-299d-48ca-a367-6b9b1df1e78c.avro',
    # '/iceberg_data/default/test_multiple_iceberg_files/metadata/v1.metadata.json']
    assert len(files) == 5

    create_iceberg_table(storage_type, instance, TABLE_NAME, started_cluster)
    assert int(instance.query(f"SELECT count() FROM {TABLE_NAME}")) == 100

    write_iceberg_from_df(
        spark,
        generate_data(spark, 100, 200),
        TABLE_NAME,
        mode="append",
        format_version=format_version,
    )
    files = default_upload_directory(
        started_cluster,
        storage_type,
        f"/iceberg_data/default/{TABLE_NAME}/",
        "",
    )
    assert len(files) == 9

    assert int(instance.query(f"SELECT count() FROM {TABLE_NAME}")) == 200
    assert instance.query(f"SELECT * FROM {TABLE_NAME} ORDER BY 1") == instance.query(
        "SELECT number, toString(number + 1) FROM numbers(200)"
    )


@pytest.mark.parametrize("format_version", ["1", "2"])
@pytest.mark.parametrize("storage_type", ["s3", "azure", "local"])
def test_types(started_cluster, format_version, storage_type):
    instance = started_cluster.instances["node1"]
    spark = started_cluster.spark_session
    TABLE_NAME = (
        "test_types_" + format_version + "_" + storage_type + "_" + get_uuid_str()
    )

    data = [
        (
            123,
            "string",
            datetime.strptime("2000-01-01", "%Y-%m-%d"),
            ["str1", "str2"],
            True,
        )
    ]
    schema = StructType(
        [
            StructField("a", IntegerType()),
            StructField("b", StringType()),
            StructField("c", DateType()),
            StructField("d", ArrayType(StringType())),
            StructField("e", BooleanType()),
        ]
    )
    df = spark.createDataFrame(data=data, schema=schema)
    df.printSchema()
    write_iceberg_from_df(
        spark, df, TABLE_NAME, mode="overwrite", format_version=format_version
    )

    default_upload_directory(
        started_cluster,
        storage_type,
        f"/iceberg_data/default/{TABLE_NAME}/",
        f"/iceberg_data/default/{TABLE_NAME}/",
    )

    create_iceberg_table(storage_type, instance, TABLE_NAME, started_cluster)
    assert int(instance.query(f"SELECT count() FROM {TABLE_NAME}")) == 1
    assert (
        instance.query(f"SELECT a, b, c, d, e FROM {TABLE_NAME}").strip()
        == "123\tstring\t2000-01-01\t['str1','str2']\ttrue"
    )

    table_function_expr = get_creation_expression(
        storage_type, TABLE_NAME, started_cluster, table_function=True
    )
    assert (
        instance.query(f"SELECT a, b, c, d, e FROM {table_function_expr}").strip()
        == "123\tstring\t2000-01-01\t['str1','str2']\ttrue"
    )

    assert instance.query(f"DESCRIBE {table_function_expr} FORMAT TSV") == TSV(
        [
            ["a", "Nullable(Int32)"],
            ["b", "Nullable(String)"],
            ["c", "Nullable(Date)"],
            ["d", "Array(Nullable(String))"],
            ["e", "Nullable(Bool)"],
        ]
<<<<<<< HEAD
    )


@pytest.mark.parametrize("format_version", ["1", "2"])
@pytest.mark.parametrize("storage_type", ["s3", "azure"])
def test_cluster_table_function(started_cluster, format_version, storage_type):

    instance = started_cluster.instances["node1"]
    spark = started_cluster.spark_session

    TABLE_NAME = (
        "test_iceberg_cluster_"
        + format_version
        + "_"
        + storage_type
        + "_"
        + get_uuid_str()
    )

    def add_df(mode):
        write_iceberg_from_df(
            spark,
            generate_data(spark, 0, 100),
            TABLE_NAME,
            mode=mode,
            format_version=format_version,
        )

        files = default_upload_directory(
            started_cluster,
            storage_type,
            f"/iceberg_data/default/{TABLE_NAME}/",
            f"/iceberg_data/default/{TABLE_NAME}/",
        )

        logging.info(f"Adding another dataframe. result files: {files}")

        return files

    files = add_df(mode="overwrite")
    for i in range(1, len(started_cluster.instances)):
        files = add_df(mode="append")

    logging.info(f"Setup complete. files: {files}")
    assert len(files) == 5 + 4 * (len(started_cluster.instances) - 1)

    clusters = instance.query(f"SELECT * FROM system.clusters")
    logging.info(f"Clusters setup: {clusters}")

    # Regular Query only node1
    table_function_expr = get_creation_expression(
        storage_type, TABLE_NAME, started_cluster, table_function=True
    )
    select_regular = (
        instance.query(f"SELECT * FROM {table_function_expr}").strip().split()
    )

    # Cluster Query with node1 as coordinator
    table_function_expr_cluster = get_creation_expression(
        storage_type,
        TABLE_NAME,
        started_cluster,
        table_function=True,
        run_on_cluster=True,
    )
    select_cluster = (
        instance.query(f"SELECT * FROM {table_function_expr_cluster}").strip().split()
    )

    # Simple size check
    assert len(select_regular) == 600
    assert len(select_cluster) == 600

    # Actual check
    assert select_cluster == select_regular

    # Check query_log
    for replica in started_cluster.instances.values():
        replica.query("SYSTEM FLUSH LOGS")

    for node_name, replica in started_cluster.instances.items():
        cluster_secondary_queries = (
            replica.query(
                f"""
                SELECT query, type, is_initial_query, read_rows, read_bytes FROM system.query_log
                WHERE
                    type = 'QueryStart' AND
                    positionCaseInsensitive(query, '{storage_type}Cluster') != 0 AND
                    position(query, '{TABLE_NAME}') != 0 AND
                    position(query, 'system.query_log') = 0 AND
                    NOT is_initial_query
            """
            )
            .strip()
            .split("\n")
        )

        logging.info(
            f"[{node_name}] cluster_secondary_queries: {cluster_secondary_queries}"
        )
        assert len(cluster_secondary_queries) == 1

    # write 3 times
    assert int(instance.query(f"SELECT count() FROM {table_function_expr_cluster}")) == 100 * 3


@pytest.mark.parametrize("format_version", ["1", "2"])
@pytest.mark.parametrize("storage_type", ["s3", "azure", "local"])
def test_delete_files(started_cluster, format_version, storage_type):
    instance = started_cluster.instances["node1"]
    spark = started_cluster.spark_session
    TABLE_NAME = (
        "test_delete_files_"
        + format_version
        + "_"
        + storage_type
        + "_"
        + get_uuid_str()
    )

    write_iceberg_from_df(
        spark,
        generate_data(spark, 0, 100),
        TABLE_NAME,
        mode="overwrite",
        format_version=format_version,
    )

    default_upload_directory(
        started_cluster,
        storage_type,
        f"/iceberg_data/default/{TABLE_NAME}/",
        f"/iceberg_data/default/{TABLE_NAME}/",
    )
    create_iceberg_table(storage_type, instance, TABLE_NAME, started_cluster)

    # Test trivial count with deleted files
    query_id = "test_trivial_count_" + get_uuid_str()
    assert int(instance.query(f"SELECT count() FROM {TABLE_NAME}", query_id=query_id)) == 100
    instance.query("SYSTEM FLUSH LOGS")
    assert instance.query(f"SELECT ProfileEvents['IcebergTrivialCountOptimizationApplied'] FROM system.query_log where query_id = '{query_id}' and type = 'QueryFinish'") == "1\n"

    spark.sql(f"DELETE FROM {TABLE_NAME} WHERE a >= 0")
    default_upload_directory(
        started_cluster,
        storage_type,
        f"/iceberg_data/default/{TABLE_NAME}/",
        "",
    )

    query_id = "test_trivial_count_" + get_uuid_str()
    assert int(instance.query(f"SELECT count() FROM {TABLE_NAME}", query_id=query_id)) == 0

    instance.query("SYSTEM FLUSH LOGS")
    assert instance.query(f"SELECT ProfileEvents['IcebergTrivialCountOptimizationApplied'] FROM system.query_log where query_id = '{query_id}' and type = 'QueryFinish'") == "1\n"

    write_iceberg_from_df(
        spark,
        generate_data(spark, 100, 200),
        TABLE_NAME,
        mode="upsert",
        format_version=format_version,
    )

    default_upload_directory(
        started_cluster,
        storage_type,
        f"/iceberg_data/default/{TABLE_NAME}/",
        "",
    )

    query_id = "test_trivial_count_" + get_uuid_str()
    assert int(instance.query(f"SELECT count() FROM {TABLE_NAME}", query_id=query_id)) == 100

    instance.query("SYSTEM FLUSH LOGS")
    assert instance.query(f"SELECT ProfileEvents['IcebergTrivialCountOptimizationApplied'] FROM system.query_log where query_id = '{query_id}' and type = 'QueryFinish'") == "1\n"

    spark.sql(f"DELETE FROM {TABLE_NAME} WHERE a >= 150")
    default_upload_directory(
        started_cluster,
        storage_type,
        f"/iceberg_data/default/{TABLE_NAME}/",
        "",
    )

    query_id = "test_trivial_count_" + get_uuid_str()
    assert int(instance.query(f"SELECT count() FROM {TABLE_NAME}", query_id=query_id)) == 50

    instance.query("SYSTEM FLUSH LOGS")
    assert instance.query(f"SELECT ProfileEvents['IcebergTrivialCountOptimizationApplied'] FROM system.query_log where query_id = '{query_id}' and type = 'QueryFinish'") == "1\n"


@pytest.mark.parametrize("format_version", ["1", "2"])
@pytest.mark.parametrize("storage_type", ["s3", "azure", "local"])
@pytest.mark.parametrize("is_table_function", [False, True])
def test_evolved_schema_simple(
    started_cluster, format_version, storage_type, is_table_function
):
    instance = started_cluster.instances["node1"]
    spark = started_cluster.spark_session
    TABLE_NAME = (
        "test_evolved_schema_simple_"
        + format_version
        + "_"
        + storage_type
        + "_"
        + get_uuid_str()
    )

    def execute_spark_query(query: str):
        return execute_spark_query_general(
            spark,
            started_cluster,
            storage_type,
            TABLE_NAME,
            query,
        )

    execute_spark_query(
        f"""
            DROP TABLE IF EXISTS {TABLE_NAME};
        """
    )

    execute_spark_query(
        f"""
            CREATE TABLE IF NOT EXISTS {TABLE_NAME} (
                a int NOT NULL,
                b float,
                c decimal(9,2) NOT NULL,
                d array<int>
            )
            USING iceberg
            OPTIONS ('format-version'='{format_version}')
        """
    )

    table_creation_expression = get_creation_expression(
        storage_type,
        TABLE_NAME,
        started_cluster,
        table_function=is_table_function,
        allow_dynamic_metadata_for_data_lakes=True,
    )

    table_select_expression = (
        TABLE_NAME if not is_table_function else table_creation_expression
    )

    if not is_table_function:
        instance.query(table_creation_expression)

    check_schema_and_data(
        instance,
        table_select_expression,
        [
            ["a", "Int32"],
            ["b", "Nullable(Float32)"],
            ["c", "Decimal(9, 2)"],
            ["d", "Array(Nullable(Int32))"],
        ],
        [],
    )

    execute_spark_query(
        f"""
            INSERT INTO {TABLE_NAME} VALUES (4, NULL, 7.12, ARRAY(5, 6, 7));
        """
    )

    check_schema_and_data(
        instance,
        table_select_expression,
        [
            ["a", "Int32"],
            ["b", "Nullable(Float32)"],
            ["c", "Decimal(9, 2)"],
            ["d", "Array(Nullable(Int32))"],
        ],
        [["4", "\\N", "7.12", "[5,6,7]"]],
    )

    execute_spark_query(
        f"""
            ALTER TABLE {TABLE_NAME} ALTER COLUMN b TYPE double;
        """
    )

    check_schema_and_data(
        instance,
        table_select_expression,
        [
            ["a", "Int32"],
            ["b", "Nullable(Float64)"],
            ["c", "Decimal(9, 2)"],
            ["d", "Array(Nullable(Int32))"],
        ],
        [["4", "\\N", "7.12", "[5,6,7]"]],
    )

    execute_spark_query(
        f"""
            INSERT INTO {TABLE_NAME} VALUES (7, 5.0, 18.1, ARRAY(6, 7, 9));
        """
    )

    check_schema_and_data(
        instance,
        table_select_expression,
        [
            ["a", "Int32"],
            ["b", "Nullable(Float64)"],
            ["c", "Decimal(9, 2)"],
            ["d", "Array(Nullable(Int32))"],
        ],
        [["4", "\\N", "7.12", "[5,6,7]"], ["7", "5", "18.1", "[6,7,9]"]],
    )

    execute_spark_query(
        f"""
            ALTER TABLE {TABLE_NAME} ALTER COLUMN d FIRST;
        """
    )

    check_schema_and_data(
        instance,
        table_select_expression,
        [
            ["d", "Array(Nullable(Int32))"],
            ["a", "Int32"],
            ["b", "Nullable(Float64)"],
            ["c", "Decimal(9, 2)"],
        ],
        [["[5,6,7]", "4", "\\N", "7.12"], ["[6,7,9]", "7", "5", "18.1"]],
    )

    execute_spark_query(
        f"""
            ALTER TABLE {TABLE_NAME} ALTER COLUMN b AFTER d;
        """
    )

    check_schema_and_data(
        instance,
        table_select_expression,
        [
            ["d", "Array(Nullable(Int32))"],
            ["b", "Nullable(Float64)"],
            ["a", "Int32"],
            ["c", "Decimal(9, 2)"],
        ],
        [["[5,6,7]", "\\N", "4", "7.12"], ["[6,7,9]", "5", "7", "18.1"]],
    )

    execute_spark_query(
        f"""
            ALTER TABLE {TABLE_NAME}
            ADD COLUMNS (
                e string
            );
        """
    )

    check_schema_and_data(
        instance,
        table_select_expression,
        [
            ["d", "Array(Nullable(Int32))"],
            ["b", "Nullable(Float64)"],
            ["a", "Int32"],
            ["c", "Decimal(9, 2)"],
            ["e", "Nullable(String)"],
        ],
        [
            ["[5,6,7]", "\\N", "4", "7.12", "\\N"],
            ["[6,7,9]", "5", "7", "18.1", "\\N"],
        ],
    )

    execute_spark_query(
        f"""
            ALTER TABLE {TABLE_NAME} ALTER COLUMN c TYPE decimal(12, 2);
        """
    )

    check_schema_and_data(
        instance,
        table_select_expression,
        [
            ["d", "Array(Nullable(Int32))"],
            ["b", "Nullable(Float64)"],
            ["a", "Int32"],
            ["c", "Decimal(12, 2)"],
            ["e", "Nullable(String)"],
        ],
        [
            ["[5,6,7]", "\\N", "4", "7.12", "\\N"],
            ["[6,7,9]", "5", "7", "18.1", "\\N"],
        ],
    )

    execute_spark_query(
        f"""
            INSERT INTO {TABLE_NAME} VALUES (ARRAY(5, 6, 7), 3, -30, 7.12, 'AAA');
        """
    )

    check_schema_and_data(
        instance,
        table_select_expression,
        [
            ["d", "Array(Nullable(Int32))"],
            ["b", "Nullable(Float64)"],
            ["a", "Int32"],
            ["c", "Decimal(12, 2)"],
            ["e", "Nullable(String)"],
        ],
        [
            ["[5,6,7]", "3", "-30", "7.12", "AAA"],
            ["[5,6,7]", "\\N", "4", "7.12", "\\N"],
            ["[6,7,9]", "5", "7", "18.1", "\\N"],
        ],
    )

    execute_spark_query(
        f"""
            ALTER TABLE {TABLE_NAME} ALTER COLUMN a TYPE BIGINT;
        """
    )

    check_schema_and_data(
        instance,
        table_select_expression,
        [
            ["d", "Array(Nullable(Int32))"],
            ["b", "Nullable(Float64)"],
            ["a", "Int64"],
            ["c", "Decimal(12, 2)"],
            ["e", "Nullable(String)"],
        ],
        [
            ["[5,6,7]", "3", "-30", "7.12", "AAA"],
            ["[5,6,7]", "\\N", "4", "7.12", "\\N"],
            ["[6,7,9]", "5", "7", "18.1", "\\N"],
        ],
    )

    execute_spark_query(
        f"""
            INSERT INTO {TABLE_NAME} VALUES (ARRAY(), 3.0, 12, -9.13, 'BBB');
        """
    )

    check_schema_and_data(
        instance,
        table_select_expression,
        [
            ["d", "Array(Nullable(Int32))"],
            ["b", "Nullable(Float64)"],
            ["a", "Int64"],
            ["c", "Decimal(12, 2)"],
            ["e", "Nullable(String)"],
        ],
        [
            ["[]", "3", "12", "-9.13", "BBB"],
            ["[5,6,7]", "3", "-30", "7.12", "AAA"],
            ["[5,6,7]", "\\N", "4", "7.12", "\\N"],
            ["[6,7,9]", "5", "7", "18.1", "\\N"],
        ],
    )

    execute_spark_query(
        f"""
            ALTER TABLE {TABLE_NAME} ALTER COLUMN a DROP NOT NULL;
        """
    )

    check_schema_and_data(
        instance,
        table_select_expression,
        [
            ["d", "Array(Nullable(Int32))"],
            ["b", "Nullable(Float64)"],
            ["a", "Nullable(Int64)"],
            ["c", "Decimal(12, 2)"],
            ["e", "Nullable(String)"],
        ],
        [
            ["[]", "3", "12", "-9.13", "BBB"],
            ["[5,6,7]", "3", "-30", "7.12", "AAA"],
            ["[5,6,7]", "\\N", "4", "7.12", "\\N"],
            ["[6,7,9]", "5", "7", "18.1", "\\N"],
        ],
    )

    execute_spark_query(
        f"""
            INSERT INTO {TABLE_NAME} VALUES (NULL, 3.4, NULL, -9.13, NULL);
        """
    )

    check_schema_and_data(
        instance,
        table_select_expression,
        [
            ["d", "Array(Nullable(Int32))"],
            ["b", "Nullable(Float64)"],
            ["a", "Nullable(Int64)"],
            ["c", "Decimal(12, 2)"],
            ["e", "Nullable(String)"],
        ],
        [
            ["[]", "3", "12", "-9.13", "BBB"],
            ["[]", "3.4", "\\N", "-9.13", "\\N"],
            ["[5,6,7]", "3", "-30", "7.12", "AAA"],
            ["[5,6,7]", "\\N", "4", "7.12", "\\N"],
            ["[6,7,9]", "5", "7", "18.1", "\\N"],
        ],
    )

    execute_spark_query(
        f"""
            ALTER TABLE {TABLE_NAME} DROP COLUMN d;
        """
    )

    check_schema_and_data(
        instance,
        table_select_expression,
        [
            ["b", "Nullable(Float64)"],
            ["a", "Nullable(Int64)"],
            ["c", "Decimal(12, 2)"],
            ["e", "Nullable(String)"],
        ],
        [
            ["3", "-30", "7.12", "AAA"],
            ["3", "12", "-9.13", "BBB"],
            ["3.4", "\\N", "-9.13", "\\N"],
            ["5", "7", "18.1", "\\N"],
            ["\\N", "4", "7.12", "\\N"],
        ],
    )

    execute_spark_query(
        f"""
            ALTER TABLE {TABLE_NAME} RENAME COLUMN a TO f;
        """
    )

    check_schema_and_data(
        instance,
        table_select_expression,
        [
            ["b", "Nullable(Float64)"],
            ["f", "Nullable(Int64)"],
            ["c", "Decimal(12, 2)"],
            ["e", "Nullable(String)"],
        ],
        [
            ["3", "-30", "7.12", "AAA"],
            ["3", "12", "-9.13", "BBB"],
            ["3.4", "\\N", "-9.13", "\\N"],
            ["5", "7", "18.1", "\\N"],
            ["\\N", "4", "7.12", "\\N"],
        ],
    )
    if not is_table_function :
        print (instance.query("SELECT * FROM system.iceberg_history"))
        assert int(instance.query(f"SELECT count() FROM system.iceberg_history WHERE table = '{TABLE_NAME}'")) == 5
        assert int(instance.query(f"SELECT count() FROM system.iceberg_history WHERE table = '{TABLE_NAME}' AND made_current_at >= yesterday()")) == 5

    # Do a single check to verify that restarting CH maintains the setting (ATTACH)
    # We are just interested on the setting working after restart, so no need to run it on all combinations
    if format_version == "1" and storage_type == "s3" and not is_table_function:

        instance.restart_clickhouse()

        execute_spark_query(
            f"""
                ALTER TABLE {TABLE_NAME} RENAME COLUMN e TO z;
            """
        )

        check_schema_and_data(
            instance,
            table_select_expression,
            [
                ["b", "Nullable(Float64)"],
                ["f", "Nullable(Int64)"],
                ["c", "Decimal(12, 2)"],
                ["z", "Nullable(String)"],
            ],
            [
                ["3", "-30", "7.12", "AAA"],
                ["3", "12", "-9.13", "BBB"],
                ["3.4", "\\N", "-9.13", "\\N"],
                ["5", "7", "18.1", "\\N"],
                ["\\N", "4", "7.12", "\\N"],
            ],
        )


@pytest.mark.parametrize("format_version", ["1", "2"])
@pytest.mark.parametrize("storage_type", ["s3", "azure", "local"])
def test_array_evolved_with_struct(
    started_cluster, format_version, storage_type
):
    instance = started_cluster.instances["node1"]
    spark = started_cluster.spark_session
    TABLE_NAME = (
        "test_array_evolved_with_struct_"
        + format_version
        + "_"
        + storage_type
        + "_"
        + get_uuid_str()
    )

    def execute_spark_query(query: str):
        spark.sql(query)
        default_upload_directory(
            started_cluster,
            storage_type,
            f"/iceberg_data/default/{TABLE_NAME}/",
            f"/iceberg_data/default/{TABLE_NAME}/",
        )
        return

    execute_spark_query(
        f"""
            DROP TABLE IF EXISTS {TABLE_NAME};
        """
    )

    execute_spark_query(
        f"""
            CREATE TABLE {TABLE_NAME}   (
                address ARRAY<STRUCT<
                    city: STRING,
                    zip: INT
                >>,
                values ARRAY<INT>
            )
            USING iceberg
            OPTIONS ('format-version'='{format_version}')
        """
    )

    execute_spark_query(
        f"""
            INSERT INTO {TABLE_NAME} VALUES (ARRAY(named_struct('name', 'Singapore', 'zip', 12345), named_struct('name', 'Moscow', 'zip', 54321)), ARRAY(1,2));
        """
    )

    table_function = get_creation_expression(
        storage_type, TABLE_NAME, started_cluster, table_function=True
    )
    execute_spark_query(
        f"""
            ALTER TABLE {TABLE_NAME} ADD COLUMNS ( address.element.foo INT );
        """
    )

    check_schema_and_data(
        instance,
        table_function,
        [
            ['address', 'Array(Tuple(\\n    city Nullable(String),\\n    zip Nullable(Int32),\\n    foo Nullable(Int32)))'],
            ['values', 'Array(Nullable(Int32))']
        ],
        [
            ["[('Singapore',12345,NULL),('Moscow',54321,NULL)]", '[1,2]']
        ],
    )

    execute_spark_query(
        f"""
            ALTER TABLE {TABLE_NAME} DROP COLUMN address.element.city;
        """
    )

    check_schema_and_data(
        instance,
        table_function,
        [
            ['address', 'Array(Tuple(\\n    zip Nullable(Int32),\\n    foo Nullable(Int32)))'],
            ['values', 'Array(Nullable(Int32))']
        ],
        [
            ["[(12345,NULL),(54321,NULL)]", '[1,2]']
        ],
    )

    execute_spark_query(
        f"""
            ALTER TABLE {TABLE_NAME} ALTER COLUMN address.element.foo FIRST;
        """
    )

    check_schema_and_data(
        instance,
        table_function,
        [
            ['address', 'Array(Tuple(\\n    foo Nullable(Int32),\\n    zip Nullable(Int32)))'],
            ['values', 'Array(Nullable(Int32))']
        ],
        [
            ["[(NULL,12345),(NULL,54321)]", '[1,2]']
        ],
    )

    execute_spark_query(
        f"""
            ALTER TABLE {TABLE_NAME} RENAME COLUMN address.element.foo TO city;
        """
    )

    check_schema_and_data(
        instance,
        table_function,
        [
            ['address', 'Array(Tuple(\\n    city Nullable(Int32),\\n    zip Nullable(Int32)))'],
            ['values', 'Array(Nullable(Int32))']
        ],
        [
            ["[(NULL,12345),(NULL,54321)]", '[1,2]']
        ],
    )

    execute_spark_query(
        f"""
            ALTER TABLE {TABLE_NAME} RENAME COLUMN address TO bee;
        """
    )

    check_schema_and_data(
        instance,
        table_function,
        [
            ['bee', 'Array(Tuple(\\n    city Nullable(Int32),\\n    zip Nullable(Int32)))'],
            ['values', 'Array(Nullable(Int32))']
        ],
        [
            ["[(NULL,12345),(NULL,54321)]", '[1,2]']
        ],
    )

    execute_spark_query(
        f"""
            ALTER TABLE {TABLE_NAME} RENAME COLUMN values TO fee;
        """
    )

    check_schema_and_data(
        instance,
        table_function,
        [
            ['bee', 'Array(Tuple(\\n    city Nullable(Int32),\\n    zip Nullable(Int32)))'],
            ['fee', 'Array(Nullable(Int32))']
        ],
        [
            ["[(NULL,12345),(NULL,54321)]", '[1,2]']
        ],
    )

    execute_spark_query(
        f"""
            ALTER TABLE {TABLE_NAME} ALTER COLUMN fee.element TYPE long;
        """
    )

    check_schema_and_data(
        instance,
        table_function,
        [
            ['bee', 'Array(Tuple(\\n    city Nullable(Int32),\\n    zip Nullable(Int32)))'],
            ['fee', 'Array(Nullable(Int64))']
        ],
        [
            ["[(NULL,12345),(NULL,54321)]", '[1,2]']
        ],
    )
    return
    execute_spark_query(
        f"""
            ALTER TABLE {TABLE_NAME} ALTER COLUMN fee FIRST;
        """
    )

    check_schema_and_data(
        instance,
        table_function,
        [
            ['fee', 'Array(Nullable(Int64))'],
            ['bee', 'Array(Tuple(\\n    city Nullable(Int32),\\n    zip Nullable(Int32)))']
        ],
        [
            ['[1,2]', "[(NULL,12345),(NULL,54321)]"]
        ],
    )


@pytest.mark.parametrize("format_version", ["1", "2"])
@pytest.mark.parametrize("storage_type", ["s3", "azure", "local"])
def test_array_evolved_nested(
    started_cluster, format_version, storage_type
):
    instance = started_cluster.instances["node1"]
    spark = started_cluster.spark_session
    TABLE_NAME = (
        "test_array_evolved_nested_"
        + format_version
        + "_"
        + storage_type
        + "_"
        + get_uuid_str()
    )

    def execute_spark_query(query: str):
        spark.sql(query)
        default_upload_directory(
            started_cluster,
            storage_type,
            f"/iceberg_data/default/{TABLE_NAME}/",
            f"/iceberg_data/default/{TABLE_NAME}/",
        )
        return

    execute_spark_query(
        f"""
            DROP TABLE IF EXISTS {TABLE_NAME};
        """
    )

    execute_spark_query(
        f"""
            CREATE TABLE {TABLE_NAME}   (
                address ARRAY<STRUCT<
                    city: STRUCT<
                        foo: STRING,
                        bar: INT
                    >,
                    zip: ARRAY<INT>
                >>
            )
            USING iceberg
            OPTIONS ('format-version'='{format_version}')
        """
    )

    execute_spark_query(
        f"""
            INSERT INTO {TABLE_NAME} VALUES (ARRAY(named_struct('city', named_struct('foo', 'some_value', 'bar', 40), 'zip', ARRAY(41,42)), named_struct('city', named_struct('foo', 'some_value2', 'bar', 1), 'zip', ARRAY(2,3,4))));
        """
    )

    execute_spark_query(
        f"""
            ALTER TABLE {TABLE_NAME} ADD COLUMNS ( address.element.zap INT );
        """
    )

    table_function = get_creation_expression(
        storage_type, TABLE_NAME, started_cluster, table_function=True
    )
    check_schema_and_data(
        instance,
        table_function,
        [
            ['address', 'Array(Tuple(\\n    city Tuple(\\n        foo Nullable(String),\\n        bar Nullable(Int32)),\\n    zip Array(Nullable(Int32)),\\n    zap Nullable(Int32)))']
        ],
        [
            ["[(('some_value',40),[41,42],NULL),(('some_value2',1),[2,3,4],NULL)]"]
        ],
    )

    execute_spark_query(
        f"""
            ALTER TABLE {TABLE_NAME} ALTER COLUMN address.element.zip.element TYPE long;
        """
    )

    check_schema_and_data(
        instance,
        table_function,
        [
            ['address', 'Array(Tuple(\\n    city Tuple(\\n        foo Nullable(String),\\n        bar Nullable(Int32)),\\n    zip Array(Nullable(Int64)),\\n    zap Nullable(Int32)))']
        ],
        [
            ["[(('some_value',40),[41,42],NULL),(('some_value2',1),[2,3,4],NULL)]"]
        ],
    )

    execute_spark_query(
        f"""
            ALTER TABLE {TABLE_NAME} ALTER COLUMN address.element.zip FIRST;
        """
    )

    execute_spark_query(
        f"""
            INSERT INTO {TABLE_NAME} VALUES (ARRAY(named_struct('zip', ARRAY(411,421), 'city', named_struct('foo', 'some_value1', 'bar', 401), 'zap', 3), named_struct('zip', ARRAY(21,31,41), 'city', named_struct('foo', 'some_value21', 'bar', 11), 'zap', 4)));
        """
    )

    check_schema_and_data(
        instance,
        table_function,
        [
            ['address', 'Array(Tuple(\\n    zip Array(Nullable(Int64)),\\n    city Tuple(\\n        foo Nullable(String),\\n        bar Nullable(Int32)),\\n    zap Nullable(Int32)))']
        ],
        [
            ["[([41,42],('some_value',40),NULL),([2,3,4],('some_value2',1),NULL)]"],
            ["[([411,421],('some_value1',401),3),([21,31,41],('some_value21',11),4)]"]
        ],
    )

    execute_spark_query(
        f"""
            ALTER TABLE {TABLE_NAME} DROP COLUMN address.element.city.foo;
        """
    )

    execute_spark_query(
        f"""
            INSERT INTO {TABLE_NAME} VALUES (ARRAY(named_struct('zip', ARRAY(4111,4211), 'city', named_struct('bar', 4011), 'zap', 31), named_struct('zip', ARRAY(211,311,411), 'city', named_struct('bar', 111), 'zap', 41)));
        """
    )

    check_schema_and_data(
        instance,
        table_function,
        [
            ['address', 'Array(Tuple(\\n    zip Array(Nullable(Int64)),\\n    city Tuple(\\n        bar Nullable(Int32)),\\n    zap Nullable(Int32)))']
        ],
        [
            ["[([41,42],(40),NULL),([2,3,4],(1),NULL)]"],
            ["[([411,421],(401),3),([21,31,41],(11),4)]"],
            ["[([4111,4211],(4011),31),([211,311,411],(111),41)]"]
        ],
    )

    execute_spark_query(
        f"""
            ALTER TABLE {TABLE_NAME} ALTER COLUMN address.element.zap FIRST;
        """
    )

    execute_spark_query(
        f"""
            INSERT INTO {TABLE_NAME} VALUES (ARRAY(named_struct('zap', 32, 'zip', ARRAY(4112,4212), 'city', named_struct('bar', 4012)), named_struct('zap', 42, 'zip', ARRAY(212,312,412), 'city', named_struct('bar', 112))));
        """
    )

    check_schema_and_data(
        instance,
        table_function,
        [
            ['address', 'Array(Tuple(\\n    zap Nullable(Int32),\\n    zip Array(Nullable(Int64)),\\n    city Tuple(\\n        bar Nullable(Int32))))']
        ],
        [
            ["[(3,[411,421],(401)),(4,[21,31,41],(11))]"],
            ["[(31,[4111,4211],(4011)),(41,[211,311,411],(111))]"],
            ["[(32,[4112,4212],(4012)),(42,[212,312,412],(112))]"],
            ["[(NULL,[41,42],(40)),(NULL,[2,3,4],(1))]"],
        ],
    )

    execute_spark_query(
        f"""
            ALTER TABLE {TABLE_NAME} ADD COLUMNS ( address.element.city.newbar INT );
        """
    )

    execute_spark_query(
        f"""
            INSERT INTO {TABLE_NAME} VALUES (ARRAY(named_struct('zap', 33, 'zip', ARRAY(4113,4213), 'city', named_struct('bar', 4013, 'newbar', 5013)), named_struct('zap', 43, 'zip', ARRAY(213,313,413), 'city', named_struct('bar', 113, 'newbar', 513))));
        """
    )

    check_schema_and_data(
        instance,
        table_function,
        [
            ['address', 'Array(Tuple(\\n    zap Nullable(Int32),\\n    zip Array(Nullable(Int64)),\\n    city Tuple(\\n        bar Nullable(Int32),\\n        newbar Nullable(Int32))))']
        ],
        [
            ["[(3,[411,421],(401,NULL)),(4,[21,31,41],(11,NULL))]"],
            ["[(31,[4111,4211],(4011,NULL)),(41,[211,311,411],(111,NULL))]"],
            ["[(32,[4112,4212],(4012,NULL)),(42,[212,312,412],(112,NULL))]"],
            ["[(33,[4113,4213],(4013,5013)),(43,[213,313,413],(113,513))]"],
            ["[(NULL,[41,42],(40,NULL)),(NULL,[2,3,4],(1,NULL))]"],
        ],
    )

    execute_spark_query(
        f"""
            ALTER TABLE {TABLE_NAME} ADD COLUMNS ( address.element.new_tuple struct<new_tuple_elem:INT, new_tuple_elem2:INT> );
        """
    )

    execute_spark_query(
        f"""
            INSERT INTO {TABLE_NAME} VALUES (ARRAY(named_struct('zap', 34, 'zip', ARRAY(4114,4214), 'city', named_struct('bar', 4014, 'newbar', 5014), 'new_tuple', named_struct('new_tuple_elem',4,'new_tuple_elem2',4)), named_struct('zap', 44, 'zip', ARRAY(214,314,414), 'city', named_struct('bar', 114, 'newbar', 514), 'new_tuple', named_struct('new_tuple_elem',4,'new_tuple_elem2',4))));
        """
    )

    check_schema_and_data(
        instance,
        table_function,
        [
            ['address', 'Array(Tuple(\\n    zap Nullable(Int32),\\n    zip Array(Nullable(Int64)),\\n    city Tuple(\\n        bar Nullable(Int32),\\n        newbar Nullable(Int32)),\\n    new_tuple Tuple(\\n        new_tuple_elem Nullable(Int32),\\n        new_tuple_elem2 Nullable(Int32))))']
        ],
        [
            ["[(3,[411,421],(401,NULL),(NULL,NULL)),(4,[21,31,41],(11,NULL),(NULL,NULL))]"],
            ["[(31,[4111,4211],(4011,NULL),(NULL,NULL)),(41,[211,311,411],(111,NULL),(NULL,NULL))]"],
            ["[(32,[4112,4212],(4012,NULL),(NULL,NULL)),(42,[212,312,412],(112,NULL),(NULL,NULL))]"],
            ["[(33,[4113,4213],(4013,5013),(NULL,NULL)),(43,[213,313,413],(113,513),(NULL,NULL))]"],
            ["[(34,[4114,4214],(4014,5014),(4,4)),(44,[214,314,414],(114,514),(4,4))]"],
            ["[(NULL,[41,42],(40,NULL),(NULL,NULL)),(NULL,[2,3,4],(1,NULL),(NULL,NULL))]"],
        ],
    )

    execute_spark_query(
        f"""
            ALTER TABLE {TABLE_NAME} ALTER COLUMN address.element.city.newbar FIRST;
        """
    )

    check_schema_and_data(
        instance,
        table_function,
        [
            ['address', 'Array(Tuple(\\n    zap Nullable(Int32),\\n    zip Array(Nullable(Int64)),\\n    city Tuple(\\n        newbar Nullable(Int32),\\n        bar Nullable(Int32)),\\n    new_tuple Tuple(\\n        new_tuple_elem Nullable(Int32),\\n        new_tuple_elem2 Nullable(Int32))))']
        ],
        [
            ["[(3,[411,421],(NULL,401),(NULL,NULL)),(4,[21,31,41],(NULL,11),(NULL,NULL))]"],
            ["[(31,[4111,4211],(NULL,4011),(NULL,NULL)),(41,[211,311,411],(NULL,111),(NULL,NULL))]"],
            ["[(32,[4112,4212],(NULL,4012),(NULL,NULL)),(42,[212,312,412],(NULL,112),(NULL,NULL))]"],
            ["[(33,[4113,4213],(5013,4013),(NULL,NULL)),(43,[213,313,413],(513,113),(NULL,NULL))]"],
            ["[(34,[4114,4214],(5014,4014),(4,4)),(44,[214,314,414],(514,114),(4,4))]"],
            ["[(NULL,[41,42],(NULL,40),(NULL,NULL)),(NULL,[2,3,4],(NULL,1),(NULL,NULL))]"],
        ],
    )

    execute_spark_query(
        f"""
            ALTER TABLE {TABLE_NAME} ALTER COLUMN address.element.city FIRST;
        """
    )

    check_schema_and_data(
        instance,
        table_function,
        [
            ['address', 'Array(Tuple(\\n    city Tuple(\\n        newbar Nullable(Int32),\\n        bar Nullable(Int32)),\\n    zap Nullable(Int32),\\n    zip Array(Nullable(Int64)),\\n    new_tuple Tuple(\\n        new_tuple_elem Nullable(Int32),\\n        new_tuple_elem2 Nullable(Int32))))']
        ],
        [
            ["[((5013,4013),33,[4113,4213],(NULL,NULL)),((513,113),43,[213,313,413],(NULL,NULL))]"],
            ["[((5014,4014),34,[4114,4214],(4,4)),((514,114),44,[214,314,414],(4,4))]"],
            ["[((NULL,40),NULL,[41,42],(NULL,NULL)),((NULL,1),NULL,[2,3,4],(NULL,NULL))]"],
            ["[((NULL,401),3,[411,421],(NULL,NULL)),((NULL,11),4,[21,31,41],(NULL,NULL))]"],
            ["[((NULL,4011),31,[4111,4211],(NULL,NULL)),((NULL,111),41,[211,311,411],(NULL,NULL))]"],
            ["[((NULL,4012),32,[4112,4212],(NULL,NULL)),((NULL,112),42,[212,312,412],(NULL,NULL))]"],
        ],
    )

    execute_spark_query(
        f"""
            ALTER TABLE {TABLE_NAME} DROP COLUMN address.element.city.bar;
        """
    )

    check_schema_and_data(
        instance,
        table_function,
        [
            ['address', 'Array(Tuple(\\n    city Tuple(\\n        newbar Nullable(Int32)),\\n    zap Nullable(Int32),\\n    zip Array(Nullable(Int64)),\\n    new_tuple Tuple(\\n        new_tuple_elem Nullable(Int32),\\n        new_tuple_elem2 Nullable(Int32))))']
        ],
        [
            ["[((5013),33,[4113,4213],(NULL,NULL)),((513),43,[213,313,413],(NULL,NULL))]"],
            ["[((5014),34,[4114,4214],(4,4)),((514),44,[214,314,414],(4,4))]"],
            ["[((NULL),3,[411,421],(NULL,NULL)),((NULL),4,[21,31,41],(NULL,NULL))]"],
            ["[((NULL),31,[4111,4211],(NULL,NULL)),((NULL),41,[211,311,411],(NULL,NULL))]"],
            ["[((NULL),32,[4112,4212],(NULL,NULL)),((NULL),42,[212,312,412],(NULL,NULL))]"],
            ["[((NULL),NULL,[41,42],(NULL,NULL)),((NULL),NULL,[2,3,4],(NULL,NULL))]"],
        ],
    )

    execute_spark_query(
        f"""
            ALTER TABLE {TABLE_NAME} DROP COLUMN address.element.zip;
        """
    )

    check_schema_and_data(
        instance,
        table_function,
        [
            ['address', 'Array(Tuple(\\n    city Tuple(\\n        newbar Nullable(Int32)),\\n    zap Nullable(Int32),\\n    new_tuple Tuple(\\n        new_tuple_elem Nullable(Int32),\\n        new_tuple_elem2 Nullable(Int32))))']
        ],
        [
            ["[((5013),33,(NULL,NULL)),((513),43,(NULL,NULL))]"],
            ["[((5014),34,(4,4)),((514),44,(4,4))]"],
            ["[((NULL),3,(NULL,NULL)),((NULL),4,(NULL,NULL))]"],
            ["[((NULL),31,(NULL,NULL)),((NULL),41,(NULL,NULL))]"],
            ["[((NULL),32,(NULL,NULL)),((NULL),42,(NULL,NULL))]"],
            ["[((NULL),NULL,(NULL,NULL)),((NULL),NULL,(NULL,NULL))]"],
        ],
    )

    execute_spark_query(
        f"""
            ALTER TABLE {TABLE_NAME} DROP COLUMN address.element.city;
        """
    )

    check_schema_and_data(
        instance,
        table_function,
        [
            ['address', 'Array(Tuple(\\n    zap Nullable(Int32),\\n    new_tuple Tuple(\\n        new_tuple_elem Nullable(Int32),\\n        new_tuple_elem2 Nullable(Int32))))']
        ],
        [
            ["[(3,(NULL,NULL)),(4,(NULL,NULL))]"],
            ["[(31,(NULL,NULL)),(41,(NULL,NULL))]"],
            ["[(32,(NULL,NULL)),(42,(NULL,NULL))]"],
            ["[(33,(NULL,NULL)),(43,(NULL,NULL))]"],
            ["[(34,(4,4)),(44,(4,4))]"],
            ["[(NULL,(NULL,NULL)),(NULL,(NULL,NULL))]"],
        ],
    )


@pytest.mark.parametrize("format_version", ["1", "2"])
@pytest.mark.parametrize("storage_type", ["s3", "azure", "local"])
@pytest.mark.parametrize("is_table_function", [False, True])
def test_tuple_evolved_nested(
    started_cluster, format_version, storage_type, is_table_function
):
    instance = started_cluster.instances["node1"]
    spark = started_cluster.spark_session
    TABLE_NAME = (
        "test_tuple_evolved_nested_"
        + format_version
        + "_"
        + storage_type
        + "_"
        + get_uuid_str()
    )

    def execute_spark_query(query: str):
        spark.sql(query)
        default_upload_directory(
            started_cluster,
            storage_type,
            f"/iceberg_data/default/{TABLE_NAME}/",
            f"/iceberg_data/default/{TABLE_NAME}/",
        )
        return

    execute_spark_query(f"DROP TABLE IF EXISTS {TABLE_NAME}")
    execute_spark_query(f"""
        CREATE TABLE IF NOT EXISTS {TABLE_NAME} (
            a int NOT NULL,
            b struct<a: float, b: struct<na: float, nb: string>>,
            c struct<c : int, d: int>
        )
        USING iceberg 
        OPTIONS ('format-version'='2')
    """)

    execute_spark_query(f"INSERT INTO {TABLE_NAME} VALUES (1, named_struct('a', 1.23, 'b', named_struct('na', 4.56, 'nb', 'BACCARA')), named_struct('c', 1, 'd', 2))")

    table_creation_expression = get_creation_expression(
        storage_type,
        TABLE_NAME,
        started_cluster,
        table_function=is_table_function,
        allow_dynamic_metadata_for_data_lakes=True,
    )

    table_select_expression = (
        TABLE_NAME if not is_table_function else table_creation_expression
    )

    if not is_table_function:
        instance.query(table_creation_expression)


    check_schema_and_data(
        instance,
        table_select_expression,
        [
            ['a', 'Int32'], 
            ['b', 'Tuple(\\n    a Nullable(Float32),\\n    b Tuple(\\n        na Nullable(Float32),\\n        nb Nullable(String)))'],
            ['c', 'Tuple(\\n    c Nullable(Int32),\\n    d Nullable(Int32))']
        ],
        [
            ['1', "(1.23,(4.56,'BACCARA'))", '(1,2)']
        ],
    )

    execute_spark_query(f"ALTER TABLE {TABLE_NAME} RENAME COLUMN b.b.na TO e")

    check_schema_and_data(
        instance,
        table_select_expression,
        [
            ['a', 'Int32'], 
            ['b', 'Tuple(\\n    a Nullable(Float32),\\n    b Tuple(\\n        e Nullable(Float32),\\n        nb Nullable(String)))'],
            ['c', 'Tuple(\\n    c Nullable(Int32),\\n    d Nullable(Int32))']
        ],
        [
            ['1', "(1.23,(4.56,'BACCARA'))", '(1,2)']
        ],
    )

    execute_spark_query(f"ALTER TABLE {TABLE_NAME} ALTER COLUMN b.b.e TYPE double;")

    check_schema_and_data(
        instance,
        table_select_expression,
        [
            ['a', 'Int32'], 
            ['b', 'Tuple(\\n    a Nullable(Float32),\\n    b Tuple(\\n        e Nullable(Float64),\\n        nb Nullable(String)))'],
            ['c', 'Tuple(\\n    c Nullable(Int32),\\n    d Nullable(Int32))']
        ],
        [
            ['1', "(1.23,(4.559999942779541,'BACCARA'))", '(1,2)']
        ],
    )
    execute_spark_query(f"ALTER TABLE {TABLE_NAME} DROP COLUMN b.b.nb")

    check_schema_and_data(
        instance,
        table_select_expression,
        [
            ['a', 'Int32'], 
            ['b', 'Tuple(\\n    a Nullable(Float32),\\n    b Tuple(\\n        e Nullable(Float64)))'],
            ['c', 'Tuple(\\n    c Nullable(Int32),\\n    d Nullable(Int32))']
        ],
        [
            ['1', "(1.23,(4.559999942779541))", '(1,2)']
        ],
    )

    execute_spark_query(
        f"""
            ALTER TABLE {TABLE_NAME} ADD COLUMN b.b.nc int;
        """
    )

    check_schema_and_data(
        instance,
        table_select_expression,
        [
            ['a', 'Int32'], 
            ['b', 'Tuple(\\n    a Nullable(Float32),\\n    b Tuple(\\n        e Nullable(Float64),\\n        nc Nullable(Int32)))'],
            ['c', 'Tuple(\\n    c Nullable(Int32),\\n    d Nullable(Int32))']
        ],
        [
            ['1', "(1.23,(4.559999942779541,NULL))", '(1,2)']
        ],
    )
    execute_spark_query(
        f"""
            ALTER TABLE {TABLE_NAME} ALTER COLUMN b.b.nc FIRST;
        """
    )

    check_schema_and_data(
        instance,
        table_select_expression,
        [
            ['a', 'Int32'], 
            ['b', 'Tuple(\\n    a Nullable(Float32),\\n    b Tuple(\\n        nc Nullable(Int32),\\n        e Nullable(Float64)))'],
            ['c', 'Tuple(\\n    c Nullable(Int32),\\n    d Nullable(Int32))']
        ],
        [
            ['1', "(1.23,(NULL,4.559999942779541))", '(1,2)']
        ],
    )

@pytest.mark.parametrize("format_version", ["2"])
@pytest.mark.parametrize("storage_type", ["local"])
@pytest.mark.parametrize("is_table_function", [False])
def test_map_evolved_nested(
    started_cluster, format_version, storage_type, is_table_function
):
    instance = started_cluster.instances["node1"]
    spark = started_cluster.spark_session
    TABLE_NAME = (
        "test_tuple_evolved_nested_"
        + format_version
        + "_"
        + storage_type
        + "_"
        + get_uuid_str()
    )

    def execute_spark_query(query: str):
        spark.sql(query)
        default_upload_directory(
            started_cluster,
            storage_type,
            f"/iceberg_data/default/{TABLE_NAME}/",
            f"/iceberg_data/default/{TABLE_NAME}/",
        )
        return

    execute_spark_query(f"DROP TABLE IF EXISTS {TABLE_NAME}")
    execute_spark_query(f"""
        CREATE TABLE IF NOT EXISTS {TABLE_NAME} (
            b Map<INT, INT>,
            a Map<INT, Struct<
                c : INT,
                d : String
            >>,
            c Struct <
                e : Map<Int, String>
            >
        )
        USING iceberg 
        OPTIONS ('format-version'='2')
    """)

    execute_spark_query(f"INSERT INTO {TABLE_NAME} VALUES (MAP(1, 2), Map(3, named_struct('c', 4, 'd', 'ABBA')), named_struct('e', MAP(5, 'foo')))")

    table_creation_expression = get_creation_expression(
        storage_type,
        TABLE_NAME,
        started_cluster,
        table_function=is_table_function,
        allow_dynamic_metadata_for_data_lakes=True,
    )

    table_select_expression = (
        TABLE_NAME if not is_table_function else table_creation_expression
    )

    if not is_table_function:
        instance.query(table_creation_expression)

    execute_spark_query(
        f"""
            ALTER TABLE {TABLE_NAME} ALTER COLUMN b.value TYPE long;
        """
    )

    check_schema_and_data(
        instance,
        table_select_expression,
        [
            ['b', 'Map(Int32, Nullable(Int64))'], 
            ['a', 'Map(Int32, Tuple(\\n    c Nullable(Int32),\\n    d Nullable(String)))'],
            ['c', 'Tuple(\\n    e Map(Int32, Nullable(String)))']
        ],
        [
            ['{1:2}', "{3:(4,'ABBA')}", "({5:'foo'})"]
        ],
    )

    execute_spark_query(
        f"""
            ALTER TABLE {TABLE_NAME} RENAME COLUMN c.e TO f;
        """
    )

    check_schema_and_data(
        instance,
        table_select_expression,
        [
            ['b', 'Map(Int32, Nullable(Int64))'], 
            ['a', 'Map(Int32, Tuple(\\n    c Nullable(Int32),\\n    d Nullable(String)))'],
            ['c', 'Tuple(\\n    f Map(Int32, Nullable(String)))']
        ],
        [
            ['{1:2}', "{3:(4,'ABBA')}", "({5:'foo'})"]
        ],
    )

    execute_spark_query(
        f"""
            ALTER TABLE {TABLE_NAME} ALTER COLUMN a.value.d FIRST;
        """
    )

    check_schema_and_data(
        instance,
        table_select_expression,
        [
            ['b', 'Map(Int32, Nullable(Int64))'], 
            ['a', 'Map(Int32, Tuple(\\n    d Nullable(String),\\n    c Nullable(Int32)))'],
            ['c', 'Tuple(\\n    f Map(Int32, Nullable(String)))']
        ],
        [
            ['{1:2}', "{3:('ABBA',4)}", "({5:'foo'})"]
        ],
    )

    execute_spark_query(
        f"""
            ALTER TABLE {TABLE_NAME} ADD COLUMN a.value.g int;
        """
    )

    check_schema_and_data(
        instance,
        table_select_expression,
        [
            ['b', 'Map(Int32, Nullable(Int64))'], 
            ['a', 'Map(Int32, Tuple(\\n    d Nullable(String),\\n    c Nullable(Int32),\\n    g Nullable(Int32)))'],
            ['c', 'Tuple(\\n    f Map(Int32, Nullable(String)))']
        ],
        [
            ['{1:2}', "{3:('ABBA',4,NULL)}", "({5:'foo'})"]
        ],
    )

    execute_spark_query(
        f"""
            ALTER TABLE {TABLE_NAME} ALTER COLUMN a.value.g FIRST;
        """
    )

    check_schema_and_data(
        instance,
        table_select_expression,
        [
            ['b', 'Map(Int32, Nullable(Int64))'], 
            ['a', 'Map(Int32, Tuple(\\n    g Nullable(Int32),\\n    d Nullable(String),\\n    c Nullable(Int32)))'],
            ['c', 'Tuple(\\n    f Map(Int32, Nullable(String)))']
        ],
        [
            ['{1:2}', "{3:(NULL,'ABBA',4)}", "({5:'foo'})"]
        ],
    )

    execute_spark_query(
        f"""
            ALTER TABLE {TABLE_NAME} DROP COLUMN a.value.c;
        """
    )

    check_schema_and_data(
        instance,
        table_select_expression,
        [
            ['b', 'Map(Int32, Nullable(Int64))'], 
            ['a', 'Map(Int32, Tuple(\\n    g Nullable(Int32),\\n    d Nullable(String)))'],
            ['c', 'Tuple(\\n    f Map(Int32, Nullable(String)))']
        ],
        [
            ['{1:2}', "{3:(NULL,'ABBA')}", "({5:'foo'})"]
        ],
    )

    execute_spark_query(
        f"""
            ALTER TABLE {TABLE_NAME} RENAME COLUMN a.value.g TO c;
        """
    )

    check_schema_and_data(
        instance,
        table_select_expression,
        [
            ['b', 'Map(Int32, Nullable(Int64))'], 
            ['a', 'Map(Int32, Tuple(\\n    c Nullable(Int32),\\n    d Nullable(String)))'],
            ['c', 'Tuple(\\n    f Map(Int32, Nullable(String)))']
        ],
        [
            ['{1:2}', "{3:(NULL,'ABBA')}", "({5:'foo'})"]
        ],
    )

    execute_spark_query(
        f"""
            ALTER TABLE {TABLE_NAME} ALTER COLUMN c FIRST;
        """
    )

    check_schema_and_data(
        instance,
        table_select_expression,
        [
            ['c', 'Tuple(\\n    f Map(Int32, Nullable(String)))'],
            ['b', 'Map(Int32, Nullable(Int64))'], 
            ['a', 'Map(Int32, Tuple(\\n    c Nullable(Int32),\\n    d Nullable(String)))']
        ],
        [
            ["({5:'foo'})", '{1:2}', "{3:(NULL,'ABBA')}"]
        ],
    )

    execute_spark_query(
        f"""
            ALTER TABLE {TABLE_NAME} ADD COLUMN c.g int;
        """
    )

    check_schema_and_data(
        instance,
        table_select_expression,
        [
            ['c', 'Tuple(\\n    f Map(Int32, Nullable(String)),\\n    g Nullable(Int32))'],
            ['b', 'Map(Int32, Nullable(Int64))'], 
            ['a', 'Map(Int32, Tuple(\\n    c Nullable(Int32),\\n    d Nullable(String)))']
        ],
        [
            ["({5:'foo'},NULL)", '{1:2}', "{3:(NULL,'ABBA')}"]
        ],
    )

    execute_spark_query(
        f"""
            ALTER TABLE {TABLE_NAME} ALTER COLUMN c.g FIRST;
        """
    )

    check_schema_and_data(
        instance,
        table_select_expression,
        [
            ['c', 'Tuple(\\n    g Nullable(Int32),\\n    f Map(Int32, Nullable(String)))'],
            ['b', 'Map(Int32, Nullable(Int64))'], 
            ['a', 'Map(Int32, Tuple(\\n    c Nullable(Int32),\\n    d Nullable(String)))']
        ],
        [
            ["(NULL,{5:'foo'})", '{1:2}', "{3:(NULL,'ABBA')}"]
        ],
    )

    execute_spark_query(
        f"""
            ALTER TABLE {TABLE_NAME} DROP COLUMN c.f;
        """
    )

    check_schema_and_data(
        instance,
        table_select_expression,
        [
            ['c', 'Tuple(\\n    g Nullable(Int32))'],
            ['b', 'Map(Int32, Nullable(Int64))'], 
            ['a', 'Map(Int32, Tuple(\\n    c Nullable(Int32),\\n    d Nullable(String)))']
        ],
        [
            ["(NULL)", '{1:2}', "{3:(NULL,'ABBA')}"]
        ],
    )



@pytest.mark.parametrize("format_version", ["1", "2"])
@pytest.mark.parametrize("storage_type", ["s3", "azure", "local"])
def test_not_evolved_schema(started_cluster, format_version, storage_type):
    instance = started_cluster.instances["node1"]
    spark = started_cluster.spark_session
    TABLE_NAME = (
        "test_evolved_schema_simple_"
        + format_version
        + "_"
        + storage_type
        + "_"
        + get_uuid_str()
    )

    def execute_spark_query(query: str):
        return execute_spark_query_general(
            spark,
            started_cluster,
            storage_type,
            TABLE_NAME,
            query,
        )

    execute_spark_query(
        f"""
            DROP TABLE IF EXISTS {TABLE_NAME};
        """
    )

    execute_spark_query(
        f"""
            CREATE TABLE IF NOT EXISTS {TABLE_NAME} (
                a int NOT NULL,
                b float,
                c decimal(9,2) NOT NULL,
                d array<int>
            )
            USING iceberg
            OPTIONS ('format-version'='{format_version}')
        """
    )

    instance.query(
        get_creation_expression(
            storage_type,
            TABLE_NAME,
            started_cluster,
            table_function=False,
            allow_dynamic_metadata_for_data_lakes=False,
        )
    )

    check_schema_and_data(
        instance,
        TABLE_NAME,
        [
            ["a", "Int32"],
            ["b", "Nullable(Float32)"],
            ["c", "Decimal(9, 2)"],
            ["d", "Array(Nullable(Int32))"],
        ],
        [],
    )

    execute_spark_query(
        f"""
            INSERT INTO {TABLE_NAME} VALUES (4, 3.0, 7.12, ARRAY(5, 6, 7));
        """
    )

    check_schema_and_data(
        instance,
        TABLE_NAME,
        [
            ["a", "Int32"],
            ["b", "Nullable(Float32)"],
            ["c", "Decimal(9, 2)"],
            ["d", "Array(Nullable(Int32))"],
        ],
        [["4", "3", "7.12", "[5,6,7]"]],
    )

    execute_spark_query(
        f"""
            ALTER TABLE {TABLE_NAME} ALTER COLUMN b TYPE double;
        """
    )

    check_schema_and_data(
        instance,
        TABLE_NAME,
        [
            ["a", "Int32"],
            ["b", "Nullable(Float32)"],
            ["c", "Decimal(9, 2)"],
            ["d", "Array(Nullable(Int32))"],
        ],
        [["4", "3", "7.12", "[5,6,7]"]],
    )

    execute_spark_query(
        f"""
            INSERT INTO {TABLE_NAME} VALUES (7, 5.0, 18.1, ARRAY(6, 7, 9));
        """
    )

    check_schema_and_data(
        instance,
        TABLE_NAME,
        [
            ["a", "Int32"],
            ["b", "Nullable(Float32)"],
            ["c", "Decimal(9, 2)"],
            ["d", "Array(Nullable(Int32))"],
        ],
        [["4", "3", "7.12", "[5,6,7]"], ["7", "5", "18.1", "[6,7,9]"]],
    )

    execute_spark_query(
        f"""
            ALTER TABLE {TABLE_NAME} ALTER COLUMN d FIRST;
        """
    )

    check_schema_and_data(
        instance,
        TABLE_NAME,
        [
            ["a", "Int32"],
            ["b", "Nullable(Float32)"],
            ["c", "Decimal(9, 2)"],
            ["d", "Array(Nullable(Int32))"],
        ],
        [["4", "3", "7.12", "[5,6,7]"], ["7", "5", "18.1", "[6,7,9]"]],
    )

    execute_spark_query(
        f"""
            ALTER TABLE {TABLE_NAME} ALTER COLUMN b AFTER d;
        """
    )

    check_schema_and_data(
        instance,
        TABLE_NAME,
        [
            ["a", "Int32"],
            ["b", "Nullable(Float32)"],
            ["c", "Decimal(9, 2)"],
            ["d", "Array(Nullable(Int32))"],
        ],
        [["4", "3", "7.12", "[5,6,7]"], ["7", "5", "18.1", "[6,7,9]"]],
    )

    execute_spark_query(
        f"""
            ALTER TABLE {TABLE_NAME}
            ADD COLUMNS (
                e string
            );
        """
    )

    check_schema_and_data(
        instance,
        TABLE_NAME,
        [
            ["a", "Int32"],
            ["b", "Nullable(Float32)"],
            ["c", "Decimal(9, 2)"],
            ["d", "Array(Nullable(Int32))"],
        ],
        [["4", "3", "7.12", "[5,6,7]"], ["7", "5", "18.1", "[6,7,9]"]],
    )

    execute_spark_query(
        f"""
            ALTER TABLE {TABLE_NAME} ALTER COLUMN c TYPE decimal(12, 2);
        """
    )

    check_schema_and_data(
        instance,
        TABLE_NAME,
        [
            ["a", "Int32"],
            ["b", "Nullable(Float32)"],
            ["c", "Decimal(9, 2)"],
            ["d", "Array(Nullable(Int32))"],
        ],
        [["4", "3", "7.12", "[5,6,7]"], ["7", "5", "18.1", "[6,7,9]"]],
    )

    execute_spark_query(
        f"""
            INSERT INTO {TABLE_NAME} VALUES (ARRAY(5, 6, 7), 3, -30, 7.12, 'AAA');
        """
    )

    check_schema_and_data(
        instance,
        TABLE_NAME,
        [
            ["a", "Int32"],
            ["b", "Nullable(Float32)"],
            ["c", "Decimal(9, 2)"],
            ["d", "Array(Nullable(Int32))"],
        ],
        [
            ["-30", "3", "7.12", "[5,6,7]"],
            ["4", "3", "7.12", "[5,6,7]"],
            ["7", "5", "18.1", "[6,7,9]"],
        ],
    )

    execute_spark_query(
        f"""
            ALTER TABLE {TABLE_NAME} ALTER COLUMN a TYPE BIGINT;
        """
    )

    check_schema_and_data(
        instance,
        TABLE_NAME,
        [
            ["a", "Int32"],
            ["b", "Nullable(Float32)"],
            ["c", "Decimal(9, 2)"],
            ["d", "Array(Nullable(Int32))"],
        ],
        [
            ["-30", "3", "7.12", "[5,6,7]"],
            ["4", "3", "7.12", "[5,6,7]"],
            ["7", "5", "18.1", "[6,7,9]"],
        ],
    )

    execute_spark_query(
        f"""
            INSERT INTO {TABLE_NAME} VALUES (ARRAY(), 3.0, 12, -9.13, 'BBB');
        """
    )

    check_schema_and_data(
        instance,
        TABLE_NAME,
        [
            ["a", "Int32"],
            ["b", "Nullable(Float32)"],
            ["c", "Decimal(9, 2)"],
            ["d", "Array(Nullable(Int32))"],
        ],
        [
            ["-30", "3", "7.12", "[5,6,7]"],
            ["4", "3", "7.12", "[5,6,7]"],
            ["7", "5", "18.1", "[6,7,9]"],
            ["12", "3", "-9.13", "[]"],
        ],
    )

    execute_spark_query(
        f"""
            ALTER TABLE {TABLE_NAME} ALTER COLUMN a DROP NOT NULL;
        """
    )

    check_schema_and_data(
        instance,
        TABLE_NAME,
        [
            ["a", "Int32"],
            ["b", "Nullable(Float32)"],
            ["c", "Decimal(9, 2)"],
            ["d", "Array(Nullable(Int32))"],
        ],
        [
            ["-30", "3", "7.12", "[5,6,7]"],
            ["4", "3", "7.12", "[5,6,7]"],
            ["7", "5", "18.1", "[6,7,9]"],
            ["12", "3", "-9.13", "[]"],
        ],
    )

    execute_spark_query(
        f"""
            INSERT INTO {TABLE_NAME} VALUES (NULL, 3.4, NULL, -9.13, NULL);
        """
    )

    check_schema_and_data(
        instance,
        TABLE_NAME,
        [
            ["a", "Int32"],
            ["b", "Nullable(Float32)"],
            ["c", "Decimal(9, 2)"],
            ["d", "Array(Nullable(Int32))"],
        ],
        [
            ["-30", "3", "7.12", "[5,6,7]"],
            ["0", "3.4", "-9.13", "[]"],
            ["4", "3", "7.12", "[5,6,7]"],
            ["7", "5", "18.1", "[6,7,9]"],
            ["12", "3", "-9.13", "[]"],
        ],
    )

    execute_spark_query(
        f"""
            ALTER TABLE {TABLE_NAME} DROP COLUMN d;
        """
=======
>>>>>>> 558d976e
    )


@pytest.mark.parametrize("format_version", ["1", "2"])
@pytest.mark.parametrize("storage_type", ["s3", "azure"])
def test_cluster_table_function(started_cluster, format_version, storage_type):

    instance = started_cluster.instances["node1"]
    spark = started_cluster.spark_session

    TABLE_NAME = (
        "test_iceberg_cluster_"
        + format_version
        + "_"
        + storage_type
        + "_"
        + get_uuid_str()
    )

    def add_df(mode):
        write_iceberg_from_df(
            spark,
            generate_data(spark, 0, 100),
            TABLE_NAME,
            mode=mode,
            format_version=format_version,
        )

        files = default_upload_directory(
            started_cluster,
            storage_type,
            f"/iceberg_data/default/{TABLE_NAME}/",
            f"/iceberg_data/default/{TABLE_NAME}/",
        )

        logging.info(f"Adding another dataframe. result files: {files}")

        return files

    files = add_df(mode="overwrite")
    for i in range(1, len(started_cluster.instances)):
        files = add_df(mode="append")

    logging.info(f"Setup complete. files: {files}")
    assert len(files) == 5 + 4 * (len(started_cluster.instances) - 1)

    clusters = instance.query(f"SELECT * FROM system.clusters")
    logging.info(f"Clusters setup: {clusters}")

    # Regular Query only node1
    table_function_expr = get_creation_expression(
        storage_type, TABLE_NAME, started_cluster, table_function=True
    )
    select_regular = (
        instance.query(f"SELECT * FROM {table_function_expr}").strip().split()
    )

    # Cluster Query with node1 as coordinator
    table_function_expr_cluster = get_creation_expression(
        storage_type,
        TABLE_NAME,
        started_cluster,
        table_function=True,
        run_on_cluster=True,
    )
    select_cluster = (
        instance.query(f"SELECT * FROM {table_function_expr_cluster}").strip().split()
    )

    # Simple size check
    assert len(select_regular) == 600
    assert len(select_cluster) == 600

    # Actual check
    assert select_cluster == select_regular

    # Check query_log
    for replica in started_cluster.instances.values():
        replica.query("SYSTEM FLUSH LOGS")

    for node_name, replica in started_cluster.instances.items():
        cluster_secondary_queries = (
            replica.query(
                f"""
                SELECT query, type, is_initial_query, read_rows, read_bytes FROM system.query_log
                WHERE
                    type = 'QueryStart' AND
                    positionCaseInsensitive(query, '{storage_type}Cluster') != 0 AND
                    position(query, '{TABLE_NAME}') != 0 AND
                    position(query, 'system.query_log') = 0 AND
                    NOT is_initial_query
            """
            )
            .strip()
            .split("\n")
        )

        logging.info(
            f"[{node_name}] cluster_secondary_queries: {cluster_secondary_queries}"
        )
        assert len(cluster_secondary_queries) == 1

    # write 3 times
    assert int(instance.query(f"SELECT count() FROM {table_function_expr_cluster}")) == 100 * 3


@pytest.mark.parametrize("format_version", ["1", "2"])
@pytest.mark.parametrize("storage_type", ["s3", "azure", "local"])
def test_delete_files(started_cluster, format_version, storage_type):
    instance = started_cluster.instances["node1"]
    spark = started_cluster.spark_session
    TABLE_NAME = (
        "test_delete_files_"
        + format_version
        + "_"
        + storage_type
        + "_"
        + get_uuid_str()
    )

    write_iceberg_from_df(
        spark,
        generate_data(spark, 0, 100),
        TABLE_NAME,
        mode="overwrite",
        format_version=format_version,
    )

    default_upload_directory(
        started_cluster,
        storage_type,
        f"/iceberg_data/default/{TABLE_NAME}/",
        f"/iceberg_data/default/{TABLE_NAME}/",
    )
    create_iceberg_table(storage_type, instance, TABLE_NAME, started_cluster)

    # Test trivial count with deleted files
    query_id = "test_trivial_count_" + get_uuid_str()
    assert int(instance.query(f"SELECT count() FROM {TABLE_NAME}", query_id=query_id)) == 100
    instance.query("SYSTEM FLUSH LOGS")
    assert instance.query(f"SELECT ProfileEvents['IcebergTrivialCountOptimizationApplied'] FROM system.query_log where query_id = '{query_id}' and type = 'QueryFinish'") == "1\n"

    spark.sql(f"DELETE FROM {TABLE_NAME} WHERE a >= 0")
    default_upload_directory(
        started_cluster,
        storage_type,
        f"/iceberg_data/default/{TABLE_NAME}/",
        "",
    )

    query_id = "test_trivial_count_" + get_uuid_str()
    assert int(instance.query(f"SELECT count() FROM {TABLE_NAME}", query_id=query_id)) == 0

    instance.query("SYSTEM FLUSH LOGS")
    assert instance.query(f"SELECT ProfileEvents['IcebergTrivialCountOptimizationApplied'] FROM system.query_log where query_id = '{query_id}' and type = 'QueryFinish'") == "1\n"

    write_iceberg_from_df(
        spark,
        generate_data(spark, 100, 200),
        TABLE_NAME,
        mode="upsert",
        format_version=format_version,
    )

    default_upload_directory(
        started_cluster,
        storage_type,
        f"/iceberg_data/default/{TABLE_NAME}/",
        "",
    )

    query_id = "test_trivial_count_" + get_uuid_str()
    assert int(instance.query(f"SELECT count() FROM {TABLE_NAME}", query_id=query_id)) == 100

    instance.query("SYSTEM FLUSH LOGS")
    assert instance.query(f"SELECT ProfileEvents['IcebergTrivialCountOptimizationApplied'] FROM system.query_log where query_id = '{query_id}' and type = 'QueryFinish'") == "1\n"

    spark.sql(f"DELETE FROM {TABLE_NAME} WHERE a >= 150")
    default_upload_directory(
        started_cluster,
        storage_type,
        f"/iceberg_data/default/{TABLE_NAME}/",
        "",
    )

    query_id = "test_trivial_count_" + get_uuid_str()
    assert int(instance.query(f"SELECT count() FROM {TABLE_NAME}", query_id=query_id)) == 50

    instance.query("SYSTEM FLUSH LOGS")
    assert instance.query(f"SELECT ProfileEvents['IcebergTrivialCountOptimizationApplied'] FROM system.query_log where query_id = '{query_id}' and type = 'QueryFinish'") == "1\n"


@pytest.mark.parametrize("storage_type", ["s3", "azure", "local"])
def test_row_based_deletes(started_cluster, storage_type):
    instance = started_cluster.instances["node1"]
    spark = started_cluster.spark_session
    TABLE_NAME = "test_row_based_deletes_" + storage_type + "_" + get_uuid_str()

    spark.sql(
        f"CREATE TABLE {TABLE_NAME} (id bigint, data string) USING iceberg TBLPROPERTIES ('format-version' = '2', 'write.update.mode'='merge-on-read', 'write.delete.mode'='merge-on-read', 'write.merge.mode'='merge-on-read')"
    )
    spark.sql(
        f"INSERT INTO {TABLE_NAME} select id, char(id + ascii('a')) from range(100)"
    )

    default_upload_directory(
        started_cluster,
        storage_type,
        f"/iceberg_data/default/{TABLE_NAME}/",
        f"/iceberg_data/default/{TABLE_NAME}/",
    )

    create_iceberg_table(storage_type, instance, TABLE_NAME, started_cluster)

    assert int(instance.query(f"SELECT count() FROM {TABLE_NAME}")) == 100

    spark.sql(f"DELETE FROM {TABLE_NAME} WHERE id < 10")
    default_upload_directory(
        started_cluster,
        storage_type,
        f"/iceberg_data/default/{TABLE_NAME}/",
        "",
    )

    error = instance.query_and_get_error(f"SELECT * FROM {TABLE_NAME}")
    assert "UNSUPPORTED_METHOD" in error
    instance.query(f"DROP TABLE {TABLE_NAME}")


@pytest.mark.parametrize("format_version", ["1", "2"])
@pytest.mark.parametrize("storage_type", ["s3", "azure", "local"])
def test_schema_inference(started_cluster, format_version, storage_type):
    instance = started_cluster.instances["node1"]
    spark = started_cluster.spark_session
    for format in ["Parquet", "ORC", "Avro"]:
        TABLE_NAME = (
            "test_schema_inference_"
            + format
            + "_"
            + format_version
            + "_"
            + storage_type
            + "_"
            + get_uuid_str()
        )

        # Types time, timestamptz, fixed are not supported in Spark.
        spark.sql(
            f"CREATE TABLE {TABLE_NAME} (intC int, longC long, floatC float, doubleC double, decimalC1 decimal(10, 3), decimalC2 decimal(20, 10), decimalC3 decimal(38, 30), dateC date,  timestampC timestamp, stringC string, binaryC binary, arrayC1 array<int>, mapC1 map<string, string>, structC1 struct<field1: int, field2: string>, complexC array<struct<field1: map<string, array<map<string, int>>>, field2: struct<field3: int, field4: string>>>) USING iceberg TBLPROPERTIES ('format-version' = '{format_version}', 'write.format.default' = '{format}')"
        )

        spark.sql(
            f"insert into {TABLE_NAME} select 42, 4242, 42.42, 4242.4242, decimal(42.42), decimal(42.42), decimal(42.42), date('2020-01-01'), timestamp('2020-01-01 20:00:00'), 'hello', binary('hello'), array(1,2,3), map('key', 'value'), struct(42, 'hello'), array(struct(map('key', array(map('key', 42))), struct(42, 'hello')))"
        )
        default_upload_directory(
            started_cluster,
            storage_type,
            f"/iceberg_data/default/{TABLE_NAME}/",
            f"/iceberg_data/default/{TABLE_NAME}/",
        )

        create_iceberg_table(
            storage_type, instance, TABLE_NAME, started_cluster, format=format
        )

        res = instance.query(
            f"DESC {TABLE_NAME} FORMAT TSVRaw", settings={"print_pretty_type_names": 0}
        )
        expected = TSV(
            [
                ["intC", "Nullable(Int32)"],
                ["longC", "Nullable(Int64)"],
                ["floatC", "Nullable(Float32)"],
                ["doubleC", "Nullable(Float64)"],
                ["decimalC1", "Nullable(Decimal(10, 3))"],
                ["decimalC2", "Nullable(Decimal(20, 10))"],
                ["decimalC3", "Nullable(Decimal(38, 30))"],
                ["dateC", "Nullable(Date)"],
                ["timestampC", "Nullable(DateTime64(6, 'UTC'))"],
                ["stringC", "Nullable(String)"],
                ["binaryC", "Nullable(String)"],
                ["arrayC1", "Array(Nullable(Int32))"],
                ["mapC1", "Map(String, Nullable(String))"],
                ["structC1", "Tuple(field1 Nullable(Int32), field2 Nullable(String))"],
                [
                    "complexC",
                    "Array(Tuple(field1 Map(String, Array(Map(String, Nullable(Int32)))), field2 Tuple(field3 Nullable(Int32), field4 Nullable(String))))",
                ],
            ]
        )

        assert res == expected

        # Check that we can parse data
        instance.query(f"SELECT * FROM {TABLE_NAME}")


@pytest.mark.parametrize("format_version", ["1", "2"])
@pytest.mark.parametrize("storage_type", ["s3", "azure", "local"])
def test_explanation(started_cluster, format_version, storage_type):
    instance = started_cluster.instances["node1"]
    spark = started_cluster.spark_session
    for format in ["Parquet", "ORC", "Avro"]:
        TABLE_NAME = (
            "test_explanation_"
            + format
            + "_"
            + format_version
            + "_"
            + storage_type
            + "_"
            + get_uuid_str()
        )

        # Types time, timestamptz, fixed are not supported in Spark.
        spark.sql(
            f"CREATE TABLE {TABLE_NAME} (x int) USING iceberg TBLPROPERTIES ('format-version' = '{format_version}', 'write.format.default' = '{format}')"
        )

        spark.sql(f"insert into {TABLE_NAME} select 42")
        default_upload_directory(
            started_cluster,
            storage_type,
            f"/iceberg_data/default/{TABLE_NAME}/",
            f"/iceberg_data/default/{TABLE_NAME}/",
        )

        create_iceberg_table(
            storage_type, instance, TABLE_NAME, started_cluster, format=format
        )

        res = instance.query(f"EXPLAIN SELECT * FROM {TABLE_NAME}")
        res = list(
            map(
                lambda x: x.split("\t"),
                filter(lambda x: len(x) > 0, res.strip().split("\n")),
            )
        )

        expected = [
            [
                "Expression ((Project names + (Projection + Change column names to column identifiers)))"
            ],
            [f"  ReadFromObjectStorage"],
        ]

        assert res == expected

        # Check that we can parse data
        instance.query(f"SELECT * FROM {TABLE_NAME}")


@pytest.mark.parametrize("format_version", ["1", "2"])
@pytest.mark.parametrize("storage_type", ["s3", "azure", "local"])
def test_metadata_file_selection(started_cluster, format_version, storage_type):
    instance = started_cluster.instances["node1"]
    spark = started_cluster.spark_session
    TABLE_NAME = (
        "test_metadata_selection_"
        + format_version
        + "_"
        + storage_type
        + "_"
        + get_uuid_str()
    )

    spark.sql(
        f"CREATE TABLE {TABLE_NAME} (id bigint, data string) USING iceberg TBLPROPERTIES ('format-version' = '2', 'write.update.mode'='merge-on-read', 'write.delete.mode'='merge-on-read', 'write.merge.mode'='merge-on-read')"
    )

    for i in range(50):
        spark.sql(
            f"INSERT INTO {TABLE_NAME} select id, char(id + ascii('a')) from range(10)"
        )

    default_upload_directory(
        started_cluster,
        storage_type,
        f"/iceberg_data/default/{TABLE_NAME}/",
        f"/iceberg_data/default/{TABLE_NAME}/",
    )

    create_iceberg_table(storage_type, instance, TABLE_NAME, started_cluster)

    assert int(instance.query(f"SELECT count() FROM {TABLE_NAME}")) == 500

@pytest.mark.parametrize("format_version", ["1", "2"])
@pytest.mark.parametrize("storage_type", ["s3", "azure", "local"])
def test_metadata_file_format_with_uuid(started_cluster, format_version, storage_type):
    instance = started_cluster.instances["node1"]
    spark = started_cluster.spark_session
    TABLE_NAME = (
        "test_metadata_selection_with_uuid_"
        + format_version
        + "_"
        + storage_type
        + "_"
        + get_uuid_str()
    )

    spark.sql(
        f"CREATE TABLE {TABLE_NAME} (id bigint, data string) USING iceberg TBLPROPERTIES ('format-version' = '2', 'write.update.mode'='merge-on-read', 'write.delete.mode'='merge-on-read', 'write.merge.mode'='merge-on-read')"
    )

    for i in range(50):
        spark.sql(
            f"INSERT INTO {TABLE_NAME} select id, char(id + ascii('a')) from range(10)"
        )

    for i in range(50):
        os.rename(
            f"/iceberg_data/default/{TABLE_NAME}/metadata/v{i + 1}.metadata.json",
            f"/iceberg_data/default/{TABLE_NAME}/metadata/{str(i).zfill(5)}-{get_uuid_str()}.metadata.json",
        )

    default_upload_directory(
        started_cluster,
        storage_type,
        f"/iceberg_data/default/{TABLE_NAME}/",
        f"/iceberg_data/default/{TABLE_NAME}/",
    )

    create_iceberg_table(storage_type, instance, TABLE_NAME, started_cluster)

    assert int(instance.query(f"SELECT count() FROM {TABLE_NAME}")) == 500


@pytest.mark.parametrize("format_version", ["1", "2"])
@pytest.mark.parametrize("storage_type", ["s3", "azure", "local"])
def test_metadata_file_selection_from_version_hint(started_cluster, format_version, storage_type):
    instance = started_cluster.instances["node1"]
    spark = started_cluster.spark_session
    TABLE_NAME = (
        "test_metadata_file_selection_from_version_hint_"
        + format_version
        + "_"
        + storage_type
        + "_"
        + get_uuid_str()
    )

    spark.sql(
        f"CREATE TABLE {TABLE_NAME} (id bigint, data string) USING iceberg TBLPROPERTIES ('format-version' = '2', 'write.update.mode'='merge-on-read', 'write.delete.mode'='merge-on-read', 'write.merge.mode'='merge-on-read')"
    )

    for i in range(10):
        spark.sql(
            f"INSERT INTO {TABLE_NAME} select id, char(id + ascii('a')) from range(10)"
        )
        
    # test the case where version_hint.text file contains just the version number
    with open(f"/iceberg_data/default/{TABLE_NAME}/metadata/version-hint.text", "w") as f:
        f.write('5')

    default_upload_directory(
        started_cluster,
        storage_type,
        f"/iceberg_data/default/{TABLE_NAME}/",
        f"/iceberg_data/default/{TABLE_NAME}/",
    )

    create_iceberg_table(storage_type, instance, TABLE_NAME, started_cluster, use_version_hint=True)

    assert int(instance.query(f"SELECT count() FROM {TABLE_NAME}")) == 40

    # test the case where version_hint.text file contains the whole metadata file name
    with open(f"/iceberg_data/default/{TABLE_NAME}/metadata/version-hint.text", "w") as f:
        f.write('v3.metadata.json')

    default_upload_directory(
        started_cluster,
        storage_type,
        f"/iceberg_data/default/{TABLE_NAME}/",
        f"/iceberg_data/default/{TABLE_NAME}/",
    )

    create_iceberg_table(storage_type, instance, TABLE_NAME, started_cluster, use_version_hint=True)

    assert int(instance.query(f"SELECT count() FROM {TABLE_NAME}")) == 20


def test_restart_broken_s3(started_cluster):
    instance = started_cluster.instances["node1"]
    spark = started_cluster.spark_session
    TABLE_NAME = "test_restart_broken_table_function_s3" + "_" + get_uuid_str()

    minio_client = started_cluster.minio_client
    bucket = "broken2"

    if not minio_client.bucket_exists(bucket):
        minio_client.make_bucket(bucket)

    write_iceberg_from_df(
        spark,
        generate_data(spark, 0, 100),
        TABLE_NAME,
        mode="overwrite",
        format_version="1",
    )

    files = default_upload_directory(
        started_cluster,
        "s3",
        f"/iceberg_data/default/{TABLE_NAME}/",
        f"/iceberg_data/default/{TABLE_NAME}/",
        bucket=bucket,
    )
    create_iceberg_table("s3", instance, TABLE_NAME, started_cluster, bucket=bucket)
    assert int(instance.query(f"SELECT count() FROM {TABLE_NAME}")) == 100

    s3_objects = list_s3_objects(minio_client, bucket, prefix="")
    assert (
        len(
            list(
                minio_client.remove_objects(
                    bucket,
                    [DeleteObject(obj) for obj in s3_objects],
                )
            )
        )
        == 0
    )
    minio_client.remove_bucket(bucket)

    instance.restart_clickhouse()

    assert "NoSuchBucket" in instance.query_and_get_error(
        f"SELECT count() FROM {TABLE_NAME}"
    )

    minio_client.make_bucket(bucket)

    files = default_upload_directory(
        started_cluster,
        "s3",
        f"/iceberg_data/default/{TABLE_NAME}/",
        f"/iceberg_data/default/{TABLE_NAME}/",
        bucket=bucket,
    )

    assert int(instance.query(f"SELECT count() FROM {TABLE_NAME}")) == 100
    instance.query(f"DROP TABLE {TABLE_NAME}")


@pytest.mark.parametrize("storage_type", ["s3"])
def test_filesystem_cache(started_cluster, storage_type):
    instance = started_cluster.instances["node1"]
    spark = started_cluster.spark_session
    TABLE_NAME = "test_filesystem_cache_" + storage_type + "_" + get_uuid_str()

    write_iceberg_from_df(
        spark,
        generate_data(spark, 0, 10),
        TABLE_NAME,
        mode="overwrite",
        format_version="1",
        partition_by="a",
    )

    default_upload_directory(
        started_cluster,
        storage_type,
        f"/iceberg_data/default/{TABLE_NAME}/",
        f"/iceberg_data/default/{TABLE_NAME}/",
    )

    create_iceberg_table(storage_type, instance, TABLE_NAME, started_cluster)

    query_id = f"{TABLE_NAME}-{uuid.uuid4()}"
    instance.query(
        f"SELECT * FROM {TABLE_NAME} SETTINGS filesystem_cache_name = 'cache1'",
        query_id=query_id,
    )

    instance.query("SYSTEM FLUSH LOGS")

    written_to_cache_first_select = int(
        instance.query(
            f"SELECT ProfileEvents['CachedReadBufferCacheWriteBytes'] FROM system.query_log WHERE query_id = '{query_id}' AND type = 'QueryFinish'"
        )
    )

    read_from_cache_first_select = int(
        instance.query(
            f"SELECT ProfileEvents['CachedReadBufferReadFromCacheBytes'] FROM system.query_log WHERE query_id = '{query_id}' AND type = 'QueryFinish'"
        )
    )

    assert 0 < int(
        instance.query(
            f"SELECT ProfileEvents['S3GetObject'] FROM system.query_log WHERE query_id = '{query_id}' AND type = 'QueryFinish'"
        )
    )

    query_id = f"{TABLE_NAME}-{uuid.uuid4()}"
    instance.query(
        f"SELECT * FROM {TABLE_NAME} SETTINGS filesystem_cache_name = 'cache1'",
        query_id=query_id,
    )

    instance.query("SYSTEM FLUSH LOGS")

    read_from_cache_second_select = int(
        instance.query(
            f"SELECT ProfileEvents['CachedReadBufferReadFromCacheBytes'] FROM system.query_log WHERE query_id = '{query_id}' AND type = 'QueryFinish'"
        )
    )

    assert (
        read_from_cache_second_select
        == read_from_cache_first_select + written_to_cache_first_select
    )

    assert 0 == int(
        instance.query(
            f"SELECT ProfileEvents['S3GetObject'] FROM system.query_log WHERE query_id = '{query_id}' AND type = 'QueryFinish'"
        )
    )

@pytest.mark.parametrize(
    "storage_type, run_on_cluster",
    [("s3", False), ("s3", True), ("azure", False), ("local", False)],
)
def test_partition_pruning(started_cluster, storage_type, run_on_cluster):
    instance = started_cluster.instances["node1"]
    spark = started_cluster.spark_session
    TABLE_NAME = "test_partition_pruning_" + storage_type + "_" + get_uuid_str()

    def execute_spark_query(query: str):
        return execute_spark_query_general(
            spark,
            started_cluster,
            storage_type,
            TABLE_NAME,
            query,
        )

    execute_spark_query(
        f"""
            CREATE TABLE {TABLE_NAME} (
                tag INT,
                date DATE,
                date2 DATE,
                ts TIMESTAMP,
                ts2 TIMESTAMP,
                time_struct struct<a : DATE, b : TIMESTAMP>,
                name VARCHAR(50),
                number BIGINT
            )
            USING iceberg
            PARTITIONED BY (identity(tag), days(date), years(date2), hours(ts), months(ts2), TRUNCATE(3, name), TRUNCATE(3, number))
            OPTIONS('format-version'='2')
        """
    )

    execute_spark_query(
        f"""
        INSERT INTO {TABLE_NAME} VALUES
        (1, DATE '2024-01-20', DATE '2024-01-20',
        TIMESTAMP '2024-02-20 10:00:00', TIMESTAMP '2024-02-20 10:00:00', named_struct('a', DATE '2024-01-20', 'b', TIMESTAMP '2024-02-20 10:00:00'), 'vasya', 5),
        (2, DATE '2024-01-30', DATE '2024-01-30',
        TIMESTAMP '2024-03-20 15:00:00', TIMESTAMP '2024-03-20 15:00:00', named_struct('a', DATE '2024-03-20', 'b', TIMESTAMP '2024-03-20 14:00:00'), 'vasilisa', 6),
        (1, DATE '2024-02-20', DATE '2024-02-20',
        TIMESTAMP '2024-03-20 20:00:00', TIMESTAMP '2024-03-20 20:00:00', named_struct('a', DATE '2024-02-20', 'b', TIMESTAMP '2024-02-20 10:00:00'), 'iceberg', 7),
        (2, DATE '2025-01-20', DATE '2025-01-20',
        TIMESTAMP '2024-04-30 14:00:00', TIMESTAMP '2024-04-30 14:00:00', named_struct('a', DATE '2024-04-30', 'b', TIMESTAMP '2024-04-30 14:00:00'), 'icebreaker', 8);
    """
    )

    creation_expression = get_creation_expression(
        storage_type, TABLE_NAME, started_cluster, table_function=True, run_on_cluster=run_on_cluster
    )

    def check_validity_and_get_prunned_files(select_expression):
        settings1 = {
            "use_iceberg_partition_pruning": 0
        }
        settings2 = {
            "use_iceberg_partition_pruning": 1
        }
        return check_validity_and_get_prunned_files_general(
            instance, TABLE_NAME, settings1, settings2, 'IcebergPartitionPrunedFiles', select_expression
        )

    assert (
        check_validity_and_get_prunned_files(
            f"SELECT * FROM {creation_expression} ORDER BY ALL"
        )
        == 0
    )
    assert (
        check_validity_and_get_prunned_files(
            f"SELECT * FROM {creation_expression} WHERE date <= '2024-01-25' ORDER BY ALL"
        )
        == 3
    )
    assert (
        check_validity_and_get_prunned_files(
            f"SELECT * FROM {creation_expression} WHERE date2 <= '2024-01-25' ORDER BY ALL"
        )
        == 1
    )
    assert (
        check_validity_and_get_prunned_files(
            f"SELECT * FROM {creation_expression} WHERE ts <= timestamp('2024-03-20 14:00:00.000000') ORDER BY ALL"
        )
        == 3
    )
    assert (
        check_validity_and_get_prunned_files(
            f"SELECT * FROM {creation_expression} WHERE ts2 <= timestamp('2024-03-20 14:00:00.000000') ORDER BY ALL"
        )
        == 1
    )

    assert (
        check_validity_and_get_prunned_files(
            f"SELECT * FROM {creation_expression} WHERE tag == 1 ORDER BY ALL"
        )
        == 2
    )

    assert (
        check_validity_and_get_prunned_files(
            f"SELECT * FROM {creation_expression} WHERE tag <= 1 ORDER BY ALL"
        )
        == 2
    )

    assert (
        check_validity_and_get_prunned_files(
            f"SELECT * FROM {creation_expression} WHERE name == 'vasilisa' ORDER BY ALL"
        )
        == 2
    )

    assert (
        check_validity_and_get_prunned_files(
            f"SELECT * FROM {creation_expression} WHERE name < 'kek' ORDER BY ALL"
        )
        == 2
    )

    assert (
        check_validity_and_get_prunned_files(
            f"SELECT * FROM {creation_expression} WHERE number == 8 ORDER BY ALL"
        )
        == 1
    )

    assert (
        check_validity_and_get_prunned_files(
            f"SELECT * FROM {creation_expression} WHERE number <= 5 ORDER BY ALL"
        )
        == 3
    )

    execute_spark_query(f"ALTER TABLE {TABLE_NAME} RENAME COLUMN date TO date3")

    assert (
        check_validity_and_get_prunned_files(
            f"SELECT * FROM {creation_expression} WHERE date3 <= '2024-01-25' ORDER BY ALL"
        )
        == 3
    )

    execute_spark_query(f"ALTER TABLE {TABLE_NAME} ALTER COLUMN tag TYPE BIGINT")

    assert (
        check_validity_and_get_prunned_files(
            f"SELECT * FROM {creation_expression} WHERE tag <= 1 ORDER BY ALL"
        )
        == 2
    )

    execute_spark_query(f"ALTER TABLE {TABLE_NAME} ADD PARTITION FIELD time_struct.a")

    assert (
        check_validity_and_get_prunned_files(
            f"SELECT * FROM {creation_expression} WHERE time_struct.a <= '2024-02-01' ORDER BY ALL"
        )
        == 0
    )

    execute_spark_query(
        f"INSERT INTO {TABLE_NAME} VALUES (1, DATE '2024-01-20', DATE '2024-01-20', TIMESTAMP '2024-02-20 10:00:00', TIMESTAMP '2024-02-20 10:00:00', named_struct('a', DATE '2024-03-15', 'b', TIMESTAMP '2024-02-20 10:00:00'), 'kek', 10)"
    )

    assert (
        check_validity_and_get_prunned_files(
            f"SELECT * FROM {creation_expression} WHERE time_struct.a <= '2024-02-01' ORDER BY ALL"
        )
        == 1
    )


@pytest.mark.parametrize("format_version", ["1", "2"])
@pytest.mark.parametrize("storage_type", ["s3", "azure", "local"])
def test_schema_evolution_with_time_travel(
    started_cluster, format_version, storage_type
):
    instance = started_cluster.instances["node1"]
    spark = started_cluster.spark_session
    TABLE_NAME = (
        "test_schema_evolution_with_time_travel_"
        + format_version
        + "_"
        + storage_type
        + "_"
        + get_uuid_str()
    )

    def execute_spark_query(query: str):
        return execute_spark_query_general(
            spark,
            started_cluster,
            storage_type,
            TABLE_NAME,
            query,
        )

    execute_spark_query(
        f"""
            DROP TABLE IF EXISTS {TABLE_NAME};
        """
    )

    execute_spark_query(
        f"""
            CREATE TABLE IF NOT EXISTS {TABLE_NAME} (
                a int NOT NULL
            )
            USING iceberg
            OPTIONS ('format-version'='{format_version}')
        """
    )

    table_creation_expression = get_creation_expression(
        storage_type,
        TABLE_NAME,
        started_cluster,
        table_function=True,
        allow_dynamic_metadata_for_data_lakes=True,
    )

    table_select_expression =  table_creation_expression

    check_schema_and_data(
        instance,
        table_select_expression,
        [
            ["a", "Int32"]
        ],
        [],
    )

    first_timestamp_ms = int(datetime.now().timestamp() * 1000)

    time.sleep(0.5)

    execute_spark_query(
        f"""
            INSERT INTO {TABLE_NAME} VALUES (4);
        """
    )

    check_schema_and_data(
        instance,
        table_select_expression,
        [
            ["a", "Int32"],
        ],
        [["4"]],
    )

    error_message = instance.query_and_get_error(f"SELECT * FROM {table_select_expression} ORDER BY ALL SETTINGS iceberg_timestamp_ms = {first_timestamp_ms}")
    assert "No snapshot found in snapshot log before requested timestamp" in error_message

    second_timestamp_ms = int(datetime.now().timestamp() * 1000)

    time.sleep(0.5)

    execute_spark_query(
        f"""
            ALTER TABLE {TABLE_NAME} ADD COLUMNS (
                b double
            );
        """
    )

    check_schema_and_data(
        instance,
        table_select_expression,
        [
            ["a", "Int32"],
            ["b", "Nullable(Float64)"]
        ],
        [["4", "\\N"]],
    )

    check_schema_and_data(
        instance,
        table_select_expression,
        [
            ["a", "Int32"],
        ],
        [["4"]],
        timestamp_ms=second_timestamp_ms,
    )

    third_timestamp_ms = int(datetime.now().timestamp() * 1000)

    time.sleep(0.5)

    execute_spark_query(
        f"""
            INSERT INTO {TABLE_NAME} VALUES (7, 5.0);
        """
    )

    check_schema_and_data(
        instance,
        table_select_expression,
        [
            ["a", "Int32"],
            ["b", "Nullable(Float64)"]
        ],
        [["4", "\\N"], ["7", "5"]],
    )

    check_schema_and_data(
        instance,
        table_select_expression,
        [
            ["a", "Int32"],
        ],
        [["4"]],
        timestamp_ms=second_timestamp_ms,
    )

    check_schema_and_data(
        instance,
        table_select_expression,
        [
            ["a", "Int32"],        ],
        [["4"]],
        timestamp_ms=third_timestamp_ms,
    )

    execute_spark_query(
        f"""
            ALTER TABLE {TABLE_NAME} ADD COLUMNS (
                c double
            );
        """
    )

    time.sleep(0.5)
    fourth_timestamp_ms = int(datetime.now().timestamp() * 1000)

    check_schema_and_data(
        instance,
        table_select_expression,
        [
            ["a", "Int32"],
            ["b", "Nullable(Float64)"]
        ],
        [["4", "\\N"], ["7", "5"]],
        timestamp_ms=fourth_timestamp_ms,
    )

    check_schema_and_data(
        instance,
        table_select_expression,
        [
            ["a", "Int32"],
            ["b", "Nullable(Float64)"],
            ["c", "Nullable(Float64)"]
        ],
        [["4", "\\N", "\\N"], ["7", "5", "\\N"]],
    )

@pytest.mark.parametrize("format_version", ["1", "2"])
@pytest.mark.parametrize("storage_type", ["s3", "azure", "local"])
def test_iceberg_snapshot_reads(started_cluster, format_version, storage_type):
    instance = started_cluster.instances["node1"]
    spark = started_cluster.spark_session
    TABLE_NAME = (
        "test_iceberg_snapshot_reads"
        + format_version
        + "_"
        + storage_type
        + "_"
        + get_uuid_str()
    )

    write_iceberg_from_df(
        spark,
        generate_data(spark, 0, 100),
        TABLE_NAME,
        mode="overwrite",
        format_version=format_version,
    )
    default_upload_directory(
        started_cluster,
        storage_type,
        f"/iceberg_data/default/{TABLE_NAME}/",
        "",
    )

    create_iceberg_table(storage_type, instance, TABLE_NAME, started_cluster)
    assert int(instance.query(f"SELECT count() FROM {TABLE_NAME}")) == 100
    snapshot1_timestamp = datetime.now(timezone.utc)
    snapshot1_id = get_last_snapshot(f"/iceberg_data/default/{TABLE_NAME}/")
    time.sleep(0.1)

    write_iceberg_from_df(
        spark,
        generate_data(spark, 100, 200),
        TABLE_NAME,
        mode="append",
        format_version=format_version,
    )
    default_upload_directory(
        started_cluster,
        storage_type,
        f"/iceberg_data/default/{TABLE_NAME}/",
        "",
    )
    snapshot2_timestamp = datetime.now(timezone.utc)
    snapshot2_id = get_last_snapshot(f"/iceberg_data/default/{TABLE_NAME}/")
    time.sleep(0.1)

    write_iceberg_from_df(
        spark,
        generate_data(spark, 200, 300),
        TABLE_NAME,
        mode="append",
        format_version=format_version,
    )
    default_upload_directory(
        started_cluster,
        storage_type,
        f"/iceberg_data/default/{TABLE_NAME}/",
        "",
    )
    snapshot3_timestamp = datetime.now(timezone.utc)
    snapshot3_id = get_last_snapshot(f"/iceberg_data/default/{TABLE_NAME}/")
    assert int(instance.query(f"SELECT count() FROM {TABLE_NAME}")) == 300
    assert instance.query(f"SELECT * FROM {TABLE_NAME} ORDER BY 1") == instance.query(
        "SELECT number, toString(number + 1) FROM numbers(300)"
    )

    # Validate that each snapshot timestamp only sees the data inserted by that time.
    assert (
        instance.query(
            f"""
                          SELECT * FROM {TABLE_NAME} ORDER BY 1
                          SETTINGS iceberg_timestamp_ms = {int(snapshot1_timestamp.timestamp() * 1000)}"""
        )
        == instance.query("SELECT number, toString(number + 1) FROM numbers(100)")
    )

    assert (
        instance.query(
            f"""
                          SELECT * FROM {TABLE_NAME} ORDER BY 1
                          SETTINGS iceberg_snapshot_id = {snapshot1_id}"""
        )
        == instance.query("SELECT number, toString(number + 1) FROM numbers(100)")
    )


    assert (
        instance.query(
            f"""
                          SELECT * FROM {TABLE_NAME} ORDER BY 1
                          SETTINGS iceberg_timestamp_ms = {int(snapshot2_timestamp.timestamp() * 1000)}"""
        )
        == instance.query("SELECT number, toString(number + 1) FROM numbers(200)")
    )

    assert (
        instance.query(
            f"""
                          SELECT * FROM {TABLE_NAME} ORDER BY 1
                          SETTINGS iceberg_snapshot_id = {snapshot2_id}"""
        )
        == instance.query("SELECT number, toString(number + 1) FROM numbers(200)")
    )


    assert (
        instance.query(
            f"""SELECT * FROM {TABLE_NAME} ORDER BY 1
                          SETTINGS iceberg_timestamp_ms = {int(snapshot3_timestamp.timestamp() * 1000)}"""
        )
        == instance.query("SELECT number, toString(number + 1) FROM numbers(300)")
    )

    assert (
        instance.query(
            f"""
                          SELECT * FROM {TABLE_NAME} ORDER BY 1
                          SETTINGS iceberg_snapshot_id = {snapshot3_id}"""
        )
        == instance.query("SELECT number, toString(number + 1) FROM numbers(300)")
    )


@pytest.mark.parametrize("storage_type", ["s3", "azure"])
def test_metadata_cache(started_cluster, storage_type):
    instance = started_cluster.instances["node1"]
    spark = started_cluster.spark_session
    TABLE_NAME = "test_metadata_cache_" + storage_type + "_" + get_uuid_str()

    write_iceberg_from_df(
        spark,
        generate_data(spark, 0, 10),
        TABLE_NAME,
        mode="overwrite",
        format_version="1",
        partition_by="a",
    )

    default_upload_directory(
        started_cluster,
        storage_type,
        f"/iceberg_data/default/{TABLE_NAME}/",
        f"/iceberg_data/default/{TABLE_NAME}/",
    )

    table_expr = get_creation_expression(storage_type, TABLE_NAME, started_cluster, table_function=True)

    query_id = f"{TABLE_NAME}-{uuid.uuid4()}"
    instance.query(
        f"SELECT * FROM {table_expr}", query_id=query_id,
    )

    instance.query("SYSTEM FLUSH LOGS")

    assert 0 < int(
        instance.query(
            f"SELECT ProfileEvents['IcebergMetadataFilesCacheMisses'] FROM system.query_log WHERE query_id = '{query_id}' AND type = 'QueryFinish'"
        )
    )

    query_id = f"{TABLE_NAME}-{uuid.uuid4()}"
    instance.query(
        f"SELECT * FROM {table_expr}",
        query_id=query_id,
    )

    instance.query("SYSTEM FLUSH LOGS")

    assert 0 == int(
        instance.query(
            f"SELECT ProfileEvents['IcebergMetadataFilesCacheMisses'] FROM system.query_log WHERE query_id = '{query_id}' AND type = 'QueryFinish'"
        )
    )

    assert 0 < int(
        instance.query(
            f"SELECT ProfileEvents['IcebergMetadataFilesCacheHits'] FROM system.query_log WHERE query_id = '{query_id}' AND type = 'QueryFinish'"
        )
    )

    instance.query("SYSTEM DROP ICEBERG METADATA CACHE")

    query_id = f"{TABLE_NAME}-{uuid.uuid4()}"
    instance.query(
        f"SELECT * FROM {table_expr}", query_id=query_id,
    )

    instance.query("SYSTEM FLUSH LOGS")

    assert 0 < int(
        instance.query(
            f"SELECT ProfileEvents['IcebergMetadataFilesCacheMisses'] FROM system.query_log WHERE query_id = '{query_id}' AND type = 'QueryFinish'"
        )
    )

    query_id = f"{TABLE_NAME}-{uuid.uuid4()}"
    instance.query(
        f"SELECT * FROM {table_expr}",
        query_id=query_id,
        settings={"use_iceberg_metadata_files_cache":"0"},
    )

    instance.query("SYSTEM FLUSH LOGS")
    assert "0\t0\n" == instance.query(
            f"SELECT ProfileEvents['IcebergMetadataFilesCacheHits'], ProfileEvents['IcebergMetadataFilesCacheMisses'] FROM system.query_log WHERE query_id = '{query_id}' AND type = 'QueryFinish'",
        )


@pytest.mark.parametrize("storage_type", ["s3", "azure", "local"])
@pytest.mark.parametrize("is_table_function", [False, True])
def test_minmax_pruning(started_cluster, storage_type, is_table_function):
    instance = started_cluster.instances["node1"]
    spark = started_cluster.spark_session
    TABLE_NAME = "test_minmax_pruning_" + storage_type + "_" + get_uuid_str()

    def execute_spark_query(query: str):
        return execute_spark_query_general(
            spark,
            started_cluster,
            storage_type,
            TABLE_NAME,
            query,
        )

    execute_spark_query(
        f"""
            CREATE TABLE {TABLE_NAME} (
                tag INT,
                date DATE,
                ts TIMESTAMP,
                time_struct struct<a : DATE, b : TIMESTAMP>,
                name VARCHAR(50),
                number BIGINT
            )
            USING iceberg
            OPTIONS('format-version'='2')
        """
    )

    execute_spark_query(
        f"""
        INSERT INTO {TABLE_NAME} VALUES
        (1, DATE '2024-01-20',
        TIMESTAMP '2024-02-20 10:00:00', named_struct('a', DATE '2024-01-20', 'b', TIMESTAMP '2024-02-20 10:00:00'), 'vasya', 5)
    """
    )

    execute_spark_query(
        f"""
        INSERT INTO {TABLE_NAME} VALUES
        (2, DATE '2024-02-20',
        TIMESTAMP '2024-03-20 15:00:00', named_struct('a', DATE '2024-02-20', 'b', TIMESTAMP '2024-03-20 14:00:00'), 'vasilisa', 6)
    """
    )

    execute_spark_query(
        f"""
        INSERT INTO {TABLE_NAME} VALUES
        (3, DATE '2025-03-20',
        TIMESTAMP '2024-04-30 14:00:00', named_struct('a', DATE '2024-03-20', 'b', TIMESTAMP '2024-04-30 14:00:00'), 'icebreaker', 7)
    """
    )
    execute_spark_query(
        f"""
        INSERT INTO {TABLE_NAME} VALUES
        (4, DATE '2025-04-20',
        TIMESTAMP '2024-05-30 14:00:00', named_struct('a', DATE '2024-04-20', 'b', TIMESTAMP '2024-05-30 14:00:00'), 'iceberg', 8)
    """
    )

    if is_table_function:
        creation_expression = get_creation_expression(
        storage_type, TABLE_NAME, started_cluster, table_function=True
    )
    else:
        instance.query(get_creation_expression(
            storage_type, TABLE_NAME, started_cluster, table_function=False
        ))
        creation_expression = TABLE_NAME

    def check_validity_and_get_prunned_files(select_expression):
        settings1 = {
            "use_iceberg_partition_pruning": 0,
            "input_format_parquet_bloom_filter_push_down": 0,
            "input_format_parquet_filter_push_down": 0,
        }
        settings2 = {
            "use_iceberg_partition_pruning": 1,
            "input_format_parquet_bloom_filter_push_down": 0,
            "input_format_parquet_filter_push_down": 0,
        }
        return check_validity_and_get_prunned_files_general(
            instance, TABLE_NAME, settings1, settings2, 'IcebergMinMaxIndexPrunedFiles', select_expression
        )

    assert (
        check_validity_and_get_prunned_files(
            f"SELECT * FROM {creation_expression} ORDER BY ALL"
        )
        == 0
    )
    assert (
        check_validity_and_get_prunned_files(
            f"SELECT * FROM {creation_expression} WHERE date <= '2024-01-25' ORDER BY ALL"
        )
        == 3
    )
    assert (
        check_validity_and_get_prunned_files(
            f"SELECT * FROM {creation_expression} WHERE ts <= timestamp('2024-03-20 14:00:00.000000') ORDER BY ALL"
        )
        == 3
    )

    assert (
        check_validity_and_get_prunned_files(
            f"SELECT * FROM {creation_expression} WHERE tag == 1 ORDER BY ALL"
        )
        == 3
    )

    assert (
        check_validity_and_get_prunned_files(
            f"SELECT * FROM {creation_expression} WHERE tag <= 1 ORDER BY ALL"
        )
        == 3
    )

    assert (
        check_validity_and_get_prunned_files(
            f"SELECT * FROM {creation_expression} WHERE name == 'vasilisa' ORDER BY ALL"
        )
        == 3
    )

    assert (
        check_validity_and_get_prunned_files(
            f"SELECT * FROM {creation_expression} WHERE name < 'kek' ORDER BY ALL"
        )
        == 2
    )

    assert (
        check_validity_and_get_prunned_files(
            f"SELECT * FROM {creation_expression} WHERE number == 8 ORDER BY ALL"
        )
        == 3
    )

    assert (
        check_validity_and_get_prunned_files(
            f"SELECT * FROM {creation_expression} WHERE number <= 5 ORDER BY ALL"
        )
        == 3
    )

    if not is_table_function:
        return

    execute_spark_query(f"ALTER TABLE {TABLE_NAME} RENAME COLUMN date TO date3")

    assert (
        check_validity_and_get_prunned_files(
            f"SELECT * FROM {creation_expression} WHERE date3 <= '2024-01-25' ORDER BY ALL"
        )
        == 3
    )

    execute_spark_query(f"ALTER TABLE {TABLE_NAME} ALTER COLUMN tag TYPE BIGINT")

    assert (
        check_validity_and_get_prunned_files(
            f"SELECT * FROM {creation_expression} WHERE tag <= 1 ORDER BY ALL"
        )
        == 3
    )

    assert (
        check_validity_and_get_prunned_files(
            f"SELECT * FROM {creation_expression} WHERE time_struct.a <= '2024-02-01' ORDER BY ALL"
        )
        == 3
    )

    execute_spark_query(
        f"INSERT INTO {TABLE_NAME} VALUES (1, DATE '2024-01-20', TIMESTAMP '2024-02-20 10:00:00', named_struct('a', DATE '2024-03-15', 'b', TIMESTAMP '2024-02-20 10:00:00'), 'kek', 10)"
    )

    assert (
        check_validity_and_get_prunned_files(
            f"SELECT * FROM {creation_expression} WHERE time_struct.a <= '2024-02-01' ORDER BY ALL"
        )
        == 4
    )

    execute_spark_query(f"ALTER TABLE {TABLE_NAME} ADD COLUMNS (ddd decimal(10, 3))")

    execute_spark_query(
        f"INSERT INTO {TABLE_NAME} VALUES (1, DATE '2024-01-20', TIMESTAMP '2024-02-20 10:00:00', named_struct('a', DATE '2024-03-15', 'b', TIMESTAMP '2024-02-20 10:00:00'), 'kek', 30, decimal(17.22))"
    )

    execute_spark_query(
        f"INSERT INTO {TABLE_NAME} VALUES (1, DATE '2024-01-20', TIMESTAMP '2024-02-20 10:00:00', named_struct('a', DATE '2024-03-15', 'b', TIMESTAMP '2024-02-20 10:00:00'), 'kek', 10, decimal(14311.772))"
    )

    execute_spark_query(
        f"INSERT INTO {TABLE_NAME} VALUES (1, DATE '2024-01-20', TIMESTAMP '2024-02-20 10:00:00', named_struct('a', DATE '2024-03-15', 'b', TIMESTAMP '2024-02-20 10:00:00'), 'kek', 10, decimal(-8888.999))"
    )

    assert (
        check_validity_and_get_prunned_files(
            f"SELECT * FROM {creation_expression} WHERE ddd >= 100 ORDER BY ALL"
        )
        == 2
    )
    # Spark store rounded values of decimals, this query checks that we work it around.
    # Please check the code where we parse lower bounds and upper bounds
    assert (
        check_validity_and_get_prunned_files(
            f"SELECT * FROM {creation_expression} WHERE ddd >= toDecimal64('17.21', 3) ORDER BY ALL"
        )
        == 1
    )

@pytest.mark.parametrize("storage_type", ["s3", "azure", "local"])
def test_explicit_metadata_file(started_cluster, storage_type):
    instance = started_cluster.instances["node1"]
    spark = started_cluster.spark_session
    TABLE_NAME = (
        "test_explicit_metadata_file_"
        + storage_type
        + "_"
        + get_uuid_str()
    )

    spark.sql(
        f"CREATE TABLE {TABLE_NAME} (id bigint, data string) USING iceberg TBLPROPERTIES ('format-version' = '2', 'write.update.mode'='merge-on-read', 'write.delete.mode'='merge-on-read', 'write.merge.mode'='merge-on-read')"
    )

    for i in range(50):
        spark.sql(
            f"INSERT INTO {TABLE_NAME} select id, char(id + ascii('a')) from range(10)"
        )

    default_upload_directory(
        started_cluster,
        storage_type,
        f"/iceberg_data/default/{TABLE_NAME}/",
        f"/iceberg_data/default/{TABLE_NAME}/",
    )

    create_iceberg_table(storage_type, instance, TABLE_NAME, started_cluster, explicit_metadata_path="")

    assert int(instance.query(f"SELECT count() FROM {TABLE_NAME}")) == 500

    create_iceberg_table(storage_type, instance, TABLE_NAME, started_cluster, explicit_metadata_path="metadata/v31.metadata.json")

    assert int(instance.query(f"SELECT count() FROM {TABLE_NAME}")) == 300

    create_iceberg_table(storage_type, instance, TABLE_NAME, started_cluster, explicit_metadata_path="metadata/v11.metadata.json")

    assert int(instance.query(f"SELECT count() FROM {TABLE_NAME}")) == 100

    with pytest.raises(Exception):
        create_iceberg_table(storage_type, instance, TABLE_NAME, started_cluster, explicit_metadata_path=chr(0) + chr(1))
    with pytest.raises(Exception):
        create_iceberg_table(storage_type, instance, TABLE_NAME, started_cluster, explicit_metadata_path="../metadata/v11.metadata.json")

@pytest.mark.parametrize("storage_type", ["s3", "azure", "local"])
def test_minmax_pruning_with_null(started_cluster, storage_type):
    instance = started_cluster.instances["node1"]
    spark = started_cluster.spark_session
    TABLE_NAME = "test_minmax_pruning_with_null" + storage_type + "_" + get_uuid_str()

    def execute_spark_query(query: str):
        return execute_spark_query_general(
            spark,
            started_cluster,
            storage_type,
            TABLE_NAME,
            query,
        )

    execute_spark_query(
        f"""
            CREATE TABLE {TABLE_NAME} (
                tag INT,
                date DATE,
                ts TIMESTAMP,
                time_struct struct<a : DATE, b : TIMESTAMP>,
                name VARCHAR(50),
                number BIGINT
            )
            USING iceberg
            OPTIONS('format-version'='2')
        """
    )

    # min-max value of time_struct in manifest file is null.
    execute_spark_query(
        f"""
        INSERT INTO {TABLE_NAME} VALUES
        (1, DATE '2024-01-20',
        TIMESTAMP '2024-02-20 10:00:00', null, 'vasya', 5)
    """
    )

    execute_spark_query(
        f"""
        INSERT INTO {TABLE_NAME} VALUES
        (2, DATE '2024-02-20',
        TIMESTAMP '2024-03-20 15:00:00', null, 'vasilisa', 6)
    """
    )

    execute_spark_query(
        f"""
        INSERT INTO {TABLE_NAME} VALUES
        (3, DATE '2025-03-20',
        TIMESTAMP '2024-04-30 14:00:00', null, 'icebreaker', 7)
    """
    )
    execute_spark_query(
        f"""
        INSERT INTO {TABLE_NAME} VALUES
        (4, DATE '2025-04-20',
        TIMESTAMP '2024-05-30 14:00:00', null, 'iceberg', 8)
    """
    )

    execute_spark_query(
        f"""
        INSERT INTO {TABLE_NAME} VALUES
        (1, DATE '2024-01-20',
        TIMESTAMP '2024-02-20 10:00:00', named_struct('a', DATE '2024-02-20', 'b', TIMESTAMP '2024-02-20 10:00:00'), 'vasya', 5)
    """
    )

    creation_expression = get_creation_expression(
        storage_type, TABLE_NAME, started_cluster, table_function=True
    )

    def check_validity_and_get_prunned_files(select_expression):
        settings1 = {
            "use_iceberg_partition_pruning": 0,
            "input_format_parquet_bloom_filter_push_down": 0,
            "input_format_parquet_filter_push_down": 0,
        }
        settings2 = {
            "use_iceberg_partition_pruning": 1,
            "input_format_parquet_bloom_filter_push_down": 0,
            "input_format_parquet_filter_push_down": 0,
        }
        return check_validity_and_get_prunned_files_general(
            instance, TABLE_NAME, settings1, settings2, 'IcebergMinMaxIndexPrunedFiles', select_expression
        )

    assert (
        check_validity_and_get_prunned_files(
            f"SELECT * FROM {creation_expression} WHERE time_struct.a <= '2024-02-01' ORDER BY ALL"
        )
        == 1
    )


@pytest.mark.parametrize("storage_type", ["s3", "azure", "local"])
def test_bucket_partition_pruning(started_cluster, storage_type):
    instance = started_cluster.instances["node1"]
    spark = started_cluster.spark_session
    TABLE_NAME = "test_bucket_partition_pruning_" + storage_type + "_" + get_uuid_str()

    def execute_spark_query(query: str):
        return execute_spark_query_general(
            spark,
            started_cluster,
            storage_type,
            TABLE_NAME,
            query,
        )

    execute_spark_query(
        f"""
            CREATE TABLE {TABLE_NAME} (
                id INT,
                name STRING,
                value DECIMAL(10, 2),
                created_at DATE,
                event_time TIMESTAMP
            )
            USING iceberg
            PARTITIONED BY (bucket(3, id), bucket(2, name), bucket(4, value), bucket(5, created_at), bucket(3, event_time))
            OPTIONS('format-version'='2')
        """
    )

    execute_spark_query(
        f"""
        INSERT INTO {TABLE_NAME} VALUES
        (1, 'Alice', 10.50, DATE '2024-01-20', TIMESTAMP '2024-01-20 10:00:00'),
        (2, 'Bob', 20.00, DATE '2024-01-21', TIMESTAMP '2024-01-21 11:00:00'),
        (3, 'Charlie', 30.50, DATE '2024-01-22', TIMESTAMP '2024-01-22 12:00:00'),
        (4, 'Diana', 40.00, DATE '2024-01-23', TIMESTAMP '2024-01-23 13:00:00'),
        (5, 'Eve', 50.50, DATE '2024-01-24', TIMESTAMP '2024-01-24 14:00:00');
        """
    )

    def check_validity_and_get_prunned_files(select_expression):
        settings1 = {
            "use_iceberg_partition_pruning": 0
        }
        settings2 = {
            "use_iceberg_partition_pruning": 1
        }
        return check_validity_and_get_prunned_files_general(
            instance,
            TABLE_NAME,
            settings1,
            settings2,
            "IcebergPartitionPrunedFiles",
            select_expression,
        )

    creation_expression = get_creation_expression(
        storage_type, TABLE_NAME, started_cluster, table_function=True
    )

    queries = [
        f"SELECT * FROM {creation_expression} WHERE id == 1 ORDER BY ALL",
        f"SELECT * FROM {creation_expression} WHERE value == 20.00 OR event_time == '2024-01-24 14:00:00' ORDER BY ALL",
        f"SELECT * FROM {creation_expression} WHERE id == 3 AND name == 'Charlie' ORDER BY ALL",
        f"SELECT * FROM {creation_expression} WHERE (event_time == TIMESTAMP '2024-01-21 11:00:00' AND name == 'Bob') OR (name == 'Eve' AND id == 5) ORDER BY ALL",
    ]

    for query in queries:
        assert check_validity_and_get_prunned_files(query) > 0


@pytest.mark.parametrize("format_version", ["2"])
@pytest.mark.parametrize("storage_type", ["s3"])
def test_cluster_table_function_with_partition_pruning(
    started_cluster, format_version, storage_type
):
    instance = started_cluster.instances["node1"]
    spark = started_cluster.spark_session

    TABLE_NAME = (
        "test_cluster_table_function_with_partition_pruning_"
        + format_version
        + "_"
        + storage_type
        + "_"
        + get_uuid_str()
    )

    def execute_spark_query(query: str):
        return execute_spark_query_general(
            spark,
            started_cluster,
            storage_type,
            TABLE_NAME,
            query,
        )

    execute_spark_query(
        f"""
            DROP TABLE IF EXISTS {TABLE_NAME};
        """
    )

    execute_spark_query(
        f"""
            CREATE TABLE {TABLE_NAME} (
                a int,
                b float
            )
            USING iceberg
            PARTITIONED BY (identity(a))
            OPTIONS ('format-version'='{format_version}')
        """
    )

    execute_spark_query(f"INSERT INTO {TABLE_NAME} VALUES (1, 1.0), (2, 2.0), (3, 3.0)")

    table_function_expr_cluster = get_creation_expression(
        storage_type,
        TABLE_NAME,
        started_cluster,
        table_function=True,
        run_on_cluster=True,
    )

    instance.query(f"SELECT * FROM {table_function_expr_cluster} WHERE a = 1")

@pytest.mark.parametrize("storage_type", ["local", "s3"])
def test_compressed_metadata(started_cluster, storage_type):
    instance = started_cluster.instances["node1"]
    spark = started_cluster.spark_session
    TABLE_NAME = "test_compressed_metadata_" + storage_type + "_" + get_uuid_str()

    table_properties = {
        "write.metadata.compression": "gzip"
    }

    df = spark.createDataFrame([
        (1, "Alice"),
        (2, "Bob")
    ], ["id", "name"])

    # for some reason write.metadata.compression is not working :(
    df.writeTo(TABLE_NAME) \
        .tableProperty("write.metadata.compression", "gzip") \
        .using("iceberg") \
        .create()

    # manual compression of metadata file before upload, still test some scenarios
    subprocess.check_output(f"gzip /iceberg_data/default/{TABLE_NAME}/metadata/v1.metadata.json", shell=True)

    # Weird but compression extension is really in the middle of the file name, not in the end...
    subprocess.check_output(f"mv /iceberg_data/default/{TABLE_NAME}/metadata/v1.metadata.json.gz /iceberg_data/default/{TABLE_NAME}/metadata/v1.gz.metadata.json", shell=True)

    default_upload_directory(
        started_cluster,
        storage_type,
        f"/iceberg_data/default/{TABLE_NAME}/",
        f"/iceberg_data/default/{TABLE_NAME}/",
    )

    create_iceberg_table(storage_type, instance, TABLE_NAME, started_cluster, explicit_metadata_path="")

    assert instance.query(f"SELECT * FROM {TABLE_NAME} WHERE not ignore(*)") == "1\tAlice\n2\tBob\n"


@pytest.mark.parametrize("format_version", ["1", "2"])
@pytest.mark.parametrize("storage_type", ["s3", "azure", "local"])
def test_writes(started_cluster, format_version, storage_type):
    instance = started_cluster.instances["node1"]
    spark = started_cluster.spark_session

    TABLE_NAME = "test_row_based_deletes_" + storage_type + "_" + get_uuid_str()

    spark.sql(
        f"CREATE TABLE {TABLE_NAME} (id int) USING iceberg TBLPROPERTIES ('format-version' = '{format_version}')")

    default_upload_directory(
        started_cluster,
        storage_type,
        f"/iceberg_data/default/{TABLE_NAME}/",
        f"/iceberg_data/default/{TABLE_NAME}/",
    )

    create_iceberg_table(storage_type, instance, TABLE_NAME, started_cluster)
    spark.sql(f"INSERT INTO {TABLE_NAME} VALUES (42);")

    default_upload_directory(
        started_cluster,
        storage_type,
        f"/iceberg_data/default/{TABLE_NAME}/",
        f"/iceberg_data/default/{TABLE_NAME}/",
    )

    instance.query(f"INSERT INTO {TABLE_NAME} VALUES (123);", settings={"allow_experimental_insert_into_iceberg": 1})
    assert instance.query(f"SELECT * FROM {TABLE_NAME} ORDER BY ALL") == '42\n123\n'
    instance.query(f"INSERT INTO {TABLE_NAME} VALUES (456);", settings={"allow_experimental_insert_into_iceberg": 1})
    assert instance.query(f"SELECT * FROM {TABLE_NAME} ORDER BY ALL") == '42\n123\n456\n'

    if storage_type != "local":
        return

    default_download_directory(
        started_cluster,
        storage_type,
        f"/iceberg_data/default/{TABLE_NAME}/",
        f"/iceberg_data/default/{TABLE_NAME}/",
    )

    with open(f"/iceberg_data/default/{TABLE_NAME}/metadata/version-hint.text", "wb") as f:
        f.write(b"4")

    df = spark.read.format("iceberg").load(f"/iceberg_data/default/{TABLE_NAME}").collect()
    assert len(df) == 3


@pytest.mark.parametrize("format_version", ["1", "2"])
@pytest.mark.parametrize("storage_type", ["s3", "azure", "local"])
def test_writes_from_zero(started_cluster, format_version, storage_type):
    instance = started_cluster.instances["node1"]
    spark = started_cluster.spark_session

    TABLE_NAME = "test_row_based_deletes_" + storage_type + "_" + get_uuid_str()

    spark.sql(
        f"CREATE TABLE {TABLE_NAME} (id int) USING iceberg TBLPROPERTIES ('format-version' = '{format_version}')")
    default_upload_directory(
        started_cluster,
        storage_type,
        f"/iceberg_data/default/{TABLE_NAME}/",
        f"/iceberg_data/default/{TABLE_NAME}/",
    )

    create_iceberg_table(storage_type, instance, TABLE_NAME, started_cluster)

    instance.query(f"INSERT INTO {TABLE_NAME} VALUES (123);", settings={"allow_experimental_insert_into_iceberg": 1})
    assert instance.query(f"SELECT * FROM {TABLE_NAME} ORDER BY ALL") == '123\n'
    instance.query(f"INSERT INTO {TABLE_NAME} VALUES (456);", settings={"allow_experimental_insert_into_iceberg": 1})
    assert instance.query(f"SELECT * FROM {TABLE_NAME} ORDER BY ALL") == '123\n456\n'

    if storage_type != "local":
        return

    default_download_directory(
        started_cluster,
        storage_type,
        f"/iceberg_data/default/{TABLE_NAME}/",
        f"/iceberg_data/default/{TABLE_NAME}/",
    )

    with open(f"/iceberg_data/default/{TABLE_NAME}/metadata/version-hint.text", "wb") as f:
        f.write(b"3")

    df = spark.read.format("iceberg").load(f"/iceberg_data/default/{TABLE_NAME}").collect()
    assert len(df) == 2


@pytest.mark.parametrize("format_version", ["1", "2"])
@pytest.mark.parametrize("storage_type", ["s3", "azure", "local"])
def test_writes_with_partitioned_table(started_cluster, format_version, storage_type):
    instance = started_cluster.instances["node1"]
    spark = started_cluster.spark_session
    TABLE_NAME = "test_bucket_partition_pruning_" + storage_type + "_" + get_uuid_str()

    def execute_spark_query(query: str):
        spark.sql(query)
        default_upload_directory(
            started_cluster,
            storage_type,
            f"/iceberg_data/default/{TABLE_NAME}/",
            f"/iceberg_data/default/{TABLE_NAME}/",
        )
        return

    execute_spark_query(
        f"""
            CREATE TABLE {TABLE_NAME} (
                id INT,
                name STRING,
                value DECIMAL(10, 2),
                created_at DATE,
                event_time TIMESTAMP
            )
            USING iceberg
            PARTITIONED BY (bucket(3, id), bucket(2, name), bucket(5, created_at), bucket(3, event_time))
            OPTIONS('format-version'='{format_version}')
        """
    )
    create_iceberg_table(storage_type, instance, TABLE_NAME, started_cluster)

    instance.query(
        f"""
        INSERT INTO {TABLE_NAME} VALUES
        (1, 'Alice', 10.50, DATE '2024-01-20', TIMESTAMP '2024-01-20 10:00:00'),
        (2, 'Bob', 20.00, DATE '2024-01-21', TIMESTAMP '2024-01-21 11:00:00'),
        (3, 'Charlie', 30.50, DATE '2024-01-22', TIMESTAMP '2024-01-22 12:00:00'),
        (4, 'Diana', 40.00, DATE '2024-01-23', TIMESTAMP '2024-01-23 13:00:00'),
        (5, 'Eve', 50.50, DATE '2024-01-24', TIMESTAMP '2024-01-24 14:00:00');
        """,
        settings={"allow_experimental_insert_into_iceberg": 1}
    )

    assert instance.query(f"SELECT * FROM {TABLE_NAME} ORDER BY ALL") == '1\tAlice\t10.5\t2024-01-20\t2024-01-20 10:00:00.000000\n2\tBob\t20\t2024-01-21\t2024-01-21 11:00:00.000000\n3\tCharlie\t30.5\t2024-01-22\t2024-01-22 12:00:00.000000\n4\tDiana\t40\t2024-01-23\t2024-01-23 13:00:00.000000\n5\tEve\t50.5\t2024-01-24\t2024-01-24 14:00:00.000000\n'

    instance.query(
        f"""
        INSERT INTO {TABLE_NAME} VALUES
        (10, 'Alice', 10.50, DATE '2024-01-20', TIMESTAMP '2024-01-20 10:00:00'),
        (20, 'Bob', 20.00, DATE '2024-01-21', TIMESTAMP '2024-01-21 11:00:00'),
        (30, 'Charlie', 30.50, DATE '2024-01-22', TIMESTAMP '2024-01-22 12:00:00'),
        (40, 'Diana', 40.00, DATE '2024-01-23', TIMESTAMP '2024-01-23 13:00:00'),
        (50, 'Eve', 50.50, DATE '2024-01-24', TIMESTAMP '2024-01-24 14:00:00');
        """,
        settings={"allow_experimental_insert_into_iceberg": 1}
    )

    assert instance.query(f"SELECT * FROM {TABLE_NAME} ORDER BY ALL") == '1\tAlice\t10.5\t2024-01-20\t2024-01-20 10:00:00.000000\n2\tBob\t20\t2024-01-21\t2024-01-21 11:00:00.000000\n3\tCharlie\t30.5\t2024-01-22\t2024-01-22 12:00:00.000000\n4\tDiana\t40\t2024-01-23\t2024-01-23 13:00:00.000000\n5\tEve\t50.5\t2024-01-24\t2024-01-24 14:00:00.000000\n10\tAlice\t10.5\t2024-01-20\t2024-01-20 10:00:00.000000\n20\tBob\t20\t2024-01-21\t2024-01-21 11:00:00.000000\n30\tCharlie\t30.5\t2024-01-22\t2024-01-22 12:00:00.000000\n40\tDiana\t40\t2024-01-23\t2024-01-23 13:00:00.000000\n50\tEve\t50.5\t2024-01-24\t2024-01-24 14:00:00.000000\n'

    if storage_type != "local":
        return

    default_download_directory(
        started_cluster,
        storage_type,
        f"/iceberg_data/default/{TABLE_NAME}/",
        f"/iceberg_data/default/{TABLE_NAME}/",
    )

    with open(f"/iceberg_data/default/{TABLE_NAME}/metadata/version-hint.text", "wb") as f:
        f.write(b"3")

    df = spark.read.format("iceberg").load(f"/iceberg_data/default/{TABLE_NAME}").collect()
    assert len(df) == 10

@pytest.mark.parametrize("storage_type", ["s3", "azure", "local"])
def test_minmax_pruning_for_arrays_and_maps_subfields_disabled(started_cluster, storage_type):
    instance = started_cluster.instances["node1"]
    spark = started_cluster.spark_session
    TABLE_NAME = (
        "test_disable_minmax_pruning_for_arrays_and_maps_subfields_"
        + storage_type
        + "_"
        + get_uuid_str()
    )

    def execute_spark_query(query: str):
        return execute_spark_query_general(
            spark,
            started_cluster,
            storage_type,
            TABLE_NAME,
            query,
        )

    execute_spark_query(
        f"""
            DROP TABLE IF EXISTS {TABLE_NAME};
        """
    )

    execute_spark_query(
        f"""
            CREATE TABLE {TABLE_NAME} (
            id BIGINT,
            measurements ARRAY<DOUBLE>
            ) USING iceberg
            TBLPROPERTIES (
            'write.metadata.metrics.max' = 'measurements.element',
            'write.metadata.metrics.min' = 'measurements.element'
            );
        """
    )

    execute_spark_query(
        f"""
            INSERT INTO {TABLE_NAME} VALUES
            (1, array(23.5, 24.1, 22.8, 25.3, 23.9)),
            (2, array(18.2, 19.5, 17.8, 20.1, 19.3, 18.7)),
            (3, array(30.0, 31.2, 29.8, 32.1, 30.5, 29.9, 31.0)),
            (4, array(15.5, 16.2, 14.8, 17.1, 16.5)),
            (5, array(27.3, 28.1, 26.9, 29.2, 28.5, 27.8, 28.3, 27.6));
        """
    )

    default_upload_directory(
        started_cluster,
        storage_type,
        f"/iceberg_data/default/{TABLE_NAME}/",
        f"/iceberg_data/default/{TABLE_NAME}/",
    )

    table_creation_expression = get_creation_expression(
        storage_type,
        TABLE_NAME,
        started_cluster,
        table_function=True,
        allow_dynamic_metadata_for_data_lakes=True,
    )

    table_select_expression = table_creation_expression

    instance.query(f"SELECT * FROM {table_select_expression} ORDER BY ALL")


@pytest.mark.parametrize("format_version", [1, 2])
@pytest.mark.parametrize("storage_type", ["s3", "azure", "local"])
def test_writes_create_table(started_cluster, format_version, storage_type):
    instance = started_cluster.instances["node1"]
    spark = started_cluster.spark_session
    TABLE_NAME = "test_bucket_partition_pruning_" + storage_type + "_" + get_uuid_str()

    create_iceberg_table(storage_type, instance, TABLE_NAME, started_cluster, "(x String)", format_version)

    with pytest.raises(Exception):
        create_iceberg_table(storage_type, instance, TABLE_NAME, started_cluster, "(x String)", format_version)

    create_iceberg_table(storage_type, instance, TABLE_NAME, started_cluster, "(x String)", format_version, "", True)    

    assert instance.query(f"SELECT * FROM {TABLE_NAME} ORDER BY ALL") == ''

    instance.query(f"INSERT INTO {TABLE_NAME} VALUES (123);", settings={"allow_experimental_insert_into_iceberg": 1})
    assert instance.query(f"SELECT * FROM {TABLE_NAME} ORDER BY ALL") == '123\n'
    instance.query(f"INSERT INTO {TABLE_NAME} VALUES (456);", settings={"allow_experimental_insert_into_iceberg": 1})
    assert instance.query(f"SELECT * FROM {TABLE_NAME} ORDER BY ALL") == '123\n456\n'

    if storage_type != "local":
        return

    default_download_directory(
        started_cluster,
        storage_type,
        f"/iceberg_data/default/{TABLE_NAME}/",
        f"/iceberg_data/default/{TABLE_NAME}/",
    )

    with open(f"/iceberg_data/default/{TABLE_NAME}/metadata/version-hint.text", "wb") as f:
        f.write(b"2")

    df = spark.read.format("iceberg").load(f"/iceberg_data/default/{TABLE_NAME}").collect()
    assert len(df) == 2


@pytest.mark.parametrize("format_version", [1, 2])
@pytest.mark.parametrize("storage_type", ["s3", "azure", "local"])
@pytest.mark.parametrize("partition_type", ["identity(y)", "(identity(y))", "icebergTruncate(3, y)", "(identity(y), icebergBucket(3, x))"])
def test_writes_create_partitioned_table(started_cluster, format_version, storage_type, partition_type):
    instance = started_cluster.instances["node1"]
    spark = started_cluster.spark_session
    TABLE_NAME = "test_bucket_partition_pruning_" + storage_type + "_" + get_uuid_str()

    create_iceberg_table(storage_type, instance, TABLE_NAME, started_cluster, "(x String, y Int64)", format_version, partition_type)

    assert instance.query(f"SELECT * FROM {TABLE_NAME} ORDER BY ALL") == ''

    instance.query(f"INSERT INTO {TABLE_NAME} VALUES ('123', 1);", settings={"allow_experimental_insert_into_iceberg": 1})
    assert instance.query(f"SELECT * FROM {TABLE_NAME} ORDER BY ALL") == '123\t1\n'

    if storage_type != "local":
        return

    default_download_directory(
        started_cluster,
        storage_type,
        f"/iceberg_data/default/{TABLE_NAME}/",
        f"/iceberg_data/default/{TABLE_NAME}/",
    )

    with open(f"/iceberg_data/default/{TABLE_NAME}/metadata/version-hint.text", "wb") as f:
        f.write(b"2")

    df = spark.read.format("iceberg").load(f"/iceberg_data/default/{TABLE_NAME}").collect()
    assert len(df) == 1<|MERGE_RESOLUTION|>--- conflicted
+++ resolved
@@ -337,1876 +337,6 @@
             ["d", "Array(Nullable(String))"],
             ["e", "Nullable(Bool)"],
         ]
-<<<<<<< HEAD
-    )
-
-
-@pytest.mark.parametrize("format_version", ["1", "2"])
-@pytest.mark.parametrize("storage_type", ["s3", "azure"])
-def test_cluster_table_function(started_cluster, format_version, storage_type):
-
-    instance = started_cluster.instances["node1"]
-    spark = started_cluster.spark_session
-
-    TABLE_NAME = (
-        "test_iceberg_cluster_"
-        + format_version
-        + "_"
-        + storage_type
-        + "_"
-        + get_uuid_str()
-    )
-
-    def add_df(mode):
-        write_iceberg_from_df(
-            spark,
-            generate_data(spark, 0, 100),
-            TABLE_NAME,
-            mode=mode,
-            format_version=format_version,
-        )
-
-        files = default_upload_directory(
-            started_cluster,
-            storage_type,
-            f"/iceberg_data/default/{TABLE_NAME}/",
-            f"/iceberg_data/default/{TABLE_NAME}/",
-        )
-
-        logging.info(f"Adding another dataframe. result files: {files}")
-
-        return files
-
-    files = add_df(mode="overwrite")
-    for i in range(1, len(started_cluster.instances)):
-        files = add_df(mode="append")
-
-    logging.info(f"Setup complete. files: {files}")
-    assert len(files) == 5 + 4 * (len(started_cluster.instances) - 1)
-
-    clusters = instance.query(f"SELECT * FROM system.clusters")
-    logging.info(f"Clusters setup: {clusters}")
-
-    # Regular Query only node1
-    table_function_expr = get_creation_expression(
-        storage_type, TABLE_NAME, started_cluster, table_function=True
-    )
-    select_regular = (
-        instance.query(f"SELECT * FROM {table_function_expr}").strip().split()
-    )
-
-    # Cluster Query with node1 as coordinator
-    table_function_expr_cluster = get_creation_expression(
-        storage_type,
-        TABLE_NAME,
-        started_cluster,
-        table_function=True,
-        run_on_cluster=True,
-    )
-    select_cluster = (
-        instance.query(f"SELECT * FROM {table_function_expr_cluster}").strip().split()
-    )
-
-    # Simple size check
-    assert len(select_regular) == 600
-    assert len(select_cluster) == 600
-
-    # Actual check
-    assert select_cluster == select_regular
-
-    # Check query_log
-    for replica in started_cluster.instances.values():
-        replica.query("SYSTEM FLUSH LOGS")
-
-    for node_name, replica in started_cluster.instances.items():
-        cluster_secondary_queries = (
-            replica.query(
-                f"""
-                SELECT query, type, is_initial_query, read_rows, read_bytes FROM system.query_log
-                WHERE
-                    type = 'QueryStart' AND
-                    positionCaseInsensitive(query, '{storage_type}Cluster') != 0 AND
-                    position(query, '{TABLE_NAME}') != 0 AND
-                    position(query, 'system.query_log') = 0 AND
-                    NOT is_initial_query
-            """
-            )
-            .strip()
-            .split("\n")
-        )
-
-        logging.info(
-            f"[{node_name}] cluster_secondary_queries: {cluster_secondary_queries}"
-        )
-        assert len(cluster_secondary_queries) == 1
-
-    # write 3 times
-    assert int(instance.query(f"SELECT count() FROM {table_function_expr_cluster}")) == 100 * 3
-
-
-@pytest.mark.parametrize("format_version", ["1", "2"])
-@pytest.mark.parametrize("storage_type", ["s3", "azure", "local"])
-def test_delete_files(started_cluster, format_version, storage_type):
-    instance = started_cluster.instances["node1"]
-    spark = started_cluster.spark_session
-    TABLE_NAME = (
-        "test_delete_files_"
-        + format_version
-        + "_"
-        + storage_type
-        + "_"
-        + get_uuid_str()
-    )
-
-    write_iceberg_from_df(
-        spark,
-        generate_data(spark, 0, 100),
-        TABLE_NAME,
-        mode="overwrite",
-        format_version=format_version,
-    )
-
-    default_upload_directory(
-        started_cluster,
-        storage_type,
-        f"/iceberg_data/default/{TABLE_NAME}/",
-        f"/iceberg_data/default/{TABLE_NAME}/",
-    )
-    create_iceberg_table(storage_type, instance, TABLE_NAME, started_cluster)
-
-    # Test trivial count with deleted files
-    query_id = "test_trivial_count_" + get_uuid_str()
-    assert int(instance.query(f"SELECT count() FROM {TABLE_NAME}", query_id=query_id)) == 100
-    instance.query("SYSTEM FLUSH LOGS")
-    assert instance.query(f"SELECT ProfileEvents['IcebergTrivialCountOptimizationApplied'] FROM system.query_log where query_id = '{query_id}' and type = 'QueryFinish'") == "1\n"
-
-    spark.sql(f"DELETE FROM {TABLE_NAME} WHERE a >= 0")
-    default_upload_directory(
-        started_cluster,
-        storage_type,
-        f"/iceberg_data/default/{TABLE_NAME}/",
-        "",
-    )
-
-    query_id = "test_trivial_count_" + get_uuid_str()
-    assert int(instance.query(f"SELECT count() FROM {TABLE_NAME}", query_id=query_id)) == 0
-
-    instance.query("SYSTEM FLUSH LOGS")
-    assert instance.query(f"SELECT ProfileEvents['IcebergTrivialCountOptimizationApplied'] FROM system.query_log where query_id = '{query_id}' and type = 'QueryFinish'") == "1\n"
-
-    write_iceberg_from_df(
-        spark,
-        generate_data(spark, 100, 200),
-        TABLE_NAME,
-        mode="upsert",
-        format_version=format_version,
-    )
-
-    default_upload_directory(
-        started_cluster,
-        storage_type,
-        f"/iceberg_data/default/{TABLE_NAME}/",
-        "",
-    )
-
-    query_id = "test_trivial_count_" + get_uuid_str()
-    assert int(instance.query(f"SELECT count() FROM {TABLE_NAME}", query_id=query_id)) == 100
-
-    instance.query("SYSTEM FLUSH LOGS")
-    assert instance.query(f"SELECT ProfileEvents['IcebergTrivialCountOptimizationApplied'] FROM system.query_log where query_id = '{query_id}' and type = 'QueryFinish'") == "1\n"
-
-    spark.sql(f"DELETE FROM {TABLE_NAME} WHERE a >= 150")
-    default_upload_directory(
-        started_cluster,
-        storage_type,
-        f"/iceberg_data/default/{TABLE_NAME}/",
-        "",
-    )
-
-    query_id = "test_trivial_count_" + get_uuid_str()
-    assert int(instance.query(f"SELECT count() FROM {TABLE_NAME}", query_id=query_id)) == 50
-
-    instance.query("SYSTEM FLUSH LOGS")
-    assert instance.query(f"SELECT ProfileEvents['IcebergTrivialCountOptimizationApplied'] FROM system.query_log where query_id = '{query_id}' and type = 'QueryFinish'") == "1\n"
-
-
-@pytest.mark.parametrize("format_version", ["1", "2"])
-@pytest.mark.parametrize("storage_type", ["s3", "azure", "local"])
-@pytest.mark.parametrize("is_table_function", [False, True])
-def test_evolved_schema_simple(
-    started_cluster, format_version, storage_type, is_table_function
-):
-    instance = started_cluster.instances["node1"]
-    spark = started_cluster.spark_session
-    TABLE_NAME = (
-        "test_evolved_schema_simple_"
-        + format_version
-        + "_"
-        + storage_type
-        + "_"
-        + get_uuid_str()
-    )
-
-    def execute_spark_query(query: str):
-        return execute_spark_query_general(
-            spark,
-            started_cluster,
-            storage_type,
-            TABLE_NAME,
-            query,
-        )
-
-    execute_spark_query(
-        f"""
-            DROP TABLE IF EXISTS {TABLE_NAME};
-        """
-    )
-
-    execute_spark_query(
-        f"""
-            CREATE TABLE IF NOT EXISTS {TABLE_NAME} (
-                a int NOT NULL,
-                b float,
-                c decimal(9,2) NOT NULL,
-                d array<int>
-            )
-            USING iceberg
-            OPTIONS ('format-version'='{format_version}')
-        """
-    )
-
-    table_creation_expression = get_creation_expression(
-        storage_type,
-        TABLE_NAME,
-        started_cluster,
-        table_function=is_table_function,
-        allow_dynamic_metadata_for_data_lakes=True,
-    )
-
-    table_select_expression = (
-        TABLE_NAME if not is_table_function else table_creation_expression
-    )
-
-    if not is_table_function:
-        instance.query(table_creation_expression)
-
-    check_schema_and_data(
-        instance,
-        table_select_expression,
-        [
-            ["a", "Int32"],
-            ["b", "Nullable(Float32)"],
-            ["c", "Decimal(9, 2)"],
-            ["d", "Array(Nullable(Int32))"],
-        ],
-        [],
-    )
-
-    execute_spark_query(
-        f"""
-            INSERT INTO {TABLE_NAME} VALUES (4, NULL, 7.12, ARRAY(5, 6, 7));
-        """
-    )
-
-    check_schema_and_data(
-        instance,
-        table_select_expression,
-        [
-            ["a", "Int32"],
-            ["b", "Nullable(Float32)"],
-            ["c", "Decimal(9, 2)"],
-            ["d", "Array(Nullable(Int32))"],
-        ],
-        [["4", "\\N", "7.12", "[5,6,7]"]],
-    )
-
-    execute_spark_query(
-        f"""
-            ALTER TABLE {TABLE_NAME} ALTER COLUMN b TYPE double;
-        """
-    )
-
-    check_schema_and_data(
-        instance,
-        table_select_expression,
-        [
-            ["a", "Int32"],
-            ["b", "Nullable(Float64)"],
-            ["c", "Decimal(9, 2)"],
-            ["d", "Array(Nullable(Int32))"],
-        ],
-        [["4", "\\N", "7.12", "[5,6,7]"]],
-    )
-
-    execute_spark_query(
-        f"""
-            INSERT INTO {TABLE_NAME} VALUES (7, 5.0, 18.1, ARRAY(6, 7, 9));
-        """
-    )
-
-    check_schema_and_data(
-        instance,
-        table_select_expression,
-        [
-            ["a", "Int32"],
-            ["b", "Nullable(Float64)"],
-            ["c", "Decimal(9, 2)"],
-            ["d", "Array(Nullable(Int32))"],
-        ],
-        [["4", "\\N", "7.12", "[5,6,7]"], ["7", "5", "18.1", "[6,7,9]"]],
-    )
-
-    execute_spark_query(
-        f"""
-            ALTER TABLE {TABLE_NAME} ALTER COLUMN d FIRST;
-        """
-    )
-
-    check_schema_and_data(
-        instance,
-        table_select_expression,
-        [
-            ["d", "Array(Nullable(Int32))"],
-            ["a", "Int32"],
-            ["b", "Nullable(Float64)"],
-            ["c", "Decimal(9, 2)"],
-        ],
-        [["[5,6,7]", "4", "\\N", "7.12"], ["[6,7,9]", "7", "5", "18.1"]],
-    )
-
-    execute_spark_query(
-        f"""
-            ALTER TABLE {TABLE_NAME} ALTER COLUMN b AFTER d;
-        """
-    )
-
-    check_schema_and_data(
-        instance,
-        table_select_expression,
-        [
-            ["d", "Array(Nullable(Int32))"],
-            ["b", "Nullable(Float64)"],
-            ["a", "Int32"],
-            ["c", "Decimal(9, 2)"],
-        ],
-        [["[5,6,7]", "\\N", "4", "7.12"], ["[6,7,9]", "5", "7", "18.1"]],
-    )
-
-    execute_spark_query(
-        f"""
-            ALTER TABLE {TABLE_NAME}
-            ADD COLUMNS (
-                e string
-            );
-        """
-    )
-
-    check_schema_and_data(
-        instance,
-        table_select_expression,
-        [
-            ["d", "Array(Nullable(Int32))"],
-            ["b", "Nullable(Float64)"],
-            ["a", "Int32"],
-            ["c", "Decimal(9, 2)"],
-            ["e", "Nullable(String)"],
-        ],
-        [
-            ["[5,6,7]", "\\N", "4", "7.12", "\\N"],
-            ["[6,7,9]", "5", "7", "18.1", "\\N"],
-        ],
-    )
-
-    execute_spark_query(
-        f"""
-            ALTER TABLE {TABLE_NAME} ALTER COLUMN c TYPE decimal(12, 2);
-        """
-    )
-
-    check_schema_and_data(
-        instance,
-        table_select_expression,
-        [
-            ["d", "Array(Nullable(Int32))"],
-            ["b", "Nullable(Float64)"],
-            ["a", "Int32"],
-            ["c", "Decimal(12, 2)"],
-            ["e", "Nullable(String)"],
-        ],
-        [
-            ["[5,6,7]", "\\N", "4", "7.12", "\\N"],
-            ["[6,7,9]", "5", "7", "18.1", "\\N"],
-        ],
-    )
-
-    execute_spark_query(
-        f"""
-            INSERT INTO {TABLE_NAME} VALUES (ARRAY(5, 6, 7), 3, -30, 7.12, 'AAA');
-        """
-    )
-
-    check_schema_and_data(
-        instance,
-        table_select_expression,
-        [
-            ["d", "Array(Nullable(Int32))"],
-            ["b", "Nullable(Float64)"],
-            ["a", "Int32"],
-            ["c", "Decimal(12, 2)"],
-            ["e", "Nullable(String)"],
-        ],
-        [
-            ["[5,6,7]", "3", "-30", "7.12", "AAA"],
-            ["[5,6,7]", "\\N", "4", "7.12", "\\N"],
-            ["[6,7,9]", "5", "7", "18.1", "\\N"],
-        ],
-    )
-
-    execute_spark_query(
-        f"""
-            ALTER TABLE {TABLE_NAME} ALTER COLUMN a TYPE BIGINT;
-        """
-    )
-
-    check_schema_and_data(
-        instance,
-        table_select_expression,
-        [
-            ["d", "Array(Nullable(Int32))"],
-            ["b", "Nullable(Float64)"],
-            ["a", "Int64"],
-            ["c", "Decimal(12, 2)"],
-            ["e", "Nullable(String)"],
-        ],
-        [
-            ["[5,6,7]", "3", "-30", "7.12", "AAA"],
-            ["[5,6,7]", "\\N", "4", "7.12", "\\N"],
-            ["[6,7,9]", "5", "7", "18.1", "\\N"],
-        ],
-    )
-
-    execute_spark_query(
-        f"""
-            INSERT INTO {TABLE_NAME} VALUES (ARRAY(), 3.0, 12, -9.13, 'BBB');
-        """
-    )
-
-    check_schema_and_data(
-        instance,
-        table_select_expression,
-        [
-            ["d", "Array(Nullable(Int32))"],
-            ["b", "Nullable(Float64)"],
-            ["a", "Int64"],
-            ["c", "Decimal(12, 2)"],
-            ["e", "Nullable(String)"],
-        ],
-        [
-            ["[]", "3", "12", "-9.13", "BBB"],
-            ["[5,6,7]", "3", "-30", "7.12", "AAA"],
-            ["[5,6,7]", "\\N", "4", "7.12", "\\N"],
-            ["[6,7,9]", "5", "7", "18.1", "\\N"],
-        ],
-    )
-
-    execute_spark_query(
-        f"""
-            ALTER TABLE {TABLE_NAME} ALTER COLUMN a DROP NOT NULL;
-        """
-    )
-
-    check_schema_and_data(
-        instance,
-        table_select_expression,
-        [
-            ["d", "Array(Nullable(Int32))"],
-            ["b", "Nullable(Float64)"],
-            ["a", "Nullable(Int64)"],
-            ["c", "Decimal(12, 2)"],
-            ["e", "Nullable(String)"],
-        ],
-        [
-            ["[]", "3", "12", "-9.13", "BBB"],
-            ["[5,6,7]", "3", "-30", "7.12", "AAA"],
-            ["[5,6,7]", "\\N", "4", "7.12", "\\N"],
-            ["[6,7,9]", "5", "7", "18.1", "\\N"],
-        ],
-    )
-
-    execute_spark_query(
-        f"""
-            INSERT INTO {TABLE_NAME} VALUES (NULL, 3.4, NULL, -9.13, NULL);
-        """
-    )
-
-    check_schema_and_data(
-        instance,
-        table_select_expression,
-        [
-            ["d", "Array(Nullable(Int32))"],
-            ["b", "Nullable(Float64)"],
-            ["a", "Nullable(Int64)"],
-            ["c", "Decimal(12, 2)"],
-            ["e", "Nullable(String)"],
-        ],
-        [
-            ["[]", "3", "12", "-9.13", "BBB"],
-            ["[]", "3.4", "\\N", "-9.13", "\\N"],
-            ["[5,6,7]", "3", "-30", "7.12", "AAA"],
-            ["[5,6,7]", "\\N", "4", "7.12", "\\N"],
-            ["[6,7,9]", "5", "7", "18.1", "\\N"],
-        ],
-    )
-
-    execute_spark_query(
-        f"""
-            ALTER TABLE {TABLE_NAME} DROP COLUMN d;
-        """
-    )
-
-    check_schema_and_data(
-        instance,
-        table_select_expression,
-        [
-            ["b", "Nullable(Float64)"],
-            ["a", "Nullable(Int64)"],
-            ["c", "Decimal(12, 2)"],
-            ["e", "Nullable(String)"],
-        ],
-        [
-            ["3", "-30", "7.12", "AAA"],
-            ["3", "12", "-9.13", "BBB"],
-            ["3.4", "\\N", "-9.13", "\\N"],
-            ["5", "7", "18.1", "\\N"],
-            ["\\N", "4", "7.12", "\\N"],
-        ],
-    )
-
-    execute_spark_query(
-        f"""
-            ALTER TABLE {TABLE_NAME} RENAME COLUMN a TO f;
-        """
-    )
-
-    check_schema_and_data(
-        instance,
-        table_select_expression,
-        [
-            ["b", "Nullable(Float64)"],
-            ["f", "Nullable(Int64)"],
-            ["c", "Decimal(12, 2)"],
-            ["e", "Nullable(String)"],
-        ],
-        [
-            ["3", "-30", "7.12", "AAA"],
-            ["3", "12", "-9.13", "BBB"],
-            ["3.4", "\\N", "-9.13", "\\N"],
-            ["5", "7", "18.1", "\\N"],
-            ["\\N", "4", "7.12", "\\N"],
-        ],
-    )
-    if not is_table_function :
-        print (instance.query("SELECT * FROM system.iceberg_history"))
-        assert int(instance.query(f"SELECT count() FROM system.iceberg_history WHERE table = '{TABLE_NAME}'")) == 5
-        assert int(instance.query(f"SELECT count() FROM system.iceberg_history WHERE table = '{TABLE_NAME}' AND made_current_at >= yesterday()")) == 5
-
-    # Do a single check to verify that restarting CH maintains the setting (ATTACH)
-    # We are just interested on the setting working after restart, so no need to run it on all combinations
-    if format_version == "1" and storage_type == "s3" and not is_table_function:
-
-        instance.restart_clickhouse()
-
-        execute_spark_query(
-            f"""
-                ALTER TABLE {TABLE_NAME} RENAME COLUMN e TO z;
-            """
-        )
-
-        check_schema_and_data(
-            instance,
-            table_select_expression,
-            [
-                ["b", "Nullable(Float64)"],
-                ["f", "Nullable(Int64)"],
-                ["c", "Decimal(12, 2)"],
-                ["z", "Nullable(String)"],
-            ],
-            [
-                ["3", "-30", "7.12", "AAA"],
-                ["3", "12", "-9.13", "BBB"],
-                ["3.4", "\\N", "-9.13", "\\N"],
-                ["5", "7", "18.1", "\\N"],
-                ["\\N", "4", "7.12", "\\N"],
-            ],
-        )
-
-
-@pytest.mark.parametrize("format_version", ["1", "2"])
-@pytest.mark.parametrize("storage_type", ["s3", "azure", "local"])
-def test_array_evolved_with_struct(
-    started_cluster, format_version, storage_type
-):
-    instance = started_cluster.instances["node1"]
-    spark = started_cluster.spark_session
-    TABLE_NAME = (
-        "test_array_evolved_with_struct_"
-        + format_version
-        + "_"
-        + storage_type
-        + "_"
-        + get_uuid_str()
-    )
-
-    def execute_spark_query(query: str):
-        spark.sql(query)
-        default_upload_directory(
-            started_cluster,
-            storage_type,
-            f"/iceberg_data/default/{TABLE_NAME}/",
-            f"/iceberg_data/default/{TABLE_NAME}/",
-        )
-        return
-
-    execute_spark_query(
-        f"""
-            DROP TABLE IF EXISTS {TABLE_NAME};
-        """
-    )
-
-    execute_spark_query(
-        f"""
-            CREATE TABLE {TABLE_NAME}   (
-                address ARRAY<STRUCT<
-                    city: STRING,
-                    zip: INT
-                >>,
-                values ARRAY<INT>
-            )
-            USING iceberg
-            OPTIONS ('format-version'='{format_version}')
-        """
-    )
-
-    execute_spark_query(
-        f"""
-            INSERT INTO {TABLE_NAME} VALUES (ARRAY(named_struct('name', 'Singapore', 'zip', 12345), named_struct('name', 'Moscow', 'zip', 54321)), ARRAY(1,2));
-        """
-    )
-
-    table_function = get_creation_expression(
-        storage_type, TABLE_NAME, started_cluster, table_function=True
-    )
-    execute_spark_query(
-        f"""
-            ALTER TABLE {TABLE_NAME} ADD COLUMNS ( address.element.foo INT );
-        """
-    )
-
-    check_schema_and_data(
-        instance,
-        table_function,
-        [
-            ['address', 'Array(Tuple(\\n    city Nullable(String),\\n    zip Nullable(Int32),\\n    foo Nullable(Int32)))'],
-            ['values', 'Array(Nullable(Int32))']
-        ],
-        [
-            ["[('Singapore',12345,NULL),('Moscow',54321,NULL)]", '[1,2]']
-        ],
-    )
-
-    execute_spark_query(
-        f"""
-            ALTER TABLE {TABLE_NAME} DROP COLUMN address.element.city;
-        """
-    )
-
-    check_schema_and_data(
-        instance,
-        table_function,
-        [
-            ['address', 'Array(Tuple(\\n    zip Nullable(Int32),\\n    foo Nullable(Int32)))'],
-            ['values', 'Array(Nullable(Int32))']
-        ],
-        [
-            ["[(12345,NULL),(54321,NULL)]", '[1,2]']
-        ],
-    )
-
-    execute_spark_query(
-        f"""
-            ALTER TABLE {TABLE_NAME} ALTER COLUMN address.element.foo FIRST;
-        """
-    )
-
-    check_schema_and_data(
-        instance,
-        table_function,
-        [
-            ['address', 'Array(Tuple(\\n    foo Nullable(Int32),\\n    zip Nullable(Int32)))'],
-            ['values', 'Array(Nullable(Int32))']
-        ],
-        [
-            ["[(NULL,12345),(NULL,54321)]", '[1,2]']
-        ],
-    )
-
-    execute_spark_query(
-        f"""
-            ALTER TABLE {TABLE_NAME} RENAME COLUMN address.element.foo TO city;
-        """
-    )
-
-    check_schema_and_data(
-        instance,
-        table_function,
-        [
-            ['address', 'Array(Tuple(\\n    city Nullable(Int32),\\n    zip Nullable(Int32)))'],
-            ['values', 'Array(Nullable(Int32))']
-        ],
-        [
-            ["[(NULL,12345),(NULL,54321)]", '[1,2]']
-        ],
-    )
-
-    execute_spark_query(
-        f"""
-            ALTER TABLE {TABLE_NAME} RENAME COLUMN address TO bee;
-        """
-    )
-
-    check_schema_and_data(
-        instance,
-        table_function,
-        [
-            ['bee', 'Array(Tuple(\\n    city Nullable(Int32),\\n    zip Nullable(Int32)))'],
-            ['values', 'Array(Nullable(Int32))']
-        ],
-        [
-            ["[(NULL,12345),(NULL,54321)]", '[1,2]']
-        ],
-    )
-
-    execute_spark_query(
-        f"""
-            ALTER TABLE {TABLE_NAME} RENAME COLUMN values TO fee;
-        """
-    )
-
-    check_schema_and_data(
-        instance,
-        table_function,
-        [
-            ['bee', 'Array(Tuple(\\n    city Nullable(Int32),\\n    zip Nullable(Int32)))'],
-            ['fee', 'Array(Nullable(Int32))']
-        ],
-        [
-            ["[(NULL,12345),(NULL,54321)]", '[1,2]']
-        ],
-    )
-
-    execute_spark_query(
-        f"""
-            ALTER TABLE {TABLE_NAME} ALTER COLUMN fee.element TYPE long;
-        """
-    )
-
-    check_schema_and_data(
-        instance,
-        table_function,
-        [
-            ['bee', 'Array(Tuple(\\n    city Nullable(Int32),\\n    zip Nullable(Int32)))'],
-            ['fee', 'Array(Nullable(Int64))']
-        ],
-        [
-            ["[(NULL,12345),(NULL,54321)]", '[1,2]']
-        ],
-    )
-    return
-    execute_spark_query(
-        f"""
-            ALTER TABLE {TABLE_NAME} ALTER COLUMN fee FIRST;
-        """
-    )
-
-    check_schema_and_data(
-        instance,
-        table_function,
-        [
-            ['fee', 'Array(Nullable(Int64))'],
-            ['bee', 'Array(Tuple(\\n    city Nullable(Int32),\\n    zip Nullable(Int32)))']
-        ],
-        [
-            ['[1,2]', "[(NULL,12345),(NULL,54321)]"]
-        ],
-    )
-
-
-@pytest.mark.parametrize("format_version", ["1", "2"])
-@pytest.mark.parametrize("storage_type", ["s3", "azure", "local"])
-def test_array_evolved_nested(
-    started_cluster, format_version, storage_type
-):
-    instance = started_cluster.instances["node1"]
-    spark = started_cluster.spark_session
-    TABLE_NAME = (
-        "test_array_evolved_nested_"
-        + format_version
-        + "_"
-        + storage_type
-        + "_"
-        + get_uuid_str()
-    )
-
-    def execute_spark_query(query: str):
-        spark.sql(query)
-        default_upload_directory(
-            started_cluster,
-            storage_type,
-            f"/iceberg_data/default/{TABLE_NAME}/",
-            f"/iceberg_data/default/{TABLE_NAME}/",
-        )
-        return
-
-    execute_spark_query(
-        f"""
-            DROP TABLE IF EXISTS {TABLE_NAME};
-        """
-    )
-
-    execute_spark_query(
-        f"""
-            CREATE TABLE {TABLE_NAME}   (
-                address ARRAY<STRUCT<
-                    city: STRUCT<
-                        foo: STRING,
-                        bar: INT
-                    >,
-                    zip: ARRAY<INT>
-                >>
-            )
-            USING iceberg
-            OPTIONS ('format-version'='{format_version}')
-        """
-    )
-
-    execute_spark_query(
-        f"""
-            INSERT INTO {TABLE_NAME} VALUES (ARRAY(named_struct('city', named_struct('foo', 'some_value', 'bar', 40), 'zip', ARRAY(41,42)), named_struct('city', named_struct('foo', 'some_value2', 'bar', 1), 'zip', ARRAY(2,3,4))));
-        """
-    )
-
-    execute_spark_query(
-        f"""
-            ALTER TABLE {TABLE_NAME} ADD COLUMNS ( address.element.zap INT );
-        """
-    )
-
-    table_function = get_creation_expression(
-        storage_type, TABLE_NAME, started_cluster, table_function=True
-    )
-    check_schema_and_data(
-        instance,
-        table_function,
-        [
-            ['address', 'Array(Tuple(\\n    city Tuple(\\n        foo Nullable(String),\\n        bar Nullable(Int32)),\\n    zip Array(Nullable(Int32)),\\n    zap Nullable(Int32)))']
-        ],
-        [
-            ["[(('some_value',40),[41,42],NULL),(('some_value2',1),[2,3,4],NULL)]"]
-        ],
-    )
-
-    execute_spark_query(
-        f"""
-            ALTER TABLE {TABLE_NAME} ALTER COLUMN address.element.zip.element TYPE long;
-        """
-    )
-
-    check_schema_and_data(
-        instance,
-        table_function,
-        [
-            ['address', 'Array(Tuple(\\n    city Tuple(\\n        foo Nullable(String),\\n        bar Nullable(Int32)),\\n    zip Array(Nullable(Int64)),\\n    zap Nullable(Int32)))']
-        ],
-        [
-            ["[(('some_value',40),[41,42],NULL),(('some_value2',1),[2,3,4],NULL)]"]
-        ],
-    )
-
-    execute_spark_query(
-        f"""
-            ALTER TABLE {TABLE_NAME} ALTER COLUMN address.element.zip FIRST;
-        """
-    )
-
-    execute_spark_query(
-        f"""
-            INSERT INTO {TABLE_NAME} VALUES (ARRAY(named_struct('zip', ARRAY(411,421), 'city', named_struct('foo', 'some_value1', 'bar', 401), 'zap', 3), named_struct('zip', ARRAY(21,31,41), 'city', named_struct('foo', 'some_value21', 'bar', 11), 'zap', 4)));
-        """
-    )
-
-    check_schema_and_data(
-        instance,
-        table_function,
-        [
-            ['address', 'Array(Tuple(\\n    zip Array(Nullable(Int64)),\\n    city Tuple(\\n        foo Nullable(String),\\n        bar Nullable(Int32)),\\n    zap Nullable(Int32)))']
-        ],
-        [
-            ["[([41,42],('some_value',40),NULL),([2,3,4],('some_value2',1),NULL)]"],
-            ["[([411,421],('some_value1',401),3),([21,31,41],('some_value21',11),4)]"]
-        ],
-    )
-
-    execute_spark_query(
-        f"""
-            ALTER TABLE {TABLE_NAME} DROP COLUMN address.element.city.foo;
-        """
-    )
-
-    execute_spark_query(
-        f"""
-            INSERT INTO {TABLE_NAME} VALUES (ARRAY(named_struct('zip', ARRAY(4111,4211), 'city', named_struct('bar', 4011), 'zap', 31), named_struct('zip', ARRAY(211,311,411), 'city', named_struct('bar', 111), 'zap', 41)));
-        """
-    )
-
-    check_schema_and_data(
-        instance,
-        table_function,
-        [
-            ['address', 'Array(Tuple(\\n    zip Array(Nullable(Int64)),\\n    city Tuple(\\n        bar Nullable(Int32)),\\n    zap Nullable(Int32)))']
-        ],
-        [
-            ["[([41,42],(40),NULL),([2,3,4],(1),NULL)]"],
-            ["[([411,421],(401),3),([21,31,41],(11),4)]"],
-            ["[([4111,4211],(4011),31),([211,311,411],(111),41)]"]
-        ],
-    )
-
-    execute_spark_query(
-        f"""
-            ALTER TABLE {TABLE_NAME} ALTER COLUMN address.element.zap FIRST;
-        """
-    )
-
-    execute_spark_query(
-        f"""
-            INSERT INTO {TABLE_NAME} VALUES (ARRAY(named_struct('zap', 32, 'zip', ARRAY(4112,4212), 'city', named_struct('bar', 4012)), named_struct('zap', 42, 'zip', ARRAY(212,312,412), 'city', named_struct('bar', 112))));
-        """
-    )
-
-    check_schema_and_data(
-        instance,
-        table_function,
-        [
-            ['address', 'Array(Tuple(\\n    zap Nullable(Int32),\\n    zip Array(Nullable(Int64)),\\n    city Tuple(\\n        bar Nullable(Int32))))']
-        ],
-        [
-            ["[(3,[411,421],(401)),(4,[21,31,41],(11))]"],
-            ["[(31,[4111,4211],(4011)),(41,[211,311,411],(111))]"],
-            ["[(32,[4112,4212],(4012)),(42,[212,312,412],(112))]"],
-            ["[(NULL,[41,42],(40)),(NULL,[2,3,4],(1))]"],
-        ],
-    )
-
-    execute_spark_query(
-        f"""
-            ALTER TABLE {TABLE_NAME} ADD COLUMNS ( address.element.city.newbar INT );
-        """
-    )
-
-    execute_spark_query(
-        f"""
-            INSERT INTO {TABLE_NAME} VALUES (ARRAY(named_struct('zap', 33, 'zip', ARRAY(4113,4213), 'city', named_struct('bar', 4013, 'newbar', 5013)), named_struct('zap', 43, 'zip', ARRAY(213,313,413), 'city', named_struct('bar', 113, 'newbar', 513))));
-        """
-    )
-
-    check_schema_and_data(
-        instance,
-        table_function,
-        [
-            ['address', 'Array(Tuple(\\n    zap Nullable(Int32),\\n    zip Array(Nullable(Int64)),\\n    city Tuple(\\n        bar Nullable(Int32),\\n        newbar Nullable(Int32))))']
-        ],
-        [
-            ["[(3,[411,421],(401,NULL)),(4,[21,31,41],(11,NULL))]"],
-            ["[(31,[4111,4211],(4011,NULL)),(41,[211,311,411],(111,NULL))]"],
-            ["[(32,[4112,4212],(4012,NULL)),(42,[212,312,412],(112,NULL))]"],
-            ["[(33,[4113,4213],(4013,5013)),(43,[213,313,413],(113,513))]"],
-            ["[(NULL,[41,42],(40,NULL)),(NULL,[2,3,4],(1,NULL))]"],
-        ],
-    )
-
-    execute_spark_query(
-        f"""
-            ALTER TABLE {TABLE_NAME} ADD COLUMNS ( address.element.new_tuple struct<new_tuple_elem:INT, new_tuple_elem2:INT> );
-        """
-    )
-
-    execute_spark_query(
-        f"""
-            INSERT INTO {TABLE_NAME} VALUES (ARRAY(named_struct('zap', 34, 'zip', ARRAY(4114,4214), 'city', named_struct('bar', 4014, 'newbar', 5014), 'new_tuple', named_struct('new_tuple_elem',4,'new_tuple_elem2',4)), named_struct('zap', 44, 'zip', ARRAY(214,314,414), 'city', named_struct('bar', 114, 'newbar', 514), 'new_tuple', named_struct('new_tuple_elem',4,'new_tuple_elem2',4))));
-        """
-    )
-
-    check_schema_and_data(
-        instance,
-        table_function,
-        [
-            ['address', 'Array(Tuple(\\n    zap Nullable(Int32),\\n    zip Array(Nullable(Int64)),\\n    city Tuple(\\n        bar Nullable(Int32),\\n        newbar Nullable(Int32)),\\n    new_tuple Tuple(\\n        new_tuple_elem Nullable(Int32),\\n        new_tuple_elem2 Nullable(Int32))))']
-        ],
-        [
-            ["[(3,[411,421],(401,NULL),(NULL,NULL)),(4,[21,31,41],(11,NULL),(NULL,NULL))]"],
-            ["[(31,[4111,4211],(4011,NULL),(NULL,NULL)),(41,[211,311,411],(111,NULL),(NULL,NULL))]"],
-            ["[(32,[4112,4212],(4012,NULL),(NULL,NULL)),(42,[212,312,412],(112,NULL),(NULL,NULL))]"],
-            ["[(33,[4113,4213],(4013,5013),(NULL,NULL)),(43,[213,313,413],(113,513),(NULL,NULL))]"],
-            ["[(34,[4114,4214],(4014,5014),(4,4)),(44,[214,314,414],(114,514),(4,4))]"],
-            ["[(NULL,[41,42],(40,NULL),(NULL,NULL)),(NULL,[2,3,4],(1,NULL),(NULL,NULL))]"],
-        ],
-    )
-
-    execute_spark_query(
-        f"""
-            ALTER TABLE {TABLE_NAME} ALTER COLUMN address.element.city.newbar FIRST;
-        """
-    )
-
-    check_schema_and_data(
-        instance,
-        table_function,
-        [
-            ['address', 'Array(Tuple(\\n    zap Nullable(Int32),\\n    zip Array(Nullable(Int64)),\\n    city Tuple(\\n        newbar Nullable(Int32),\\n        bar Nullable(Int32)),\\n    new_tuple Tuple(\\n        new_tuple_elem Nullable(Int32),\\n        new_tuple_elem2 Nullable(Int32))))']
-        ],
-        [
-            ["[(3,[411,421],(NULL,401),(NULL,NULL)),(4,[21,31,41],(NULL,11),(NULL,NULL))]"],
-            ["[(31,[4111,4211],(NULL,4011),(NULL,NULL)),(41,[211,311,411],(NULL,111),(NULL,NULL))]"],
-            ["[(32,[4112,4212],(NULL,4012),(NULL,NULL)),(42,[212,312,412],(NULL,112),(NULL,NULL))]"],
-            ["[(33,[4113,4213],(5013,4013),(NULL,NULL)),(43,[213,313,413],(513,113),(NULL,NULL))]"],
-            ["[(34,[4114,4214],(5014,4014),(4,4)),(44,[214,314,414],(514,114),(4,4))]"],
-            ["[(NULL,[41,42],(NULL,40),(NULL,NULL)),(NULL,[2,3,4],(NULL,1),(NULL,NULL))]"],
-        ],
-    )
-
-    execute_spark_query(
-        f"""
-            ALTER TABLE {TABLE_NAME} ALTER COLUMN address.element.city FIRST;
-        """
-    )
-
-    check_schema_and_data(
-        instance,
-        table_function,
-        [
-            ['address', 'Array(Tuple(\\n    city Tuple(\\n        newbar Nullable(Int32),\\n        bar Nullable(Int32)),\\n    zap Nullable(Int32),\\n    zip Array(Nullable(Int64)),\\n    new_tuple Tuple(\\n        new_tuple_elem Nullable(Int32),\\n        new_tuple_elem2 Nullable(Int32))))']
-        ],
-        [
-            ["[((5013,4013),33,[4113,4213],(NULL,NULL)),((513,113),43,[213,313,413],(NULL,NULL))]"],
-            ["[((5014,4014),34,[4114,4214],(4,4)),((514,114),44,[214,314,414],(4,4))]"],
-            ["[((NULL,40),NULL,[41,42],(NULL,NULL)),((NULL,1),NULL,[2,3,4],(NULL,NULL))]"],
-            ["[((NULL,401),3,[411,421],(NULL,NULL)),((NULL,11),4,[21,31,41],(NULL,NULL))]"],
-            ["[((NULL,4011),31,[4111,4211],(NULL,NULL)),((NULL,111),41,[211,311,411],(NULL,NULL))]"],
-            ["[((NULL,4012),32,[4112,4212],(NULL,NULL)),((NULL,112),42,[212,312,412],(NULL,NULL))]"],
-        ],
-    )
-
-    execute_spark_query(
-        f"""
-            ALTER TABLE {TABLE_NAME} DROP COLUMN address.element.city.bar;
-        """
-    )
-
-    check_schema_and_data(
-        instance,
-        table_function,
-        [
-            ['address', 'Array(Tuple(\\n    city Tuple(\\n        newbar Nullable(Int32)),\\n    zap Nullable(Int32),\\n    zip Array(Nullable(Int64)),\\n    new_tuple Tuple(\\n        new_tuple_elem Nullable(Int32),\\n        new_tuple_elem2 Nullable(Int32))))']
-        ],
-        [
-            ["[((5013),33,[4113,4213],(NULL,NULL)),((513),43,[213,313,413],(NULL,NULL))]"],
-            ["[((5014),34,[4114,4214],(4,4)),((514),44,[214,314,414],(4,4))]"],
-            ["[((NULL),3,[411,421],(NULL,NULL)),((NULL),4,[21,31,41],(NULL,NULL))]"],
-            ["[((NULL),31,[4111,4211],(NULL,NULL)),((NULL),41,[211,311,411],(NULL,NULL))]"],
-            ["[((NULL),32,[4112,4212],(NULL,NULL)),((NULL),42,[212,312,412],(NULL,NULL))]"],
-            ["[((NULL),NULL,[41,42],(NULL,NULL)),((NULL),NULL,[2,3,4],(NULL,NULL))]"],
-        ],
-    )
-
-    execute_spark_query(
-        f"""
-            ALTER TABLE {TABLE_NAME} DROP COLUMN address.element.zip;
-        """
-    )
-
-    check_schema_and_data(
-        instance,
-        table_function,
-        [
-            ['address', 'Array(Tuple(\\n    city Tuple(\\n        newbar Nullable(Int32)),\\n    zap Nullable(Int32),\\n    new_tuple Tuple(\\n        new_tuple_elem Nullable(Int32),\\n        new_tuple_elem2 Nullable(Int32))))']
-        ],
-        [
-            ["[((5013),33,(NULL,NULL)),((513),43,(NULL,NULL))]"],
-            ["[((5014),34,(4,4)),((514),44,(4,4))]"],
-            ["[((NULL),3,(NULL,NULL)),((NULL),4,(NULL,NULL))]"],
-            ["[((NULL),31,(NULL,NULL)),((NULL),41,(NULL,NULL))]"],
-            ["[((NULL),32,(NULL,NULL)),((NULL),42,(NULL,NULL))]"],
-            ["[((NULL),NULL,(NULL,NULL)),((NULL),NULL,(NULL,NULL))]"],
-        ],
-    )
-
-    execute_spark_query(
-        f"""
-            ALTER TABLE {TABLE_NAME} DROP COLUMN address.element.city;
-        """
-    )
-
-    check_schema_and_data(
-        instance,
-        table_function,
-        [
-            ['address', 'Array(Tuple(\\n    zap Nullable(Int32),\\n    new_tuple Tuple(\\n        new_tuple_elem Nullable(Int32),\\n        new_tuple_elem2 Nullable(Int32))))']
-        ],
-        [
-            ["[(3,(NULL,NULL)),(4,(NULL,NULL))]"],
-            ["[(31,(NULL,NULL)),(41,(NULL,NULL))]"],
-            ["[(32,(NULL,NULL)),(42,(NULL,NULL))]"],
-            ["[(33,(NULL,NULL)),(43,(NULL,NULL))]"],
-            ["[(34,(4,4)),(44,(4,4))]"],
-            ["[(NULL,(NULL,NULL)),(NULL,(NULL,NULL))]"],
-        ],
-    )
-
-
-@pytest.mark.parametrize("format_version", ["1", "2"])
-@pytest.mark.parametrize("storage_type", ["s3", "azure", "local"])
-@pytest.mark.parametrize("is_table_function", [False, True])
-def test_tuple_evolved_nested(
-    started_cluster, format_version, storage_type, is_table_function
-):
-    instance = started_cluster.instances["node1"]
-    spark = started_cluster.spark_session
-    TABLE_NAME = (
-        "test_tuple_evolved_nested_"
-        + format_version
-        + "_"
-        + storage_type
-        + "_"
-        + get_uuid_str()
-    )
-
-    def execute_spark_query(query: str):
-        spark.sql(query)
-        default_upload_directory(
-            started_cluster,
-            storage_type,
-            f"/iceberg_data/default/{TABLE_NAME}/",
-            f"/iceberg_data/default/{TABLE_NAME}/",
-        )
-        return
-
-    execute_spark_query(f"DROP TABLE IF EXISTS {TABLE_NAME}")
-    execute_spark_query(f"""
-        CREATE TABLE IF NOT EXISTS {TABLE_NAME} (
-            a int NOT NULL,
-            b struct<a: float, b: struct<na: float, nb: string>>,
-            c struct<c : int, d: int>
-        )
-        USING iceberg 
-        OPTIONS ('format-version'='2')
-    """)
-
-    execute_spark_query(f"INSERT INTO {TABLE_NAME} VALUES (1, named_struct('a', 1.23, 'b', named_struct('na', 4.56, 'nb', 'BACCARA')), named_struct('c', 1, 'd', 2))")
-
-    table_creation_expression = get_creation_expression(
-        storage_type,
-        TABLE_NAME,
-        started_cluster,
-        table_function=is_table_function,
-        allow_dynamic_metadata_for_data_lakes=True,
-    )
-
-    table_select_expression = (
-        TABLE_NAME if not is_table_function else table_creation_expression
-    )
-
-    if not is_table_function:
-        instance.query(table_creation_expression)
-
-
-    check_schema_and_data(
-        instance,
-        table_select_expression,
-        [
-            ['a', 'Int32'], 
-            ['b', 'Tuple(\\n    a Nullable(Float32),\\n    b Tuple(\\n        na Nullable(Float32),\\n        nb Nullable(String)))'],
-            ['c', 'Tuple(\\n    c Nullable(Int32),\\n    d Nullable(Int32))']
-        ],
-        [
-            ['1', "(1.23,(4.56,'BACCARA'))", '(1,2)']
-        ],
-    )
-
-    execute_spark_query(f"ALTER TABLE {TABLE_NAME} RENAME COLUMN b.b.na TO e")
-
-    check_schema_and_data(
-        instance,
-        table_select_expression,
-        [
-            ['a', 'Int32'], 
-            ['b', 'Tuple(\\n    a Nullable(Float32),\\n    b Tuple(\\n        e Nullable(Float32),\\n        nb Nullable(String)))'],
-            ['c', 'Tuple(\\n    c Nullable(Int32),\\n    d Nullable(Int32))']
-        ],
-        [
-            ['1', "(1.23,(4.56,'BACCARA'))", '(1,2)']
-        ],
-    )
-
-    execute_spark_query(f"ALTER TABLE {TABLE_NAME} ALTER COLUMN b.b.e TYPE double;")
-
-    check_schema_and_data(
-        instance,
-        table_select_expression,
-        [
-            ['a', 'Int32'], 
-            ['b', 'Tuple(\\n    a Nullable(Float32),\\n    b Tuple(\\n        e Nullable(Float64),\\n        nb Nullable(String)))'],
-            ['c', 'Tuple(\\n    c Nullable(Int32),\\n    d Nullable(Int32))']
-        ],
-        [
-            ['1', "(1.23,(4.559999942779541,'BACCARA'))", '(1,2)']
-        ],
-    )
-    execute_spark_query(f"ALTER TABLE {TABLE_NAME} DROP COLUMN b.b.nb")
-
-    check_schema_and_data(
-        instance,
-        table_select_expression,
-        [
-            ['a', 'Int32'], 
-            ['b', 'Tuple(\\n    a Nullable(Float32),\\n    b Tuple(\\n        e Nullable(Float64)))'],
-            ['c', 'Tuple(\\n    c Nullable(Int32),\\n    d Nullable(Int32))']
-        ],
-        [
-            ['1', "(1.23,(4.559999942779541))", '(1,2)']
-        ],
-    )
-
-    execute_spark_query(
-        f"""
-            ALTER TABLE {TABLE_NAME} ADD COLUMN b.b.nc int;
-        """
-    )
-
-    check_schema_and_data(
-        instance,
-        table_select_expression,
-        [
-            ['a', 'Int32'], 
-            ['b', 'Tuple(\\n    a Nullable(Float32),\\n    b Tuple(\\n        e Nullable(Float64),\\n        nc Nullable(Int32)))'],
-            ['c', 'Tuple(\\n    c Nullable(Int32),\\n    d Nullable(Int32))']
-        ],
-        [
-            ['1', "(1.23,(4.559999942779541,NULL))", '(1,2)']
-        ],
-    )
-    execute_spark_query(
-        f"""
-            ALTER TABLE {TABLE_NAME} ALTER COLUMN b.b.nc FIRST;
-        """
-    )
-
-    check_schema_and_data(
-        instance,
-        table_select_expression,
-        [
-            ['a', 'Int32'], 
-            ['b', 'Tuple(\\n    a Nullable(Float32),\\n    b Tuple(\\n        nc Nullable(Int32),\\n        e Nullable(Float64)))'],
-            ['c', 'Tuple(\\n    c Nullable(Int32),\\n    d Nullable(Int32))']
-        ],
-        [
-            ['1', "(1.23,(NULL,4.559999942779541))", '(1,2)']
-        ],
-    )
-
-@pytest.mark.parametrize("format_version", ["2"])
-@pytest.mark.parametrize("storage_type", ["local"])
-@pytest.mark.parametrize("is_table_function", [False])
-def test_map_evolved_nested(
-    started_cluster, format_version, storage_type, is_table_function
-):
-    instance = started_cluster.instances["node1"]
-    spark = started_cluster.spark_session
-    TABLE_NAME = (
-        "test_tuple_evolved_nested_"
-        + format_version
-        + "_"
-        + storage_type
-        + "_"
-        + get_uuid_str()
-    )
-
-    def execute_spark_query(query: str):
-        spark.sql(query)
-        default_upload_directory(
-            started_cluster,
-            storage_type,
-            f"/iceberg_data/default/{TABLE_NAME}/",
-            f"/iceberg_data/default/{TABLE_NAME}/",
-        )
-        return
-
-    execute_spark_query(f"DROP TABLE IF EXISTS {TABLE_NAME}")
-    execute_spark_query(f"""
-        CREATE TABLE IF NOT EXISTS {TABLE_NAME} (
-            b Map<INT, INT>,
-            a Map<INT, Struct<
-                c : INT,
-                d : String
-            >>,
-            c Struct <
-                e : Map<Int, String>
-            >
-        )
-        USING iceberg 
-        OPTIONS ('format-version'='2')
-    """)
-
-    execute_spark_query(f"INSERT INTO {TABLE_NAME} VALUES (MAP(1, 2), Map(3, named_struct('c', 4, 'd', 'ABBA')), named_struct('e', MAP(5, 'foo')))")
-
-    table_creation_expression = get_creation_expression(
-        storage_type,
-        TABLE_NAME,
-        started_cluster,
-        table_function=is_table_function,
-        allow_dynamic_metadata_for_data_lakes=True,
-    )
-
-    table_select_expression = (
-        TABLE_NAME if not is_table_function else table_creation_expression
-    )
-
-    if not is_table_function:
-        instance.query(table_creation_expression)
-
-    execute_spark_query(
-        f"""
-            ALTER TABLE {TABLE_NAME} ALTER COLUMN b.value TYPE long;
-        """
-    )
-
-    check_schema_and_data(
-        instance,
-        table_select_expression,
-        [
-            ['b', 'Map(Int32, Nullable(Int64))'], 
-            ['a', 'Map(Int32, Tuple(\\n    c Nullable(Int32),\\n    d Nullable(String)))'],
-            ['c', 'Tuple(\\n    e Map(Int32, Nullable(String)))']
-        ],
-        [
-            ['{1:2}', "{3:(4,'ABBA')}", "({5:'foo'})"]
-        ],
-    )
-
-    execute_spark_query(
-        f"""
-            ALTER TABLE {TABLE_NAME} RENAME COLUMN c.e TO f;
-        """
-    )
-
-    check_schema_and_data(
-        instance,
-        table_select_expression,
-        [
-            ['b', 'Map(Int32, Nullable(Int64))'], 
-            ['a', 'Map(Int32, Tuple(\\n    c Nullable(Int32),\\n    d Nullable(String)))'],
-            ['c', 'Tuple(\\n    f Map(Int32, Nullable(String)))']
-        ],
-        [
-            ['{1:2}', "{3:(4,'ABBA')}", "({5:'foo'})"]
-        ],
-    )
-
-    execute_spark_query(
-        f"""
-            ALTER TABLE {TABLE_NAME} ALTER COLUMN a.value.d FIRST;
-        """
-    )
-
-    check_schema_and_data(
-        instance,
-        table_select_expression,
-        [
-            ['b', 'Map(Int32, Nullable(Int64))'], 
-            ['a', 'Map(Int32, Tuple(\\n    d Nullable(String),\\n    c Nullable(Int32)))'],
-            ['c', 'Tuple(\\n    f Map(Int32, Nullable(String)))']
-        ],
-        [
-            ['{1:2}', "{3:('ABBA',4)}", "({5:'foo'})"]
-        ],
-    )
-
-    execute_spark_query(
-        f"""
-            ALTER TABLE {TABLE_NAME} ADD COLUMN a.value.g int;
-        """
-    )
-
-    check_schema_and_data(
-        instance,
-        table_select_expression,
-        [
-            ['b', 'Map(Int32, Nullable(Int64))'], 
-            ['a', 'Map(Int32, Tuple(\\n    d Nullable(String),\\n    c Nullable(Int32),\\n    g Nullable(Int32)))'],
-            ['c', 'Tuple(\\n    f Map(Int32, Nullable(String)))']
-        ],
-        [
-            ['{1:2}', "{3:('ABBA',4,NULL)}", "({5:'foo'})"]
-        ],
-    )
-
-    execute_spark_query(
-        f"""
-            ALTER TABLE {TABLE_NAME} ALTER COLUMN a.value.g FIRST;
-        """
-    )
-
-    check_schema_and_data(
-        instance,
-        table_select_expression,
-        [
-            ['b', 'Map(Int32, Nullable(Int64))'], 
-            ['a', 'Map(Int32, Tuple(\\n    g Nullable(Int32),\\n    d Nullable(String),\\n    c Nullable(Int32)))'],
-            ['c', 'Tuple(\\n    f Map(Int32, Nullable(String)))']
-        ],
-        [
-            ['{1:2}', "{3:(NULL,'ABBA',4)}", "({5:'foo'})"]
-        ],
-    )
-
-    execute_spark_query(
-        f"""
-            ALTER TABLE {TABLE_NAME} DROP COLUMN a.value.c;
-        """
-    )
-
-    check_schema_and_data(
-        instance,
-        table_select_expression,
-        [
-            ['b', 'Map(Int32, Nullable(Int64))'], 
-            ['a', 'Map(Int32, Tuple(\\n    g Nullable(Int32),\\n    d Nullable(String)))'],
-            ['c', 'Tuple(\\n    f Map(Int32, Nullable(String)))']
-        ],
-        [
-            ['{1:2}', "{3:(NULL,'ABBA')}", "({5:'foo'})"]
-        ],
-    )
-
-    execute_spark_query(
-        f"""
-            ALTER TABLE {TABLE_NAME} RENAME COLUMN a.value.g TO c;
-        """
-    )
-
-    check_schema_and_data(
-        instance,
-        table_select_expression,
-        [
-            ['b', 'Map(Int32, Nullable(Int64))'], 
-            ['a', 'Map(Int32, Tuple(\\n    c Nullable(Int32),\\n    d Nullable(String)))'],
-            ['c', 'Tuple(\\n    f Map(Int32, Nullable(String)))']
-        ],
-        [
-            ['{1:2}', "{3:(NULL,'ABBA')}", "({5:'foo'})"]
-        ],
-    )
-
-    execute_spark_query(
-        f"""
-            ALTER TABLE {TABLE_NAME} ALTER COLUMN c FIRST;
-        """
-    )
-
-    check_schema_and_data(
-        instance,
-        table_select_expression,
-        [
-            ['c', 'Tuple(\\n    f Map(Int32, Nullable(String)))'],
-            ['b', 'Map(Int32, Nullable(Int64))'], 
-            ['a', 'Map(Int32, Tuple(\\n    c Nullable(Int32),\\n    d Nullable(String)))']
-        ],
-        [
-            ["({5:'foo'})", '{1:2}', "{3:(NULL,'ABBA')}"]
-        ],
-    )
-
-    execute_spark_query(
-        f"""
-            ALTER TABLE {TABLE_NAME} ADD COLUMN c.g int;
-        """
-    )
-
-    check_schema_and_data(
-        instance,
-        table_select_expression,
-        [
-            ['c', 'Tuple(\\n    f Map(Int32, Nullable(String)),\\n    g Nullable(Int32))'],
-            ['b', 'Map(Int32, Nullable(Int64))'], 
-            ['a', 'Map(Int32, Tuple(\\n    c Nullable(Int32),\\n    d Nullable(String)))']
-        ],
-        [
-            ["({5:'foo'},NULL)", '{1:2}', "{3:(NULL,'ABBA')}"]
-        ],
-    )
-
-    execute_spark_query(
-        f"""
-            ALTER TABLE {TABLE_NAME} ALTER COLUMN c.g FIRST;
-        """
-    )
-
-    check_schema_and_data(
-        instance,
-        table_select_expression,
-        [
-            ['c', 'Tuple(\\n    g Nullable(Int32),\\n    f Map(Int32, Nullable(String)))'],
-            ['b', 'Map(Int32, Nullable(Int64))'], 
-            ['a', 'Map(Int32, Tuple(\\n    c Nullable(Int32),\\n    d Nullable(String)))']
-        ],
-        [
-            ["(NULL,{5:'foo'})", '{1:2}', "{3:(NULL,'ABBA')}"]
-        ],
-    )
-
-    execute_spark_query(
-        f"""
-            ALTER TABLE {TABLE_NAME} DROP COLUMN c.f;
-        """
-    )
-
-    check_schema_and_data(
-        instance,
-        table_select_expression,
-        [
-            ['c', 'Tuple(\\n    g Nullable(Int32))'],
-            ['b', 'Map(Int32, Nullable(Int64))'], 
-            ['a', 'Map(Int32, Tuple(\\n    c Nullable(Int32),\\n    d Nullable(String)))']
-        ],
-        [
-            ["(NULL)", '{1:2}', "{3:(NULL,'ABBA')}"]
-        ],
-    )
-
-
-
-@pytest.mark.parametrize("format_version", ["1", "2"])
-@pytest.mark.parametrize("storage_type", ["s3", "azure", "local"])
-def test_not_evolved_schema(started_cluster, format_version, storage_type):
-    instance = started_cluster.instances["node1"]
-    spark = started_cluster.spark_session
-    TABLE_NAME = (
-        "test_evolved_schema_simple_"
-        + format_version
-        + "_"
-        + storage_type
-        + "_"
-        + get_uuid_str()
-    )
-
-    def execute_spark_query(query: str):
-        return execute_spark_query_general(
-            spark,
-            started_cluster,
-            storage_type,
-            TABLE_NAME,
-            query,
-        )
-
-    execute_spark_query(
-        f"""
-            DROP TABLE IF EXISTS {TABLE_NAME};
-        """
-    )
-
-    execute_spark_query(
-        f"""
-            CREATE TABLE IF NOT EXISTS {TABLE_NAME} (
-                a int NOT NULL,
-                b float,
-                c decimal(9,2) NOT NULL,
-                d array<int>
-            )
-            USING iceberg
-            OPTIONS ('format-version'='{format_version}')
-        """
-    )
-
-    instance.query(
-        get_creation_expression(
-            storage_type,
-            TABLE_NAME,
-            started_cluster,
-            table_function=False,
-            allow_dynamic_metadata_for_data_lakes=False,
-        )
-    )
-
-    check_schema_and_data(
-        instance,
-        TABLE_NAME,
-        [
-            ["a", "Int32"],
-            ["b", "Nullable(Float32)"],
-            ["c", "Decimal(9, 2)"],
-            ["d", "Array(Nullable(Int32))"],
-        ],
-        [],
-    )
-
-    execute_spark_query(
-        f"""
-            INSERT INTO {TABLE_NAME} VALUES (4, 3.0, 7.12, ARRAY(5, 6, 7));
-        """
-    )
-
-    check_schema_and_data(
-        instance,
-        TABLE_NAME,
-        [
-            ["a", "Int32"],
-            ["b", "Nullable(Float32)"],
-            ["c", "Decimal(9, 2)"],
-            ["d", "Array(Nullable(Int32))"],
-        ],
-        [["4", "3", "7.12", "[5,6,7]"]],
-    )
-
-    execute_spark_query(
-        f"""
-            ALTER TABLE {TABLE_NAME} ALTER COLUMN b TYPE double;
-        """
-    )
-
-    check_schema_and_data(
-        instance,
-        TABLE_NAME,
-        [
-            ["a", "Int32"],
-            ["b", "Nullable(Float32)"],
-            ["c", "Decimal(9, 2)"],
-            ["d", "Array(Nullable(Int32))"],
-        ],
-        [["4", "3", "7.12", "[5,6,7]"]],
-    )
-
-    execute_spark_query(
-        f"""
-            INSERT INTO {TABLE_NAME} VALUES (7, 5.0, 18.1, ARRAY(6, 7, 9));
-        """
-    )
-
-    check_schema_and_data(
-        instance,
-        TABLE_NAME,
-        [
-            ["a", "Int32"],
-            ["b", "Nullable(Float32)"],
-            ["c", "Decimal(9, 2)"],
-            ["d", "Array(Nullable(Int32))"],
-        ],
-        [["4", "3", "7.12", "[5,6,7]"], ["7", "5", "18.1", "[6,7,9]"]],
-    )
-
-    execute_spark_query(
-        f"""
-            ALTER TABLE {TABLE_NAME} ALTER COLUMN d FIRST;
-        """
-    )
-
-    check_schema_and_data(
-        instance,
-        TABLE_NAME,
-        [
-            ["a", "Int32"],
-            ["b", "Nullable(Float32)"],
-            ["c", "Decimal(9, 2)"],
-            ["d", "Array(Nullable(Int32))"],
-        ],
-        [["4", "3", "7.12", "[5,6,7]"], ["7", "5", "18.1", "[6,7,9]"]],
-    )
-
-    execute_spark_query(
-        f"""
-            ALTER TABLE {TABLE_NAME} ALTER COLUMN b AFTER d;
-        """
-    )
-
-    check_schema_and_data(
-        instance,
-        TABLE_NAME,
-        [
-            ["a", "Int32"],
-            ["b", "Nullable(Float32)"],
-            ["c", "Decimal(9, 2)"],
-            ["d", "Array(Nullable(Int32))"],
-        ],
-        [["4", "3", "7.12", "[5,6,7]"], ["7", "5", "18.1", "[6,7,9]"]],
-    )
-
-    execute_spark_query(
-        f"""
-            ALTER TABLE {TABLE_NAME}
-            ADD COLUMNS (
-                e string
-            );
-        """
-    )
-
-    check_schema_and_data(
-        instance,
-        TABLE_NAME,
-        [
-            ["a", "Int32"],
-            ["b", "Nullable(Float32)"],
-            ["c", "Decimal(9, 2)"],
-            ["d", "Array(Nullable(Int32))"],
-        ],
-        [["4", "3", "7.12", "[5,6,7]"], ["7", "5", "18.1", "[6,7,9]"]],
-    )
-
-    execute_spark_query(
-        f"""
-            ALTER TABLE {TABLE_NAME} ALTER COLUMN c TYPE decimal(12, 2);
-        """
-    )
-
-    check_schema_and_data(
-        instance,
-        TABLE_NAME,
-        [
-            ["a", "Int32"],
-            ["b", "Nullable(Float32)"],
-            ["c", "Decimal(9, 2)"],
-            ["d", "Array(Nullable(Int32))"],
-        ],
-        [["4", "3", "7.12", "[5,6,7]"], ["7", "5", "18.1", "[6,7,9]"]],
-    )
-
-    execute_spark_query(
-        f"""
-            INSERT INTO {TABLE_NAME} VALUES (ARRAY(5, 6, 7), 3, -30, 7.12, 'AAA');
-        """
-    )
-
-    check_schema_and_data(
-        instance,
-        TABLE_NAME,
-        [
-            ["a", "Int32"],
-            ["b", "Nullable(Float32)"],
-            ["c", "Decimal(9, 2)"],
-            ["d", "Array(Nullable(Int32))"],
-        ],
-        [
-            ["-30", "3", "7.12", "[5,6,7]"],
-            ["4", "3", "7.12", "[5,6,7]"],
-            ["7", "5", "18.1", "[6,7,9]"],
-        ],
-    )
-
-    execute_spark_query(
-        f"""
-            ALTER TABLE {TABLE_NAME} ALTER COLUMN a TYPE BIGINT;
-        """
-    )
-
-    check_schema_and_data(
-        instance,
-        TABLE_NAME,
-        [
-            ["a", "Int32"],
-            ["b", "Nullable(Float32)"],
-            ["c", "Decimal(9, 2)"],
-            ["d", "Array(Nullable(Int32))"],
-        ],
-        [
-            ["-30", "3", "7.12", "[5,6,7]"],
-            ["4", "3", "7.12", "[5,6,7]"],
-            ["7", "5", "18.1", "[6,7,9]"],
-        ],
-    )
-
-    execute_spark_query(
-        f"""
-            INSERT INTO {TABLE_NAME} VALUES (ARRAY(), 3.0, 12, -9.13, 'BBB');
-        """
-    )
-
-    check_schema_and_data(
-        instance,
-        TABLE_NAME,
-        [
-            ["a", "Int32"],
-            ["b", "Nullable(Float32)"],
-            ["c", "Decimal(9, 2)"],
-            ["d", "Array(Nullable(Int32))"],
-        ],
-        [
-            ["-30", "3", "7.12", "[5,6,7]"],
-            ["4", "3", "7.12", "[5,6,7]"],
-            ["7", "5", "18.1", "[6,7,9]"],
-            ["12", "3", "-9.13", "[]"],
-        ],
-    )
-
-    execute_spark_query(
-        f"""
-            ALTER TABLE {TABLE_NAME} ALTER COLUMN a DROP NOT NULL;
-        """
-    )
-
-    check_schema_and_data(
-        instance,
-        TABLE_NAME,
-        [
-            ["a", "Int32"],
-            ["b", "Nullable(Float32)"],
-            ["c", "Decimal(9, 2)"],
-            ["d", "Array(Nullable(Int32))"],
-        ],
-        [
-            ["-30", "3", "7.12", "[5,6,7]"],
-            ["4", "3", "7.12", "[5,6,7]"],
-            ["7", "5", "18.1", "[6,7,9]"],
-            ["12", "3", "-9.13", "[]"],
-        ],
-    )
-
-    execute_spark_query(
-        f"""
-            INSERT INTO {TABLE_NAME} VALUES (NULL, 3.4, NULL, -9.13, NULL);
-        """
-    )
-
-    check_schema_and_data(
-        instance,
-        TABLE_NAME,
-        [
-            ["a", "Int32"],
-            ["b", "Nullable(Float32)"],
-            ["c", "Decimal(9, 2)"],
-            ["d", "Array(Nullable(Int32))"],
-        ],
-        [
-            ["-30", "3", "7.12", "[5,6,7]"],
-            ["0", "3.4", "-9.13", "[]"],
-            ["4", "3", "7.12", "[5,6,7]"],
-            ["7", "5", "18.1", "[6,7,9]"],
-            ["12", "3", "-9.13", "[]"],
-        ],
-    )
-
-    execute_spark_query(
-        f"""
-            ALTER TABLE {TABLE_NAME} DROP COLUMN d;
-        """
-=======
->>>>>>> 558d976e
     )
 
 
