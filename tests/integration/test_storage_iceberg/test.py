import glob
import json
import logging
import os
import subprocess
import time
import uuid
from datetime import datetime, timezone

import pyspark
import pytest
from azure.storage.blob import BlobServiceClient
from minio.deleteobjects import DeleteObject
from pyspark.sql.functions import (
    monotonically_increasing_id,
    row_number,
)
from pyspark.sql.readwriter import DataFrameWriter, DataFrameWriterV2
from pyspark.sql.types import (
    ArrayType,
    BooleanType,
    DateType,
    IntegerType,
    StringType,
    StructField,
    StructType,
)
from pyspark.sql.window import Window

from helpers.cluster import ClickHouseCluster, ClickHouseInstance
from helpers.s3_tools import (
    AzureUploader,
    LocalUploader,
    S3Uploader,
    LocalDownloader,
    list_s3_objects,
    prepare_s3_bucket,
)
from helpers.test_tools import TSV

from helpers.iceberg_utils import (
    default_upload_directory,
    default_download_directory,
    execute_spark_query_general,
    get_creation_expression,
    write_iceberg_from_df,
    generate_data,
    create_iceberg_table,
    check_schema_and_data,
    get_uuid_str,
    check_validity_and_get_prunned_files_general,
    get_last_snapshot
)

SCRIPT_DIR = os.path.dirname(os.path.realpath(__file__))


def get_spark():
    builder = (
        pyspark.sql.SparkSession.builder.appName("spark_test")
        .config(
            "spark.sql.catalog.spark_catalog",
            "org.apache.iceberg.spark.SparkSessionCatalog",
        )
        .config("spark.sql.catalog.local", "org.apache.iceberg.spark.SparkCatalog")
        .config("spark.sql.catalog.spark_catalog.type", "hadoop")
        .config("spark.sql.catalog.spark_catalog.warehouse", "/iceberg_data")
        .config(
            "spark.sql.extensions",
            "org.apache.iceberg.spark.extensions.IcebergSparkSessionExtensions",
        )
        .master("local")
    )
    return builder.master("local").getOrCreate()


@pytest.fixture(scope="module")
def started_cluster():
    try:
        cluster = ClickHouseCluster(__file__, with_spark=True)
        cluster.add_instance(
            "node1",
            main_configs=[
                "configs/config.d/query_log.xml",
                "configs/config.d/cluster.xml",
                "configs/config.d/named_collections.xml",
                "configs/config.d/filesystem_caches.xml",
            ],
            user_configs=["configs/users.d/users.xml"],
            with_minio=True,
            with_azurite=True,
            stay_alive=True,
        )
        cluster.add_instance(
            "node2",
            main_configs=[
                "configs/config.d/query_log.xml",
                "configs/config.d/cluster.xml",
                "configs/config.d/named_collections.xml",
                "configs/config.d/filesystem_caches.xml",
            ],
            user_configs=["configs/users.d/users.xml"],
            stay_alive=True,
        )
        cluster.add_instance(
            "node3",
            main_configs=[
                "configs/config.d/query_log.xml",
                "configs/config.d/cluster.xml",
                "configs/config.d/named_collections.xml",
                "configs/config.d/filesystem_caches.xml",
            ],
            user_configs=["configs/users.d/users.xml"],
            stay_alive=True,
        )

        logging.info("Starting cluster...")
        cluster.start()

        prepare_s3_bucket(cluster)
        logging.info("S3 bucket created")

        cluster.spark_session = get_spark()
        cluster.default_s3_uploader = S3Uploader(
            cluster.minio_client, cluster.minio_bucket
        )

        cluster.azure_container_name = "mycontainer"

        cluster.blob_service_client = cluster.blob_service_client

        container_client = cluster.blob_service_client.create_container(
            cluster.azure_container_name
        )

        cluster.container_client = container_client

        cluster.default_azure_uploader = AzureUploader(
            cluster.blob_service_client, cluster.azure_container_name
        )

        cluster.default_local_uploader = LocalUploader(cluster.instances["node1"])
        cluster.default_local_downloader = LocalDownloader(cluster.instances["node1"])

        yield cluster

    finally:
        cluster.shutdown()


@pytest.mark.parametrize("format_version", ["1", "2"])
@pytest.mark.parametrize("storage_type", ["s3", "azure", "local"])
def test_single_iceberg_file(started_cluster, format_version, storage_type):
    instance = started_cluster.instances["node1"]
    spark = started_cluster.spark_session
    TABLE_NAME = (
        "test_single_iceberg_file_"
        + format_version
        + "_"
        + storage_type
        + "_"
        + get_uuid_str()
    )

    write_iceberg_from_df(spark, generate_data(spark, 0, 100), TABLE_NAME)

    default_upload_directory(
        started_cluster,
        storage_type,
        f"/iceberg_data/default/{TABLE_NAME}/",
        f"/iceberg_data/default/{TABLE_NAME}/",
    )

    create_iceberg_table(storage_type, instance, TABLE_NAME, started_cluster)

    assert instance.query(f"SELECT * FROM {TABLE_NAME}") == instance.query(
        "SELECT number, toString(number + 1) FROM numbers(100)"
    )


@pytest.mark.parametrize("format_version", ["1", "2"])
@pytest.mark.parametrize("storage_type", ["s3", "azure", "local"])
def test_partition_by(started_cluster, format_version, storage_type):
    instance = started_cluster.instances["node1"]
    spark = started_cluster.spark_session
    TABLE_NAME = (
        "test_partition_by_"
        + format_version
        + "_"
        + storage_type
        + "_"
        + get_uuid_str()
    )

    write_iceberg_from_df(
        spark,
        generate_data(spark, 0, 10),
        TABLE_NAME,
        mode="overwrite",
        format_version=format_version,
        partition_by="a",
    )

    files = default_upload_directory(
        started_cluster,
        storage_type,
        f"/iceberg_data/default/{TABLE_NAME}/",
        f"/iceberg_data/default/{TABLE_NAME}/",
    )
    assert len(files) == 14  # 10 partitions + 4 metadata files

    create_iceberg_table(storage_type, instance, TABLE_NAME, started_cluster)
    assert int(instance.query(f"SELECT count() FROM {TABLE_NAME}")) == 10
    assert int(instance.query(f"SELECT count() FROM system.iceberg_history WHERE table = '{TABLE_NAME}'")) == 1


@pytest.mark.parametrize("format_version", ["1", "2"])
@pytest.mark.parametrize("storage_type", ["s3", "azure", "local"])
def test_multiple_iceberg_files(started_cluster, format_version, storage_type):
    instance = started_cluster.instances["node1"]
    spark = started_cluster.spark_session
    TABLE_NAME = (
        "test_multiple_iceberg_files_"
        + format_version
        + "_"
        + storage_type
        + "_"
        + get_uuid_str()
    )

    write_iceberg_from_df(
        spark,
        generate_data(spark, 0, 100),
        TABLE_NAME,
        mode="overwrite",
        format_version=format_version,
    )

    files = default_upload_directory(
        started_cluster,
        storage_type,
        f"/iceberg_data/default/{TABLE_NAME}/",
        f"/iceberg_data/default/{TABLE_NAME}/",
    )

    # ['/iceberg_data/default/test_multiple_iceberg_files/data/00000-1-35302d56-f1ed-494e-a85b-fbf85c05ab39-00001.parquet',
    # '/iceberg_data/default/test_multiple_iceberg_files/metadata/version-hint.text',
    # '/iceberg_data/default/test_multiple_iceberg_files/metadata/3127466b-299d-48ca-a367-6b9b1df1e78c-m0.avro',
    # '/iceberg_data/default/test_multiple_iceberg_files/metadata/snap-5220855582621066285-1-3127466b-299d-48ca-a367-6b9b1df1e78c.avro',
    # '/iceberg_data/default/test_multiple_iceberg_files/metadata/v1.metadata.json']
    assert len(files) == 5

    create_iceberg_table(storage_type, instance, TABLE_NAME, started_cluster)
    assert int(instance.query(f"SELECT count() FROM {TABLE_NAME}")) == 100

    write_iceberg_from_df(
        spark,
        generate_data(spark, 100, 200),
        TABLE_NAME,
        mode="append",
        format_version=format_version,
    )
    files = default_upload_directory(
        started_cluster,
        storage_type,
        f"/iceberg_data/default/{TABLE_NAME}/",
        "",
    )
    assert len(files) == 9

    assert int(instance.query(f"SELECT count() FROM {TABLE_NAME}")) == 200
    assert instance.query(f"SELECT * FROM {TABLE_NAME} ORDER BY 1") == instance.query(
        "SELECT number, toString(number + 1) FROM numbers(200)"
    )


@pytest.mark.parametrize("format_version", ["1", "2"])
@pytest.mark.parametrize("storage_type", ["s3", "azure", "local"])
def test_types(started_cluster, format_version, storage_type):
    instance = started_cluster.instances["node1"]
    spark = started_cluster.spark_session
    TABLE_NAME = (
        "test_types_" + format_version + "_" + storage_type + "_" + get_uuid_str()
    )

    data = [
        (
            123,
            "string",
            datetime.strptime("2000-01-01", "%Y-%m-%d"),
            ["str1", "str2"],
            True,
        )
    ]
    schema = StructType(
        [
            StructField("a", IntegerType()),
            StructField("b", StringType()),
            StructField("c", DateType()),
            StructField("d", ArrayType(StringType())),
            StructField("e", BooleanType()),
        ]
    )
    df = spark.createDataFrame(data=data, schema=schema)
    df.printSchema()
    write_iceberg_from_df(
        spark, df, TABLE_NAME, mode="overwrite", format_version=format_version
    )

    default_upload_directory(
        started_cluster,
        storage_type,
        f"/iceberg_data/default/{TABLE_NAME}/",
        f"/iceberg_data/default/{TABLE_NAME}/",
    )

    create_iceberg_table(storage_type, instance, TABLE_NAME, started_cluster)
    assert int(instance.query(f"SELECT count() FROM {TABLE_NAME}")) == 1
    assert (
        instance.query(f"SELECT a, b, c, d, e FROM {TABLE_NAME}").strip()
        == "123\tstring\t2000-01-01\t['str1','str2']\ttrue"
    )

    table_function_expr = get_creation_expression(
        storage_type, TABLE_NAME, started_cluster, table_function=True
    )
    assert (
        instance.query(f"SELECT a, b, c, d, e FROM {table_function_expr}").strip()
        == "123\tstring\t2000-01-01\t['str1','str2']\ttrue"
    )

    assert instance.query(f"DESCRIBE {table_function_expr} FORMAT TSV") == TSV(
        [
            ["a", "Nullable(Int32)"],
            ["b", "Nullable(String)"],
            ["c", "Nullable(Date)"],
            ["d", "Array(Nullable(String))"],
            ["e", "Nullable(Bool)"],
        ]
    )


@pytest.mark.parametrize("format_version", ["1", "2"])
@pytest.mark.parametrize("storage_type", ["s3", "azure"])
def test_cluster_table_function(started_cluster, format_version, storage_type):

    instance = started_cluster.instances["node1"]
    spark = started_cluster.spark_session

    TABLE_NAME = (
        "test_iceberg_cluster_"
        + format_version
        + "_"
        + storage_type
        + "_"
        + get_uuid_str()
    )

    def add_df(mode):
        write_iceberg_from_df(
            spark,
            generate_data(spark, 0, 100),
            TABLE_NAME,
            mode=mode,
            format_version=format_version,
        )

        files = default_upload_directory(
            started_cluster,
            storage_type,
            f"/iceberg_data/default/{TABLE_NAME}/",
            f"/iceberg_data/default/{TABLE_NAME}/",
        )

        logging.info(f"Adding another dataframe. result files: {files}")

        return files

    files = add_df(mode="overwrite")
    for i in range(1, len(started_cluster.instances)):
        files = add_df(mode="append")

    logging.info(f"Setup complete. files: {files}")
    assert len(files) == 5 + 4 * (len(started_cluster.instances) - 1)

    clusters = instance.query(f"SELECT * FROM system.clusters")
    logging.info(f"Clusters setup: {clusters}")

    # Regular Query only node1
    table_function_expr = get_creation_expression(
        storage_type, TABLE_NAME, started_cluster, table_function=True
    )
    select_regular = (
        instance.query(f"SELECT * FROM {table_function_expr}").strip().split()
    )

    # Cluster Query with node1 as coordinator
    table_function_expr_cluster = get_creation_expression(
        storage_type,
        TABLE_NAME,
        started_cluster,
        table_function=True,
        run_on_cluster=True,
    )
    select_cluster = (
        instance.query(f"SELECT * FROM {table_function_expr_cluster}").strip().split()
    )

    # Simple size check
    assert len(select_regular) == 600
    assert len(select_cluster) == 600

    # Actual check
    assert select_cluster == select_regular

    # Check query_log
    for replica in started_cluster.instances.values():
        replica.query("SYSTEM FLUSH LOGS")

    for node_name, replica in started_cluster.instances.items():
        cluster_secondary_queries = (
            replica.query(
                f"""
                SELECT query, type, is_initial_query, read_rows, read_bytes FROM system.query_log
                WHERE
                    type = 'QueryStart' AND
                    positionCaseInsensitive(query, '{storage_type}Cluster') != 0 AND
                    position(query, '{TABLE_NAME}') != 0 AND
                    position(query, 'system.query_log') = 0 AND
                    NOT is_initial_query
            """
            )
            .strip()
            .split("\n")
        )

        logging.info(
            f"[{node_name}] cluster_secondary_queries: {cluster_secondary_queries}"
        )
        assert len(cluster_secondary_queries) == 1

    # write 3 times
    assert int(instance.query(f"SELECT count() FROM {table_function_expr_cluster}")) == 100 * 3


@pytest.mark.parametrize("format_version", ["1", "2"])
@pytest.mark.parametrize("storage_type", ["s3", "azure", "local"])
def test_delete_files(started_cluster, format_version, storage_type):
    instance = started_cluster.instances["node1"]
    spark = started_cluster.spark_session
    TABLE_NAME = (
        "test_delete_files_"
        + format_version
        + "_"
        + storage_type
        + "_"
        + get_uuid_str()
    )

    write_iceberg_from_df(
        spark,
        generate_data(spark, 0, 100),
        TABLE_NAME,
        mode="overwrite",
        format_version=format_version,
    )

    default_upload_directory(
        started_cluster,
        storage_type,
        f"/iceberg_data/default/{TABLE_NAME}/",
        f"/iceberg_data/default/{TABLE_NAME}/",
    )
    create_iceberg_table(storage_type, instance, TABLE_NAME, started_cluster)

    # Test trivial count with deleted files
    query_id = "test_trivial_count_" + get_uuid_str()
    assert int(instance.query(f"SELECT count() FROM {TABLE_NAME}", query_id=query_id)) == 100
    instance.query("SYSTEM FLUSH LOGS")
    assert instance.query(f"SELECT ProfileEvents['IcebergTrivialCountOptimizationApplied'] FROM system.query_log where query_id = '{query_id}' and type = 'QueryFinish'") == "1\n"

    spark.sql(f"DELETE FROM {TABLE_NAME} WHERE a >= 0")
    default_upload_directory(
        started_cluster,
        storage_type,
        f"/iceberg_data/default/{TABLE_NAME}/",
        "",
    )

    query_id = "test_trivial_count_" + get_uuid_str()
    assert int(instance.query(f"SELECT count() FROM {TABLE_NAME}", query_id=query_id)) == 0

    instance.query("SYSTEM FLUSH LOGS")
    assert instance.query(f"SELECT ProfileEvents['IcebergTrivialCountOptimizationApplied'] FROM system.query_log where query_id = '{query_id}' and type = 'QueryFinish'") == "1\n"

    write_iceberg_from_df(
        spark,
        generate_data(spark, 100, 200),
        TABLE_NAME,
        mode="upsert",
        format_version=format_version,
    )

    default_upload_directory(
        started_cluster,
        storage_type,
        f"/iceberg_data/default/{TABLE_NAME}/",
        "",
    )

    query_id = "test_trivial_count_" + get_uuid_str()
    assert int(instance.query(f"SELECT count() FROM {TABLE_NAME}", query_id=query_id)) == 100

    instance.query("SYSTEM FLUSH LOGS")
    assert instance.query(f"SELECT ProfileEvents['IcebergTrivialCountOptimizationApplied'] FROM system.query_log where query_id = '{query_id}' and type = 'QueryFinish'") == "1\n"

    spark.sql(f"DELETE FROM {TABLE_NAME} WHERE a >= 150")
    default_upload_directory(
        started_cluster,
        storage_type,
        f"/iceberg_data/default/{TABLE_NAME}/",
        "",
    )

    query_id = "test_trivial_count_" + get_uuid_str()
    assert int(instance.query(f"SELECT count() FROM {TABLE_NAME}", query_id=query_id)) == 50

    instance.query("SYSTEM FLUSH LOGS")
    assert instance.query(f"SELECT ProfileEvents['IcebergTrivialCountOptimizationApplied'] FROM system.query_log where query_id = '{query_id}' and type = 'QueryFinish'") == "1\n"


@pytest.mark.parametrize("storage_type", ["s3", "azure", "local"])
def test_row_based_deletes(started_cluster, storage_type):
    instance = started_cluster.instances["node1"]
    spark = started_cluster.spark_session
    TABLE_NAME = "test_row_based_deletes_" + storage_type + "_" + get_uuid_str()

    spark.sql(
        f"CREATE TABLE {TABLE_NAME} (id bigint, data string) USING iceberg TBLPROPERTIES ('format-version' = '2', 'write.update.mode'='merge-on-read', 'write.delete.mode'='merge-on-read', 'write.merge.mode'='merge-on-read')"
    )
    spark.sql(
        f"INSERT INTO {TABLE_NAME} select id, char(id + ascii('a')) from range(100)"
    )

    default_upload_directory(
        started_cluster,
        storage_type,
        f"/iceberg_data/default/{TABLE_NAME}/",
        f"/iceberg_data/default/{TABLE_NAME}/",
    )

    create_iceberg_table(storage_type, instance, TABLE_NAME, started_cluster)

    assert int(instance.query(f"SELECT count() FROM {TABLE_NAME}")) == 100

    spark.sql(f"DELETE FROM {TABLE_NAME} WHERE id < 10")
    default_upload_directory(
        started_cluster,
        storage_type,
        f"/iceberg_data/default/{TABLE_NAME}/",
        "",
    )

    error = instance.query_and_get_error(f"SELECT * FROM {TABLE_NAME}")
    assert "UNSUPPORTED_METHOD" in error
    instance.query(f"DROP TABLE {TABLE_NAME}")


@pytest.mark.parametrize("format_version", ["1", "2"])
@pytest.mark.parametrize("storage_type", ["s3", "azure", "local"])
def test_schema_inference(started_cluster, format_version, storage_type):
    instance = started_cluster.instances["node1"]
    spark = started_cluster.spark_session
    for format in ["Parquet", "ORC", "Avro"]:
        TABLE_NAME = (
            "test_schema_inference_"
            + format
            + "_"
            + format_version
            + "_"
            + storage_type
            + "_"
            + get_uuid_str()
        )

        # Types time, timestamptz, fixed are not supported in Spark.
        spark.sql(
            f"CREATE TABLE {TABLE_NAME} (intC int, longC long, floatC float, doubleC double, decimalC1 decimal(10, 3), decimalC2 decimal(20, 10), decimalC3 decimal(38, 30), dateC date,  timestampC timestamp, stringC string, binaryC binary, arrayC1 array<int>, mapC1 map<string, string>, structC1 struct<field1: int, field2: string>, complexC array<struct<field1: map<string, array<map<string, int>>>, field2: struct<field3: int, field4: string>>>) USING iceberg TBLPROPERTIES ('format-version' = '{format_version}', 'write.format.default' = '{format}')"
        )

        spark.sql(
            f"insert into {TABLE_NAME} select 42, 4242, 42.42, 4242.4242, decimal(42.42), decimal(42.42), decimal(42.42), date('2020-01-01'), timestamp('2020-01-01 20:00:00'), 'hello', binary('hello'), array(1,2,3), map('key', 'value'), struct(42, 'hello'), array(struct(map('key', array(map('key', 42))), struct(42, 'hello')))"
        )
        default_upload_directory(
            started_cluster,
            storage_type,
            f"/iceberg_data/default/{TABLE_NAME}/",
            f"/iceberg_data/default/{TABLE_NAME}/",
        )

        create_iceberg_table(
            storage_type, instance, TABLE_NAME, started_cluster, format=format
        )

        res = instance.query(
            f"DESC {TABLE_NAME} FORMAT TSVRaw", settings={"print_pretty_type_names": 0}
        )
        expected = TSV(
            [
                ["intC", "Nullable(Int32)"],
                ["longC", "Nullable(Int64)"],
                ["floatC", "Nullable(Float32)"],
                ["doubleC", "Nullable(Float64)"],
                ["decimalC1", "Nullable(Decimal(10, 3))"],
                ["decimalC2", "Nullable(Decimal(20, 10))"],
                ["decimalC3", "Nullable(Decimal(38, 30))"],
                ["dateC", "Nullable(Date)"],
                ["timestampC", "Nullable(DateTime64(6, 'UTC'))"],
                ["stringC", "Nullable(String)"],
                ["binaryC", "Nullable(String)"],
                ["arrayC1", "Array(Nullable(Int32))"],
                ["mapC1", "Map(String, Nullable(String))"],
                ["structC1", "Tuple(field1 Nullable(Int32), field2 Nullable(String))"],
                [
                    "complexC",
                    "Array(Tuple(field1 Map(String, Array(Map(String, Nullable(Int32)))), field2 Tuple(field3 Nullable(Int32), field4 Nullable(String))))",
                ],
            ]
        )

        assert res == expected

        # Check that we can parse data
        instance.query(f"SELECT * FROM {TABLE_NAME}")


@pytest.mark.parametrize("format_version", ["1", "2"])
@pytest.mark.parametrize("storage_type", ["s3", "azure", "local"])
def test_explanation(started_cluster, format_version, storage_type):
    instance = started_cluster.instances["node1"]
    spark = started_cluster.spark_session
    for format in ["Parquet", "ORC", "Avro"]:
        TABLE_NAME = (
            "test_explanation_"
            + format
            + "_"
            + format_version
            + "_"
            + storage_type
            + "_"
            + get_uuid_str()
        )

        # Types time, timestamptz, fixed are not supported in Spark.
        spark.sql(
            f"CREATE TABLE {TABLE_NAME} (x int) USING iceberg TBLPROPERTIES ('format-version' = '{format_version}', 'write.format.default' = '{format}')"
        )

        spark.sql(f"insert into {TABLE_NAME} select 42")
        default_upload_directory(
            started_cluster,
            storage_type,
            f"/iceberg_data/default/{TABLE_NAME}/",
            f"/iceberg_data/default/{TABLE_NAME}/",
        )

        create_iceberg_table(
            storage_type, instance, TABLE_NAME, started_cluster, format=format
        )

        res = instance.query(f"EXPLAIN SELECT * FROM {TABLE_NAME}")
        res = list(
            map(
                lambda x: x.split("\t"),
                filter(lambda x: len(x) > 0, res.strip().split("\n")),
            )
        )

        expected = [
            [
                "Expression ((Project names + (Projection + Change column names to column identifiers)))"
            ],
            [f"  ReadFromObjectStorage"],
        ]

        assert res == expected

        # Check that we can parse data
        instance.query(f"SELECT * FROM {TABLE_NAME}")


@pytest.mark.parametrize("format_version", ["1", "2"])
@pytest.mark.parametrize("storage_type", ["s3", "azure", "local"])
def test_metadata_file_selection(started_cluster, format_version, storage_type):
    instance = started_cluster.instances["node1"]
    spark = started_cluster.spark_session
    TABLE_NAME = (
        "test_metadata_selection_"
        + format_version
        + "_"
        + storage_type
        + "_"
        + get_uuid_str()
    )

    spark.sql(
        f"CREATE TABLE {TABLE_NAME} (id bigint, data string) USING iceberg TBLPROPERTIES ('format-version' = '2', 'write.update.mode'='merge-on-read', 'write.delete.mode'='merge-on-read', 'write.merge.mode'='merge-on-read')"
    )

    for i in range(50):
        spark.sql(
            f"INSERT INTO {TABLE_NAME} select id, char(id + ascii('a')) from range(10)"
        )

    default_upload_directory(
        started_cluster,
        storage_type,
        f"/iceberg_data/default/{TABLE_NAME}/",
        f"/iceberg_data/default/{TABLE_NAME}/",
    )

    create_iceberg_table(storage_type, instance, TABLE_NAME, started_cluster)

    assert int(instance.query(f"SELECT count() FROM {TABLE_NAME}")) == 500

@pytest.mark.parametrize("format_version", ["1", "2"])
@pytest.mark.parametrize("storage_type", ["s3", "azure", "local"])
def test_metadata_file_format_with_uuid(started_cluster, format_version, storage_type):
    instance = started_cluster.instances["node1"]
    spark = started_cluster.spark_session
    TABLE_NAME = (
        "test_metadata_selection_with_uuid_"
        + format_version
        + "_"
        + storage_type
        + "_"
        + get_uuid_str()
    )

    spark.sql(
        f"CREATE TABLE {TABLE_NAME} (id bigint, data string) USING iceberg TBLPROPERTIES ('format-version' = '2', 'write.update.mode'='merge-on-read', 'write.delete.mode'='merge-on-read', 'write.merge.mode'='merge-on-read')"
    )

    for i in range(50):
        spark.sql(
            f"INSERT INTO {TABLE_NAME} select id, char(id + ascii('a')) from range(10)"
        )

    for i in range(50):
        os.rename(
            f"/iceberg_data/default/{TABLE_NAME}/metadata/v{i + 1}.metadata.json",
            f"/iceberg_data/default/{TABLE_NAME}/metadata/{str(i).zfill(5)}-{get_uuid_str()}.metadata.json",
        )

    default_upload_directory(
        started_cluster,
        storage_type,
        f"/iceberg_data/default/{TABLE_NAME}/",
        f"/iceberg_data/default/{TABLE_NAME}/",
    )

    create_iceberg_table(storage_type, instance, TABLE_NAME, started_cluster)

    assert int(instance.query(f"SELECT count() FROM {TABLE_NAME}")) == 500


@pytest.mark.parametrize("format_version", ["1", "2"])
@pytest.mark.parametrize("storage_type", ["s3", "azure", "local"])
def test_metadata_file_selection_from_version_hint(started_cluster, format_version, storage_type):
    instance = started_cluster.instances["node1"]
    spark = started_cluster.spark_session
    TABLE_NAME = (
        "test_metadata_file_selection_from_version_hint_"
        + format_version
        + "_"
        + storage_type
        + "_"
        + get_uuid_str()
    )

    spark.sql(
        f"CREATE TABLE {TABLE_NAME} (id bigint, data string) USING iceberg TBLPROPERTIES ('format-version' = '2', 'write.update.mode'='merge-on-read', 'write.delete.mode'='merge-on-read', 'write.merge.mode'='merge-on-read')"
    )

    for i in range(10):
        spark.sql(
            f"INSERT INTO {TABLE_NAME} select id, char(id + ascii('a')) from range(10)"
        )
        
    # test the case where version_hint.text file contains just the version number
    with open(f"/iceberg_data/default/{TABLE_NAME}/metadata/version-hint.text", "w") as f:
        f.write('5')

    default_upload_directory(
        started_cluster,
        storage_type,
        f"/iceberg_data/default/{TABLE_NAME}/",
        f"/iceberg_data/default/{TABLE_NAME}/",
    )

    create_iceberg_table(storage_type, instance, TABLE_NAME, started_cluster, use_version_hint=True)

    assert int(instance.query(f"SELECT count() FROM {TABLE_NAME}")) == 40

    # test the case where version_hint.text file contains the whole metadata file name
    with open(f"/iceberg_data/default/{TABLE_NAME}/metadata/version-hint.text", "w") as f:
        f.write('v3.metadata.json')

    default_upload_directory(
        started_cluster,
        storage_type,
        f"/iceberg_data/default/{TABLE_NAME}/",
        f"/iceberg_data/default/{TABLE_NAME}/",
    )

    create_iceberg_table(storage_type, instance, TABLE_NAME, started_cluster, use_version_hint=True)

    assert int(instance.query(f"SELECT count() FROM {TABLE_NAME}")) == 20


def test_restart_broken_s3(started_cluster):
    instance = started_cluster.instances["node1"]
    spark = started_cluster.spark_session
    TABLE_NAME = "test_restart_broken_table_function_s3" + "_" + get_uuid_str()

    minio_client = started_cluster.minio_client
    bucket = "broken2"

    if not minio_client.bucket_exists(bucket):
        minio_client.make_bucket(bucket)

    write_iceberg_from_df(
        spark,
        generate_data(spark, 0, 100),
        TABLE_NAME,
        mode="overwrite",
        format_version="1",
    )

    files = default_upload_directory(
        started_cluster,
        "s3",
        f"/iceberg_data/default/{TABLE_NAME}/",
        f"/iceberg_data/default/{TABLE_NAME}/",
        bucket=bucket,
    )
    create_iceberg_table("s3", instance, TABLE_NAME, started_cluster, bucket=bucket)
    assert int(instance.query(f"SELECT count() FROM {TABLE_NAME}")) == 100

    s3_objects = list_s3_objects(minio_client, bucket, prefix="")
    assert (
        len(
            list(
                minio_client.remove_objects(
                    bucket,
                    [DeleteObject(obj) for obj in s3_objects],
                )
            )
        )
        == 0
    )
    minio_client.remove_bucket(bucket)

    instance.restart_clickhouse()

    assert "NoSuchBucket" in instance.query_and_get_error(
        f"SELECT count() FROM {TABLE_NAME}"
    )

    minio_client.make_bucket(bucket)

    files = default_upload_directory(
        started_cluster,
        "s3",
        f"/iceberg_data/default/{TABLE_NAME}/",
        f"/iceberg_data/default/{TABLE_NAME}/",
        bucket=bucket,
    )

    assert int(instance.query(f"SELECT count() FROM {TABLE_NAME}")) == 100
    instance.query(f"DROP TABLE {TABLE_NAME}")


@pytest.mark.parametrize("storage_type", ["s3"])
def test_filesystem_cache(started_cluster, storage_type):
    instance = started_cluster.instances["node1"]
    spark = started_cluster.spark_session
    TABLE_NAME = "test_filesystem_cache_" + storage_type + "_" + get_uuid_str()

    write_iceberg_from_df(
        spark,
        generate_data(spark, 0, 10),
        TABLE_NAME,
        mode="overwrite",
        format_version="1",
        partition_by="a",
    )

    default_upload_directory(
        started_cluster,
        storage_type,
        f"/iceberg_data/default/{TABLE_NAME}/",
        f"/iceberg_data/default/{TABLE_NAME}/",
    )

    create_iceberg_table(storage_type, instance, TABLE_NAME, started_cluster)

    query_id = f"{TABLE_NAME}-{uuid.uuid4()}"
    instance.query(
        f"SELECT * FROM {TABLE_NAME} SETTINGS filesystem_cache_name = 'cache1'",
        query_id=query_id,
    )

    instance.query("SYSTEM FLUSH LOGS")

    written_to_cache_first_select = int(
        instance.query(
            f"SELECT ProfileEvents['CachedReadBufferCacheWriteBytes'] FROM system.query_log WHERE query_id = '{query_id}' AND type = 'QueryFinish'"
        )
    )

    read_from_cache_first_select = int(
        instance.query(
            f"SELECT ProfileEvents['CachedReadBufferReadFromCacheBytes'] FROM system.query_log WHERE query_id = '{query_id}' AND type = 'QueryFinish'"
        )
    )

    assert 0 < int(
        instance.query(
            f"SELECT ProfileEvents['S3GetObject'] FROM system.query_log WHERE query_id = '{query_id}' AND type = 'QueryFinish'"
        )
    )

    query_id = f"{TABLE_NAME}-{uuid.uuid4()}"
    instance.query(
        f"SELECT * FROM {TABLE_NAME} SETTINGS filesystem_cache_name = 'cache1'",
        query_id=query_id,
    )

    instance.query("SYSTEM FLUSH LOGS")

    read_from_cache_second_select = int(
        instance.query(
            f"SELECT ProfileEvents['CachedReadBufferReadFromCacheBytes'] FROM system.query_log WHERE query_id = '{query_id}' AND type = 'QueryFinish'"
        )
    )

    assert (
        read_from_cache_second_select
        == read_from_cache_first_select + written_to_cache_first_select
    )

    assert 0 == int(
        instance.query(
            f"SELECT ProfileEvents['S3GetObject'] FROM system.query_log WHERE query_id = '{query_id}' AND type = 'QueryFinish'"
        )
    )

@pytest.mark.parametrize(
    "storage_type, run_on_cluster",
    [("s3", False), ("s3", True), ("azure", False), ("local", False)],
)
def test_partition_pruning(started_cluster, storage_type, run_on_cluster):
    instance = started_cluster.instances["node1"]
    spark = started_cluster.spark_session
    TABLE_NAME = "test_partition_pruning_" + storage_type + "_" + get_uuid_str()

    def execute_spark_query(query: str):
        return execute_spark_query_general(
            spark,
            started_cluster,
            storage_type,
            TABLE_NAME,
            query,
        )

    execute_spark_query(
        f"""
            CREATE TABLE {TABLE_NAME} (
                tag INT,
                date DATE,
                date2 DATE,
                ts TIMESTAMP,
                ts2 TIMESTAMP,
                time_struct struct<a : DATE, b : TIMESTAMP>,
                name VARCHAR(50),
                number BIGINT
            )
            USING iceberg
            PARTITIONED BY (identity(tag), days(date), years(date2), hours(ts), months(ts2), TRUNCATE(3, name), TRUNCATE(3, number))
            OPTIONS('format-version'='2')
        """
    )

    execute_spark_query(
        f"""
        INSERT INTO {TABLE_NAME} VALUES
        (1, DATE '2024-01-20', DATE '2024-01-20',
        TIMESTAMP '2024-02-20 10:00:00', TIMESTAMP '2024-02-20 10:00:00', named_struct('a', DATE '2024-01-20', 'b', TIMESTAMP '2024-02-20 10:00:00'), 'vasya', 5),
        (2, DATE '2024-01-30', DATE '2024-01-30',
        TIMESTAMP '2024-03-20 15:00:00', TIMESTAMP '2024-03-20 15:00:00', named_struct('a', DATE '2024-03-20', 'b', TIMESTAMP '2024-03-20 14:00:00'), 'vasilisa', 6),
        (1, DATE '2024-02-20', DATE '2024-02-20',
        TIMESTAMP '2024-03-20 20:00:00', TIMESTAMP '2024-03-20 20:00:00', named_struct('a', DATE '2024-02-20', 'b', TIMESTAMP '2024-02-20 10:00:00'), 'iceberg', 7),
        (2, DATE '2025-01-20', DATE '2025-01-20',
        TIMESTAMP '2024-04-30 14:00:00', TIMESTAMP '2024-04-30 14:00:00', named_struct('a', DATE '2024-04-30', 'b', TIMESTAMP '2024-04-30 14:00:00'), 'icebreaker', 8);
    """
    )

    creation_expression = get_creation_expression(
        storage_type, TABLE_NAME, started_cluster, table_function=True, run_on_cluster=run_on_cluster
    )

    def check_validity_and_get_prunned_files(select_expression):
        settings1 = {
            "use_iceberg_partition_pruning": 0
        }
        settings2 = {
            "use_iceberg_partition_pruning": 1
        }
        return check_validity_and_get_prunned_files_general(
            instance, TABLE_NAME, settings1, settings2, 'IcebergPartitionPrunedFiles', select_expression
        )

    assert (
        check_validity_and_get_prunned_files(
            f"SELECT * FROM {creation_expression} ORDER BY ALL"
        )
        == 0
    )
    assert (
        check_validity_and_get_prunned_files(
            f"SELECT * FROM {creation_expression} WHERE date <= '2024-01-25' ORDER BY ALL"
        )
        == 3
    )
    assert (
        check_validity_and_get_prunned_files(
            f"SELECT * FROM {creation_expression} WHERE date2 <= '2024-01-25' ORDER BY ALL"
        )
        == 1
    )
    assert (
        check_validity_and_get_prunned_files(
            f"SELECT * FROM {creation_expression} WHERE ts <= timestamp('2024-03-20 14:00:00.000000') ORDER BY ALL"
        )
        == 3
    )
    assert (
        check_validity_and_get_prunned_files(
            f"SELECT * FROM {creation_expression} WHERE ts2 <= timestamp('2024-03-20 14:00:00.000000') ORDER BY ALL"
        )
        == 1
    )

    assert (
        check_validity_and_get_prunned_files(
            f"SELECT * FROM {creation_expression} WHERE tag == 1 ORDER BY ALL"
        )
        == 2
    )

    assert (
        check_validity_and_get_prunned_files(
            f"SELECT * FROM {creation_expression} WHERE tag <= 1 ORDER BY ALL"
        )
        == 2
    )

    assert (
        check_validity_and_get_prunned_files(
            f"SELECT * FROM {creation_expression} WHERE name == 'vasilisa' ORDER BY ALL"
        )
        == 2
    )

    assert (
        check_validity_and_get_prunned_files(
            f"SELECT * FROM {creation_expression} WHERE name < 'kek' ORDER BY ALL"
        )
        == 2
    )

    assert (
        check_validity_and_get_prunned_files(
            f"SELECT * FROM {creation_expression} WHERE number == 8 ORDER BY ALL"
        )
        == 1
    )

    assert (
        check_validity_and_get_prunned_files(
            f"SELECT * FROM {creation_expression} WHERE number <= 5 ORDER BY ALL"
        )
        == 3
    )

    execute_spark_query(f"ALTER TABLE {TABLE_NAME} RENAME COLUMN date TO date3")

    assert (
        check_validity_and_get_prunned_files(
            f"SELECT * FROM {creation_expression} WHERE date3 <= '2024-01-25' ORDER BY ALL"
        )
        == 3
    )

    execute_spark_query(f"ALTER TABLE {TABLE_NAME} ALTER COLUMN tag TYPE BIGINT")

    assert (
        check_validity_and_get_prunned_files(
            f"SELECT * FROM {creation_expression} WHERE tag <= 1 ORDER BY ALL"
        )
        == 2
    )

    execute_spark_query(f"ALTER TABLE {TABLE_NAME} ADD PARTITION FIELD time_struct.a")

    assert (
        check_validity_and_get_prunned_files(
            f"SELECT * FROM {creation_expression} WHERE time_struct.a <= '2024-02-01' ORDER BY ALL"
        )
        == 0
    )

    execute_spark_query(
        f"INSERT INTO {TABLE_NAME} VALUES (1, DATE '2024-01-20', DATE '2024-01-20', TIMESTAMP '2024-02-20 10:00:00', TIMESTAMP '2024-02-20 10:00:00', named_struct('a', DATE '2024-03-15', 'b', TIMESTAMP '2024-02-20 10:00:00'), 'kek', 10)"
    )

    assert (
        check_validity_and_get_prunned_files(
            f"SELECT * FROM {creation_expression} WHERE time_struct.a <= '2024-02-01' ORDER BY ALL"
        )
        == 1
    )


@pytest.mark.parametrize("format_version", ["1", "2"])
@pytest.mark.parametrize("storage_type", ["s3", "azure", "local"])
def test_schema_evolution_with_time_travel(
    started_cluster, format_version, storage_type
):
    instance = started_cluster.instances["node1"]
    spark = started_cluster.spark_session
    TABLE_NAME = (
        "test_schema_evolution_with_time_travel_"
        + format_version
        + "_"
        + storage_type
        + "_"
        + get_uuid_str()
    )

    def execute_spark_query(query: str):
        return execute_spark_query_general(
            spark,
            started_cluster,
            storage_type,
            TABLE_NAME,
            query,
        )

    execute_spark_query(
        f"""
            DROP TABLE IF EXISTS {TABLE_NAME};
        """
    )

    execute_spark_query(
        f"""
            CREATE TABLE IF NOT EXISTS {TABLE_NAME} (
                a int NOT NULL
            )
            USING iceberg
            OPTIONS ('format-version'='{format_version}')
        """
    )

    table_creation_expression = get_creation_expression(
        storage_type,
        TABLE_NAME,
        started_cluster,
        table_function=True,
        allow_dynamic_metadata_for_data_lakes=True,
    )

    table_select_expression =  table_creation_expression

    check_schema_and_data(
        instance,
        table_select_expression,
        [
            ["a", "Int32"]
        ],
        [],
    )

    first_timestamp_ms = int(datetime.now().timestamp() * 1000)

    time.sleep(0.5)

    execute_spark_query(
        f"""
            INSERT INTO {TABLE_NAME} VALUES (4);
        """
    )

    check_schema_and_data(
        instance,
        table_select_expression,
        [
            ["a", "Int32"],
        ],
        [["4"]],
    )

    error_message = instance.query_and_get_error(f"SELECT * FROM {table_select_expression} ORDER BY ALL SETTINGS iceberg_timestamp_ms = {first_timestamp_ms}")
    assert "No snapshot found in snapshot log before requested timestamp" in error_message

    second_timestamp_ms = int(datetime.now().timestamp() * 1000)

    time.sleep(0.5)

    execute_spark_query(
        f"""
            ALTER TABLE {TABLE_NAME} ADD COLUMNS (
                b double
            );
        """
    )

    check_schema_and_data(
        instance,
        table_select_expression,
        [
            ["a", "Int32"],
            ["b", "Nullable(Float64)"]
        ],
        [["4", "\\N"]],
    )

    check_schema_and_data(
        instance,
        table_select_expression,
        [
            ["a", "Int32"],
        ],
        [["4"]],
        timestamp_ms=second_timestamp_ms,
    )

    third_timestamp_ms = int(datetime.now().timestamp() * 1000)

    time.sleep(0.5)

    execute_spark_query(
        f"""
            INSERT INTO {TABLE_NAME} VALUES (7, 5.0);
        """
    )

    check_schema_and_data(
        instance,
        table_select_expression,
        [
            ["a", "Int32"],
            ["b", "Nullable(Float64)"]
        ],
        [["4", "\\N"], ["7", "5"]],
    )

    check_schema_and_data(
        instance,
        table_select_expression,
        [
            ["a", "Int32"],
        ],
        [["4"]],
        timestamp_ms=second_timestamp_ms,
    )

    check_schema_and_data(
        instance,
        table_select_expression,
        [
            ["a", "Int32"],        ],
        [["4"]],
        timestamp_ms=third_timestamp_ms,
    )

    execute_spark_query(
        f"""
            ALTER TABLE {TABLE_NAME} ADD COLUMNS (
                c double
            );
        """
    )

    time.sleep(0.5)
    fourth_timestamp_ms = int(datetime.now().timestamp() * 1000)

    check_schema_and_data(
        instance,
        table_select_expression,
        [
            ["a", "Int32"],
            ["b", "Nullable(Float64)"]
        ],
        [["4", "\\N"], ["7", "5"]],
        timestamp_ms=fourth_timestamp_ms,
    )

    check_schema_and_data(
        instance,
        table_select_expression,
        [
            ["a", "Int32"],
            ["b", "Nullable(Float64)"],
            ["c", "Nullable(Float64)"]
        ],
        [["4", "\\N", "\\N"], ["7", "5", "\\N"]],
    )

@pytest.mark.parametrize("format_version", ["1", "2"])
@pytest.mark.parametrize("storage_type", ["s3", "azure", "local"])
def test_iceberg_snapshot_reads(started_cluster, format_version, storage_type):
    instance = started_cluster.instances["node1"]
    spark = started_cluster.spark_session
    TABLE_NAME = (
        "test_iceberg_snapshot_reads"
        + format_version
        + "_"
        + storage_type
        + "_"
        + get_uuid_str()
    )

    write_iceberg_from_df(
        spark,
        generate_data(spark, 0, 100),
        TABLE_NAME,
        mode="overwrite",
        format_version=format_version,
    )
    default_upload_directory(
        started_cluster,
        storage_type,
        f"/iceberg_data/default/{TABLE_NAME}/",
        "",
    )

    create_iceberg_table(storage_type, instance, TABLE_NAME, started_cluster)
    assert int(instance.query(f"SELECT count() FROM {TABLE_NAME}")) == 100
    snapshot1_timestamp = datetime.now(timezone.utc)
    snapshot1_id = get_last_snapshot(f"/iceberg_data/default/{TABLE_NAME}/")
    time.sleep(0.1)

    write_iceberg_from_df(
        spark,
        generate_data(spark, 100, 200),
        TABLE_NAME,
        mode="append",
        format_version=format_version,
    )
    default_upload_directory(
        started_cluster,
        storage_type,
        f"/iceberg_data/default/{TABLE_NAME}/",
        "",
    )
    snapshot2_timestamp = datetime.now(timezone.utc)
    snapshot2_id = get_last_snapshot(f"/iceberg_data/default/{TABLE_NAME}/")
    time.sleep(0.1)

    write_iceberg_from_df(
        spark,
        generate_data(spark, 200, 300),
        TABLE_NAME,
        mode="append",
        format_version=format_version,
    )
    default_upload_directory(
        started_cluster,
        storage_type,
        f"/iceberg_data/default/{TABLE_NAME}/",
        "",
    )
    snapshot3_timestamp = datetime.now(timezone.utc)
    snapshot3_id = get_last_snapshot(f"/iceberg_data/default/{TABLE_NAME}/")
    assert int(instance.query(f"SELECT count() FROM {TABLE_NAME}")) == 300
    assert instance.query(f"SELECT * FROM {TABLE_NAME} ORDER BY 1") == instance.query(
        "SELECT number, toString(number + 1) FROM numbers(300)"
    )

    # Validate that each snapshot timestamp only sees the data inserted by that time.
    assert (
        instance.query(
            f"""
                          SELECT * FROM {TABLE_NAME} ORDER BY 1
                          SETTINGS iceberg_timestamp_ms = {int(snapshot1_timestamp.timestamp() * 1000)}"""
        )
        == instance.query("SELECT number, toString(number + 1) FROM numbers(100)")
    )

    assert (
        instance.query(
            f"""
                          SELECT * FROM {TABLE_NAME} ORDER BY 1
                          SETTINGS iceberg_snapshot_id = {snapshot1_id}"""
        )
        == instance.query("SELECT number, toString(number + 1) FROM numbers(100)")
    )


    assert (
        instance.query(
            f"""
                          SELECT * FROM {TABLE_NAME} ORDER BY 1
                          SETTINGS iceberg_timestamp_ms = {int(snapshot2_timestamp.timestamp() * 1000)}"""
        )
        == instance.query("SELECT number, toString(number + 1) FROM numbers(200)")
    )

    assert (
        instance.query(
            f"""
                          SELECT * FROM {TABLE_NAME} ORDER BY 1
                          SETTINGS iceberg_snapshot_id = {snapshot2_id}"""
        )
        == instance.query("SELECT number, toString(number + 1) FROM numbers(200)")
    )


    assert (
        instance.query(
            f"""SELECT * FROM {TABLE_NAME} ORDER BY 1
                          SETTINGS iceberg_timestamp_ms = {int(snapshot3_timestamp.timestamp() * 1000)}"""
        )
        == instance.query("SELECT number, toString(number + 1) FROM numbers(300)")
    )

    assert (
        instance.query(
            f"""
                          SELECT * FROM {TABLE_NAME} ORDER BY 1
                          SETTINGS iceberg_snapshot_id = {snapshot3_id}"""
        )
        == instance.query("SELECT number, toString(number + 1) FROM numbers(300)")
    )


@pytest.mark.parametrize("storage_type", ["s3", "azure"])
def test_metadata_cache(started_cluster, storage_type):
    instance = started_cluster.instances["node1"]
    spark = started_cluster.spark_session
    TABLE_NAME = "test_metadata_cache_" + storage_type + "_" + get_uuid_str()

    write_iceberg_from_df(
        spark,
        generate_data(spark, 0, 10),
        TABLE_NAME,
        mode="overwrite",
        format_version="1",
        partition_by="a",
    )

    default_upload_directory(
        started_cluster,
        storage_type,
        f"/iceberg_data/default/{TABLE_NAME}/",
        f"/iceberg_data/default/{TABLE_NAME}/",
    )

    table_expr = get_creation_expression(storage_type, TABLE_NAME, started_cluster, table_function=True)

    query_id = f"{TABLE_NAME}-{uuid.uuid4()}"
    instance.query(
        f"SELECT * FROM {table_expr}", query_id=query_id,
    )

    instance.query("SYSTEM FLUSH LOGS")

    assert 0 < int(
        instance.query(
            f"SELECT ProfileEvents['IcebergMetadataFilesCacheMisses'] FROM system.query_log WHERE query_id = '{query_id}' AND type = 'QueryFinish'"
        )
    )

    query_id = f"{TABLE_NAME}-{uuid.uuid4()}"
    instance.query(
        f"SELECT * FROM {table_expr}",
        query_id=query_id,
    )

    instance.query("SYSTEM FLUSH LOGS")

    assert 0 == int(
        instance.query(
            f"SELECT ProfileEvents['IcebergMetadataFilesCacheMisses'] FROM system.query_log WHERE query_id = '{query_id}' AND type = 'QueryFinish'"
        )
    )

    assert 0 < int(
        instance.query(
            f"SELECT ProfileEvents['IcebergMetadataFilesCacheHits'] FROM system.query_log WHERE query_id = '{query_id}' AND type = 'QueryFinish'"
        )
    )

    instance.query("SYSTEM DROP ICEBERG METADATA CACHE")

    query_id = f"{TABLE_NAME}-{uuid.uuid4()}"
    instance.query(
        f"SELECT * FROM {table_expr}", query_id=query_id,
    )

    instance.query("SYSTEM FLUSH LOGS")

    assert 0 < int(
        instance.query(
            f"SELECT ProfileEvents['IcebergMetadataFilesCacheMisses'] FROM system.query_log WHERE query_id = '{query_id}' AND type = 'QueryFinish'"
        )
    )

    query_id = f"{TABLE_NAME}-{uuid.uuid4()}"
    instance.query(
        f"SELECT * FROM {table_expr}",
        query_id=query_id,
        settings={"use_iceberg_metadata_files_cache":"0"},
    )

    instance.query("SYSTEM FLUSH LOGS")
    assert "0\t0\n" == instance.query(
            f"SELECT ProfileEvents['IcebergMetadataFilesCacheHits'], ProfileEvents['IcebergMetadataFilesCacheMisses'] FROM system.query_log WHERE query_id = '{query_id}' AND type = 'QueryFinish'",
        )


@pytest.mark.parametrize("storage_type", ["s3", "azure", "local"])
@pytest.mark.parametrize("is_table_function", [False, True])
def test_minmax_pruning(started_cluster, storage_type, is_table_function):
    instance = started_cluster.instances["node1"]
    spark = started_cluster.spark_session
    TABLE_NAME = "test_minmax_pruning_" + storage_type + "_" + get_uuid_str()

    def execute_spark_query(query: str):
        return execute_spark_query_general(
            spark,
            started_cluster,
            storage_type,
            TABLE_NAME,
            query,
        )

    execute_spark_query(
        f"""
            CREATE TABLE {TABLE_NAME} (
                tag INT,
                date DATE,
                ts TIMESTAMP,
                time_struct struct<a : DATE, b : TIMESTAMP>,
                name VARCHAR(50),
                number BIGINT
            )
            USING iceberg
            OPTIONS('format-version'='2')
        """
    )

    execute_spark_query(
        f"""
        INSERT INTO {TABLE_NAME} VALUES
        (1, DATE '2024-01-20',
        TIMESTAMP '2024-02-20 10:00:00', named_struct('a', DATE '2024-01-20', 'b', TIMESTAMP '2024-02-20 10:00:00'), 'vasya', 5)
    """
    )

    execute_spark_query(
        f"""
        INSERT INTO {TABLE_NAME} VALUES
        (2, DATE '2024-02-20',
        TIMESTAMP '2024-03-20 15:00:00', named_struct('a', DATE '2024-02-20', 'b', TIMESTAMP '2024-03-20 14:00:00'), 'vasilisa', 6)
    """
    )

    execute_spark_query(
        f"""
        INSERT INTO {TABLE_NAME} VALUES
        (3, DATE '2025-03-20',
        TIMESTAMP '2024-04-30 14:00:00', named_struct('a', DATE '2024-03-20', 'b', TIMESTAMP '2024-04-30 14:00:00'), 'icebreaker', 7)
    """
    )
    execute_spark_query(
        f"""
        INSERT INTO {TABLE_NAME} VALUES
        (4, DATE '2025-04-20',
        TIMESTAMP '2024-05-30 14:00:00', named_struct('a', DATE '2024-04-20', 'b', TIMESTAMP '2024-05-30 14:00:00'), 'iceberg', 8)
    """
    )

    if is_table_function:
        creation_expression = get_creation_expression(
        storage_type, TABLE_NAME, started_cluster, table_function=True
    )
    else:
        instance.query(get_creation_expression(
            storage_type, TABLE_NAME, started_cluster, table_function=False
        ))
        creation_expression = TABLE_NAME

    def check_validity_and_get_prunned_files(select_expression):
        settings1 = {
            "use_iceberg_partition_pruning": 0,
            "input_format_parquet_bloom_filter_push_down": 0,
            "input_format_parquet_filter_push_down": 0,
        }
        settings2 = {
            "use_iceberg_partition_pruning": 1,
            "input_format_parquet_bloom_filter_push_down": 0,
            "input_format_parquet_filter_push_down": 0,
        }
        return check_validity_and_get_prunned_files_general(
            instance, TABLE_NAME, settings1, settings2, 'IcebergMinMaxIndexPrunedFiles', select_expression
        )

    assert (
        check_validity_and_get_prunned_files(
            f"SELECT * FROM {creation_expression} ORDER BY ALL"
        )
        == 0
    )
    assert (
        check_validity_and_get_prunned_files(
            f"SELECT * FROM {creation_expression} WHERE date <= '2024-01-25' ORDER BY ALL"
        )
        == 3
    )
    assert (
        check_validity_and_get_prunned_files(
            f"SELECT * FROM {creation_expression} WHERE ts <= timestamp('2024-03-20 14:00:00.000000') ORDER BY ALL"
        )
        == 3
    )

    assert (
        check_validity_and_get_prunned_files(
            f"SELECT * FROM {creation_expression} WHERE tag == 1 ORDER BY ALL"
        )
        == 3
    )

    assert (
        check_validity_and_get_prunned_files(
            f"SELECT * FROM {creation_expression} WHERE tag <= 1 ORDER BY ALL"
        )
        == 3
    )

    assert (
        check_validity_and_get_prunned_files(
            f"SELECT * FROM {creation_expression} WHERE name == 'vasilisa' ORDER BY ALL"
        )
        == 3
    )

    assert (
        check_validity_and_get_prunned_files(
            f"SELECT * FROM {creation_expression} WHERE name < 'kek' ORDER BY ALL"
        )
        == 2
    )

    assert (
        check_validity_and_get_prunned_files(
            f"SELECT * FROM {creation_expression} WHERE number == 8 ORDER BY ALL"
        )
        == 3
    )

    assert (
        check_validity_and_get_prunned_files(
            f"SELECT * FROM {creation_expression} WHERE number <= 5 ORDER BY ALL"
        )
        == 3
    )

    if not is_table_function:
        return

    execute_spark_query(f"ALTER TABLE {TABLE_NAME} RENAME COLUMN date TO date3")

    assert (
        check_validity_and_get_prunned_files(
            f"SELECT * FROM {creation_expression} WHERE date3 <= '2024-01-25' ORDER BY ALL"
        )
        == 3
    )

    execute_spark_query(f"ALTER TABLE {TABLE_NAME} ALTER COLUMN tag TYPE BIGINT")

    assert (
        check_validity_and_get_prunned_files(
            f"SELECT * FROM {creation_expression} WHERE tag <= 1 ORDER BY ALL"
        )
        == 3
    )

    assert (
        check_validity_and_get_prunned_files(
            f"SELECT * FROM {creation_expression} WHERE time_struct.a <= '2024-02-01' ORDER BY ALL"
        )
        == 3
    )

    execute_spark_query(
        f"INSERT INTO {TABLE_NAME} VALUES (1, DATE '2024-01-20', TIMESTAMP '2024-02-20 10:00:00', named_struct('a', DATE '2024-03-15', 'b', TIMESTAMP '2024-02-20 10:00:00'), 'kek', 10)"
    )

    assert (
        check_validity_and_get_prunned_files(
            f"SELECT * FROM {creation_expression} WHERE time_struct.a <= '2024-02-01' ORDER BY ALL"
        )
        == 4
    )

    execute_spark_query(f"ALTER TABLE {TABLE_NAME} ADD COLUMNS (ddd decimal(10, 3))")

    execute_spark_query(
        f"INSERT INTO {TABLE_NAME} VALUES (1, DATE '2024-01-20', TIMESTAMP '2024-02-20 10:00:00', named_struct('a', DATE '2024-03-15', 'b', TIMESTAMP '2024-02-20 10:00:00'), 'kek', 30, decimal(17.22))"
    )

    execute_spark_query(
        f"INSERT INTO {TABLE_NAME} VALUES (1, DATE '2024-01-20', TIMESTAMP '2024-02-20 10:00:00', named_struct('a', DATE '2024-03-15', 'b', TIMESTAMP '2024-02-20 10:00:00'), 'kek', 10, decimal(14311.772))"
    )

    execute_spark_query(
        f"INSERT INTO {TABLE_NAME} VALUES (1, DATE '2024-01-20', TIMESTAMP '2024-02-20 10:00:00', named_struct('a', DATE '2024-03-15', 'b', TIMESTAMP '2024-02-20 10:00:00'), 'kek', 10, decimal(-8888.999))"
    )

    assert (
        check_validity_and_get_prunned_files(
            f"SELECT * FROM {creation_expression} WHERE ddd >= 100 ORDER BY ALL"
        )
        == 2
    )
    # Spark store rounded values of decimals, this query checks that we work it around.
    # Please check the code where we parse lower bounds and upper bounds
    assert (
        check_validity_and_get_prunned_files(
            f"SELECT * FROM {creation_expression} WHERE ddd >= toDecimal64('17.21', 3) ORDER BY ALL"
        )
        == 1
    )

@pytest.mark.parametrize("storage_type", ["s3", "azure", "local"])
def test_explicit_metadata_file(started_cluster, storage_type):
    instance = started_cluster.instances["node1"]
    spark = started_cluster.spark_session
    TABLE_NAME = (
        "test_explicit_metadata_file_"
        + storage_type
        + "_"
        + get_uuid_str()
    )

    spark.sql(
        f"CREATE TABLE {TABLE_NAME} (id bigint, data string) USING iceberg TBLPROPERTIES ('format-version' = '2', 'write.update.mode'='merge-on-read', 'write.delete.mode'='merge-on-read', 'write.merge.mode'='merge-on-read')"
    )

    for i in range(50):
        spark.sql(
            f"INSERT INTO {TABLE_NAME} select id, char(id + ascii('a')) from range(10)"
        )

    default_upload_directory(
        started_cluster,
        storage_type,
        f"/iceberg_data/default/{TABLE_NAME}/",
        f"/iceberg_data/default/{TABLE_NAME}/",
    )

    create_iceberg_table(storage_type, instance, TABLE_NAME, started_cluster, explicit_metadata_path="")

    assert int(instance.query(f"SELECT count() FROM {TABLE_NAME}")) == 500

    create_iceberg_table(storage_type, instance, TABLE_NAME, started_cluster, explicit_metadata_path="metadata/v31.metadata.json")

    assert int(instance.query(f"SELECT count() FROM {TABLE_NAME}")) == 300

    create_iceberg_table(storage_type, instance, TABLE_NAME, started_cluster, explicit_metadata_path="metadata/v11.metadata.json")

    assert int(instance.query(f"SELECT count() FROM {TABLE_NAME}")) == 100

    with pytest.raises(Exception):
        create_iceberg_table(storage_type, instance, TABLE_NAME, started_cluster, explicit_metadata_path=chr(0) + chr(1))
    with pytest.raises(Exception):
        create_iceberg_table(storage_type, instance, TABLE_NAME, started_cluster, explicit_metadata_path="../metadata/v11.metadata.json")

@pytest.mark.parametrize("storage_type", ["s3", "azure", "local"])
def test_minmax_pruning_with_null(started_cluster, storage_type):
    instance = started_cluster.instances["node1"]
    spark = started_cluster.spark_session
    TABLE_NAME = "test_minmax_pruning_with_null" + storage_type + "_" + get_uuid_str()

    def execute_spark_query(query: str):
        return execute_spark_query_general(
            spark,
            started_cluster,
            storage_type,
            TABLE_NAME,
            query,
        )

    execute_spark_query(
        f"""
            CREATE TABLE {TABLE_NAME} (
                tag INT,
                date DATE,
                ts TIMESTAMP,
                time_struct struct<a : DATE, b : TIMESTAMP>,
                name VARCHAR(50),
                number BIGINT
            )
            USING iceberg
            OPTIONS('format-version'='2')
        """
    )

    # min-max value of time_struct in manifest file is null.
    execute_spark_query(
        f"""
        INSERT INTO {TABLE_NAME} VALUES
        (1, DATE '2024-01-20',
        TIMESTAMP '2024-02-20 10:00:00', null, 'vasya', 5)
    """
    )

    execute_spark_query(
        f"""
        INSERT INTO {TABLE_NAME} VALUES
        (2, DATE '2024-02-20',
        TIMESTAMP '2024-03-20 15:00:00', null, 'vasilisa', 6)
    """
    )

    execute_spark_query(
        f"""
        INSERT INTO {TABLE_NAME} VALUES
        (3, DATE '2025-03-20',
        TIMESTAMP '2024-04-30 14:00:00', null, 'icebreaker', 7)
    """
    )
    execute_spark_query(
        f"""
        INSERT INTO {TABLE_NAME} VALUES
        (4, DATE '2025-04-20',
        TIMESTAMP '2024-05-30 14:00:00', null, 'iceberg', 8)
    """
    )

    execute_spark_query(
        f"""
        INSERT INTO {TABLE_NAME} VALUES
        (1, DATE '2024-01-20',
        TIMESTAMP '2024-02-20 10:00:00', named_struct('a', DATE '2024-02-20', 'b', TIMESTAMP '2024-02-20 10:00:00'), 'vasya', 5)
    """
    )

    creation_expression = get_creation_expression(
        storage_type, TABLE_NAME, started_cluster, table_function=True
    )

    def check_validity_and_get_prunned_files(select_expression):
        settings1 = {
            "use_iceberg_partition_pruning": 0,
            "input_format_parquet_bloom_filter_push_down": 0,
            "input_format_parquet_filter_push_down": 0,
        }
        settings2 = {
            "use_iceberg_partition_pruning": 1,
            "input_format_parquet_bloom_filter_push_down": 0,
            "input_format_parquet_filter_push_down": 0,
        }
        return check_validity_and_get_prunned_files_general(
            instance, TABLE_NAME, settings1, settings2, 'IcebergMinMaxIndexPrunedFiles', select_expression
        )

    assert (
        check_validity_and_get_prunned_files(
            f"SELECT * FROM {creation_expression} WHERE time_struct.a <= '2024-02-01' ORDER BY ALL"
        )
        == 1
    )


@pytest.mark.parametrize("storage_type", ["s3", "azure", "local"])
def test_bucket_partition_pruning(started_cluster, storage_type):
    instance = started_cluster.instances["node1"]
    spark = started_cluster.spark_session
    TABLE_NAME = "test_bucket_partition_pruning_" + storage_type + "_" + get_uuid_str()

    def execute_spark_query(query: str):
        return execute_spark_query_general(
            spark,
            started_cluster,
            storage_type,
            TABLE_NAME,
            query,
        )

    execute_spark_query(
        f"""
            CREATE TABLE {TABLE_NAME} (
                id INT,
                name STRING,
                value DECIMAL(10, 2),
                created_at DATE,
                event_time TIMESTAMP
            )
            USING iceberg
            PARTITIONED BY (bucket(3, id), bucket(2, name), bucket(4, value), bucket(5, created_at), bucket(3, event_time))
            OPTIONS('format-version'='2')
        """
    )

    execute_spark_query(
        f"""
        INSERT INTO {TABLE_NAME} VALUES
        (1, 'Alice', 10.50, DATE '2024-01-20', TIMESTAMP '2024-01-20 10:00:00'),
        (2, 'Bob', 20.00, DATE '2024-01-21', TIMESTAMP '2024-01-21 11:00:00'),
        (3, 'Charlie', 30.50, DATE '2024-01-22', TIMESTAMP '2024-01-22 12:00:00'),
        (4, 'Diana', 40.00, DATE '2024-01-23', TIMESTAMP '2024-01-23 13:00:00'),
        (5, 'Eve', 50.50, DATE '2024-01-24', TIMESTAMP '2024-01-24 14:00:00');
        """
    )

    def check_validity_and_get_prunned_files(select_expression):
        settings1 = {
            "use_iceberg_partition_pruning": 0
        }
        settings2 = {
            "use_iceberg_partition_pruning": 1
        }
        return check_validity_and_get_prunned_files_general(
            instance,
            TABLE_NAME,
            settings1,
            settings2,
            "IcebergPartitionPrunedFiles",
            select_expression,
        )

    creation_expression = get_creation_expression(
        storage_type, TABLE_NAME, started_cluster, table_function=True
    )

    queries = [
        f"SELECT * FROM {creation_expression} WHERE id == 1 ORDER BY ALL",
        f"SELECT * FROM {creation_expression} WHERE value == 20.00 OR event_time == '2024-01-24 14:00:00' ORDER BY ALL",
        f"SELECT * FROM {creation_expression} WHERE id == 3 AND name == 'Charlie' ORDER BY ALL",
        f"SELECT * FROM {creation_expression} WHERE (event_time == TIMESTAMP '2024-01-21 11:00:00' AND name == 'Bob') OR (name == 'Eve' AND id == 5) ORDER BY ALL",
    ]

    for query in queries:
        assert check_validity_and_get_prunned_files(query) > 0


@pytest.mark.parametrize("format_version", ["2"])
@pytest.mark.parametrize("storage_type", ["s3"])
def test_cluster_table_function_with_partition_pruning(
    started_cluster, format_version, storage_type
):
    instance = started_cluster.instances["node1"]
    spark = started_cluster.spark_session

    TABLE_NAME = (
        "test_cluster_table_function_with_partition_pruning_"
        + format_version
        + "_"
        + storage_type
        + "_"
        + get_uuid_str()
    )

    def execute_spark_query(query: str):
        return execute_spark_query_general(
            spark,
            started_cluster,
            storage_type,
            TABLE_NAME,
            query,
        )

    execute_spark_query(
        f"""
            DROP TABLE IF EXISTS {TABLE_NAME};
        """
    )

    execute_spark_query(
        f"""
            CREATE TABLE {TABLE_NAME} (
                a int,
                b float
            )
            USING iceberg
            PARTITIONED BY (identity(a))
            OPTIONS ('format-version'='{format_version}')
        """
    )

    execute_spark_query(f"INSERT INTO {TABLE_NAME} VALUES (1, 1.0), (2, 2.0), (3, 3.0)")

    table_function_expr_cluster = get_creation_expression(
        storage_type,
        TABLE_NAME,
        started_cluster,
        table_function=True,
        run_on_cluster=True,
    )

    instance.query(f"SELECT * FROM {table_function_expr_cluster} WHERE a = 1")

@pytest.mark.parametrize("storage_type", ["local", "s3"])
def test_compressed_metadata(started_cluster, storage_type):
    instance = started_cluster.instances["node1"]
    spark = started_cluster.spark_session
    TABLE_NAME = "test_compressed_metadata_" + storage_type + "_" + get_uuid_str()

    table_properties = {
        "write.metadata.compression": "gzip"
    }

    df = spark.createDataFrame([
        (1, "Alice"),
        (2, "Bob")
    ], ["id", "name"])

    # for some reason write.metadata.compression is not working :(
    df.writeTo(TABLE_NAME) \
        .tableProperty("write.metadata.compression", "gzip") \
        .using("iceberg") \
        .create()

    # manual compression of metadata file before upload, still test some scenarios
    subprocess.check_output(f"gzip /iceberg_data/default/{TABLE_NAME}/metadata/v1.metadata.json", shell=True)

    # Weird but compression extension is really in the middle of the file name, not in the end...
    subprocess.check_output(f"mv /iceberg_data/default/{TABLE_NAME}/metadata/v1.metadata.json.gz /iceberg_data/default/{TABLE_NAME}/metadata/v1.gz.metadata.json", shell=True)

    default_upload_directory(
        started_cluster,
        storage_type,
        f"/iceberg_data/default/{TABLE_NAME}/",
        f"/iceberg_data/default/{TABLE_NAME}/",
    )

    create_iceberg_table(storage_type, instance, TABLE_NAME, started_cluster, explicit_metadata_path="")

    assert instance.query(f"SELECT * FROM {TABLE_NAME} WHERE not ignore(*)") == "1\tAlice\n2\tBob\n"


@pytest.mark.parametrize("format_version", ["1", "2"])
@pytest.mark.parametrize("storage_type", ["s3", "azure", "local"])
def test_writes(started_cluster, format_version, storage_type):
    instance = started_cluster.instances["node1"]
    spark = started_cluster.spark_session

    TABLE_NAME = "test_row_based_deletes_" + storage_type + "_" + get_uuid_str()

    spark.sql(
        f"CREATE TABLE {TABLE_NAME} (id int) USING iceberg TBLPROPERTIES ('format-version' = '{format_version}')")

    default_upload_directory(
        started_cluster,
        storage_type,
        f"/iceberg_data/default/{TABLE_NAME}/",
        f"/iceberg_data/default/{TABLE_NAME}/",
    )

    create_iceberg_table(storage_type, instance, TABLE_NAME, started_cluster)
    spark.sql(f"INSERT INTO {TABLE_NAME} VALUES (42);")

    default_upload_directory(
        started_cluster,
        storage_type,
        f"/iceberg_data/default/{TABLE_NAME}/",
        f"/iceberg_data/default/{TABLE_NAME}/",
    )

    instance.query(f"INSERT INTO {TABLE_NAME} VALUES (123);", settings={"allow_experimental_insert_into_iceberg": 1})
    assert instance.query(f"SELECT * FROM {TABLE_NAME} ORDER BY ALL") == '42\n123\n'
    instance.query(f"INSERT INTO {TABLE_NAME} VALUES (456);", settings={"allow_experimental_insert_into_iceberg": 1})
    assert instance.query(f"SELECT * FROM {TABLE_NAME} ORDER BY ALL") == '42\n123\n456\n'

    if storage_type != "local":
        return

    default_download_directory(
        started_cluster,
        storage_type,
        f"/iceberg_data/default/{TABLE_NAME}/",
        f"/iceberg_data/default/{TABLE_NAME}/",
    )

    with open(f"/iceberg_data/default/{TABLE_NAME}/metadata/version-hint.text", "wb") as f:
        f.write(b"4")

    df = spark.read.format("iceberg").load(f"/iceberg_data/default/{TABLE_NAME}").collect()
    assert len(df) == 3


@pytest.mark.parametrize("format_version", ["1", "2"])
@pytest.mark.parametrize("storage_type", ["s3", "azure", "local"])
def test_writes_from_zero(started_cluster, format_version, storage_type):
    instance = started_cluster.instances["node1"]
    spark = started_cluster.spark_session

    TABLE_NAME = "test_row_based_deletes_" + storage_type + "_" + get_uuid_str()

    spark.sql(
        f"CREATE TABLE {TABLE_NAME} (id int) USING iceberg TBLPROPERTIES ('format-version' = '{format_version}')")
    default_upload_directory(
        started_cluster,
        storage_type,
        f"/iceberg_data/default/{TABLE_NAME}/",
        f"/iceberg_data/default/{TABLE_NAME}/",
    )

    create_iceberg_table(storage_type, instance, TABLE_NAME, started_cluster)

    instance.query(f"INSERT INTO {TABLE_NAME} VALUES (123);", settings={"allow_experimental_insert_into_iceberg": 1})
    assert instance.query(f"SELECT * FROM {TABLE_NAME} ORDER BY ALL") == '123\n'
    instance.query(f"INSERT INTO {TABLE_NAME} VALUES (456);", settings={"allow_experimental_insert_into_iceberg": 1})
    assert instance.query(f"SELECT * FROM {TABLE_NAME} ORDER BY ALL") == '123\n456\n'

    if storage_type != "local":
        return

    default_download_directory(
        started_cluster,
        storage_type,
        f"/iceberg_data/default/{TABLE_NAME}/",
        f"/iceberg_data/default/{TABLE_NAME}/",
    )

    with open(f"/iceberg_data/default/{TABLE_NAME}/metadata/version-hint.text", "wb") as f:
        f.write(b"3")

    df = spark.read.format("iceberg").load(f"/iceberg_data/default/{TABLE_NAME}").collect()
    assert len(df) == 2


@pytest.mark.parametrize("format_version", ["1", "2"])
@pytest.mark.parametrize("storage_type", ["s3", "azure", "local"])
def test_writes_with_partitioned_table(started_cluster, format_version, storage_type):
    instance = started_cluster.instances["node1"]
    spark = started_cluster.spark_session
    TABLE_NAME = "test_bucket_partition_pruning_" + storage_type + "_" + get_uuid_str()

    def execute_spark_query(query: str):
        spark.sql(query)
        default_upload_directory(
            started_cluster,
            storage_type,
            f"/iceberg_data/default/{TABLE_NAME}/",
            f"/iceberg_data/default/{TABLE_NAME}/",
        )
        return

    execute_spark_query(
        f"""
            CREATE TABLE {TABLE_NAME} (
                id INT,
                name STRING,
                value DECIMAL(10, 2),
                created_at DATE,
                event_time TIMESTAMP
            )
            USING iceberg
            PARTITIONED BY (bucket(3, id), bucket(2, name), bucket(5, created_at), bucket(3, event_time))
            OPTIONS('format-version'='{format_version}')
        """
    )
    create_iceberg_table(storage_type, instance, TABLE_NAME, started_cluster)

    instance.query(
        f"""
        INSERT INTO {TABLE_NAME} VALUES
        (1, 'Alice', 10.50, DATE '2024-01-20', TIMESTAMP '2024-01-20 10:00:00'),
        (2, 'Bob', 20.00, DATE '2024-01-21', TIMESTAMP '2024-01-21 11:00:00'),
        (3, 'Charlie', 30.50, DATE '2024-01-22', TIMESTAMP '2024-01-22 12:00:00'),
        (4, 'Diana', 40.00, DATE '2024-01-23', TIMESTAMP '2024-01-23 13:00:00'),
        (5, 'Eve', 50.50, DATE '2024-01-24', TIMESTAMP '2024-01-24 14:00:00');
        """,
        settings={"allow_experimental_insert_into_iceberg": 1}
    )

    assert instance.query(f"SELECT * FROM {TABLE_NAME} ORDER BY ALL") == '1\tAlice\t10.5\t2024-01-20\t2024-01-20 10:00:00.000000\n2\tBob\t20\t2024-01-21\t2024-01-21 11:00:00.000000\n3\tCharlie\t30.5\t2024-01-22\t2024-01-22 12:00:00.000000\n4\tDiana\t40\t2024-01-23\t2024-01-23 13:00:00.000000\n5\tEve\t50.5\t2024-01-24\t2024-01-24 14:00:00.000000\n'

    instance.query(
        f"""
        INSERT INTO {TABLE_NAME} VALUES
        (10, 'Alice', 10.50, DATE '2024-01-20', TIMESTAMP '2024-01-20 10:00:00'),
        (20, 'Bob', 20.00, DATE '2024-01-21', TIMESTAMP '2024-01-21 11:00:00'),
        (30, 'Charlie', 30.50, DATE '2024-01-22', TIMESTAMP '2024-01-22 12:00:00'),
        (40, 'Diana', 40.00, DATE '2024-01-23', TIMESTAMP '2024-01-23 13:00:00'),
        (50, 'Eve', 50.50, DATE '2024-01-24', TIMESTAMP '2024-01-24 14:00:00');
        """,
        settings={"allow_experimental_insert_into_iceberg": 1}
    )

    assert instance.query(f"SELECT * FROM {TABLE_NAME} ORDER BY ALL") == '1\tAlice\t10.5\t2024-01-20\t2024-01-20 10:00:00.000000\n2\tBob\t20\t2024-01-21\t2024-01-21 11:00:00.000000\n3\tCharlie\t30.5\t2024-01-22\t2024-01-22 12:00:00.000000\n4\tDiana\t40\t2024-01-23\t2024-01-23 13:00:00.000000\n5\tEve\t50.5\t2024-01-24\t2024-01-24 14:00:00.000000\n10\tAlice\t10.5\t2024-01-20\t2024-01-20 10:00:00.000000\n20\tBob\t20\t2024-01-21\t2024-01-21 11:00:00.000000\n30\tCharlie\t30.5\t2024-01-22\t2024-01-22 12:00:00.000000\n40\tDiana\t40\t2024-01-23\t2024-01-23 13:00:00.000000\n50\tEve\t50.5\t2024-01-24\t2024-01-24 14:00:00.000000\n'

    if storage_type != "local":
        return

    default_download_directory(
        started_cluster,
        storage_type,
        f"/iceberg_data/default/{TABLE_NAME}/",
        f"/iceberg_data/default/{TABLE_NAME}/",
    )

    with open(f"/iceberg_data/default/{TABLE_NAME}/metadata/version-hint.text", "wb") as f:
        f.write(b"3")

    df = spark.read.format("iceberg").load(f"/iceberg_data/default/{TABLE_NAME}").collect()
    assert len(df) == 10

@pytest.mark.parametrize("storage_type", ["s3", "azure", "local"])
def test_minmax_pruning_for_arrays_and_maps_subfields_disabled(started_cluster, storage_type):
    instance = started_cluster.instances["node1"]
    spark = started_cluster.spark_session
    TABLE_NAME = (
        "test_disable_minmax_pruning_for_arrays_and_maps_subfields_"
        + storage_type
        + "_"
        + get_uuid_str()
    )

    def execute_spark_query(query: str):
        return execute_spark_query_general(
            spark,
            started_cluster,
            storage_type,
            TABLE_NAME,
            query,
        )

    execute_spark_query(
        f"""
            DROP TABLE IF EXISTS {TABLE_NAME};
        """
    )

    execute_spark_query(
        f"""
            CREATE TABLE {TABLE_NAME} (
            id BIGINT,
            measurements ARRAY<DOUBLE>
            ) USING iceberg
            TBLPROPERTIES (
            'write.metadata.metrics.max' = 'measurements.element',
            'write.metadata.metrics.min' = 'measurements.element'
            );
        """
    )

    execute_spark_query(
        f"""
            INSERT INTO {TABLE_NAME} VALUES
            (1, array(23.5, 24.1, 22.8, 25.3, 23.9)),
            (2, array(18.2, 19.5, 17.8, 20.1, 19.3, 18.7)),
            (3, array(30.0, 31.2, 29.8, 32.1, 30.5, 29.9, 31.0)),
            (4, array(15.5, 16.2, 14.8, 17.1, 16.5)),
            (5, array(27.3, 28.1, 26.9, 29.2, 28.5, 27.8, 28.3, 27.6));
        """
    )

    default_upload_directory(
        started_cluster,
        storage_type,
        f"/iceberg_data/default/{TABLE_NAME}/",
        f"/iceberg_data/default/{TABLE_NAME}/",
    )

    table_creation_expression = get_creation_expression(
        storage_type,
        TABLE_NAME,
        started_cluster,
        table_function=True,
        allow_dynamic_metadata_for_data_lakes=True,
    )

    table_select_expression = table_creation_expression

    instance.query(f"SELECT * FROM {table_select_expression} ORDER BY ALL")


@pytest.mark.parametrize("format_version", [1, 2])
@pytest.mark.parametrize("storage_type", ["s3", "azure", "local"])
def test_writes_create_table(started_cluster, format_version, storage_type):
    instance = started_cluster.instances["node1"]
    spark = started_cluster.spark_session
    TABLE_NAME = "test_bucket_partition_pruning_" + storage_type + "_" + get_uuid_str()

    create_iceberg_table(storage_type, instance, TABLE_NAME, started_cluster, "(x String)", format_version)

    with pytest.raises(Exception):
        create_iceberg_table(storage_type, instance, TABLE_NAME, started_cluster, "(x String)", format_version)

    create_iceberg_table(storage_type, instance, TABLE_NAME, started_cluster, "(x String)", format_version, "", True)    

    assert instance.query(f"SELECT * FROM {TABLE_NAME} ORDER BY ALL") == ''

    instance.query(f"INSERT INTO {TABLE_NAME} VALUES (123);", settings={"allow_experimental_insert_into_iceberg": 1})
    assert instance.query(f"SELECT * FROM {TABLE_NAME} ORDER BY ALL") == '123\n'
    instance.query(f"INSERT INTO {TABLE_NAME} VALUES (456);", settings={"allow_experimental_insert_into_iceberg": 1})
    assert instance.query(f"SELECT * FROM {TABLE_NAME} ORDER BY ALL") == '123\n456\n'

    if storage_type != "local":
        return

    default_download_directory(
        started_cluster,
        storage_type,
        f"/iceberg_data/default/{TABLE_NAME}/",
        f"/iceberg_data/default/{TABLE_NAME}/",
    )

    with open(f"/iceberg_data/default/{TABLE_NAME}/metadata/version-hint.text", "wb") as f:
        f.write(b"2")

    df = spark.read.format("iceberg").load(f"/iceberg_data/default/{TABLE_NAME}").collect()
    assert len(df) == 2


@pytest.mark.parametrize("format_version", [1, 2])
@pytest.mark.parametrize("storage_type", ["s3", "azure", "local"])
@pytest.mark.parametrize("partition_type", ["identity(y)", "(identity(y))", "icebergTruncate(3, y)", "(identity(y), icebergBucket(3, x))"])
def test_writes_create_partitioned_table(started_cluster, format_version, storage_type, partition_type):
    instance = started_cluster.instances["node1"]
    spark = started_cluster.spark_session
    TABLE_NAME = "test_bucket_partition_pruning_" + storage_type + "_" + get_uuid_str()

    create_iceberg_table(storage_type, instance, TABLE_NAME, started_cluster, "(x String, y Int64)", format_version, partition_type)

    assert instance.query(f"SELECT * FROM {TABLE_NAME} ORDER BY ALL") == ''

    instance.query(f"INSERT INTO {TABLE_NAME} VALUES ('123', 1);", settings={"allow_experimental_insert_into_iceberg": 1})
    assert instance.query(f"SELECT * FROM {TABLE_NAME} ORDER BY ALL") == '123\t1\n'

    if storage_type != "local":
        return

    default_download_directory(
        started_cluster,
        storage_type,
        f"/iceberg_data/default/{TABLE_NAME}/",
        f"/iceberg_data/default/{TABLE_NAME}/",
    )

    with open(f"/iceberg_data/default/{TABLE_NAME}/metadata/version-hint.text", "wb") as f:
        f.write(b"2")

    df = spark.read.format("iceberg").load(f"/iceberg_data/default/{TABLE_NAME}").collect()
    assert len(df) == 1


@pytest.mark.parametrize("storage_type", ["s3", "azure", "local"])
def test_relevant_iceberg_schema_chosen(started_cluster, storage_type):
    instance = started_cluster.instances["node1"]
    spark = started_cluster.spark_session
    TABLE_NAME = "test_relevant_iceberg_schema_chosen_" + storage_type + "_" + get_uuid_str()
    
    spark.sql(
        f"""
        CREATE TABLE IF NOT EXISTS {TABLE_NAME} (
            a INT NOT NULL
        ) using iceberg
        TBLPROPERTIES ('format-version' = '2',
            'commit.manifest.min-count-to-merge' = '1',
            'commit.manifest-merge.enabled' = 'true');
        """
    )

    values_list = ", ".join(["(1)" for _ in range(5)])
    spark.sql(
        f"""
        INSERT INTO {TABLE_NAME} VALUES {values_list};
        """
    )

    spark.sql(
    f"""
        ALTER TABLE {TABLE_NAME} ADD COLUMN b INT;
    """
    )

    values_list = ", ".join(["(1, 2)" for _ in range(5)])
    spark.sql(
        f"""
        INSERT INTO {TABLE_NAME} VALUES {values_list};
        """
    )

    spark.sql(f"CALL system.rewrite_manifests('{TABLE_NAME}')")

    default_upload_directory(
        started_cluster,
        storage_type,
        f"/iceberg_data/default/{TABLE_NAME}/",
        f"/iceberg_data/default/{TABLE_NAME}/",
    )


    table_creation_expression = get_creation_expression(
        storage_type,
        TABLE_NAME,
        started_cluster,
        table_function=True,
    )

    instance.query(f"SELECT * FROM {table_creation_expression} WHERE b >= 2", settings={"input_format_parquet_filter_push_down": 0, "input_format_parquet_bloom_filter_push_down": 0})

<<<<<<< HEAD

def test_writes_create_table_with_empty_data(started_cluster):
    instance = started_cluster.instances["node1"]
    TABLE_NAME = "test_relevant_iceberg_schema_chosen_" + get_uuid_str()
    instance.query(
        f"CREATE TABLE {TABLE_NAME} (c0 Int) ENGINE = IcebergLocal('/iceberg_data/default/{TABLE_NAME}/', 'CSV') AS (SELECT 1 OFFSET 1 ROW);",
        settings={"allow_experimental_insert_into_iceberg": 1}
    )
=======
@pytest.mark.parametrize("format_version", [1, 2])
@pytest.mark.parametrize("storage_type", ["local"])
def test_writes_create_version_hint(started_cluster, format_version, storage_type):
    instance = started_cluster.instances["node1"]
    spark = started_cluster.spark_session
    TABLE_NAME = "test_bucket_partition_pruning_" + storage_type + "_" + get_uuid_str()

    create_iceberg_table(storage_type, instance, TABLE_NAME, started_cluster, "(x String, y Int64)", format_version, use_version_hint=True)

    assert instance.query(f"SELECT * FROM {TABLE_NAME} ORDER BY ALL") == ''
    default_download_directory(
        started_cluster,
        storage_type,
        f"/iceberg_data/default/{TABLE_NAME}/",
        f"/iceberg_data/default/{TABLE_NAME}/",
    )

    target_suffix = b'v1.metadata.json'
    with open(f"/iceberg_data/default/{TABLE_NAME}/metadata/version-hint.text", "rb") as f:
        assert f.read()[-len(target_suffix):] == target_suffix

    instance.query(f"INSERT INTO {TABLE_NAME} VALUES ('123', 1);", settings={"allow_experimental_insert_into_iceberg": 1})
    assert instance.query(f"SELECT * FROM {TABLE_NAME} ORDER BY ALL", ) == '123\t1\n'

    default_download_directory(
        started_cluster,
        storage_type,
        f"/iceberg_data/default/{TABLE_NAME}/",
        f"/iceberg_data/default/{TABLE_NAME}/",
    )

    target_suffix = b'v2.metadata.json'
    with open(f"/iceberg_data/default/{TABLE_NAME}/metadata/version-hint.text", "rb") as f:
        assert f.read()[-len(target_suffix):] == target_suffix

    df = spark.read.format("iceberg").load(f"/iceberg_data/default/{TABLE_NAME}").collect()
    assert len(df) == 1
>>>>>>> de20421f
<|MERGE_RESOLUTION|>--- conflicted
+++ resolved
@@ -2420,7 +2420,6 @@
 
     instance.query(f"SELECT * FROM {table_creation_expression} WHERE b >= 2", settings={"input_format_parquet_filter_push_down": 0, "input_format_parquet_bloom_filter_push_down": 0})
 
-<<<<<<< HEAD
 
 def test_writes_create_table_with_empty_data(started_cluster):
     instance = started_cluster.instances["node1"]
@@ -2429,7 +2428,8 @@
         f"CREATE TABLE {TABLE_NAME} (c0 Int) ENGINE = IcebergLocal('/iceberg_data/default/{TABLE_NAME}/', 'CSV') AS (SELECT 1 OFFSET 1 ROW);",
         settings={"allow_experimental_insert_into_iceberg": 1}
     )
-=======
+
+
 @pytest.mark.parametrize("format_version", [1, 2])
 @pytest.mark.parametrize("storage_type", ["local"])
 def test_writes_create_version_hint(started_cluster, format_version, storage_type):
@@ -2466,5 +2466,4 @@
         assert f.read()[-len(target_suffix):] == target_suffix
 
     df = spark.read.format("iceberg").load(f"/iceberg_data/default/{TABLE_NAME}").collect()
-    assert len(df) == 1
->>>>>>> de20421f
+    assert len(df) == 1