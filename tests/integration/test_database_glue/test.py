--- conflicted
+++ resolved
@@ -347,38 +347,26 @@
     assert "SECRET_2" not in node.query(f"SHOW CREATE DATABASE {CATALOG_NAME}")
 
 
-<<<<<<< HEAD
-def test_non_existing_tables(started_cluster):
-    node = started_cluster.instances["node1"]
-
-    test_ref = f"test_non_existing_tables_{uuid.uuid4()}"
-=======
+
 def test_select_after_rename(started_cluster):
     node = started_cluster.instances["node1"]
 
     test_ref = f"test_list_tables_{uuid.uuid4()}"
->>>>>>> c4686771
     table_name = f"{test_ref}_table"
     root_namespace = f"{test_ref}_namespace"
 
     namespaces_to_create = [
         root_namespace,
         f"{root_namespace}_A",
-<<<<<<< HEAD
-=======
         f"{root_namespace}_B",
         f"{root_namespace}_C",
->>>>>>> c4686771
     ]
 
     catalog = load_catalog_impl(started_cluster)
 
     for namespace in namespaces_to_create:
         catalog.create_namespace(namespace)
-<<<<<<< HEAD
-=======
         assert len(catalog.list_tables(namespace)) == 0
->>>>>>> c4686771
 
     for namespace in namespaces_to_create:
         table = create_table(catalog, namespace, table_name)
@@ -394,21 +382,57 @@
             f"SHOW CREATE TABLE {CATALOG_NAME}.`{namespace}.{table_name}`"
         )
 
-<<<<<<< HEAD
-        try:
-            node.query(f"SHOW CREATE TABLE {CATALOG_NAME}.`{namespace}.wrong_table_name`")
-        except Exception as e:
-            assert "DB::Exception: Table" in str(e)
-            assert "doesn't exist" in str(e)
-
-        try:
-            node.query(f"SHOW CREATE TABLE {CATALOG_NAME}.`fake_namespace.wrong_table_name`")
-        except Exception as e:
-            assert "DB::Exception: Table" in str(e)
-            assert "doesn't exist" in str(e)
-=======
         with table.update_schema() as update:
             update.rename_column("bid", "new_bid")
 
         print(node.query(f"SELECT * FROM {CATALOG_NAME}.`{namespace}.{table_name}`"))
->>>>>>> c4686771
+
+def test_non_existing_tables(started_cluster):
+    node = started_cluster.instances["node1"]
+
+    test_ref = f"test_list_tables_{uuid.uuid4()}"
+    table_name = f"{test_ref}_table"
+    root_namespace = f"{test_ref}_namespace"
+
+    namespace = f"{root_namespace}.A.B.C"
+    namespaces_to_create = [
+        root_namespace,
+        f"{root_namespace}.A",
+        f"{root_namespace}.A.B",
+        f"{root_namespace}.A.B.C",
+    ]
+
+    catalog = load_catalog_impl(started_cluster)
+
+    for namespace in namespaces_to_create:
+        catalog.create_namespace(namespace)
+        assert len(catalog.list_tables(namespace)) == 0
+
+    table = create_table(catalog, namespace, table_name)
+
+    num_rows = 10
+    df = generate_arrow_data(num_rows)
+    table.append(df)
+
+    create_clickhouse_glue_database(started_cluster, node, CATALOG_NAME)
+
+    expected = DEFAULT_CREATE_TABLE.format(CATALOG_NAME, namespace, table_name)
+    assert expected == node.query(
+        f"SHOW CREATE TABLE {CATALOG_NAME}.`{namespace}.{table_name}`"
+    )
+
+    try:
+        node.query(
+            f"SHOW CREATE TABLE {CATALOG_NAME}.`{namespace}.qweqwe`"
+        )
+    except Exception as e:
+        assert "DB::Exception: Table" in str(e)
+        assert "doesn't exist" in str(e)
+
+    try:
+        node.query(
+            f"SHOW CREATE TABLE {CATALOG_NAME}.`qweqwe.qweqwe`"
+        )
+    except Exception as e:
+        assert "DB::Exception: Table" in str(e)
+        assert "doesn't exist" in str(e)