import base64
import errno
import http.client
import logging
import os
import stat
import os.path as p
import pprint
import pwd
import re
import shutil
import socket
import subprocess
import time
import traceback
import urllib.parse
import shlex
import urllib3

from cassandra.policies import RoundRobinPolicy
import cassandra.cluster
import psycopg2
import pymongo
import pymysql
import requests
from confluent_kafka.avro.cached_schema_registry_client import \
    CachedSchemaRegistryClient
from dict2xml import dict2xml
from kazoo.client import KazooClient
from kazoo.exceptions import KazooException
from minio import Minio
from minio.deleteobjects import DeleteObject

import docker

from .client import Client
from .hdfs_api import HDFSApi

HELPERS_DIR = p.dirname(__file__)
CLICKHOUSE_ROOT_DIR = p.join(p.dirname(__file__), "../../..")
LOCAL_DOCKER_COMPOSE_DIR = p.join(CLICKHOUSE_ROOT_DIR, "docker/test/integration/runner/compose/")
DEFAULT_ENV_NAME = '.env'

SANITIZER_SIGN = "=================="

# to create docker-compose env file
def _create_env_file(path, variables):
    logging.debug(f"Env {variables} stored in {path}")
    with open(path, 'w') as f:
        for var, value in list(variables.items()):
            f.write("=".join([var, value]) + "\n")
    return path

def run_and_check(args, env=None, shell=False, stdout=subprocess.PIPE, stderr=subprocess.PIPE, timeout=180):
    res = subprocess.run(args, stdout=stdout, stderr=stderr, env=env, shell=shell, timeout=timeout)
    if res.returncode != 0:
        # check_call(...) from subprocess does not print stderr, so we do it manually
        logging.debug(f"Stderr:\n{res.stderr.decode('utf-8')}\n")
        logging.debug(f"Stdout:\n{res.stdout.decode('utf-8')}\n")
        logging.debug(f"Env:\n{env}\n")
        raise Exception(f"Command {args} return non-zero code {res.returncode}: {res.stderr.decode('utf-8')}")

# Based on https://stackoverflow.com/questions/2838244/get-open-tcp-port-in-python/2838309#2838309
def get_free_port():
    s = socket.socket(socket.AF_INET, socket.SOCK_STREAM)
    s.bind(("",0))
    s.listen(1)
    port = s.getsockname()[1]
    s.close()
    return port

def retry_exception(num, delay, func, exception=Exception, *args, **kwargs):
    """
    Retry if `func()` throws, `num` times.

    :param func: func to run
    :param num: number of retries

    :throws StopIteration
    """
    i = 0
    while i <= num:
        try:
            func(*args, **kwargs)
            time.sleep(delay)
        except exception: # pylint: disable=broad-except
            i += 1
            continue
        return
    raise StopIteration('Function did not finished successfully')

def subprocess_check_call(args):
    # Uncomment for debugging
    logging.info('run:' + ' '.join(args))
    run_and_check(args)


def subprocess_call(args):
    # Uncomment for debugging..;
    # logging.debug('run:', ' ' . join(args))
    run_and_check(args)

def get_odbc_bridge_path():
    path = os.environ.get('CLICKHOUSE_TESTS_ODBC_BRIDGE_BIN_PATH')
    if path is None:
        server_path = os.environ.get('CLICKHOUSE_TESTS_SERVER_BIN_PATH')
        if server_path is not None:
            return os.path.join(os.path.dirname(server_path), 'clickhouse-odbc-bridge')
        else:
            return '/usr/bin/clickhouse-odbc-bridge'
    return path

def get_library_bridge_path():
    path = os.environ.get('CLICKHOUSE_TESTS_LIBRARY_BRIDGE_BIN_PATH')
    if path is None:
        server_path = os.environ.get('CLICKHOUSE_TESTS_SERVER_BIN_PATH')
        if server_path is not None:
            return os.path.join(os.path.dirname(server_path), 'clickhouse-library-bridge')
        else:
            return '/usr/bin/clickhouse-library-bridge'
    return path

def get_docker_compose_path():
    compose_path = os.environ.get('DOCKER_COMPOSE_DIR')
    if compose_path is not None:
        return os.path.dirname(compose_path)
    else:
        if os.path.exists(os.path.dirname('/compose/')):
            return os.path.dirname('/compose/')  # default in docker runner container
        else:
            logging.debug(f"Fallback docker_compose_path to LOCAL_DOCKER_COMPOSE_DIR: {LOCAL_DOCKER_COMPOSE_DIR}")
            return LOCAL_DOCKER_COMPOSE_DIR

def check_kafka_is_available(kafka_id, kafka_port):
    p = subprocess.Popen(('docker',
                        'exec',
                        '-i',
                        kafka_id,
                        '/usr/bin/kafka-broker-api-versions',
                        '--bootstrap-server',
                        f'INSIDE://localhost:{kafka_port}'),
                        stdout=subprocess.PIPE, stderr=subprocess.PIPE)
    p.communicate()
    return p.returncode == 0

def check_rabbitmq_is_available(rabbitmq_id):
    p = subprocess.Popen(('docker',
                        'exec',
                        '-i',
                        rabbitmq_id,
                        'rabbitmqctl',
                        'await_startup'),
                        stdout=subprocess.PIPE)
    p.communicate()
    return p.returncode == 0

def enable_consistent_hash_plugin(rabbitmq_id):
    p = subprocess.Popen(('docker',
                        'exec',
                        '-i',
                        rabbitmq_id,
                        "rabbitmq-plugins", "enable", "rabbitmq_consistent_hash_exchange"),
                        stdout=subprocess.PIPE)
    p.communicate()
    return p.returncode == 0

class ClickHouseCluster:
    """ClickHouse cluster with several instances and (possibly) ZooKeeper.

    Add instances with several calls to add_instance(), then start them with the start() call.

    Directories for instances are created in the directory of base_path. After cluster is started,
    these directories will contain logs, database files, docker-compose config, ClickHouse configs etc.
    """

    def __init__(self, base_path, name=None, base_config_dir=None, server_bin_path=None, client_bin_path=None,
<<<<<<< HEAD
                 odbc_bridge_bin_path=None, library_bridge_bin_path=None, zookeeper_config_path=None, custom_dockerd_host=None,
                 zookeeper_keyfile=None, zookeeper_certfile=None):
=======
                 odbc_bridge_bin_path=None, library_bridge_bin_path=None, zookeeper_config_path=None, 
                 custom_dockerd_host=None):
>>>>>>> 9edfc164
        for param in list(os.environ.keys()):
            logging.debug("ENV %40s %s" % (param, os.environ[param]))
        self.base_dir = p.dirname(base_path)
        self.name = name if name is not None else ''

        self.base_config_dir = base_config_dir or os.environ.get('CLICKHOUSE_TESTS_BASE_CONFIG_DIR',
                                                                 '/etc/clickhouse-server/')
        self.server_bin_path = p.realpath(
            server_bin_path or os.environ.get('CLICKHOUSE_TESTS_SERVER_BIN_PATH', '/usr/bin/clickhouse'))
        self.odbc_bridge_bin_path = p.realpath(odbc_bridge_bin_path or get_odbc_bridge_path())
        self.library_bridge_bin_path = p.realpath(library_bridge_bin_path or get_library_bridge_path())
        self.client_bin_path = p.realpath(
            client_bin_path or os.environ.get('CLICKHOUSE_TESTS_CLIENT_BIN_PATH', '/usr/bin/clickhouse-client'))
        self.zookeeper_config_path = p.join(self.base_dir, zookeeper_config_path) if zookeeper_config_path else p.join(
            HELPERS_DIR, 'zookeeper_config.xml')

        project_name = pwd.getpwuid(os.getuid()).pw_name + p.basename(self.base_dir) + self.name
        # docker-compose removes everything non-alphanumeric from project names so we do it too.
        self.project_name = re.sub(r'[^a-z0-9]', '', project_name.lower())
        self.instances_dir = p.join(self.base_dir, '_instances' + ('' if not self.name else '_' + self.name))
        self.docker_logs_path = p.join(self.instances_dir, 'docker.log')
        self.env_file = p.join(self.instances_dir, DEFAULT_ENV_NAME)
        self.env_variables = {}
        self.up_called = False

        custom_dockerd_host = custom_dockerd_host or os.environ.get('CLICKHOUSE_TESTS_DOCKERD_HOST')
        self.docker_api_version = os.environ.get("DOCKER_API_VERSION")
        self.docker_base_tag = os.environ.get("DOCKER_BASE_TAG", "latest")

        self.base_cmd = ['docker-compose']
        if custom_dockerd_host:
            self.base_cmd += ['--host', custom_dockerd_host]
        self.base_cmd += ['--env-file', self.env_file]
        self.base_cmd += ['--project-name', self.project_name]

        self.base_zookeeper_cmd = None
        self.base_mysql_cmd = []
        self.base_kafka_cmd = []
        self.base_kerberized_kafka_cmd = []
        self.base_rabbitmq_cmd = []
        self.base_cassandra_cmd = []
        self.base_redis_cmd = []
        self.pre_zookeeper_commands = []
        self.instances = {}
        self.with_zookeeper = False
        self.with_zookeeper_secure = False
        self.with_mysql_client = False
        self.with_mysql = False
        self.with_mysql8 = False
        self.with_mysql_cluster = False
        self.with_postgres = False
        self.with_postgres_cluster = False
        self.with_kafka = False
        self.with_kerberized_kafka = False
        self.with_rabbitmq = False
        self.with_odbc_drivers = False
        self.with_hdfs = False
        self.with_kerberized_hdfs = False
        self.with_mongo = False
        self.with_net_trics = False
        self.with_redis = False
        self.with_cassandra = False

        self.with_minio = False
        self.minio_dir = os.path.join(self.instances_dir, "minio")
        self.minio_certs_dir = None # source for certificates 
        self.minio_host = "minio1"
        self.minio_ip = None
        self.minio_bucket = "root"
        self.minio_bucket_2 = "root2"
        self.minio_port = 9001
        self.minio_client = None  # type: Minio
        self.minio_redirect_host = "proxy1"
        self.minio_redirect_ip = None
        self.minio_redirect_port = 8080

        # available when with_hdfs == True
        self.hdfs_host = "hdfs1"
        self.hdfs_name_port = get_free_port()
        self.hdfs_data_port = get_free_port()
        self.hdfs_dir = p.abspath(p.join(self.instances_dir, "hdfs"))
        self.hdfs_logs_dir = os.path.join(self.hdfs_dir, "logs")

        # available when with_kerberized_hdfs == True
        self.hdfs_kerberized_host = "kerberizedhdfs1"
        self.hdfs_kerberized_name_port = get_free_port()
        self.hdfs_kerberized_data_port = get_free_port()
        self.hdfs_kerberized_dir = p.abspath(p.join(self.instances_dir, "kerberized_hdfs"))
        self.hdfs_kerberized_logs_dir = os.path.join(self.hdfs_kerberized_dir, "logs")

        # available when with_kafka == True
        self.kafka_host = "kafka1"
        self.kafka_port = get_free_port()
        self.kafka_docker_id = None
        self.schema_registry_host = "schema-registry"
        self.schema_registry_port = get_free_port()
        self.kafka_docker_id = self.get_instance_docker_id(self.kafka_host)

        # available when with_kerberozed_kafka == True
        self.kerberized_kafka_host = "kerberized_kafka1"
        self.kerberized_kafka_port = get_free_port()
        self.kerberized_kafka_docker_id = self.get_instance_docker_id(self.kerberized_kafka_host)

        # available when with_mongo == True
        self.mongo_host = "mongo1"
        self.mongo_port = get_free_port()

        # available when with_cassandra == True
        self.cassandra_host = "cassandra1"
        self.cassandra_port = 9042
        self.cassandra_ip = None
        self.cassandra_id = self.get_instance_docker_id(self.cassandra_host)

        # available when with_rabbitmq == True
        self.rabbitmq_host = "rabbitmq1"
        self.rabbitmq_ip = None
        self.rabbitmq_port = 5672
        self.rabbitmq_dir = p.abspath(p.join(self.instances_dir, "rabbitmq"))
        self.rabbitmq_logs_dir = os.path.join(self.rabbitmq_dir, "logs")


        # available when with_redis == True
        self.redis_host = "redis1"
        self.redis_port = get_free_port()

        # available when with_postgres == True
        self.postgres_host = "postgres1"
        self.postgres_ip = None
        self.postgres2_host = "postgres2"
        self.postgres2_ip = None
        self.postgres3_host = "postgres3"
        self.postgres3_ip = None
        self.postgres4_host = "postgres4"
        self.postgres4_ip = None
        self.postgres_port = 5432
        self.postgres_dir = p.abspath(p.join(self.instances_dir, "postgres"))
        self.postgres_logs_dir = os.path.join(self.postgres_dir, "postgres1")
        self.postgres2_logs_dir = os.path.join(self.postgres_dir, "postgres2")
        self.postgres3_logs_dir = os.path.join(self.postgres_dir, "postgres3")
        self.postgres4_logs_dir = os.path.join(self.postgres_dir, "postgres4")

        # available when with_mysql_client == True
        self.mysql_client_host = "mysql_client"
        self.mysql_client_container = None
 
        # available when with_mysql == True
        self.mysql_host = "mysql57"
        self.mysql_port = 3306
        self.mysql_ip = None
        self.mysql_dir = p.abspath(p.join(self.instances_dir, "mysql"))
        self.mysql_logs_dir = os.path.join(self.mysql_dir, "logs")

        # available when with_mysql_cluster == True
        self.mysql2_host = "mysql2"
        self.mysql3_host = "mysql3"
        self.mysql4_host = "mysql4"
        self.mysql2_ip = None
        self.mysql3_ip = None
        self.mysql4_ip = None
        self.mysql_cluster_dir = p.abspath(p.join(self.instances_dir, "mysql"))
        self.mysql_cluster_logs_dir = os.path.join(self.mysql_dir, "logs")


        # available when with_mysql8 == True
        self.mysql8_host = "mysql80"
        self.mysql8_port = 3306
        self.mysql8_ip = None
        self.mysql8_dir = p.abspath(p.join(self.instances_dir, "mysql8"))
        self.mysql8_logs_dir = os.path.join(self.mysql8_dir, "logs")

        # available when with_zookeper_secure == True
        self.zookeeper_secure_port = 2281
        self.zookeeper_keyfile = zookeeper_keyfile
        self.zookeeper_certfile = zookeeper_certfile

        # available when with_zookeper == True
        self.use_keeper = True
        self.zookeeper_port = 2181
        self.keeper_instance_dir_prefix = p.join(p.abspath(self.instances_dir), "keeper") # if use_keeper = True
        self.zookeeper_instance_dir_prefix = p.join(self.instances_dir, "zk")
        self.zookeeper_dirs_to_create = []

        self.docker_client = None
        self.is_up = False
        self.env = os.environ.copy()
        logging.debug(f"CLUSTER INIT base_config_dir:{self.base_config_dir}")

    def cleanup(self):
        # Just in case kill unstopped containers from previous launch
        try:
            result = subprocess_call(['docker', 'container', 'list', '-a', '-f name={self.project_name}'])
            if int(result) > 1:
                logging.debug("Trying to kill unstopped containers...")
                subprocess_call(['docker', 'kill', f'`docker container list -a -f name={self.project_name}`'])
                subprocess_call(['docker', 'rm', f'`docker container list -a -f name={self.project_name}`'])
                logging.debug("Unstopped containers killed")
                subprocess_call(['docker-compose', 'ps', '--services', '--all'])
            else:
                logging.debug(f"No running containers for project: {self.project_name}")
        except:
            pass

        # # Just in case remove unused networks
        # try:
        #     logging.debug("Trying to prune unused networks...")

        #     subprocess_call(['docker', 'network', 'prune', '-f'])
        #     logging.debug("Networks pruned")
        # except:
        #     pass

        # Remove unused images
        # try:
        #     logging.debug("Trying to prune unused images...")

        #     subprocess_call(['docker', 'image', 'prune', '-f'])
        #     logging.debug("Images pruned")
        # except:
        #     pass

        # Remove unused volumes
        try:
            logging.debug("Trying to prune unused volumes...")

            subprocess_call(['docker', 'volume', 'prune', '-f'])
            logging.debug("Volumes pruned")
        except:
            pass

    def get_docker_handle(self, docker_id):
        return self.docker_client.containers.get(docker_id)

    def get_client_cmd(self):
        cmd = self.client_bin_path
        if p.basename(cmd) == 'clickhouse':
            cmd += " client"
        return cmd

    def setup_zookeeper_secure_cmd(self, instance, env_variables, docker_compose_yml_dir):
        logging.debug('Setup ZooKeeper Secure')
        zookeeper_docker_compose_path = p.join(docker_compose_yml_dir, 'docker_compose_zookeeper_secure.yml')
        env_variables['ZOO_SECURE_CLIENT_PORT'] = str(self.zookeeper_secure_port)
        env_variables['ZK_FS'] = 'bind'
        for i in range(1, 4):
            zk_data_path = os.path.join(self.zookeeper_instance_dir_prefix + str(i), "data")
            zk_log_path = os.path.join(self.zookeeper_instance_dir_prefix + str(i), "log")
            env_variables['ZK_DATA' + str(i)] = zk_data_path
            env_variables['ZK_DATA_LOG' + str(i)] = zk_log_path
            self.zookeeper_dirs_to_create += [zk_data_path, zk_log_path]
            logging.debug(f"DEBUG ZK: {self.zookeeper_dirs_to_create}")

        self.with_zookeeper_secure = True
        self.base_cmd.extend(['--file', zookeeper_docker_compose_path])
        self.base_zookeeper_cmd = ['docker-compose', '--env-file', instance.env_file, '--project-name', self.project_name,
                                    '--file', zookeeper_docker_compose_path]
        return self.base_zookeeper_cmd

    def setup_zookeeper_cmd(self, instance, env_variables, docker_compose_yml_dir):
        logging.debug('Setup ZooKeeper')
        zookeeper_docker_compose_path = p.join(docker_compose_yml_dir, 'docker_compose_zookeeper.yml')

        env_variables['ZK_FS'] = 'bind'
        for i in range(1, 4):
            zk_data_path = os.path.join(self.zookeeper_instance_dir_prefix + str(i), "data")
            zk_log_path = os.path.join(self.zookeeper_instance_dir_prefix + str(i), "log")
            env_variables['ZK_DATA' + str(i)] = zk_data_path
            env_variables['ZK_DATA_LOG' + str(i)] = zk_log_path
            self.zookeeper_dirs_to_create += [zk_data_path, zk_log_path]
            logging.debug(f"DEBUG ZK: {self.zookeeper_dirs_to_create}")

        self.with_zookeeper = True
        self.base_cmd.extend(['--file', zookeeper_docker_compose_path])
        self.base_zookeeper_cmd = ['docker-compose', '--env-file', instance.env_file, '--project-name', self.project_name,
                                    '--file', zookeeper_docker_compose_path]
        return self.base_zookeeper_cmd

    def setup_keeper_cmd(self, instance, env_variables, docker_compose_yml_dir):
        logging.debug('Setup Keeper')
        keeper_docker_compose_path = p.join(docker_compose_yml_dir, 'docker_compose_keeper.yml')

        binary_path = self.server_bin_path
        if binary_path.endswith('-server'):
            binary_path = binary_path[:-len('-server')]

        env_variables['keeper_binary'] = binary_path
        env_variables['image'] = "yandex/clickhouse-integration-test:" + self.docker_base_tag
        env_variables['user'] = str(os.getuid())
        env_variables['keeper_fs'] = 'bind'
        for i in range(1, 4):
            keeper_instance_dir = self.keeper_instance_dir_prefix + f"{i}"
            logs_dir = os.path.join(keeper_instance_dir, "log")
            configs_dir = os.path.join(keeper_instance_dir, "config")
            coordination_dir = os.path.join(keeper_instance_dir, "coordination")
            env_variables[f'keeper_logs_dir{i}'] = logs_dir
            env_variables[f'keeper_config_dir{i}'] = configs_dir
            env_variables[f'keeper_db_dir{i}'] = coordination_dir
            self.zookeeper_dirs_to_create += [logs_dir, configs_dir, coordination_dir]
        logging.debug(f"DEBUG KEEPER: {self.zookeeper_dirs_to_create}")


        self.with_zookeeper = True
        self.base_cmd.extend(['--file', keeper_docker_compose_path])
        self.base_zookeeper_cmd = ['docker-compose', '--env-file', instance.env_file, '--project-name', self.project_name,
                                    '--file', keeper_docker_compose_path]
        return self.base_zookeeper_cmd

    def setup_mysql_client_cmd(self, instance, env_variables, docker_compose_yml_dir):
        self.with_mysql_client = True
        self.base_cmd.extend(['--file', p.join(docker_compose_yml_dir, 'docker_compose_mysql_client.yml')])
        self.base_mysql_client_cmd = ['docker-compose', '--env-file', instance.env_file, '--project-name', self.project_name,
                                '--file', p.join(docker_compose_yml_dir, 'docker_compose_mysql_client.yml')]

        return self.base_mysql_client_cmd


    def setup_mysql_cmd(self, instance, env_variables, docker_compose_yml_dir):
        self.with_mysql = True
        env_variables['MYSQL_HOST'] = self.mysql_host
        env_variables['MYSQL_PORT'] = str(self.mysql_port)
        env_variables['MYSQL_ROOT_HOST'] = '%'
        env_variables['MYSQL_LOGS'] = self.mysql_logs_dir
        env_variables['MYSQL_LOGS_FS'] = "bind"
        self.base_cmd.extend(['--file', p.join(docker_compose_yml_dir, 'docker_compose_mysql.yml')])
        self.base_mysql_cmd = ['docker-compose', '--env-file', instance.env_file, '--project-name', self.project_name,
                                '--file', p.join(docker_compose_yml_dir, 'docker_compose_mysql.yml')]

        return self.base_mysql_cmd

    def setup_mysql8_cmd(self, instance, env_variables, docker_compose_yml_dir):
        self.with_mysql8 = True
        env_variables['MYSQL8_HOST'] = self.mysql8_host
        env_variables['MYSQL8_PORT'] = str(self.mysql8_port)
        env_variables['MYSQL8_ROOT_HOST'] = '%'
        env_variables['MYSQL8_LOGS'] = self.mysql8_logs_dir
        env_variables['MYSQL8_LOGS_FS'] = "bind"
        self.base_cmd.extend(['--file', p.join(docker_compose_yml_dir, 'docker_compose_mysql_8_0.yml')])
        self.base_mysql8_cmd = ['docker-compose', '--env-file', instance.env_file, '--project-name', self.project_name,
                                '--file', p.join(docker_compose_yml_dir, 'docker_compose_mysql_8_0.yml')]

        return self.base_mysql8_cmd

    def setup_mysql_cluster_cmd(self, instance, env_variables, docker_compose_yml_dir):      
        self.with_mysql_cluster = True
        env_variables['MYSQL_CLUSTER_PORT'] = str(self.mysql_port)
        env_variables['MYSQL_CLUSTER_ROOT_HOST'] = '%'
        env_variables['MYSQL_CLUSTER_LOGS'] = self.mysql_cluster_logs_dir
        env_variables['MYSQL_CLUSTER_LOGS_FS'] = "bind"

        self.base_cmd.extend(['--file', p.join(docker_compose_yml_dir, 'docker_compose_mysql_cluster.yml')])
        self.base_mysql_cluster_cmd = ['docker-compose', '--env-file', instance.env_file, '--project-name', self.project_name,
                                '--file', p.join(docker_compose_yml_dir, 'docker_compose_mysql_cluster.yml')]

        return self.base_mysql_cluster_cmd

    def setup_postgres_cmd(self, instance, env_variables, docker_compose_yml_dir):
        self.base_cmd.extend(['--file', p.join(docker_compose_yml_dir, 'docker_compose_postgres.yml')])
        env_variables['POSTGRES_PORT'] = str(self.postgres_port)
        env_variables['POSTGRES_DIR'] = self.postgres_logs_dir
        env_variables['POSTGRES_LOGS_FS'] = "bind"

        self.with_postgres = True
        self.base_postgres_cmd = ['docker-compose', '--env-file', instance.env_file, '--project-name', self.project_name,
                                      '--file', p.join(docker_compose_yml_dir, 'docker_compose_postgres.yml')]
        return self.base_postgres_cmd

    def setup_postgres_cluster_cmd(self, instance, env_variables, docker_compose_yml_dir):      
        self.with_postgres_cluster = True
        env_variables['POSTGRES_PORT'] = str(self.postgres_port)
        env_variables['POSTGRES2_DIR'] = self.postgres2_logs_dir
        env_variables['POSTGRES3_DIR'] = self.postgres3_logs_dir
        env_variables['POSTGRES4_DIR'] = self.postgres4_logs_dir
        env_variables['POSTGRES_LOGS_FS'] = "bind"
        self.base_cmd.extend(['--file', p.join(docker_compose_yml_dir, 'docker_compose_postgres_cluster.yml')])
        self.base_postgres_cluster_cmd = ['docker-compose', '--env-file', instance.env_file, '--project-name', self.project_name,
                                    '--file', p.join(docker_compose_yml_dir, 'docker_compose_postgres_cluster.yml')]

    def setup_hdfs_cmd(self, instance, env_variables, docker_compose_yml_dir):
        self.with_hdfs = True
        env_variables['HDFS_HOST'] = self.hdfs_host
        env_variables['HDFS_NAME_EXTERNAL_PORT'] = str(self.hdfs_name_port)
        env_variables['HDFS_NAME_INTERNAL_PORT'] = "50070"
        env_variables['HDFS_DATA_EXTERNAL_PORT'] = str(self.hdfs_data_port)
        env_variables['HDFS_DATA_INTERNAL_PORT'] = "50075"
        env_variables['HDFS_LOGS'] = self.hdfs_logs_dir
        env_variables['HDFS_FS'] = "bind"
        self.base_cmd.extend(['--file', p.join(docker_compose_yml_dir, 'docker_compose_hdfs.yml')])
        self.base_hdfs_cmd = ['docker-compose', '--env-file', instance.env_file, '--project-name', self.project_name,
                                '--file', p.join(docker_compose_yml_dir, 'docker_compose_hdfs.yml')]
        print("HDFS BASE CMD:{}".format(self.base_hdfs_cmd))
        return self.base_hdfs_cmd

    def setup_kerberized_hdfs_cmd(self, instance, env_variables, docker_compose_yml_dir):
        self.with_kerberized_hdfs = True
        env_variables['KERBERIZED_HDFS_HOST'] = self.hdfs_kerberized_host
        env_variables['KERBERIZED_HDFS_NAME_EXTERNAL_PORT'] = str(self.hdfs_kerberized_name_port)
        env_variables['KERBERIZED_HDFS_NAME_INTERNAL_PORT'] = "50070"
        env_variables['KERBERIZED_HDFS_DATA_EXTERNAL_PORT'] = str(self.hdfs_kerberized_data_port)
        env_variables['KERBERIZED_HDFS_DATA_INTERNAL_PORT'] = "1006"
        env_variables['KERBERIZED_HDFS_LOGS'] = self.hdfs_kerberized_logs_dir
        env_variables['KERBERIZED_HDFS_FS'] = "bind"
        env_variables['KERBERIZED_HDFS_DIR'] = instance.path + '/'
        self.base_cmd.extend(['--file', p.join(docker_compose_yml_dir, 'docker_compose_kerberized_hdfs.yml')])
        self.base_kerberized_hdfs_cmd = ['docker-compose', '--env-file', instance.env_file, '--project-name', self.project_name,
                                            '--file', p.join(docker_compose_yml_dir, 'docker_compose_kerberized_hdfs.yml')]
        return self.base_kerberized_hdfs_cmd

    def setup_kafka_cmd(self, instance, env_variables, docker_compose_yml_dir):
        self.with_kafka = True
        env_variables['KAFKA_HOST'] = self.kafka_host
        env_variables['KAFKA_EXTERNAL_PORT'] = str(self.kafka_port)
        env_variables['SCHEMA_REGISTRY_EXTERNAL_PORT'] = str(self.schema_registry_port)
        env_variables['SCHEMA_REGISTRY_INTERNAL_PORT'] = "8081"
        self.base_cmd.extend(['--file', p.join(docker_compose_yml_dir, 'docker_compose_kafka.yml')])
        self.base_kafka_cmd = ['docker-compose', '--env-file', instance.env_file, '--project-name', self.project_name,
                                '--file', p.join(docker_compose_yml_dir, 'docker_compose_kafka.yml')]
        return self.base_kafka_cmd

    def setup_kerberized_kafka_cmd(self, instance, env_variables, docker_compose_yml_dir):
        self.with_kerberized_kafka = True
        env_variables['KERBERIZED_KAFKA_DIR'] = instance.path + '/'
        env_variables['KERBERIZED_KAFKA_HOST'] = self.kerberized_kafka_host
        env_variables['KERBERIZED_KAFKA_EXTERNAL_PORT'] = str(self.kerberized_kafka_port)
        self.base_cmd.extend(['--file', p.join(docker_compose_yml_dir, 'docker_compose_kerberized_kafka.yml')])
        self.base_kerberized_kafka_cmd = ['docker-compose', '--env-file', instance.env_file, '--project-name', self.project_name,
                                '--file', p.join(docker_compose_yml_dir, 'docker_compose_kerberized_kafka.yml')]
        return self.base_kerberized_kafka_cmd

    def setup_redis_cmd(self, instance, env_variables, docker_compose_yml_dir):
        self.with_redis = True
        env_variables['REDIS_HOST'] = self.redis_host
        env_variables['REDIS_EXTERNAL_PORT'] = str(self.redis_port)
        env_variables['REDIS_INTERNAL_PORT'] = "6379"

        self.base_cmd.extend(['--file', p.join(docker_compose_yml_dir, 'docker_compose_redis.yml')])
        self.base_redis_cmd = ['docker-compose', '--env-file', instance.env_file, '--project-name', self.project_name,
                                '--file', p.join(docker_compose_yml_dir, 'docker_compose_redis.yml')]
        return self.base_redis_cmd

    def setup_rabbitmq_cmd(self, instance, env_variables, docker_compose_yml_dir):
        self.with_rabbitmq = True
        env_variables['RABBITMQ_HOST'] = self.rabbitmq_host
        env_variables['RABBITMQ_PORT'] = str(self.rabbitmq_port)
        env_variables['RABBITMQ_LOGS'] = self.rabbitmq_logs_dir
        env_variables['RABBITMQ_LOGS_FS'] = "bind"

        self.base_cmd.extend(['--file', p.join(docker_compose_yml_dir, 'docker_compose_rabbitmq.yml')])
        self.base_rabbitmq_cmd = ['docker-compose', '--env-file', instance.env_file, '--project-name', self.project_name,
                                    '--file', p.join(docker_compose_yml_dir, 'docker_compose_rabbitmq.yml')]
        return self.base_rabbitmq_cmd

    def setup_mongo_cmd(self, instance, env_variables, docker_compose_yml_dir):
        self.with_mongo = True
        env_variables['MONGO_HOST'] = self.mongo_host
        env_variables['MONGO_EXTERNAL_PORT'] = str(self.mongo_port)
        env_variables['MONGO_INTERNAL_PORT'] = "27017"
        self.base_cmd.extend(['--file', p.join(docker_compose_yml_dir, 'docker_compose_mongo.yml')])
        self.base_mongo_cmd = ['docker-compose', '--env-file', instance.env_file, '--project-name', self.project_name,
                                '--file', p.join(docker_compose_yml_dir, 'docker_compose_mongo.yml')]
        return self.base_mongo_cmd

    def setup_minio_cmd(self, instance, env_variables, docker_compose_yml_dir):
        self.with_minio = True        
        cert_d = p.join(self.minio_dir, "certs")
        env_variables['MINIO_CERTS_DIR'] = cert_d
        env_variables['MINIO_PORT'] = str(self.minio_port)
        env_variables['SSL_CERT_FILE'] = p.join(self.base_dir, cert_d, 'public.crt')

        self.base_cmd.extend(['--file', p.join(docker_compose_yml_dir, 'docker_compose_minio.yml')])
        self.base_minio_cmd = ['docker-compose', '--env-file', instance.env_file, '--project-name', self.project_name,
                                '--file', p.join(docker_compose_yml_dir, 'docker_compose_minio.yml')]
        return self.base_minio_cmd

    def setup_cassandra_cmd(self, instance, env_variables, docker_compose_yml_dir):
        self.with_cassandra = True
        env_variables['CASSANDRA_PORT'] = str(self.cassandra_port)
        self.base_cmd.extend(['--file', p.join(docker_compose_yml_dir, 'docker_compose_cassandra.yml')])
        self.base_cassandra_cmd = ['docker-compose', '--env-file', instance.env_file, '--project-name', self.project_name,
                                    '--file', p.join(docker_compose_yml_dir, 'docker_compose_cassandra.yml')]
        return self.base_cassandra_cmd


    def add_instance(self, name, base_config_dir=None, main_configs=None, user_configs=None, dictionaries=None,
                     macros=None, with_zookeeper=False, with_zookeeper_secure=False,
                     with_mysql_client=False, with_mysql=False, with_mysql8=False, with_mysql_cluster=False, 
                     with_kafka=False, with_kerberized_kafka=False, with_rabbitmq=False, clickhouse_path_dir=None,
                     with_odbc_drivers=False, with_postgres=False, with_postgres_cluster=False, with_hdfs=False, with_kerberized_hdfs=False, with_mongo=False,
                     with_redis=False, with_minio=False, with_cassandra=False,
                     hostname=None, env_variables=None, image="yandex/clickhouse-integration-test", tag=None,
                     stay_alive=False, ipv4_address=None, ipv6_address=None, with_installed_binary=False, tmpfs=None,
<<<<<<< HEAD
                     zookeeper_docker_compose_path=None, minio_certs_dir=None, use_keeper=True):
=======
                     zookeeper_docker_compose_path=None, zookeeper_use_tmpfs=True, minio_certs_dir=None, use_keeper=True,
                     main_config_name="config.xml", users_config_name="users.xml", copy_common_configs=True):

>>>>>>> 9edfc164
        """Add an instance to the cluster.

        name - the name of the instance directory and the value of the 'instance' macro in ClickHouse.
        base_config_dir - a directory with config.xml and users.xml files which will be copied to /etc/clickhouse-server/ directory
        main_configs - a list of config files that will be added to config.d/ directory
        user_configs - a list of config files that will be added to users.d/ directory
        with_zookeeper - if True, add ZooKeeper configuration to configs and ZooKeeper instances to the cluster.
        with_zookeeper_secure - if True, add ZooKeeper Secure configuration to configs and ZooKeeper instances to the cluster.
        """

        if self.is_up:
            raise Exception("Can\'t add instance %s: cluster is already up!" % name)

        if name in self.instances:
            raise Exception("Can\'t add instance `%s': there is already an instance with the same name!" % name)

        if tag is None:
            tag = self.docker_base_tag
        if not env_variables:
            env_variables = {}

        self.use_keeper = use_keeper

        # Code coverage files will be placed in database directory
        # (affect only WITH_COVERAGE=1 build)
        env_variables['LLVM_PROFILE_FILE'] = '/var/lib/clickhouse/server_%h_%p_%m.profraw'

        instance = ClickHouseInstance(
            cluster=self,
            base_path=self.base_dir,
            name=name,
            base_config_dir=base_config_dir if base_config_dir else self.base_config_dir,
            custom_main_configs=main_configs or [],
            custom_user_configs=user_configs or [],
            custom_dictionaries=dictionaries or [],
            macros=macros or {},
            with_zookeeper=with_zookeeper,
            zookeeper_config_path=self.zookeeper_config_path,
            with_mysql_client=with_mysql_client,
            with_mysql=with_mysql,
            with_mysql8=with_mysql8,
            with_mysql_cluster=with_mysql_cluster,
            with_kafka=with_kafka,
            with_kerberized_kafka=with_kerberized_kafka,
            with_rabbitmq=with_rabbitmq,
            with_kerberized_hdfs=with_kerberized_hdfs,
            with_mongo=with_mongo,
            with_redis=with_redis,
            with_minio=with_minio,
            with_cassandra=with_cassandra,
            server_bin_path=self.server_bin_path,
            odbc_bridge_bin_path=self.odbc_bridge_bin_path,
            library_bridge_bin_path=self.library_bridge_bin_path,
            clickhouse_path_dir=clickhouse_path_dir,
            with_odbc_drivers=with_odbc_drivers,
            with_postgres=with_postgres,
            with_postgres_cluster=with_postgres_cluster,
            hostname=hostname,
            env_variables=env_variables,
            image=image,
            tag=tag,
            stay_alive=stay_alive,
            ipv4_address=ipv4_address,
            ipv6_address=ipv6_address,
            with_installed_binary=with_installed_binary,
            main_config_name=main_config_name,
            users_config_name=users_config_name,
            copy_common_configs=copy_common_configs,
            tmpfs=tmpfs or [])

        docker_compose_yml_dir = get_docker_compose_path()

        self.instances[name] = instance
        if ipv4_address is not None or ipv6_address is not None:
            self.with_net_trics = True
            self.base_cmd.extend(['--file', p.join(docker_compose_yml_dir, 'docker_compose_net.yml')])

        self.base_cmd.extend(['--file', instance.docker_compose_path])

        cmds = []
        if with_zookeeper_secure and not self.with_zookeeper_secure:
            cmds.append(self.setup_zookeeper_secure_cmd(instance, env_variables, docker_compose_yml_dir))

        if with_zookeeper and not self.with_zookeeper:
            if self.use_keeper:
                cmds.append(self.setup_keeper_cmd(instance, env_variables, docker_compose_yml_dir))
            else:
                cmds.append(self.setup_zookeeper_cmd(instance, env_variables, docker_compose_yml_dir))

        if with_mysql_client and not self.with_mysql_client:
            cmds.append(self.setup_mysql_client_cmd(instance, env_variables, docker_compose_yml_dir))

        if with_mysql and not self.with_mysql:
            cmds.append(self.setup_mysql_cmd(instance, env_variables, docker_compose_yml_dir))

        if with_mysql8 and not self.with_mysql8:
            cmds.append(self.setup_mysql8_cmd(instance, env_variables, docker_compose_yml_dir))

        if with_mysql_cluster and not self.with_mysql_cluster:
            cmds.append(self.setup_mysql_cluster_cmd(instance, env_variables, docker_compose_yml_dir))

        if with_postgres and not self.with_postgres:
            cmds.append(self.setup_postgres_cmd(instance, env_variables, docker_compose_yml_dir))

        if with_postgres_cluster and not self.with_postgres_cluster:
            cmds.append(self.setup_postgres_cluster_cmd(instance, env_variables, docker_compose_yml_dir))

        if with_odbc_drivers and not self.with_odbc_drivers:
            self.with_odbc_drivers = True
            if not self.with_mysql:
                cmds.append(self.setup_mysql_cmd(instance, env_variables, docker_compose_yml_dir))

            if not self.with_postgres:
                cmds.append(self.setup_postgres_cmd(instance, env_variables, docker_compose_yml_dir))

        if with_kafka and not self.with_kafka:
            cmds.append(self.setup_kafka_cmd(instance, env_variables, docker_compose_yml_dir))

        if with_kerberized_kafka and not self.with_kerberized_kafka:
            cmds.append(self.setup_kerberized_kafka_cmd(instance, env_variables, docker_compose_yml_dir))

        if with_rabbitmq and not self.with_rabbitmq:
            cmds.append(self.setup_rabbitmq_cmd(instance, env_variables, docker_compose_yml_dir))

        if with_hdfs and not self.with_hdfs:
            cmds.append(self.setup_hdfs_cmd(instance, env_variables, docker_compose_yml_dir))

        if with_kerberized_hdfs and not self.with_kerberized_hdfs:
            cmds.append(self.setup_kerberized_hdfs_cmd(instance, env_variables, docker_compose_yml_dir))

        if with_mongo and not self.with_mongo:
            cmds.append(self.setup_mongo_cmd(instance, env_variables, docker_compose_yml_dir))

        if self.with_net_trics:
            for cmd in cmds:
                cmd.extend(['--file', p.join(docker_compose_yml_dir, 'docker_compose_net.yml')])

        if with_redis and not self.with_redis:
            cmds.append(self.setup_redis_cmd(instance, env_variables, docker_compose_yml_dir))

        if with_minio and not self.with_minio:
            cmds.append(self.setup_minio_cmd(instance, env_variables, docker_compose_yml_dir))

        if minio_certs_dir is not None:
            if self.minio_certs_dir is None:
                self.minio_certs_dir = minio_certs_dir
            else:
                raise Exception("Overwriting minio certs dir") 

        if with_cassandra and not self.with_cassandra:
            cmds.append(self.setup_cassandra_cmd(instance, env_variables, docker_compose_yml_dir))

        logging.debug("Cluster name:{} project_name:{}. Added instance name:{} tag:{} base_cmd:{} docker_compose_yml_dir:{}".format(
            self.name, self.project_name, name, tag, self.base_cmd, docker_compose_yml_dir))
        return instance

    def get_instance_docker_id(self, instance_name):
        # According to how docker-compose names containers.
        return self.project_name + '_' + instance_name + '_1'

    def _replace(self, path, what, to):
        with open(path, 'r') as p:
            data = p.read()
        data = data.replace(what, to)
        with open(path, 'w') as p:
            p.write(data)

    def restart_instance_with_ip_change(self, node, new_ip):
        if '::' in new_ip:
            if node.ipv6_address is None:
                raise Exception("You should specity ipv6_address in add_node method")
            self._replace(node.docker_compose_path, node.ipv6_address, new_ip)
            node.ipv6_address = new_ip
        else:
            if node.ipv4_address is None:
                raise Exception("You should specity ipv4_address in add_node method")
            self._replace(node.docker_compose_path, node.ipv4_address, new_ip)
            node.ipv4_address = new_ip
        run_and_check(self.base_cmd + ["stop", node.name])
        run_and_check(self.base_cmd + ["rm", "--force", "--stop", node.name])
        run_and_check(self.base_cmd + ["up", "--force-recreate", "--no-deps", "-d", node.name])
        node.ip_address = self.get_instance_ip(node.name)
        node.client = Client(node.ip_address, command=self.client_bin_path)
        node.wait_for_start(start_timeout=20.0, connection_timeout=600.0)  # seconds
        return node

    def restart_service(self, service_name):
        run_and_check(self.base_cmd + ["restart", service_name])

    def get_instance_ip(self, instance_name):
        logging.debug("get_instance_ip instance_name={}".format(instance_name))
        docker_id = self.get_instance_docker_id(instance_name)
        # for cont in self.docker_client.containers.list():
            # logging.debug("CONTAINERS LIST: ID={} NAME={} STATUS={}".format(cont.id, cont.name, cont.status))
        handle = self.docker_client.containers.get(docker_id)
        return list(handle.attrs['NetworkSettings']['Networks'].values())[0]['IPAddress']

    def get_container_id(self, instance_name):
        docker_id = self.get_instance_docker_id(instance_name)
        handle = self.docker_client.containers.get(docker_id)
        return handle.attrs['Id']

    def get_container_logs(self, instance_name):
        container_id = self.get_container_id(instance_name)
        return self.docker_client.api.logs(container_id).decode()

    def exec_in_container(self, container_id, cmd, detach=False, nothrow=False, **kwargs):
        exec_id = self.docker_client.api.exec_create(container_id, cmd, **kwargs)
        output = self.docker_client.api.exec_start(exec_id, detach=detach)

        exit_code = self.docker_client.api.exec_inspect(exec_id)['ExitCode']
        if exit_code:
            container_info = self.docker_client.api.inspect_container(container_id)
            image_id = container_info.get('Image')
            image_info = self.docker_client.api.inspect_image(image_id)
            logging.debug(("Command failed in container {}: ".format(container_id)))
            pprint.pprint(container_info)
            logging.debug("")
            logging.debug(("Container {} uses image {}: ".format(container_id, image_id)))
            pprint.pprint(image_info)
            logging.debug("")
            message = 'Cmd "{}" failed in container {}. Return code {}. Output: {}'.format(' '.join(cmd), container_id,
                                                                                           exit_code, output)
            if nothrow:
                logging.debug(message)
            else:
                raise Exception(message)
        if not detach:
            return output.decode()
        return output

    def copy_file_to_container(self, container_id, local_path, dest_path):
        with open(local_path, "r") as fdata:
            data = fdata.read()
            encodedBytes = base64.b64encode(data.encode("utf-8"))
            encodedStr = str(encodedBytes, "utf-8")
            self.exec_in_container(container_id,
                                   ["bash", "-c", "echo {} | base64 --decode > {}".format(encodedStr, dest_path)],
                                   user='root')

    def wait_mysql_client_to_start(self, timeout=180):
        start = time.time()
        errors = []
        self.mysql_client_container = self.get_docker_handle(self.get_instance_docker_id(self.mysql_client_host))

        while time.time() - start < timeout:
            try:
                info = self.mysql_client_container.client.api.inspect_container(self.mysql_client_container.name)
                if info['State']['Health']['Status'] == 'healthy':
                    logging.debug("Mysql Client Container Started")
                    break
                time.sleep(1)

                return
            except Exception as ex:
                errors += [str(ex)]
                time.sleep(1)

        subprocess_call(['docker-compose', 'ps', '--services', '--all'])
        logging.error("Can't connect to MySQL Client:{}".format(errors))
        raise Exception("Cannot wait MySQL Client container")

    def wait_mysql_to_start(self, timeout=180):
        self.mysql_ip = self.get_instance_ip('mysql57')
        start = time.time()
        errors = []
        while time.time() - start < timeout:
            try:
                conn = pymysql.connect(user='root', password='clickhouse', host=self.mysql_ip, port=self.mysql_port)
                conn.close()
                logging.debug("Mysql Started")
                return
            except Exception as ex:
                errors += [str(ex)]
                time.sleep(0.5)

        subprocess_call(['docker-compose', 'ps', '--services', '--all'])
        logging.error("Can't connect to MySQL:{}".format(errors))
        raise Exception("Cannot wait MySQL container")

    def wait_mysql8_to_start(self, timeout=180):
        self.mysql8_ip = self.get_instance_ip('mysql80')
        start = time.time()
        while time.time() - start < timeout:
            try:
                conn = pymysql.connect(user='root', password='clickhouse', host=self.mysql8_ip, port=self.mysql8_port)
                conn.close()
                logging.debug("Mysql 8 Started")
                return
            except Exception as ex:
                logging.debug("Can't connect to MySQL 8 " + str(ex))
                time.sleep(0.5)

        subprocess_call(['docker-compose', 'ps', '--services', '--all'])
        raise Exception("Cannot wait MySQL 8 container")

    def wait_mysql_cluster_to_start(self, timeout=180):
        self.mysql2_ip = self.get_instance_ip(self.mysql2_host)
        self.mysql3_ip = self.get_instance_ip(self.mysql3_host)
        self.mysql4_ip = self.get_instance_ip(self.mysql4_host)
        start = time.time()
        errors = []
        while time.time() - start < timeout:
            try:
                for ip in [self.mysql2_ip, self.mysql3_ip, self.mysql4_ip]:
                    conn = pymysql.connect(user='root', password='clickhouse', host=ip, port=self.mysql_port)
                    conn.close()
                    logging.debug(f"Mysql Started {ip}")
                return
            except Exception as ex:
                errors += [str(ex)]
                time.sleep(0.5)

        subprocess_call(['docker-compose', 'ps', '--services', '--all'])
        logging.error("Can't connect to MySQL:{}".format(errors))
        raise Exception("Cannot wait MySQL container")

    def wait_postgres_to_start(self, timeout=180):
        self.postgres_ip = self.get_instance_ip(self.postgres_host)
        start = time.time()
        while time.time() - start < timeout:
            try:
                conn = psycopg2.connect(host=self.postgres_ip, port=self.postgres_port, user='postgres', password='mysecretpassword')
                conn.close()
                logging.debug("Postgres Started")
                return
            except Exception as ex:
                logging.debug("Can't connect to Postgres " + str(ex))
                time.sleep(0.5)

        raise Exception("Cannot wait Postgres container")

    def wait_postgres_cluster_to_start(self, timeout=180):
        self.postgres2_ip = self.get_instance_ip(self.postgres2_host)
        self.postgres3_ip = self.get_instance_ip(self.postgres3_host)
        self.postgres4_ip = self.get_instance_ip(self.postgres4_host)
        start = time.time()
        for ip in [self.postgres2_ip, self.postgres3_ip, self.postgres4_ip]:
            while time.time() - start < timeout:
                try:
                    conn = psycopg2.connect(host=ip, port=self.postgres_port, user='postgres', password='mysecretpassword')
                    conn.close()
                    logging.debug("Postgres Cluster Started")
                    return
                except Exception as ex:
                    logging.debug("Can't connect to Postgres " + str(ex))
                    time.sleep(0.5)

        raise Exception("Cannot wait Postgres container")

    def wait_rabbitmq_to_start(self, timeout=180):
        self.rabbitmq_ip = self.get_instance_ip(self.rabbitmq_host)

        start = time.time()
        while time.time() - start < timeout:
            try:
                if check_rabbitmq_is_available(self.rabbitmq_docker_id):
                    logging.debug("RabbitMQ is available")
                    if enable_consistent_hash_plugin(self.rabbitmq_docker_id):
                        logging.debug("RabbitMQ consistent hash plugin is available")
                        return
                time.sleep(0.5)
            except Exception as ex:
                logging.debug("Can't connect to RabbitMQ " + str(ex))
                time.sleep(0.5)

        raise Exception("Cannot wait RabbitMQ container")

    def wait_zookeeper_secure_to_start(self, timeout=20):
        logging.debug("Wait ZooKeeper Secure to start")
        start = time.time()
        while time.time() - start < timeout:
            try:
                for instance in ['zoo1', 'zoo2', 'zoo3']:
                    conn = self.get_kazoo_client(instance, self.zookeeper_secure_port, use_ssl=True)
                    conn.get_children('/')
                logging.debug("All instances of ZooKeeper Secure started")
                return
            except Exception as ex:
                logging.debug("Can't connect to ZooKeeper secure " + str(ex))
                time.sleep(0.5)

        raise Exception("Cannot wait ZooKeeper secure container")

    def wait_zookeeper_to_start(self, timeout=180):
        logging.debug("Wait ZooKeeper to start")
        start = time.time()
        while time.time() - start < timeout:
            try:
                for instance in ['zoo1', 'zoo2', 'zoo3']:
                    conn = self.get_kazoo_client(instance, self.zookeeper_port)
                    conn.get_children('/')
                logging.debug("All instances of ZooKeeper started")
                return
            except Exception as ex:
                logging.debug("Can't connect to ZooKeeper " + str(ex))
                time.sleep(0.5)

        raise Exception("Cannot wait ZooKeeper container")

    def make_hdfs_api(self, timeout=180, kerberized=False):
        hdfs_api = None
        if kerberized:
            keytab = p.abspath(p.join(self.instances['node1'].path, "secrets/clickhouse.keytab"))
            krb_conf = p.abspath(p.join(self.instances['node1'].path, "secrets/krb_long.conf"))
            hdfs_ip = self.get_instance_ip('kerberizedhdfs1')
            # logging.debug("kerberizedhdfs1 ip ", hdfs_ip)
            kdc_ip = self.get_instance_ip('hdfskerberos')
            # logging.debug("kdc_ip ", kdc_ip)
            hdfs_api = HDFSApi(user="root",
                              timeout=timeout,
                              kerberized=True,
                              principal="root@TEST.CLICKHOUSE.TECH",
                              keytab=keytab,
                              krb_conf=krb_conf,
                              host="localhost",
                              protocol="http",
                              proxy_port=self.hdfs_kerberized_name_port,
                              data_port=self.hdfs_kerberized_data_port,
                              hdfs_ip=hdfs_ip,
                              kdc_ip=kdc_ip)                         
        else:
            logging.debug("Create HDFSApi host={}".format("localhost"))
            hdfs_api = HDFSApi(user="root", host="localhost", data_port=self.hdfs_data_port, proxy_port=self.hdfs_name_port)
        return hdfs_api

    def wait_kafka_is_available(self, kafka_docker_id, kafka_port, max_retries=50):
        retries = 0
        while True:
            if check_kafka_is_available(kafka_docker_id, kafka_port):
                break
            else:
                retries += 1
                if retries > max_retries:
                    raise Exception("Kafka is not available")
                logging.debug("Waiting for Kafka to start up")
                time.sleep(1)


    def wait_hdfs_to_start(self, hdfs_api, timeout=300):
        start = time.time()
        while time.time() - start < timeout:
            try:
                hdfs_api.write_data("/somefilewithrandomname222", "1")
                logging.debug("Connected to HDFS and SafeMode disabled! ")
                return
            except Exception as ex:
                logging.debug("Can't connect to HDFS " + str(ex))
                time.sleep(1)

        raise Exception("Can't wait HDFS to start")

    def wait_mongo_to_start(self, timeout=180):
        connection_str = 'mongodb://{user}:{password}@{host}:{port}'.format(
            host='localhost', port=self.mongo_port, user='root', password='clickhouse')
        connection = pymongo.MongoClient(connection_str)
        start = time.time()
        while time.time() - start < timeout:
            try:
                connection.list_database_names()
                logging.debug("Connected to Mongo dbs: {}", connection.database_names())
                return
            except Exception as ex:
                logging.debug("Can't connect to Mongo " + str(ex))
                time.sleep(1)

    def wait_minio_to_start(self, timeout=180, secure=False):
        self.minio_ip = self.get_instance_ip(self.minio_host)
        self.minio_redirect_ip = self.get_instance_ip(self.minio_redirect_host)


        os.environ['SSL_CERT_FILE'] = p.join(self.base_dir, self.minio_dir, 'certs', 'public.crt')
        minio_client = Minio(f'{self.minio_ip}:{self.minio_port}',
                             access_key='minio',
                             secret_key='minio123',
                             secure=secure,
                             http_client=urllib3.PoolManager(cert_reqs='CERT_NONE')) # disable SSL check as we test ClickHouse and not Python library
        start = time.time()
        while time.time() - start < timeout:
            try:
                minio_client.list_buckets()

                logging.debug("Connected to Minio.")

                buckets = [self.minio_bucket, self.minio_bucket_2]

                for bucket in buckets:
                    if minio_client.bucket_exists(bucket):
                        delete_object_list = map(
                            lambda x: DeleteObject(x.object_name),
                            minio_client.list_objects(bucket, recursive=True),
                        )
                        errors = minio_client.remove_objects(bucket, delete_object_list)
                        for error in errors:
                            logging.error(f"Error occured when deleting object {error}")
                        minio_client.remove_bucket(bucket)
                    minio_client.make_bucket(bucket)
                    logging.debug("S3 bucket '%s' created", bucket)

                self.minio_client = minio_client
                return
            except Exception as ex:
                logging.debug("Can't connect to Minio: %s", str(ex))
                time.sleep(1)

        raise Exception("Can't wait Minio to start")

    def wait_schema_registry_to_start(self, timeout=180):
        sr_client = CachedSchemaRegistryClient({"url":'http://localhost:{}'.format(self.schema_registry_port)})
        start = time.time()
        while time.time() - start < timeout:
            try:
                sr_client._send_request(sr_client.url)
                logging.debug("Connected to SchemaRegistry")
                return sr_client
            except Exception as ex:
                logging.debug(("Can't connect to SchemaRegistry: %s", str(ex)))
                time.sleep(1)

        raise Exception("Can't wait Schema Registry to start")

        
    def wait_cassandra_to_start(self, timeout=180):
        self.cassandra_ip = self.get_instance_ip(self.cassandra_host)
        cass_client = cassandra.cluster.Cluster([self.cassandra_ip], port=self.cassandra_port, load_balancing_policy=RoundRobinPolicy())
        start = time.time()
        while time.time() - start < timeout:
            try:
                logging.info(f"Check Cassandra Online {self.cassandra_id} {self.cassandra_ip} {self.cassandra_port}")
                check = self.exec_in_container(self.cassandra_id, ["bash", "-c", f"/opt/cassandra/bin/cqlsh -u cassandra -p cassandra -e 'describe keyspaces' {self.cassandra_ip} {self.cassandra_port}"], user='root')
                logging.info("Cassandra Online")
                cass_client.connect()
                logging.info("Connected Clients to Cassandra")
                return
            except Exception as ex:
                logging.warning("Can't connect to Cassandra: %s", str(ex))
                time.sleep(1)

        raise Exception("Can't wait Cassandra to start")

    def start(self, destroy_dirs=True):
        logging.debug("Cluster start called. is_up={}, destroy_dirs={}".format(self.is_up, destroy_dirs))
        if self.is_up:
            return

        try:
            self.cleanup()
        except Exception as e:
            logging.warning("Cleanup failed:{e}")

        try:
            # clickhouse_pull_cmd = self.base_cmd + ['pull']
            # print(f"Pulling images for {self.base_cmd}")
            # retry_exception(10, 5, subprocess_check_call, Exception, clickhouse_pull_cmd)

            if destroy_dirs and p.exists(self.instances_dir):
                logging.debug(("Removing instances dir %s", self.instances_dir))
                shutil.rmtree(self.instances_dir)

            for instance in list(self.instances.values()):
                logging.debug(('Setup directory for instance: {} destroy_dirs: {}'.format(instance.name, destroy_dirs)))
                instance.create_dir(destroy_dir=destroy_dirs)

            _create_env_file(os.path.join(self.env_file), self.env_variables)
            self.docker_client = docker.DockerClient(base_url='unix:///var/run/docker.sock', version=self.docker_api_version, timeout=180)

            common_opts = ['up', '-d']

            if self.with_zookeeper_secure and self.base_zookeeper_cmd:
                logging.debug('Setup ZooKeeper Secure')
                logging.debug(f'Creating internal ZooKeeper dirs: {self.zookeeper_dirs_to_create}')
                for i in range(1,3):
                    if os.path.exists(self.zookeeper_instance_dir_prefix + f"{i}"):
                        shutil.rmtree(self.zookeeper_instance_dir_prefix + f"{i}")
                for dir in self.zookeeper_dirs_to_create:
                    os.makedirs(dir)
                run_and_check(self.base_zookeeper_cmd + common_opts, env=self.env)

                self.wait_zookeeper_secure_to_start()
                for command in self.pre_zookeeper_commands:
                    self.run_kazoo_commands_with_retries(command, repeats=5, secure=True)

            if self.with_zookeeper and self.base_zookeeper_cmd:
                logging.debug('Setup ZooKeeper')
                logging.debug(f'Creating internal ZooKeeper dirs: {self.zookeeper_dirs_to_create}')
                if self.use_keeper:
                    for i in range(1,4):
                        if os.path.exists(self.keeper_instance_dir_prefix + f"{i}"):
                            shutil.rmtree(self.keeper_instance_dir_prefix + f"{i}")
                else:
                    for i in range(1,3):
                        if os.path.exists(self.zookeeper_instance_dir_prefix + f"{i}"):
                            shutil.rmtree(self.zookeeper_instance_dir_prefix + f"{i}")

                for dir in self.zookeeper_dirs_to_create:
                    os.makedirs(dir)
                
                if self.use_keeper: # TODO: remove hardcoded paths from here
                    for i in range(1,4):
                        shutil.copy(os.path.join(HELPERS_DIR, f'keeper_config{i}.xml'), os.path.join(self.keeper_instance_dir_prefix + f"{i}", "config" ))

                run_and_check(self.base_zookeeper_cmd + common_opts, env=self.env)

                self.wait_zookeeper_to_start()
                for command in self.pre_zookeeper_commands:
                    self.run_kazoo_commands_with_retries(command, repeats=5)

            if self.with_mysql_client and self.base_mysql_client_cmd:
                logging.debug('Setup MySQL Client')
                subprocess_check_call(self.base_mysql_client_cmd + common_opts)
                self.wait_mysql_client_to_start()

            if self.with_mysql and self.base_mysql_cmd:
                logging.debug('Setup MySQL')
                if os.path.exists(self.mysql_dir):
                    shutil.rmtree(self.mysql_dir)
                os.makedirs(self.mysql_logs_dir)
                os.chmod(self.mysql_logs_dir, stat.S_IRWXO)
                subprocess_check_call(self.base_mysql_cmd + common_opts)
                self.wait_mysql_to_start()

            if self.with_mysql8 and self.base_mysql8_cmd:
                logging.debug('Setup MySQL 8')
                if os.path.exists(self.mysql8_dir):
                    shutil.rmtree(self.mysql8_dir)
                os.makedirs(self.mysql8_logs_dir)
                os.chmod(self.mysql8_logs_dir, stat.S_IRWXO)
                subprocess_check_call(self.base_mysql8_cmd + common_opts)
                self.wait_mysql8_to_start()

            if self.with_mysql_cluster and self.base_mysql_cluster_cmd:
                print('Setup MySQL')
                if os.path.exists(self.mysql_cluster_dir):
                    shutil.rmtree(self.mysql_cluster_dir)
                os.makedirs(self.mysql_cluster_logs_dir)
                os.chmod(self.mysql_cluster_logs_dir, stat.S_IRWXO)

                subprocess_check_call(self.base_mysql_cluster_cmd + common_opts)
                self.wait_mysql_cluster_to_start()

            if self.with_postgres and self.base_postgres_cmd:
                logging.debug('Setup Postgres')
                if os.path.exists(self.postgres_dir):
                    shutil.rmtree(self.postgres_dir)
                os.makedirs(self.postgres_logs_dir)
                os.chmod(self.postgres_logs_dir, stat.S_IRWXO)

                subprocess_check_call(self.base_postgres_cmd + common_opts)
                self.wait_postgres_to_start()

            if self.with_postgres_cluster and self.base_postgres_cluster_cmd:
                print('Setup Postgres')
                os.makedirs(self.postgres2_logs_dir)
                os.chmod(self.postgres2_logs_dir, stat.S_IRWXO)
                os.makedirs(self.postgres3_logs_dir)
                os.chmod(self.postgres3_logs_dir, stat.S_IRWXO)
                os.makedirs(self.postgres4_logs_dir)
                os.chmod(self.postgres4_logs_dir, stat.S_IRWXO)
                subprocess_check_call(self.base_postgres_cluster_cmd + common_opts)
                self.wait_postgres_cluster_to_start()

            if self.with_kafka and self.base_kafka_cmd:
                logging.debug('Setup Kafka')
                subprocess_check_call(self.base_kafka_cmd + common_opts + ['--renew-anon-volumes'])
                self.wait_kafka_is_available(self.kafka_docker_id, self.kafka_port)
                self.wait_schema_registry_to_start()

            if self.with_kerberized_kafka and self.base_kerberized_kafka_cmd:
                logging.debug('Setup kerberized kafka')
                run_and_check(self.base_kerberized_kafka_cmd + common_opts + ['--renew-anon-volumes'])
                self.wait_kafka_is_available(self.kerberized_kafka_docker_id, self.kerberized_kafka_port, 100)

            if self.with_rabbitmq and self.base_rabbitmq_cmd:
                logging.debug('Setup RabbitMQ')
                os.makedirs(self.rabbitmq_logs_dir)
                os.chmod(self.rabbitmq_logs_dir, stat.S_IRWXO)
                subprocess_check_call(self.base_rabbitmq_cmd + common_opts + ['--renew-anon-volumes'])
                self.rabbitmq_docker_id = self.get_instance_docker_id('rabbitmq1')
                self.wait_rabbitmq_to_start()

            if self.with_hdfs and self.base_hdfs_cmd:
                logging.debug('Setup HDFS')
                os.makedirs(self.hdfs_logs_dir)
                os.chmod(self.hdfs_logs_dir, stat.S_IRWXO)
                subprocess_check_call(self.base_hdfs_cmd + common_opts)
                hdfs_api = self.make_hdfs_api()
                self.wait_hdfs_to_start(hdfs_api)

            if self.with_kerberized_hdfs and self.base_kerberized_hdfs_cmd:
                logging.debug('Setup kerberized HDFS')
                os.makedirs(self.hdfs_kerberized_logs_dir)
                os.chmod(self.hdfs_kerberized_logs_dir, stat.S_IRWXO)
                run_and_check(self.base_kerberized_hdfs_cmd + common_opts)
                hdfs_api = self.make_hdfs_api(kerberized=True)
                self.wait_hdfs_to_start(hdfs_api)

            if self.with_mongo and self.base_mongo_cmd:
                logging.debug('Setup Mongo')
                run_and_check(self.base_mongo_cmd + common_opts)
                self.wait_mongo_to_start(30)

            if self.with_redis and self.base_redis_cmd:
                logging.debug('Setup Redis')
                subprocess_check_call(self.base_redis_cmd + common_opts)
                time.sleep(10)

            if self.with_minio and self.base_minio_cmd:
                # Copy minio certificates to minio/certs
                os.mkdir(self.minio_dir)
                if self.minio_certs_dir is None:
                    os.mkdir(os.path.join(self.minio_dir, 'certs'))
                else:
                    shutil.copytree(os.path.join(self.base_dir, self.minio_certs_dir), os.path.join(self.minio_dir, 'certs'))

                minio_start_cmd = self.base_minio_cmd + common_opts

                logging.info("Trying to create Minio instance by command %s", ' '.join(map(str, minio_start_cmd)))
                run_and_check(minio_start_cmd)
                logging.info("Trying to connect to Minio...")
                self.wait_minio_to_start(secure=self.minio_certs_dir is not None)

            if self.with_cassandra and self.base_cassandra_cmd:
                subprocess_check_call(self.base_cassandra_cmd + ['up', '-d'])
                self.wait_cassandra_to_start()

            clickhouse_start_cmd = self.base_cmd + ['up', '-d', '--no-recreate']
            logging.debug(("Trying to create ClickHouse instance by command %s", ' '.join(map(str, clickhouse_start_cmd))))
            self.up_called = True
            run_and_check(clickhouse_start_cmd)
            logging.debug("ClickHouse instance created")

            start_timeout = 60.0  # seconds
            for instance in self.instances.values():
                instance.docker_client = self.docker_client
                instance.ip_address = self.get_instance_ip(instance.name)

                logging.debug("Waiting for ClickHouse start...")
                instance.wait_for_start(start_timeout)
                logging.debug("ClickHouse started")

                instance.client = Client(instance.ip_address, command=self.client_bin_path)

            self.is_up = True

        except BaseException as e:
            logging.debug("Failed to start cluster: ")
            logging.debug(str(e))
            logging.debug(traceback.print_exc())
            self.shutdown()
            raise

    def shutdown(self, kill=True):
        sanitizer_assert_instance = None
        fatal_log = None
        if self.up_called:
            with open(self.docker_logs_path, "w+") as f:
                try:
                    subprocess.check_call(self.base_cmd + ['logs'], stdout=f)   # STYLE_CHECK_ALLOW_SUBPROCESS_CHECK_CALL
                except Exception as e:
                    logging.debug("Unable to get logs from docker.")
                f.seek(0)
                for line in f:
                    if SANITIZER_SIGN in line:
                        sanitizer_assert_instance = line.split('|')[0].strip()
                        break

            for name, instance in self.instances.items():
                try:
                    if not instance.is_up:
                        continue
                    if instance.contains_in_log(SANITIZER_SIGN):
                        sanitizer_assert_instance = instance.grep_in_log(SANITIZER_SIGN)
                        logging.ERROR(f"Sanitizer in instance {name} log {sanitizer_assert_instance}")

                    if instance.contains_in_log("Fatal"):
                        fatal_log = instance.grep_in_log("Fatal")
                        logging.ERROR(f"Crash in instance {name} fatal log {fatal_log}")
                except Exception as e:
                    logging.error(f"Failed to check fails in logs: {e}")

            if kill:
                try:
                    run_and_check(self.base_cmd + ['stop', '--timeout', '20'])
                except Exception as e:
                    logging.debug("Kill command failed during shutdown. {}".format(repr(e)))
                    logging.debug("Trying to kill forcefully")
                    run_and_check(self.base_cmd + ['kill'])

            try:
                subprocess_check_call(self.base_cmd + ['down', '--volumes'])
            except Exception as e:
                logging.debug("Down + remove orphans failed durung shutdown. {}".format(repr(e)))

        self.cleanup()

        self.is_up = False

        self.docker_client = None

        for instance in list(self.instances.values()):
            instance.docker_client = None
            instance.ip_address = None
            instance.client = None

        if sanitizer_assert_instance is not None:
            raise Exception(
                "Sanitizer assert found in {} for instance {}".format(self.docker_logs_path, sanitizer_assert_instance))


    def pause_container(self, instance_name):
        subprocess_check_call(self.base_cmd + ['pause', instance_name])

    #    subprocess_check_call(self.base_cmd + ['kill', '-s SIGSTOP', instance_name])

    def unpause_container(self, instance_name):
        subprocess_check_call(self.base_cmd + ['unpause', instance_name])

    #    subprocess_check_call(self.base_cmd + ['kill', '-s SIGCONT', instance_name])

    def open_bash_shell(self, instance_name):
        os.system(' '.join(self.base_cmd + ['exec', instance_name, '/bin/bash']))

    def get_kazoo_client(self, zoo_instance_name, port, use_ssl=False):
        ip = self.get_instance_ip(zoo_instance_name)
        logging.debug(f"get_kazoo_client: {zoo_instance_name}, ip:{ip}, port:{port}, use_ssl:{use_ssl}")
        zk = KazooClient(hosts=f"{ip}:{port}", use_ssl=use_ssl, verify_certs=False, certfile=self.zookeeper_certfile,
                         keyfile=self.zookeeper_keyfile)
        zk.start()
        return zk

    def run_kazoo_commands_with_retries(self, kazoo_callback, zoo_instance_name='zoo1', repeats=1, sleep_for=1, secure=False):
        logging.debug(f"run_kazoo_commands_with_retries: {zoo_instance_name}, {secure}, {kazoo_callback}")
        for i in range(repeats - 1):
            try:
                kazoo_callback(self.get_kazoo_client(zoo_instance_name, self.zookeeper_secure_port if secure else self.zookeeper_port))
                return
            except KazooException as e:
                logging.debug(repr(e))
                time.sleep(sleep_for)
        kazoo_callback(self.get_kazoo_client(zoo_instance_name, self.zookeeper_secure_port if secure else self.zookeeper_port))

    def add_zookeeper_startup_command(self, command):
        self.pre_zookeeper_commands.append(command)

    def stop_zookeeper_nodes(self, zk_nodes):
        for n in zk_nodes:
            logging.info("Stopping zookeeper node: %s", n)
            subprocess_check_call(self.base_zookeeper_cmd + ["stop", n])

    def start_zookeeper_nodes(self, zk_nodes):
        for n in zk_nodes:
            logging.info("Starting zookeeper node: %s", n)
            subprocess_check_call(self.base_zookeeper_cmd + ["start", n])


<<<<<<< HEAD
CLICKHOUSE_START_COMMAND = "clickhouse server --config-file=/etc/clickhouse-server/config.xml" \
                           " --log-file=/var/log/clickhouse-server/clickhouse-server.log " \
                           " --errorlog-file=/var/log/clickhouse-server/clickhouse-server.err.log"
=======
CLICKHOUSE_START_COMMAND = "clickhouse server --config-file=/etc/clickhouse-server/{main_config_file} --log-file=/var/log/clickhouse-server/clickhouse-server.log --errorlog-file=/var/log/clickhouse-server/clickhouse-server.err.log"
>>>>>>> 9edfc164

CLICKHOUSE_STAY_ALIVE_COMMAND = 'bash -c "{} --daemon; tail -f /dev/null"'.format(CLICKHOUSE_START_COMMAND)

DOCKER_COMPOSE_TEMPLATE = '''
version: '2.3'
services:
    {name}:
        image: {image}:{tag}
        hostname: {hostname}
        volumes:
            - {instance_config_dir}:/etc/clickhouse-server/
            - {db_dir}:/var/lib/clickhouse/
            - {logs_dir}:/var/log/clickhouse-server/
            - /etc/passwd:/etc/passwd:ro
            {binary_volume}
            {odbc_bridge_volume}
            {library_bridge_volume}
            {odbc_ini_path}
            {keytab_path}
            {krb5_conf}
        entrypoint: {entrypoint_cmd}
        tmpfs: {tmpfs}
        cap_add:
            - SYS_PTRACE
            - NET_ADMIN
            - IPC_LOCK
            - SYS_NICE
        depends_on: {depends_on}
        user: '{user}'
        env_file:
            - {env_file}
        security_opt:
            - label:disable
        dns_opt:
            - attempts:2
            - timeout:1
            - inet6
            - rotate
        {networks}
            {app_net}
                {ipv4_address}
                {ipv6_address}
                {net_aliases}
                    {net_alias1}
'''


class ClickHouseInstance:

    def __init__(
            self, cluster, base_path, name, base_config_dir, custom_main_configs, custom_user_configs,
            custom_dictionaries,
<<<<<<< HEAD
            macros, with_zookeeper, zookeeper_config_path, with_mysql_client,  with_mysql, with_mysql8, with_mysql_cluster, with_kafka, with_kerberized_kafka,
            with_rabbitmq, with_kerberized_hdfs, with_mongo, with_redis, with_minio,
            with_cassandra, server_bin_path, odbc_bridge_bin_path, library_bridge_bin_path, clickhouse_path_dir, with_odbc_drivers, with_postgres, with_postgres_cluster,
=======
            macros, with_zookeeper, zookeeper_config_path, with_mysql, with_mysql_cluster, with_kafka, with_kerberized_kafka, with_rabbitmq, with_kerberized_hdfs,
            with_mongo, with_redis, with_minio,
            with_cassandra, server_bin_path, odbc_bridge_bin_path, library_bridge_bin_path, clickhouse_path_dir, with_odbc_drivers,
            clickhouse_start_command=CLICKHOUSE_START_COMMAND,
            main_config_name="config.xml", users_config_name="users.xml", copy_common_configs=True,
>>>>>>> 9edfc164
            hostname=None, env_variables=None,
            image="yandex/clickhouse-integration-test", tag="latest",
            stay_alive=False, ipv4_address=None, ipv6_address=None, with_installed_binary=False, tmpfs=None):

        self.name = name
        self.base_cmd = cluster.base_cmd
        self.docker_id = cluster.get_instance_docker_id(self.name)
        self.cluster = cluster
        self.hostname = hostname if hostname is not None else self.name

        self.tmpfs = tmpfs or []
        self.base_config_dir = p.abspath(p.join(base_path, base_config_dir)) if base_config_dir else None
        self.custom_main_config_paths = [p.abspath(p.join(base_path, c)) for c in custom_main_configs]
        self.custom_user_config_paths = [p.abspath(p.join(base_path, c)) for c in custom_user_configs]
        self.custom_dictionaries_paths = [p.abspath(p.join(base_path, c)) for c in custom_dictionaries]
        self.clickhouse_path_dir = p.abspath(p.join(base_path, clickhouse_path_dir)) if clickhouse_path_dir else None
        self.kerberos_secrets_dir = p.abspath(p.join(base_path, 'secrets'))
        self.macros = macros if macros is not None else {}
        self.with_zookeeper = with_zookeeper
        self.zookeeper_config_path = zookeeper_config_path

        self.server_bin_path = server_bin_path
        self.odbc_bridge_bin_path = odbc_bridge_bin_path
        self.library_bridge_bin_path = library_bridge_bin_path

        self.with_mysql_client = with_mysql_client
        self.with_mysql = with_mysql
        self.with_mysql8 = with_mysql8
        self.with_mysql_cluster = with_mysql_cluster
        self.with_postgres = with_postgres
        self.with_postgres_cluster = with_postgres_cluster
        self.with_kafka = with_kafka
        self.with_kerberized_kafka = with_kerberized_kafka
        self.with_rabbitmq = with_rabbitmq
        self.with_kerberized_hdfs = with_kerberized_hdfs
        self.with_mongo = with_mongo
        self.with_redis = with_redis
        self.with_minio = with_minio
        self.with_cassandra = with_cassandra

        self.main_config_name = main_config_name
        self.users_config_name = users_config_name
        self.copy_common_configs = copy_common_configs

        self.clickhouse_start_command = clickhouse_start_command.replace("{main_config_file}", self.main_config_name)

        self.path = p.join(self.cluster.instances_dir, name)
        self.docker_compose_path = p.join(self.path, 'docker-compose.yml')
        self.env_variables = env_variables or {}
        self.env_file = self.cluster.env_file
        if with_odbc_drivers:
            self.odbc_ini_path = self.path + "/odbc.ini:/etc/odbc.ini"
            self.with_mysql = True
        else:
            self.odbc_ini_path = ""

        if with_kerberized_kafka or with_kerberized_hdfs:
            self.keytab_path = '- ' + os.path.dirname(self.docker_compose_path) + "/secrets:/tmp/keytab"
            self.krb5_conf = '- ' + os.path.dirname(self.docker_compose_path) + "/secrets/krb.conf:/etc/krb5.conf:ro"
        else:
            self.keytab_path = ""
            self.krb5_conf = ""

        self.docker_client = None
        self.ip_address = None
        self.client = None
        self.image = image
        self.tag = tag
        self.stay_alive = stay_alive
        self.ipv4_address = ipv4_address
        self.ipv6_address = ipv6_address
        self.with_installed_binary = with_installed_binary
        self.is_up = False


    def is_built_with_sanitizer(self, sanitizer_name=''):
        build_opts = self.query("SELECT value FROM system.build_options WHERE name = 'CXX_FLAGS'")
        return "-fsanitize={}".format(sanitizer_name) in build_opts

    def is_built_with_thread_sanitizer(self):
        return self.is_built_with_sanitizer('thread')

    def is_built_with_address_sanitizer(self):
        return self.is_built_with_sanitizer('address')

    def is_built_with_memory_sanitizer(self):
        return self.is_built_with_sanitizer('memory')

    # Connects to the instance via clickhouse-client, sends a query (1st argument) and returns the answer
    def query(self, sql, stdin=None, timeout=None, settings=None, user=None, password=None, database=None,
              ignore_error=False):
        return self.client.query(sql, stdin=stdin, timeout=timeout, settings=settings, user=user, password=password,
                                 database=database, ignore_error=ignore_error)

    def query_with_retry(self, sql, stdin=None, timeout=None, settings=None, user=None, password=None, database=None,
                         ignore_error=False,
                         retry_count=20, sleep_time=0.5, check_callback=lambda x: True):
        result = None
        for i in range(retry_count):
            try:
                result = self.query(sql, stdin=stdin, timeout=timeout, settings=settings, user=user, password=password,
                                    database=database, ignore_error=ignore_error)
                if check_callback(result):
                    return result
                time.sleep(sleep_time)
            except Exception as ex:
                logging.debug("Retry {} got exception {}".format(i + 1, ex))
                time.sleep(sleep_time)

        if result is not None:
            return result
        raise Exception("Can't execute query {}".format(sql))

    # As query() but doesn't wait response and returns response handler
    def get_query_request(self, *args, **kwargs):
        return self.client.get_query_request(*args, **kwargs)

    # Connects to the instance via clickhouse-client, sends a query (1st argument), expects an error and return its code
    def query_and_get_error(self, sql, stdin=None, timeout=None, settings=None, user=None, password=None,
                            database=None):
        return self.client.query_and_get_error(sql, stdin=stdin, timeout=timeout, settings=settings, user=user,
                                               password=password, database=database)

    # The same as query_and_get_error but ignores successful query.
    def query_and_get_answer_with_error(self, sql, stdin=None, timeout=None, settings=None, user=None, password=None,
                                        database=None):
        return self.client.query_and_get_answer_with_error(sql, stdin=stdin, timeout=timeout, settings=settings,
                                                           user=user, password=password, database=database)

    # Connects to the instance via HTTP interface, sends a query and returns the answer
    def http_query(self, sql, data=None, params=None, user=None, password=None, expect_fail_and_get_error=False):
        if params is None:
            params = {}
        else:
            params = params.copy()

        params["query"] = sql

        auth = None
        if user and password:
            auth = requests.auth.HTTPBasicAuth(user, password)
        elif user:
            auth = requests.auth.HTTPBasicAuth(user, '')
        url = "http://" + self.ip_address + ":8123/?" + urllib.parse.urlencode(params)

        if data:
            r = requests.post(url, data, auth=auth)
        else:
            r = requests.get(url, auth=auth)

        def http_code_and_message():
            code = r.status_code
            return str(code) + " " + http.client.responses[code] + ": " + r.text

        if expect_fail_and_get_error:
            if r.ok:
                raise Exception("ClickHouse HTTP server is expected to fail, but succeeded: " + r.text)
            return http_code_and_message()
        else:
            if not r.ok:
                raise Exception("ClickHouse HTTP server returned " + http_code_and_message())
            return r.text

    # Connects to the instance via HTTP interface, sends a query and returns the answer
    def http_request(self, url, method='GET', params=None, data=None, headers=None):
        url = "http://" + self.ip_address + ":8123/" + url
        return requests.request(method=method, url=url, params=params, data=data, headers=headers)

    # Connects to the instance via HTTP interface, sends a query, expects an error and return the error message
    def http_query_and_get_error(self, sql, data=None, params=None, user=None, password=None):
        return self.http_query(sql=sql, data=data, params=params, user=user, password=password,
                               expect_fail_and_get_error=True)

    def stop_clickhouse(self, stop_wait_sec=30, kill=False):
        if not self.stay_alive:
            raise Exception("clickhouse can be stopped only with stay_alive=True instance")
        try:
            ps_clickhouse = self.exec_in_container(["bash", "-c", "ps -C clickhouse"], user='root')
            if ps_clickhouse == "  PID TTY      STAT   TIME COMMAND" :
                logging.warning("ClickHouse process already stopped")
                return

            self.exec_in_container(["bash", "-c", "pkill {} clickhouse".format("-9" if kill else "")], user='root')
            time.sleep(stop_wait_sec)
            ps_clickhouse = self.exec_in_container(["bash", "-c", "ps -C clickhouse"], user='root')
            if ps_clickhouse != "  PID TTY      STAT   TIME COMMAND" :
                logging.warning(f"Force kill clickhouse in stop_clickhouse. ps:{ps_clickhouse}")
                self.stop_clickhouse(kill=True)
        except Exception as e:
            logging.warning(f"Stop ClickHouse raised an error {e}")

    def start_clickhouse(self, start_wait_sec=30):
        if not self.stay_alive:
            raise Exception("clickhouse can be started again only with stay_alive=True instance")

        self.exec_in_container(["bash", "-c", "{} --daemon".format(self.clickhouse_start_command)], user=str(os.getuid()))
        # wait start
        from helpers.test_tools import assert_eq_with_retry
        assert_eq_with_retry(self, "select 1", "1", retry_count=int(start_wait_sec / 0.5), sleep_time=0.5)

    def restart_clickhouse(self, stop_start_wait_sec=30, kill=False):
        self.stop_clickhouse(stop_start_wait_sec, kill)
        self.start_clickhouse(stop_start_wait_sec)

    def exec_in_container(self, cmd, detach=False, nothrow=False, **kwargs):
        container_id = self.get_docker_handle().id
        return self.cluster.exec_in_container(container_id, cmd, detach, nothrow, **kwargs)

    def contains_in_log(self, substring):
        result = self.exec_in_container(
            ["bash", "-c", '[ -f /var/log/clickhouse-server/clickhouse-server.log ] && grep "{}" /var/log/clickhouse-server/clickhouse-server.log || true'.format(substring)])
        return len(result) > 0

    def grep_in_log(self, substring):
        logging.debug(f"grep in log called {substring}")
        result = self.exec_in_container(
            ["bash", "-c", 'grep "{}" /var/log/clickhouse-server/clickhouse-server.log || true'.format(substring)])
        logging.debug(f"grep result {result}")
        return result

    def count_in_log(self, substring):
        result = self.exec_in_container(
            ["bash", "-c", 'grep "{}" /var/log/clickhouse-server/clickhouse-server.log | wc -l'.format(substring)])
        return result

    def wait_for_log_line(self, regexp, filename='/var/log/clickhouse-server/clickhouse-server.log', timeout=30, repetitions=1, look_behind_lines=100):
        start_time = time.time()
        result = self.exec_in_container(
            ["bash", "-c", 'timeout {} tail -Fn{} "{}" | grep -Em {} {}'.format(timeout, look_behind_lines, filename, repetitions, shlex.quote(regexp))])

        # if repetitions>1 grep will return success even if not enough lines were collected,
        if repetitions>1 and len(result.splitlines()) < repetitions:
            logging.debug("wait_for_log_line: those lines were found during {} seconds:".format(timeout))
            logging.debug(result)
            raise Exception("wait_for_log_line: Not enough repetitions: {} found, while {} expected".format(len(result.splitlines()), repetitions))

        wait_duration = time.time() - start_time

        logging.debug('{} log line matching "{}" appeared in a {} seconds'.format(repetitions, regexp, wait_duration))
        return wait_duration

    def file_exists(self, path):
        return self.exec_in_container(
            ["bash", "-c", "echo $(if [ -e '{}' ]; then echo 'yes'; else echo 'no'; fi)".format(path)]) == 'yes\n'

    def copy_file_to_container(self, local_path, dest_path):
        container_id = self.get_docker_handle().id
        return self.cluster.copy_file_to_container(container_id, local_path, dest_path)

    def get_process_pid(self, process_name):
        output = self.exec_in_container(["bash", "-c",
                                         "ps ax | grep '{}' | grep -v 'grep' | grep -v 'bash -c' | awk '{{print $1}}'".format(
                                             process_name)])
        if output:
            try:
                pid = int(output.split('\n')[0].strip())
                return pid
            except:
                return None
        return None

    def restart_with_latest_version(self, stop_start_wait_sec=120, callback_onstop=None, signal=60):
        if not self.stay_alive:
            raise Exception("Cannot restart not stay alive container")
        self.exec_in_container(["bash", "-c", "pkill -{} clickhouse".format(signal)], user='root')
        retries = int(stop_start_wait_sec / 0.5)
        local_counter = 0
        # wait stop
        while local_counter < retries:
            if not self.get_process_pid("clickhouse server"):
                break
            time.sleep(0.5)
            local_counter += 1

        # force kill if server hangs
        if self.get_process_pid("clickhouse server"):
            # server can die before kill, so don't throw exception, it's expected
            self.exec_in_container(["bash", "-c", "pkill -{} clickhouse".format(9)], nothrow=True, user='root')

        if callback_onstop:
            callback_onstop(self)
        self.exec_in_container(
            ["bash", "-c", "cp /usr/share/clickhouse_fresh /usr/bin/clickhouse && chmod 777 /usr/bin/clickhouse"],
            user='root')
        self.exec_in_container(["bash", "-c",
                                "cp /usr/share/clickhouse-odbc-bridge_fresh /usr/bin/clickhouse-odbc-bridge && chmod 777 /usr/bin/clickhouse"],
                               user='root')
        self.exec_in_container(["bash", "-c", "{} --daemon".format(self.clickhouse_start_command)], user=str(os.getuid()))
        from helpers.test_tools import assert_eq_with_retry

        # wait start
        assert_eq_with_retry(self, "select 1", "1", retry_count=retries)

    def get_docker_handle(self):
        return self.cluster.get_docker_handle(self.docker_id)

    def stop(self):
        self.get_docker_handle().stop()

    def start(self):
        self.get_docker_handle().start()

    def wait_for_start(self, start_timeout=None, connection_timeout=None):

        if start_timeout is None or start_timeout <= 0:
            raise Exception("Invalid timeout: {}".format(start_timeout))

        if connection_timeout is not None and connection_timeout < start_timeout:
            raise Exception("Connection timeout {} should be grater then start timeout {}"
                            .format(connection_timeout, start_timeout))

        start_time = time.time()
        prev_rows_in_log = 0

        def has_new_rows_in_log():
            nonlocal prev_rows_in_log
            try:
                rows_in_log = int(self.count_in_log(".*").strip())
                res = rows_in_log > prev_rows_in_log
                prev_rows_in_log = rows_in_log
                return res
            except ValueError:
                return False

        while True:
            handle = self.get_docker_handle()
            status = handle.status
            if status == 'exited':
                raise Exception("Instance `{}' failed to start. Container status: {}, logs: {}"
                                .format(self.name, status, handle.logs().decode('utf-8')))

            deadline = start_time + start_timeout
            # It is possible that server starts slowly.
            # If container is running, and there is some progress in log, check connection_timeout.
            if connection_timeout and status == 'running' and has_new_rows_in_log():
                deadline = start_time + connection_timeout

            current_time = time.time()
            if current_time >= deadline:
                raise Exception("Timed out while waiting for instance `{}' with ip address {} to start. "
                                "Container status: {}, logs: {}".format(self.name, self.ip_address, status,
                                                                        handle.logs().decode('utf-8')))

            socket_timeout = min(start_timeout, deadline - current_time)

            # Repeatedly poll the instance address until there is something that listens there.
            # Usually it means that ClickHouse is ready to accept queries.
            try:
                sock = socket.socket(socket.AF_INET, socket.SOCK_STREAM)
                sock.settimeout(socket_timeout)
                sock.connect((self.ip_address, 9000))
                self.is_up = True
                return
            except socket.timeout:
                continue
            except socket.error as e:
                if e.errno == errno.ECONNREFUSED or e.errno == errno.EHOSTUNREACH or e.errno == errno.ENETUNREACH:
                    time.sleep(0.1)
                else:
                    raise
            finally:
                sock.close()

    @staticmethod
    def dict_to_xml(dictionary):
        xml_str = dict2xml(dictionary, wrap="yandex", indent="  ", newlines=True)
        return xml_str

    @property
    def odbc_drivers(self):
        if self.odbc_ini_path:
            return {
                "SQLite3": {
                    "DSN": "sqlite3_odbc",
                    "Database": "/tmp/sqliteodbc",
                    "Driver": "/usr/lib/x86_64-linux-gnu/odbc/libsqlite3odbc.so",
                    "Setup": "/usr/lib/x86_64-linux-gnu/odbc/libsqlite3odbc.so",
                },
                "MySQL": {
                    "DSN": "mysql_odbc",
                    "Driver": "/usr/lib/x86_64-linux-gnu/odbc/libmyodbc.so",
                    "Database": "clickhouse",
                    "Uid": "root",
                    "Pwd": "clickhouse",
                    "Server": self.cluster.mysql_host,
                },
                "PostgreSQL": {
                    "DSN": "postgresql_odbc",
                    "Database": "postgres",
                    "UserName": "postgres",
                    "Password": "mysecretpassword",
                    "Port": str(self.cluster.postgres_port),
                    "Servername": self.cluster.postgres_host,
                    "Protocol": "9.3",
                    "ReadOnly": "No",
                    "RowVersioning": "No",
                    "ShowSystemTables": "No",
                    "Driver": "/usr/lib/x86_64-linux-gnu/odbc/psqlodbca.so",
                    "Setup": "/usr/lib/x86_64-linux-gnu/odbc/libodbcpsqlS.so",
                    "ConnSettings": "",
                }
            }
        else:
            return {}

    def _create_odbc_config_file(self):
        with open(self.odbc_ini_path.split(':')[0], 'w') as f:
            for driver_setup in list(self.odbc_drivers.values()):
                f.write("[{}]\n".format(driver_setup["DSN"]))
                for key, value in list(driver_setup.items()):
                    if key != "DSN":
                        f.write(key + "=" + value + "\n")

    def replace_config(self, path_to_config, replacement):
        self.exec_in_container(["bash", "-c", "echo '{}' > {}".format(replacement, path_to_config)])

    def create_dir(self, destroy_dir=True):
        """Create the instance directory and all the needed files there."""

        if destroy_dir:
            self.destroy_dir()
        elif p.exists(self.path):
            return

        os.makedirs(self.path)

        instance_config_dir = p.abspath(p.join(self.path, 'configs'))
        os.makedirs(instance_config_dir)
        os.chmod(instance_config_dir, stat.S_IRWXO)

<<<<<<< HEAD
        logging.debug("Copy common default production configuration from {}".format(self.base_config_dir))
        shutil.copyfile(p.join(self.base_config_dir, 'config.xml'), p.join(instance_config_dir, 'config.xml'))
        shutil.copyfile(p.join(self.base_config_dir, 'users.xml'), p.join(instance_config_dir, 'users.xml'))
=======
        print("Copy common default production configuration from {}".format(self.base_config_dir))

        shutil.copyfile(p.join(self.base_config_dir, self.main_config_name), p.join(instance_config_dir, self.main_config_name))

        shutil.copyfile(p.join(self.base_config_dir, self.users_config_name), p.join(instance_config_dir, self.users_config_name))
>>>>>>> 9edfc164

        logging.debug("Create directory for configuration generated in this helper")
        # used by all utils with any config
        conf_d_dir = p.abspath(p.join(instance_config_dir, 'conf.d'))
        os.mkdir(conf_d_dir)

        logging.debug("Create directory for common tests configuration")
        # used by server with main config.xml
        self.config_d_dir = p.abspath(p.join(instance_config_dir, 'config.d'))
        os.mkdir(self.config_d_dir)
        users_d_dir = p.abspath(p.join(instance_config_dir, 'users.d'))
        os.mkdir(users_d_dir)
        dictionaries_dir = p.abspath(p.join(instance_config_dir, 'dictionaries'))
        os.mkdir(dictionaries_dir)


        logging.debug("Copy common configuration from helpers")
        # The file is named with 0_ prefix to be processed before other configuration overloads.
        if self.copy_common_configs:
            shutil.copy(p.join(HELPERS_DIR, '0_common_instance_config.xml'), self.config_d_dir)

        shutil.copy(p.join(HELPERS_DIR, '0_common_instance_users.xml'), users_d_dir)
        if len(self.custom_dictionaries_paths):
            shutil.copy(p.join(HELPERS_DIR, '0_common_enable_dictionaries.xml'), self.config_d_dir)

        logging.debug("Generate and write macros file")
        macros = self.macros.copy()
        macros['instance'] = self.name
        with open(p.join(conf_d_dir, 'macros.xml'), 'w') as macros_config:
            macros_config.write(self.dict_to_xml({"macros": macros}))

        # Put ZooKeeper config
        if self.with_zookeeper:
            shutil.copy(self.zookeeper_config_path, conf_d_dir)

        if self.with_kerberized_kafka or self.with_kerberized_hdfs:
            shutil.copytree(self.kerberos_secrets_dir, p.abspath(p.join(self.path, 'secrets')))

        # Copy config.d configs
        logging.debug(f"Copy custom test config files {self.custom_main_config_paths} to {self.config_d_dir}")
        for path in self.custom_main_config_paths:
            shutil.copy(path, self.config_d_dir)

        # Copy users.d configs
        for path in self.custom_user_config_paths:
            shutil.copy(path, users_d_dir)

        # Copy dictionaries configs to configs/dictionaries
        for path in self.custom_dictionaries_paths:
            shutil.copy(path, dictionaries_dir)

        db_dir = p.abspath(p.join(self.path, 'database'))
        logging.debug(f"Setup database dir {db_dir}")
        if self.clickhouse_path_dir is not None:
            logging.debug(f"Database files taken from {self.clickhouse_path_dir}")
            shutil.copytree(self.clickhouse_path_dir, db_dir)
            logging.debug(f"Database copied from {self.clickhouse_path_dir} to {db_dir}")
        else:
            os.mkdir(db_dir)

        logs_dir = p.abspath(p.join(self.path, 'logs'))
        logging.debug(f"Setup logs dir {logs_dir}")
        os.mkdir(logs_dir)

        depends_on = []

        if self.with_mysql_client:
            depends_on.append(self.cluster.mysql_client_host)

        if self.with_mysql:
            depends_on.append("mysql57")

        if self.with_mysql8:
            depends_on.append("mysql80")

        if self.with_mysql_cluster:
            depends_on.append("mysql57")
            depends_on.append("mysql2")
            depends_on.append("mysql3")
            depends_on.append("mysql4")

        if self.with_postgres_cluster:
            depends_on.append("postgres2")
            depends_on.append("postgres3")
            depends_on.append("postgres4")
            
        if self.with_kafka:
            depends_on.append("kafka1")
            depends_on.append("schema-registry")

        if self.with_kerberized_kafka:
            depends_on.append("kerberized_kafka1")

        if self.with_kerberized_hdfs:
            depends_on.append("kerberizedhdfs1")

        if self.with_rabbitmq:
            depends_on.append("rabbitmq1")

        if self.with_zookeeper:
            depends_on.append("zoo1")
            depends_on.append("zoo2")
            depends_on.append("zoo3")

        if self.with_minio:
            depends_on.append("minio1")

        self.cluster.env_variables.update(self.env_variables)

        odbc_ini_path = ""
        if self.odbc_ini_path:
            self._create_odbc_config_file()
            odbc_ini_path = '- ' + self.odbc_ini_path

        entrypoint_cmd = self.clickhouse_start_command

        if self.stay_alive:
<<<<<<< HEAD
            entrypoint_cmd = CLICKHOUSE_STAY_ALIVE_COMMAND

        logging.debug("Entrypoint cmd: {}".format(entrypoint_cmd))
=======
            entrypoint_cmd = CLICKHOUSE_STAY_ALIVE_COMMAND.replace("{main_config_file}", self.main_config_name)
        
        print("Entrypoint cmd: {}".format(entrypoint_cmd))
>>>>>>> 9edfc164

        networks = app_net = ipv4_address = ipv6_address = net_aliases = net_alias1 = ""
        if self.ipv4_address is not None or self.ipv6_address is not None or self.hostname != self.name:
            networks = "networks:"
            app_net = "default:"
            if self.ipv4_address is not None:
                ipv4_address = "ipv4_address: " + self.ipv4_address
            if self.ipv6_address is not None:
                ipv6_address = "ipv6_address: " + self.ipv6_address
            if self.hostname != self.name:
                net_aliases = "aliases:"
                net_alias1 = "- " + self.hostname

        if not self.with_installed_binary:
            binary_volume = "- " + self.server_bin_path + ":/usr/bin/clickhouse"
            odbc_bridge_volume = "- " + self.odbc_bridge_bin_path + ":/usr/bin/clickhouse-odbc-bridge"
            library_bridge_volume = "- " + self.library_bridge_bin_path + ":/usr/bin/clickhouse-library-bridge"
        else:
            binary_volume = "- " + self.server_bin_path + ":/usr/share/clickhouse_fresh"
            odbc_bridge_volume = "- " + self.odbc_bridge_bin_path + ":/usr/share/clickhouse-odbc-bridge_fresh"
            library_bridge_volume = "- " + self.library_bridge_bin_path + ":/usr/share/clickhouse-library-bridge_fresh"

        with open(self.docker_compose_path, 'w') as docker_compose:
            docker_compose.write(DOCKER_COMPOSE_TEMPLATE.format(
                image=self.image,
                tag=self.tag,
                name=self.name,
                hostname=self.hostname,
                binary_volume=binary_volume,
                odbc_bridge_volume=odbc_bridge_volume,
                library_bridge_volume=library_bridge_volume,
                instance_config_dir=instance_config_dir,
                config_d_dir=self.config_d_dir,
                db_dir=db_dir,
                tmpfs=str(self.tmpfs),
                logs_dir=logs_dir,
                depends_on=str(depends_on),
                user=os.getuid(),
                env_file=self.env_file,
                odbc_ini_path=odbc_ini_path,
                keytab_path=self.keytab_path,
                krb5_conf=self.krb5_conf,
                entrypoint_cmd=entrypoint_cmd,
                networks=networks,
                app_net=app_net,
                ipv4_address=ipv4_address,
                ipv6_address=ipv6_address,
                net_aliases=net_aliases,
                net_alias1=net_alias1,
            ))

    def destroy_dir(self):
        if p.exists(self.path):
            shutil.rmtree(self.path)


class ClickHouseKiller(object):
    def __init__(self, clickhouse_node):
        self.clickhouse_node = clickhouse_node

    def __enter__(self):
        self.clickhouse_node.stop_clickhouse(kill=True)

    def __exit__(self, exc_type, exc_val, exc_tb):
        self.clickhouse_node.start_clickhouse()<|MERGE_RESOLUTION|>--- conflicted
+++ resolved
@@ -174,13 +174,8 @@
     """
 
     def __init__(self, base_path, name=None, base_config_dir=None, server_bin_path=None, client_bin_path=None,
-<<<<<<< HEAD
                  odbc_bridge_bin_path=None, library_bridge_bin_path=None, zookeeper_config_path=None, custom_dockerd_host=None,
                  zookeeper_keyfile=None, zookeeper_certfile=None):
-=======
-                 odbc_bridge_bin_path=None, library_bridge_bin_path=None, zookeeper_config_path=None, 
-                 custom_dockerd_host=None):
->>>>>>> 9edfc164
         for param in list(os.environ.keys()):
             logging.debug("ENV %40s %s" % (param, os.environ[param]))
         self.base_dir = p.dirname(base_path)
@@ -670,13 +665,9 @@
                      with_redis=False, with_minio=False, with_cassandra=False,
                      hostname=None, env_variables=None, image="yandex/clickhouse-integration-test", tag=None,
                      stay_alive=False, ipv4_address=None, ipv6_address=None, with_installed_binary=False, tmpfs=None,
-<<<<<<< HEAD
-                     zookeeper_docker_compose_path=None, minio_certs_dir=None, use_keeper=True):
-=======
-                     zookeeper_docker_compose_path=None, zookeeper_use_tmpfs=True, minio_certs_dir=None, use_keeper=True,
+                     zookeeper_docker_compose_path=None, minio_certs_dir=None, use_keeper=True,
                      main_config_name="config.xml", users_config_name="users.xml", copy_common_configs=True):
 
->>>>>>> 9edfc164
         """Add an instance to the cluster.
 
         name - the name of the instance directory and the value of the 'instance' macro in ClickHouse.
@@ -1532,13 +1523,9 @@
             subprocess_check_call(self.base_zookeeper_cmd + ["start", n])
 
 
-<<<<<<< HEAD
-CLICKHOUSE_START_COMMAND = "clickhouse server --config-file=/etc/clickhouse-server/config.xml" \
+CLICKHOUSE_START_COMMAND = "clickhouse server --config-file=/etc/clickhouse-server/{main_config_file}" \
                            " --log-file=/var/log/clickhouse-server/clickhouse-server.log " \
                            " --errorlog-file=/var/log/clickhouse-server/clickhouse-server.err.log"
-=======
-CLICKHOUSE_START_COMMAND = "clickhouse server --config-file=/etc/clickhouse-server/{main_config_file} --log-file=/var/log/clickhouse-server/clickhouse-server.log --errorlog-file=/var/log/clickhouse-server/clickhouse-server.err.log"
->>>>>>> 9edfc164
 
 CLICKHOUSE_STAY_ALIVE_COMMAND = 'bash -c "{} --daemon; tail -f /dev/null"'.format(CLICKHOUSE_START_COMMAND)
 
@@ -1591,17 +1578,11 @@
     def __init__(
             self, cluster, base_path, name, base_config_dir, custom_main_configs, custom_user_configs,
             custom_dictionaries,
-<<<<<<< HEAD
             macros, with_zookeeper, zookeeper_config_path, with_mysql_client,  with_mysql, with_mysql8, with_mysql_cluster, with_kafka, with_kerberized_kafka,
             with_rabbitmq, with_kerberized_hdfs, with_mongo, with_redis, with_minio,
             with_cassandra, server_bin_path, odbc_bridge_bin_path, library_bridge_bin_path, clickhouse_path_dir, with_odbc_drivers, with_postgres, with_postgres_cluster,
-=======
-            macros, with_zookeeper, zookeeper_config_path, with_mysql, with_mysql_cluster, with_kafka, with_kerberized_kafka, with_rabbitmq, with_kerberized_hdfs,
-            with_mongo, with_redis, with_minio,
-            with_cassandra, server_bin_path, odbc_bridge_bin_path, library_bridge_bin_path, clickhouse_path_dir, with_odbc_drivers,
             clickhouse_start_command=CLICKHOUSE_START_COMMAND,
             main_config_name="config.xml", users_config_name="users.xml", copy_common_configs=True,
->>>>>>> 9edfc164
             hostname=None, env_variables=None,
             image="yandex/clickhouse-integration-test", tag="latest",
             stay_alive=False, ipv4_address=None, ipv6_address=None, with_installed_binary=False, tmpfs=None):
@@ -2032,17 +2013,10 @@
         os.makedirs(instance_config_dir)
         os.chmod(instance_config_dir, stat.S_IRWXO)
 
-<<<<<<< HEAD
-        logging.debug("Copy common default production configuration from {}".format(self.base_config_dir))
-        shutil.copyfile(p.join(self.base_config_dir, 'config.xml'), p.join(instance_config_dir, 'config.xml'))
-        shutil.copyfile(p.join(self.base_config_dir, 'users.xml'), p.join(instance_config_dir, 'users.xml'))
-=======
-        print("Copy common default production configuration from {}".format(self.base_config_dir))
+        print(f"Copy common default production configuration from {self.base_config_dir}. Files: {self.main_config_name}, {self.users_config_name}")
 
         shutil.copyfile(p.join(self.base_config_dir, self.main_config_name), p.join(instance_config_dir, self.main_config_name))
-
         shutil.copyfile(p.join(self.base_config_dir, self.users_config_name), p.join(instance_config_dir, self.users_config_name))
->>>>>>> 9edfc164
 
         logging.debug("Create directory for configuration generated in this helper")
         # used by all utils with any config
@@ -2160,15 +2134,9 @@
         entrypoint_cmd = self.clickhouse_start_command
 
         if self.stay_alive:
-<<<<<<< HEAD
-            entrypoint_cmd = CLICKHOUSE_STAY_ALIVE_COMMAND
+            entrypoint_cmd = CLICKHOUSE_STAY_ALIVE_COMMAND.replace("{main_config_file}", self.main_config_name)
 
         logging.debug("Entrypoint cmd: {}".format(entrypoint_cmd))
-=======
-            entrypoint_cmd = CLICKHOUSE_STAY_ALIVE_COMMAND.replace("{main_config_file}", self.main_config_name)
-        
-        print("Entrypoint cmd: {}".format(entrypoint_cmd))
->>>>>>> 9edfc164
 
         networks = app_net = ipv4_address = ipv6_address = net_aliases = net_alias1 = ""
         if self.ipv4_address is not None or self.ipv6_address is not None or self.hostname != self.name:
