import logging
import time

import pytest
from kafka import BrokerConnection, KafkaAdminClient, KafkaConsumer, KafkaProducer
from kafka.admin import NewTopic

from helpers.cluster import ClickHouseCluster, is_arm
from helpers.kafka.common import (
    kafka_create_topic,
    kafka_delete_topic,
    get_kafka_producer,
    producer_serializer,
    kafka_produce,
)

if is_arm():
    pytestmark = pytest.mark.skip


cluster = ClickHouseCluster(__file__)
instance = cluster.add_instance(
    "instance",
    main_configs=["configs/kafka.xml", "configs/dead_letter_queue.xml"],
    with_kafka=True,
)


<<<<<<< HEAD
def kafka_create_topic(
    admin_client,
    topic_name,
    num_partitions=1,
    replication_factor=1,
    max_retries=50,
    config=None,
):
    logging.debug(
        f"Kafka create topic={topic_name}, num_partitions={num_partitions}, replication_factor={replication_factor}"
    )
    topics_list = [
        NewTopic(
            name=topic_name,
            num_partitions=num_partitions,
            replication_factor=replication_factor,
            topic_configs=config,
        )
    ]
    retries = 0
    while True:
        try:
            admin_client.create_topics(new_topics=topics_list, validate_only=False)
            logging.debug("Admin client succeed")
            return
        except Exception as e:
            retries += 1
            time.sleep(0.5)
            if retries < max_retries:
                logging.warning(f"Failed to create topic {e}")
            else:
                raise


def kafka_delete_topic(admin_client, topic, max_retries=50):
    result = admin_client.delete_topics([topic])
    for topic, e in result.topic_error_codes:
        if e == 0:
            logging.debug(f"Topic {topic} deleted")
        else:
            logging.error(f"Failed to delete topic {topic}: {e}")

    retries = 0
    while True:
        topics_listed = admin_client.list_topics()
        logging.debug(f"TOPICS LISTED: {topics_listed}")
        if topic not in topics_listed:
            return
        else:
            retries += 1
            time.sleep(0.5)
            if retries > max_retries:
                raise Exception(f"Failed to delete topics {topic}, {result}")


def get_kafka_producer(port, serializer, retries):
    errors = []
    for _ in range(retries):
        try:
            producer = KafkaProducer(
                bootstrap_servers="localhost:{}".format(port),
                value_serializer=serializer,
            )
            logging.debug("Kafka Connection establised: localhost:{}".format(port))
            return producer
        except Exception as e:
            errors += [str(e)]
            time.sleep(1)

    raise Exception("Connection not establised, {}".format(errors))


def producer_serializer(x):
    return x.encode() if isinstance(x, str) else x


def kafka_produce(
    kafka_cluster, topic, messages, timestamp=None, retries=15, partition=None
):
    logging.debug(
        "kafka_produce server:{}:{} topic:{}".format(
            "localhost", kafka_cluster.kafka_port, topic
        )
    )
    producer = get_kafka_producer(
        kafka_cluster.kafka_port, producer_serializer, retries
    )
    for message in messages:
        kafka_produce.counter += 1
        producer.send(
            topic=topic,
            value=message,
            timestamp_ms=timestamp,
            partition=partition,
            key=str.encode(f"{topic}_key_{kafka_produce.counter}"),
        )
        producer.flush()


kafka_produce.counter = 0


=======
>>>>>>> 44b7e9f7
@pytest.fixture(scope="module")
def kafka_cluster():
    try:
        cluster.start()
        kafka_id = instance.cluster.kafka_docker_id
        print(("kafka_id is {}".format(kafka_id)))
        yield cluster
    finally:
        cluster.shutdown()


# check_method for bad_messages_parsing_mode
def view_test(expected_num_messages, *_):
    attempt = 0
    rows = 0
    while attempt < 500:
        time.sleep(0.1)
        rows = int(instance.query("SELECT count() FROM view"))
        if rows == expected_num_messages:
            break
        attempt += 1

    assert rows == expected_num_messages


# check_method for bad_messages_parsing_mode
def dead_letter_queue_test(expected_num_messages, topic_name):
    # we have a problem:
    #  it make sense to flush logs when data already processed,
    #  but since nothing goes to target MV we don't know when it happens
    instance.query("SYSTEM FLUSH LOGS")

    attempt = 0
    rows = 0
    while attempt < 500:
        time.sleep(0.1)
        rows = int(
            instance.query(
                f"SELECT count() FROM system.dead_letter_queue WHERE kafka_topic_name = '{topic_name}'"
            )
        )
        if rows == expected_num_messages:
            break
        attempt += 1
    assert rows == expected_num_messages

    result = instance.query(
        f"SELECT * FROM system.dead_letter_queue WHERE kafka_topic_name = '{topic_name}' FORMAT Vertical"
    )
    logging.debug(f"system.dead_letter_queue contains {result}")

    # nothing goes to target table
    view_test(0)


def bad_messages_parsing_mode(
    kafka_cluster, handle_error_mode, additional_dml, check_method
):
    admin_client = KafkaAdminClient(
        bootstrap_servers="localhost:{}".format(kafka_cluster.kafka_port)
    )

    for format_name in [
        "TSV",
        "TSKV",
        "CSV",
        "Values",
        "JSON",
        "JSONEachRow",
        "JSONCompactEachRow",
        "JSONObjectEachRow",
        "Avro",
        "RowBinary",
        "JSONColumns",
        "JSONColumnsWithMetadata",
        "Native",
        "Arrow",
        "ArrowStream",
        "Parquet",
        "ORC",
        "JSONCompactColumns",
        "BSONEachRow",
        "MySQLDump",
    ]:
        print(format_name)
        topic_name = f"{format_name}_{handle_error_mode}_err_{int(time.time())}"

        kafka_create_topic(admin_client, f"{topic_name}")

        instance.query(
            f"""
            DROP TABLE IF EXISTS view;
            DROP TABLE IF EXISTS kafka;

            CREATE TABLE kafka (key UInt64, value UInt64)
                ENGINE = Kafka
                SETTINGS kafka_broker_list = 'kafka1:19092',
                         kafka_topic_list = '{topic_name}',
                         kafka_group_name = '{format_name}',
                         kafka_format = '{format_name}',
<<<<<<< HEAD
                         kafka_flush_interval_ms = 500,
                         kafka_handle_error_mode= '{handle_error_mode}';
=======
                         kafka_flush_interval_ms=1000,
                         kafka_handle_error_mode='stream';
>>>>>>> 44b7e9f7

            {additional_dml}
        """
        )

        messages = ["qwertyuiop", "asdfghjkl", "zxcvbnm"]
        kafka_produce(kafka_cluster, f"{topic_name}", messages)

        check_method(len(messages), topic_name)

        kafka_delete_topic(admin_client, f"{topic_name}")

    protobuf_schema = """
syntax = "proto3";

message Message {
  uint64 key = 1;
  uint64 value = 2;
};
"""

    instance.create_format_schema("schema_test_errors.proto", protobuf_schema)

    for format_name in ["Protobuf", "ProtobufSingle", "ProtobufList"]:
        topic_name = f"{format_name}_{handle_error_mode}_err_{int(time.time())}"
        instance.query(
            f"""
            DROP TABLE IF EXISTS view;
            DROP TABLE IF EXISTS kafka;

            CREATE TABLE kafka (key UInt64, value UInt64)
                ENGINE = Kafka
                SETTINGS kafka_broker_list = 'kafka1:19092',
                         kafka_topic_list = '{topic_name}',
                         kafka_group_name = '{format_name}',
                         kafka_format = '{format_name}',
<<<<<<< HEAD
                         kafka_flush_interval_ms = 500,
                         kafka_handle_error_mode= '{handle_error_mode}',
=======
                         kafka_handle_error_mode='stream',
                         kafka_flush_interval_ms=1000,
>>>>>>> 44b7e9f7
                         kafka_schema='schema_test_errors:Message';

            {additional_dml}
        """
        )

        print(format_name)

        kafka_create_topic(admin_client, f"{topic_name}")

        messages = ["qwertyuiop", "poiuytrewq", "zxcvbnm"]
        kafka_produce(kafka_cluster, f"{topic_name}", messages)

        check_method(len(messages), topic_name)

        kafka_delete_topic(admin_client, f"{topic_name}")

    capn_proto_schema = """
@0xd9dd7b35452d1c4f;

struct Message
{
    key @0 : UInt64;
    value @1 : UInt64;
}
"""

    instance.create_format_schema("schema_test_errors.capnp", capn_proto_schema)
    topic_name = f"CapnProto_{handle_error_mode}_err_{int(time.time())}"
    instance.query(
        f"""
            DROP TABLE IF EXISTS view;
            DROP TABLE IF EXISTS kafka;

            CREATE TABLE kafka (key UInt64, value UInt64)
                ENGINE = Kafka
                SETTINGS kafka_broker_list = 'kafka1:19092',
                         kafka_topic_list = '{topic_name}',
                         kafka_group_name = 'CapnProto',
                         kafka_format = 'CapnProto',
<<<<<<< HEAD
                         kafka_flush_interval_ms = 500,
                         kafka_handle_error_mode= '{handle_error_mode}',
=======
                         kafka_handle_error_mode='stream',
                         kafka_flush_interval_ms=1000,
>>>>>>> 44b7e9f7
                         kafka_schema='schema_test_errors:Message';

            {additional_dml}
        """
    )

    print("CapnProto")

    kafka_create_topic(admin_client, f"{topic_name}")

    messages = ["qwertyuiop", "asdfghjkl", "zxcvbnm"]
    kafka_produce(kafka_cluster, f"{topic_name}", messages)

    check_method(len(messages), topic_name)

    kafka_delete_topic(admin_client, f"{topic_name}")


def test_bad_messages_parsing_stream(kafka_cluster):
    bad_messages_parsing_mode(
        kafka_cluster,
        "stream",
        "CREATE MATERIALIZED VIEW view Engine=Log AS SELECT _error FROM kafka WHERE length(_error) != 0",
        view_test,
    )


def test_bad_messages_parsing_dead_letter_queue(kafka_cluster):
    bad_messages_parsing_mode(
        kafka_cluster,
        "dead_letter_queue",
        "CREATE MATERIALIZED VIEW view Engine=Log AS SELECT key FROM kafka",
        dead_letter_queue_test,
    )


def test_bad_messages_parsing_exception(kafka_cluster, max_retries=20):
    admin_client = KafkaAdminClient(
        bootstrap_servers="localhost:{}".format(kafka_cluster.kafka_port)
    )

    for format_name in [
        "Avro",
        "JSONEachRow",
    ]:
        print(format_name)

        kafka_create_topic(admin_client, f"{format_name}_parsing_err")

        instance.query(
            f"""
            DROP TABLE IF EXISTS view_{format_name};
            DROP TABLE IF EXISTS kafka_{format_name};
            DROP TABLE IF EXISTS kafka;

            CREATE TABLE kafka_{format_name} (key UInt64, value UInt64)
                ENGINE = Kafka
                SETTINGS kafka_broker_list = 'kafka1:19092',
                         kafka_topic_list = '{format_name}_parsing_err',
                         kafka_group_name = '{format_name}',
                         kafka_format = '{format_name}',
                         kafka_flush_interval_ms=1000,
                         kafka_num_consumers = 1;

            CREATE MATERIALIZED VIEW view_{format_name} Engine=Log AS
                SELECT * FROM kafka_{format_name};
        """
        )

        kafka_produce(
            kafka_cluster,
            f"{format_name}_parsing_err",
            ["qwertyuiop", "asdfghjkl", "zxcvbnm"],
        )

    expected_result = """avro::Exception: Invalid data file. Magic does not match: : while parsing Kafka message (topic: Avro_parsing_err, partition: 0, offset: 0)\\'|1|1|1|default|kafka_Avro
Cannot parse input: expected \\'{\\' before: \\'qwertyuiop\\': (at row 1)\\n: while parsing Kafka message (topic: JSONEachRow_parsing_err, partition:|1|1|1|default|kafka_JSONEachRow
"""
    # filter out stacktrace in exceptions.text[1] because it is hardly stable enough
    result_system_kafka_consumers = instance.query_with_retry(
        """
        SELECT substr(exceptions.text[1], 1, 139), length(exceptions.text) > 1 AND length(exceptions.text) < 15, length(exceptions.time) > 1 AND length(exceptions.time) < 15, abs(dateDiff('second', exceptions.time[1], now())) < 40, database, table FROM system.kafka_consumers WHERE table in('kafka_Avro', 'kafka_JSONEachRow') ORDER BY table, assignments.partition_id[1]
        """,
        retry_count=max_retries,
        sleep_time=1,
        check_callback=lambda res: res.replace("\t", "|") == expected_result,
    )

    assert result_system_kafka_consumers.replace("\t", "|") == expected_result

    for format_name in [
        "Avro",
        "JSONEachRow",
    ]:
        kafka_delete_topic(admin_client, f"{format_name}_parsing_err")


def test_bad_messages_to_mv(kafka_cluster, max_retries=20):
    admin_client = KafkaAdminClient(
        bootstrap_servers="localhost:{}".format(kafka_cluster.kafka_port)
    )

    kafka_create_topic(admin_client, "tomv")

    instance.query(
        f"""
        DROP TABLE IF EXISTS kafka_materialized;
        DROP TABLE IF EXISTS kafka_consumer;
        DROP TABLE IF EXISTS kafka1;

        CREATE TABLE kafka1 (key UInt64, value String)
            ENGINE = Kafka
            SETTINGS kafka_broker_list = 'kafka1:19092',
                     kafka_topic_list = 'tomv',
                     kafka_group_name = 'tomv',
                     kafka_format = 'JSONEachRow',
                     kafka_flush_interval_ms=1000,
                     kafka_num_consumers = 1;

        CREATE TABLE kafka_materialized(`key` UInt64, `value` UInt64) ENGINE = Log;

        CREATE MATERIALIZED VIEW kafka_consumer TO kafka_materialized
        (`key` UInt64, `value` UInt64) AS
        SELECT key, CAST(value, 'UInt64') AS value
        FROM kafka1;
    """
    )

    kafka_produce(kafka_cluster, "tomv", ['{"key":10, "value":"aaa"}'])

    expected_result = """Code: 6. DB::Exception: Cannot parse string \\'aaa\\' as UInt64: syntax error at begin of string. Note: there are toUInt64OrZero and to|1|1|1|default|kafka1
"""
    result_system_kafka_consumers = instance.query_with_retry(
        """
        SELECT substr(exceptions.text[1], 1, 131), length(exceptions.text) > 1 AND length(exceptions.text) < 15, length(exceptions.time) > 1 AND length(exceptions.time) < 15, abs(dateDiff('second', exceptions.time[1], now())) < 40, database, table FROM system.kafka_consumers  WHERE table='kafka1' ORDER BY table, assignments.partition_id[1]
        """,
        retry_count=max_retries,
        sleep_time=1,
        check_callback=lambda res: res.replace("\t", "|") == expected_result,
    )

    assert result_system_kafka_consumers.replace("\t", "|") == expected_result

    kafka_delete_topic(admin_client, "tomv")


if __name__ == "__main__":
    cluster.start()
    input("Cluster created, press any key to destroy...")
    cluster.shutdown()<|MERGE_RESOLUTION|>--- conflicted
+++ resolved
@@ -26,111 +26,6 @@
 )
 
 
-<<<<<<< HEAD
-def kafka_create_topic(
-    admin_client,
-    topic_name,
-    num_partitions=1,
-    replication_factor=1,
-    max_retries=50,
-    config=None,
-):
-    logging.debug(
-        f"Kafka create topic={topic_name}, num_partitions={num_partitions}, replication_factor={replication_factor}"
-    )
-    topics_list = [
-        NewTopic(
-            name=topic_name,
-            num_partitions=num_partitions,
-            replication_factor=replication_factor,
-            topic_configs=config,
-        )
-    ]
-    retries = 0
-    while True:
-        try:
-            admin_client.create_topics(new_topics=topics_list, validate_only=False)
-            logging.debug("Admin client succeed")
-            return
-        except Exception as e:
-            retries += 1
-            time.sleep(0.5)
-            if retries < max_retries:
-                logging.warning(f"Failed to create topic {e}")
-            else:
-                raise
-
-
-def kafka_delete_topic(admin_client, topic, max_retries=50):
-    result = admin_client.delete_topics([topic])
-    for topic, e in result.topic_error_codes:
-        if e == 0:
-            logging.debug(f"Topic {topic} deleted")
-        else:
-            logging.error(f"Failed to delete topic {topic}: {e}")
-
-    retries = 0
-    while True:
-        topics_listed = admin_client.list_topics()
-        logging.debug(f"TOPICS LISTED: {topics_listed}")
-        if topic not in topics_listed:
-            return
-        else:
-            retries += 1
-            time.sleep(0.5)
-            if retries > max_retries:
-                raise Exception(f"Failed to delete topics {topic}, {result}")
-
-
-def get_kafka_producer(port, serializer, retries):
-    errors = []
-    for _ in range(retries):
-        try:
-            producer = KafkaProducer(
-                bootstrap_servers="localhost:{}".format(port),
-                value_serializer=serializer,
-            )
-            logging.debug("Kafka Connection establised: localhost:{}".format(port))
-            return producer
-        except Exception as e:
-            errors += [str(e)]
-            time.sleep(1)
-
-    raise Exception("Connection not establised, {}".format(errors))
-
-
-def producer_serializer(x):
-    return x.encode() if isinstance(x, str) else x
-
-
-def kafka_produce(
-    kafka_cluster, topic, messages, timestamp=None, retries=15, partition=None
-):
-    logging.debug(
-        "kafka_produce server:{}:{} topic:{}".format(
-            "localhost", kafka_cluster.kafka_port, topic
-        )
-    )
-    producer = get_kafka_producer(
-        kafka_cluster.kafka_port, producer_serializer, retries
-    )
-    for message in messages:
-        kafka_produce.counter += 1
-        producer.send(
-            topic=topic,
-            value=message,
-            timestamp_ms=timestamp,
-            partition=partition,
-            key=str.encode(f"{topic}_key_{kafka_produce.counter}"),
-        )
-        producer.flush()
-
-
-kafka_produce.counter = 0
-
-
-=======
->>>>>>> 44b7e9f7
 @pytest.fixture(scope="module")
 def kafka_cluster():
     try:
@@ -231,13 +126,8 @@
                          kafka_topic_list = '{topic_name}',
                          kafka_group_name = '{format_name}',
                          kafka_format = '{format_name}',
-<<<<<<< HEAD
                          kafka_flush_interval_ms = 500,
                          kafka_handle_error_mode= '{handle_error_mode}';
-=======
-                         kafka_flush_interval_ms=1000,
-                         kafka_handle_error_mode='stream';
->>>>>>> 44b7e9f7
 
             {additional_dml}
         """
@@ -274,13 +164,8 @@
                          kafka_topic_list = '{topic_name}',
                          kafka_group_name = '{format_name}',
                          kafka_format = '{format_name}',
-<<<<<<< HEAD
                          kafka_flush_interval_ms = 500,
                          kafka_handle_error_mode= '{handle_error_mode}',
-=======
-                         kafka_handle_error_mode='stream',
-                         kafka_flush_interval_ms=1000,
->>>>>>> 44b7e9f7
                          kafka_schema='schema_test_errors:Message';
 
             {additional_dml}
@@ -321,13 +206,8 @@
                          kafka_topic_list = '{topic_name}',
                          kafka_group_name = 'CapnProto',
                          kafka_format = 'CapnProto',
-<<<<<<< HEAD
                          kafka_flush_interval_ms = 500,
                          kafka_handle_error_mode= '{handle_error_mode}',
-=======
-                         kafka_handle_error_mode='stream',
-                         kafka_flush_interval_ms=1000,
->>>>>>> 44b7e9f7
                          kafka_schema='schema_test_errors:Message';
 
             {additional_dml}
@@ -389,7 +269,7 @@
                          kafka_topic_list = '{format_name}_parsing_err',
                          kafka_group_name = '{format_name}',
                          kafka_format = '{format_name}',
-                         kafka_flush_interval_ms=1000,
+                         kafka_flush_interval_ms=500,
                          kafka_num_consumers = 1;
 
             CREATE MATERIALIZED VIEW view_{format_name} Engine=Log AS
@@ -444,7 +324,7 @@
                      kafka_topic_list = 'tomv',
                      kafka_group_name = 'tomv',
                      kafka_format = 'JSONEachRow',
-                     kafka_flush_interval_ms=1000,
+                     kafka_flush_interval_ms=500,
                      kafka_num_consumers = 1;
 
         CREATE TABLE kafka_materialized(`key` UInt64, `value` UInt64) ENGINE = Log;
