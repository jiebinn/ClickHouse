--- conflicted
+++ resolved
@@ -585,11 +585,6 @@
     drop_clickhouse_iceberg_table(node, root_namespace, table_name)
     assert len(catalog.list_tables(root_namespace)) == 0
 
-<<<<<<< HEAD
-def test_not_specified_catalog_type(started_cluster):
-    node = started_cluster.instances["node1"]
-
-=======
 
 def test_table_with_slash(started_cluster):
     node = started_cluster.instances["node1"]
@@ -619,30 +614,11 @@
     node1 = started_cluster.instances["node1"]
     node2 = started_cluster.instances["node2"]
 
->>>>>>> a7422f38
-    test_ref = f"test_list_tables_{uuid.uuid4()}"
-    table_name = f"{test_ref}_table"
-    root_namespace = f"{test_ref}_namespace"
-
-    catalog = load_catalog_impl(started_cluster)
-<<<<<<< HEAD
-    settings = {
-        "warehouse": "demo",
-        "storage_endpoint": "http://minio:9000/warehouse-rest",
-    }
-
-    node.query(
-        f"""
-    DROP DATABASE IF EXISTS {CATALOG_NAME};
-    SET allow_database_iceberg=true;
-    SET write_full_path_in_iceberg_metadata=1;
-    CREATE DATABASE {CATALOG_NAME} ENGINE = DataLakeCatalog('{BASE_URL}', 'minio', '{minio_secret_key}')
-    SETTINGS {",".join((k+"="+repr(v) for k, v in settings.items()))}
-    """
-    )
-    with pytest.raises(Exception):
-        node.query(f"SHOW TABLES FROM {CATALOG_NAME}")
-=======
+    test_ref = f"test_list_tables_{uuid.uuid4()}"
+    table_name = f"{test_ref}_table"
+    root_namespace = f"{test_ref}_namespace"
+
+    catalog = load_catalog_impl(started_cluster)
     create_clickhouse_iceberg_database(started_cluster, node1, CATALOG_NAME)
     create_clickhouse_iceberg_database(started_cluster, node2, CATALOG_NAME)
     create_clickhouse_iceberg_table(started_cluster, node1, root_namespace, table_name, "(x String)")
@@ -674,4 +650,28 @@
         assert len(cluster_secondary_queries) == 1
 
     assert node2.query(f"SELECT * FROM {CATALOG_NAME}.`{root_namespace}.{table_name}`", settings={"parallel_replicas_for_cluster_engines":1, 'enable_parallel_replicas': 2, 'cluster_for_parallel_replicas': 'cluster_simple', 'parallel_replicas_for_cluster_engines' : 1}) == 'pablo\n'
->>>>>>> a7422f38
+    
+def test_not_specified_catalog_type(started_cluster):
+    node = started_cluster.instances["node1"]
+
+    test_ref = f"test_list_tables_{uuid.uuid4()}"
+    table_name = f"{test_ref}_table"
+    root_namespace = f"{test_ref}_namespace"
+
+    catalog = load_catalog_impl(started_cluster)
+    settings = {
+        "warehouse": "demo",
+        "storage_endpoint": "http://minio:9000/warehouse-rest",
+    }
+
+    node.query(
+        f"""
+    DROP DATABASE IF EXISTS {CATALOG_NAME};
+    SET allow_database_iceberg=true;
+    SET write_full_path_in_iceberg_metadata=1;
+    CREATE DATABASE {CATALOG_NAME} ENGINE = DataLakeCatalog('{BASE_URL}', 'minio', '{minio_secret_key}')
+    SETTINGS {",".join((k+"="+repr(v) for k, v in settings.items()))}
+    """
+    )
+    with pytest.raises(Exception):
+        node.query(f"SHOW TABLES FROM {CATALOG_NAME}")