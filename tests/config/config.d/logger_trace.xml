<clickhouse>
    <logger>
<<<<<<< HEAD
        <level>test</level>
=======
        <level>trace</level>
        <async>1</async>
>>>>>>> 9dde801a
    </logger>
</clickhouse><|MERGE_RESOLUTION|>--- conflicted
+++ resolved
@@ -1,10 +1,6 @@
 <clickhouse>
     <logger>
-<<<<<<< HEAD
-        <level>test</level>
-=======
         <level>trace</level>
         <async>1</async>
->>>>>>> 9dde801a
     </logger>
 </clickhouse>