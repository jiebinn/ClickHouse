-- { echoOn }

EXPLAIN PLAN header = 1
SELECT count() FROM a JOIN b ON b.b1 = a.a1 JOIN c ON c.c1 = b.b1 JOIN d ON d.d1 = c.c1 GROUP BY a.a2
;
Expression ((Project names + Projection))
Header: count() UInt64
  Aggregating
  Header: __table1.a2 String
          count() UInt64
    Expression (Before GROUP BY)
    Header: __table1.a2 String
      Expression (Post Join Actions)
      Header: __table1.a2 String
        Join (JOIN FillRightFirst)
        Header: __table1.a2 String
          Expression (Left Pre Join Actions)
          Header: __table3.c1 UInt64
                  __table1.a2 String
            Expression (Post Join Actions)
            Header: __table1.a2 String
                    __table3.c1 UInt64
              Join (JOIN FillRightFirst)
              Header: __table1.a2 String
                      __table3.c1 UInt64
                Expression (Left Pre Join Actions)
                Header: __table2.b1 UInt64
                        __table1.a2 String
                  Expression (Post Join Actions)
                  Header: __table1.a2 String
                          __table2.b1 UInt64
                    Join (JOIN FillRightFirst)
                    Header: __table1.a2 String
                            __table2.b1 UInt64
                      Expression (Left Pre Join Actions)
                      Header: __table1.a1 UInt64
                              __table1.a2 String
                        Expression (Change column names to column identifiers)
                        Header: __table1.a1 UInt64
                                __table1.a2 String
                          ReadFromMergeTree (default.a)
                          Header: a1 UInt64
                                  a2 String
                      Expression (Right Pre Join Actions)
                      Header: __table2.b1 UInt64
                        Expression (Change column names to column identifiers)
                        Header: __table2.b1 UInt64
                          ReadFromMergeTree (default.b)
                          Header: b1 UInt64
                Expression (Right Pre Join Actions)
                Header: __table3.c1 UInt64
                  Expression (Change column names to column identifiers)
                  Header: __table3.c1 UInt64
                    ReadFromMergeTree (default.c)
                    Header: c1 UInt64
          Expression (Right Pre Join Actions)
          Header: __table4.d1 UInt64
            Expression (Change column names to column identifiers)
            Header: __table4.d1 UInt64
              ReadFromMergeTree (default.d)
              Header: d1 UInt64
EXPLAIN PLAN header = 1
SELECT a.a2, d.d2 FROM a JOIN b USING (k) JOIN c USING (k) JOIN d USING (k)
;
Expression ((Project names + Projection))
Header: a2 String
        d2 String
  Expression (Post Join Actions)
  Header: __table1.a2 String
          __table4.d2 String
    Join (JOIN FillRightFirst)
    Header: __table1.a2 String
            __table4.d2 String
      Expression (Left Pre Join Actions)
      Header: __table1.k UInt64
              __table1.a2 String
        Expression (Post Join Actions)
        Header: __table1.a2 String
                __table1.k UInt64
          Join (JOIN FillRightFirst)
          Header: __table1.k UInt64
                  __table1.a2 String
            Expression (Left Pre Join Actions)
            Header: __table1.k UInt64
                    __table1.a2 String
              Expression (Post Join Actions)
              Header: __table1.a2 String
                      __table1.k UInt64
                Join (JOIN FillRightFirst)
                Header: __table1.k UInt64
                        __table1.a2 String
                  Expression (Left Pre Join Actions)
                  Header: __table1.k UInt64
                          __table1.a2 String
                    Expression (Change column names to column identifiers)
                    Header: __table1.a2 String
                            __table1.k UInt64
                      ReadFromMergeTree (default.a)
                      Header: a2 String
                              k UInt64
                  Expression (Right Pre Join Actions)
                  Header: __table2.k UInt64
                    Expression (Change column names to column identifiers)
                    Header: __table2.k UInt64
                      ReadFromMergeTree (default.b)
                      Header: k UInt64
            Expression (Right Pre Join Actions)
            Header: __table3.k UInt64
              Expression (Change column names to column identifiers)
              Header: __table3.k UInt64
                ReadFromMergeTree (default.c)
                Header: k UInt64
      Expression (Right Pre Join Actions)
      Header: __table4.k UInt64
              __table4.d2 String
        Expression (Change column names to column identifiers)
        Header: __table4.d2 String
                __table4.k UInt64
          ReadFromMergeTree (default.d)
          Header: d2 String
                  k UInt64
EXPLAIN PLAN header = 1
SELECT b.bx FROM a
JOIN (SELECT b1, b2 || 'x'  AS bx FROM b ) AS b ON b.b1 = a.a1
JOIN c ON c.c1 = b.b1
JOIN (SELECT number AS d1 from numbers(10)) AS d ON d.d1 = c.c1
WHERE c.c2 != '' ORDER BY a.a2
;
Expression (Project names)
Header: bx String
  Sorting (Sorting for ORDER BY)
  Header: __table1.a2 String
          __table2.bx String
    Expression ((Before ORDER BY + (Projection + )))
    Header: __table1.a2 String
            __table2.bx String
      Expression (Post Join Actions)
      Header: __table1.a2 String
              __table2.bx String
<<<<<<< HEAD
              __table4.c2 String
        Join (JOIN FillRightFirst)
=======
        Join
>>>>>>> 7faed2dd
        Header: __table1.a2 String
                __table2.bx String
          Expression (Left Pre Join Actions)
          Header: __table4.c1 UInt64
                  __table1.a2 String
                  __table2.bx String
            Expression (Post Join Actions)
            Header: __table1.a2 String
                    __table2.bx String
                    __table4.c1 UInt64
<<<<<<< HEAD
                    __table4.c2 String
              Join (JOIN FillRightFirst)
=======
              Join
>>>>>>> 7faed2dd
              Header: __table1.a2 String
                      __table2.bx String
                      __table4.c1 UInt64
                Expression (Left Pre Join Actions)
                Header: __table2.b1 UInt64
                        __table1.a2 String
                        __table2.bx String
                  Expression (Post Join Actions)
                  Header: __table1.a2 String
                          __table2.b1 UInt64
                          __table2.bx String
                    Join (JOIN FillRightFirst)
                    Header: __table1.a2 String
                            __table2.b1 UInt64
                            __table2.bx String
                      Expression (Left Pre Join Actions)
                      Header: __table1.a1 UInt64
                              __table1.a2 String
                        Expression (Change column names to column identifiers)
                        Header: __table1.a1 UInt64
                                __table1.a2 String
                          ReadFromMergeTree (default.a)
                          Header: a1 UInt64
                                  a2 String
                      Expression (Right Pre Join Actions)
                      Header: __table2.b1 UInt64
                              __table2.bx String
                        Expression ((Change column names to column identifiers + (Project names + (Projection + Change column names to column identifiers))))
                        Header: __table2.b1 UInt64
                                __table2.bx String
                          ReadFromMergeTree (default.b)
                          Header: b1 UInt64
                                  b2 String
                Expression (Right Pre Join Actions)
                Header: __table4.c1 UInt64
                  Expression ((WHERE + Change column names to column identifiers))
                  Header: __table4.c1 UInt64
                    ReadFromMergeTree (default.c)
                    Header: c2 String
                            c1 UInt64
          Expression (Right Pre Join Actions)
          Header: __table5.d1 UInt64
            Expression ((Change column names to column identifiers + (Project names + (Projection + Change column names to column identifiers))))
            Header: __table5.d1 UInt64
              ReadFromSystemNumbers
              Header: number UInt64<|MERGE_RESOLUTION|>--- conflicted
+++ resolved
@@ -137,12 +137,7 @@
       Expression (Post Join Actions)
       Header: __table1.a2 String
               __table2.bx String
-<<<<<<< HEAD
-              __table4.c2 String
         Join (JOIN FillRightFirst)
-=======
-        Join
->>>>>>> 7faed2dd
         Header: __table1.a2 String
                 __table2.bx String
           Expression (Left Pre Join Actions)
@@ -153,12 +148,7 @@
             Header: __table1.a2 String
                     __table2.bx String
                     __table4.c1 UInt64
-<<<<<<< HEAD
-                    __table4.c2 String
               Join (JOIN FillRightFirst)
-=======
-              Join
->>>>>>> 7faed2dd
               Header: __table1.a2 String
                       __table2.bx String
                       __table4.c1 UInt64
