a	b	c	d	e	f	a	b	c	d	e	f
a	b	c	d	e	f	a	b	c	d	e	f
a	b	c	d	e	f	a	b	c	d	e	f
a	b	c	d	e	f	a	b	c	d	e	f
a	b	c	d	e	f	a	b	c	d	e	f
<<<<<<< HEAD
left ---
1	X	Y	Z	W	V1	1	X	P	Z	W	V1
2	A	B	C	D	E1	2	B	Q	C	D	E1
3	F	G	H	I	J1						
right ---
						4	L	M	N	O	P1
1	X	Y	Z	W	V1	1	X	P	Z	W	V1
2	A	B	C	D	E1	2	B	Q	C	D	E1
inner ---
1	X	Y	Z	W	V1	1	X	P	Z	W	V1
2	A	B	C	D	E1	2	B	Q	C	D	E1
=======
a	b	c	d	e	f	a	b	c	d	e	f
a	b	c	d	e	f	a	b	c	d	e	f
a	b	c	d	e	f	a	b	c	d	e	f
>>>>>>> 321d3f10
join on OR/AND chain
2	3	2	3
6	4	0	0<|MERGE_RESOLUTION|>--- conflicted
+++ resolved
@@ -3,7 +3,6 @@
 a	b	c	d	e	f	a	b	c	d	e	f
 a	b	c	d	e	f	a	b	c	d	e	f
 a	b	c	d	e	f	a	b	c	d	e	f
-<<<<<<< HEAD
 left ---
 1	X	Y	Z	W	V1	1	X	P	Z	W	V1
 2	A	B	C	D	E1	2	B	Q	C	D	E1
@@ -15,11 +14,9 @@
 inner ---
 1	X	Y	Z	W	V1	1	X	P	Z	W	V1
 2	A	B	C	D	E1	2	B	Q	C	D	E1
-=======
 a	b	c	d	e	f	a	b	c	d	e	f
 a	b	c	d	e	f	a	b	c	d	e	f
 a	b	c	d	e	f	a	b	c	d	e	f
->>>>>>> 321d3f10
 join on OR/AND chain
 2	3	2	3
 6	4	0	0