--- conflicted
+++ resolved
@@ -1088,11 +1088,8 @@
         "parallel_replicas_local_plan": lambda: random.randint(0, 1),
         "query_plan_join_swap_table": lambda: random.choice(["auto", "false", "true"]),
         "enable_vertical_final": lambda: random.randint(0, 1),
-<<<<<<< HEAD
+        "optimize_extract_common_expressions": lambda: random.randint(0, 1),
         "use_query_condition_cache": lambda: random.randint(0, 1),
-=======
-        "optimize_extract_common_expressions": lambda: random.randint(0, 1),
->>>>>>> a561de2f
         **randomize_external_sort_group_by(),
     }
 
