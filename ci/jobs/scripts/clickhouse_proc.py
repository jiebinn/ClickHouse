--- conflicted
+++ resolved
@@ -723,22 +723,6 @@
                 f"jeprof {chbinary} {temp_dir}/jemalloc_profiles/{profile} --collapsed 2>/dev/null | flamegraph.pl --color mem --width 2560 > {temp_dir}/jemalloc_profiles/jemalloc.{pid}.svg",
                 verbose=True
             )
-<<<<<<< HEAD
-=======
-            chbinary = Shell.get_output("readlink -f $(which clickhouse)")
-            jeprof_command = f"{temp_dir}/jeprof --tools addr2line:/usr/bin/llvm-addr2line-$LLVM_VERSION,nm:/usr/bin/llvm-nm-$LLVM_VERSION,objdump:/usr/bin/objdump,c++filt:/usr/bin/c++filt {chbinary}"
-            for pid, profile in latest_profiles.items():
-                Shell.check(
-                    f"{jeprof_command} {temp_dir}/jemalloc_profiles/{profile} --text > {temp_dir}/jemalloc_profiles/jemalloc.{pid}.txt 2>/dev/null",
-                    verbose=True,
-                )
-
-                if has_flamegraph:
-                    Shell.check(
-                        f"{jeprof_command} {temp_dir}/jemalloc_profiles/{profile} --collapsed 2>/dev/null | {temp_dir}/flamegraph.pl --color mem --width 2560 > {temp_dir}/jemalloc_profiles/jemalloc.{pid}.svg",
-                        verbose=True,
-                    )
->>>>>>> d1528f77
 
         Shell.check(
             f"cd {temp_dir} && tar -czf jemalloc.tar.zst --files-from <(find . -type d -name jemalloc_profiles)",
